-r base.in

# Running tests
pytest
pytest-cov
pytest-xdist
virtualenv
tox

# Profiling
<<<<<<< HEAD
pyinstrument
psutil
=======
pyinstrument>=4.3
>>>>>>> d02d96a3

# Building requirements files
pip-tools<|MERGE_RESOLUTION|>--- conflicted
+++ resolved
@@ -8,12 +8,8 @@
 tox
 
 # Profiling
-<<<<<<< HEAD
-pyinstrument
 psutil
-=======
 pyinstrument>=4.3
->>>>>>> d02d96a3
 
 # Building requirements files
 pip-tools