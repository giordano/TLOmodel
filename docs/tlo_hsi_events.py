--- conflicted
+++ resolved
@@ -15,11 +15,7 @@
 from tlo.dependencies import (
     get_dependencies_and_initialise, get_init_dependencies, get_module_class_map, is_valid_tlo_module_subclass
 )
-<<<<<<< HEAD
-from tlo.methods import alri, contraception, diarrhoea, healthseekingbehaviour, hiv
-=======
 from tlo.methods import alri, diarrhoea, healthseekingbehaviour, hiv, stunting
->>>>>>> e4d3ca59
 from tlo.methods.healthsystem import HSI_Event, HSIEventDetails
 
 
@@ -387,19 +383,10 @@
         }
         # Map from tlo.methods module name to Module subclass to use for HSI events in
         # module for modules with multiple Module subclasses defined
-<<<<<<< HEAD
-        multiple_module_class_map = {
-            'hiv': hiv.Hiv,
-            'alri': alri.Alri,
-            'diarrhoea': diarrhoea.Diarrhoea,
-            'contraception': contraception.Contraception,
-        }
-=======
         multiple_module_class_map = {'hiv': hiv.Hiv,
                                      'alri': alri.Alri,
                                      'diarrhoea': diarrhoea.Diarrhoea,
                                      'stunting': stunting.Stunting}
->>>>>>> e4d3ca59
         print('Getting details of defined HSI events by inspecting tlo.methods...')
         inspect_hsi_event_details = get_details_of_defined_hsi_events(
             excluded_modules=excluded_modules,
