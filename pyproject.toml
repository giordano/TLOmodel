--- conflicted
+++ resolved
@@ -96,11 +96,6 @@
     "E0611", # no-name-in-module
     "E0702", # raising NoneType
     "E1101", # no-member
-<<<<<<< HEAD
-    "E1120", # no-value-for-parameter
-=======
-    "E1130", # bad operand type for unary ~
->>>>>>> ebaf215b
 ]
 
 
