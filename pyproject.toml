[build-system]
build-backend = "setuptools.build_meta"
requires = ["setuptools>=62", "setuptools_scm[toml]>=8.0"]

[project]
name = "tlo"
authors = [
    {name = "Thanzi La Onse Model Development Team"},
]
classifiers = [
    'Development Status :: 3 - Alpha',
    'Intended Audience :: Science/Research',
    'License :: MIT',
    'Operating System :: OS Independent',
    'Programming Language :: Python :: 3',
    'Programming Language :: Python :: 3 :: Only',
    'Programming Language :: Python :: 3.8',
    'Programming Language :: Python :: 3.9',
    'Programming Language :: Python :: 3.10',
    'Programming Language :: Python :: 3.11',
    'Programming Language :: Python :: 3.12',
]
dependencies = [
    "GitPython",
    "click",
    "matplotlib",
    "pyshp",
    "squarify",
    "numpy",
    "pandas~=2.0.0",
    "scipy",
     # Avoid https://foss.heptapod.net/openpyxl/openpyxl/-/issues/1963
    "openpyxl==3.1.0",
    # To submit jobs to Azure Batch
    "azure-batch",
    "azure-identity",
    "azure-keyvault",
    "azure-storage-file-share",
]
description = "Thanzi la Onse Epidemiology Model"
dynamic = ["version"]
license = {file = "LICENSE.txt"}
readme = "README.rst"
requires-python = ">=3.8"

[project.optional-dependencies]
dev = [
    # Running tests
    "pytest",
    "pytest-cov",
    "pytest-xdist",
    "virtualenv",
    "tox",
    # Linting
    "isort",
    "pylint",
    "ruff",
    # Profiling
    "pyinstrument>=4.3",
    # Building requirements files
    "pip-tools",
]

[project.scripts]
tlo = "tlo.cli:cli"

[project.urls]
repository = "https://github.com/UCL/TLOmodel"
documentation = "https://tlomodel.org"

[tool.coverage]
report = {show_missing = true, precision = 2}
run = {branch = true, parallel = true, source = [
    "tlo",
    "tests"
]}
paths.source = [
    "src",
    "*/site-packages",
]

[tool.isort]
force_single_line = false
multi_line_output = 3
include_trailing_comma = true
line_length = 100
known_first_party = "tlo"
default_section = "THIRDPARTY"

[tool.pylint.main]
extension-pkg-whitelist = ["numpy"]
disable = [
    "R",
    "C",
    "W",
    "E0611", # no-name-in-module
<<<<<<< HEAD
    "E1101", # no-member
=======
    "E0702", # raising NoneType
>>>>>>> 4bffc1a3
    "E1130", # bad operand type for unary ~
]


[tool.pylint.typecheck]
signature-mutators = [
    "click.decorators.option",
    "click.decorators.argument",
    "click.decorators.version_option",
    "click.decorators.help_option",
    "click.decorators.pass_context",
    "click.decorators.confirmation_option",
]

[tool.pytest.ini_options]
testpaths = "tests"
python_files = [
    "test_*.py",
    "*_test.py",
    "tests.py",
]
addopts = "-ra --strict-markers --doctest-modules --doctest-glob=*.rst --tb=short"
markers = ["group2", "slow"]

[tool.ruff]
target-version = "py38"
line-length = 120

[tool.setuptools.packages.find]
where = ["src"]

[tool.setuptools_scm]
version_file  = "src/tlo/_version.py"<|MERGE_RESOLUTION|>--- conflicted
+++ resolved
@@ -94,11 +94,6 @@
     "C",
     "W",
     "E0611", # no-name-in-module
-<<<<<<< HEAD
-    "E1101", # no-member
-=======
-    "E0702", # raising NoneType
->>>>>>> 4bffc1a3
     "E1130", # bad operand type for unary ~
 ]
 
