[build-system]
build-backend = "setuptools.build_meta"
requires = ["setuptools>=62", "setuptools_scm[toml]>=8.0"]

[project]
name = "tlo"
authors = [
    {name = "Thanzi La Onse Model Development Team"},
]
classifiers = [
    'Development Status :: 3 - Alpha',
    'Intended Audience :: Science/Research',
    'License :: MIT',
    'Operating System :: OS Independent',
    'Programming Language :: Python :: 3',
    'Programming Language :: Python :: 3 :: Only',
    'Programming Language :: Python :: 3.8',
    'Programming Language :: Python :: 3.9',
    'Programming Language :: Python :: 3.10',
    'Programming Language :: Python :: 3.11',
    'Programming Language :: Python :: 3.12',
]
dependencies = [
    "GitPython",
    "click",
    "matplotlib",
    "pyshp",
    "squarify",
    "numpy",
    "pandas~=2.0.0",
    "scipy",
     # Avoid https://foss.heptapod.net/openpyxl/openpyxl/-/issues/1963
    "openpyxl==3.1.0",
    # To submit jobs to Azure Batch
    "azure-batch",
    "azure-identity",
    "azure-keyvault",
    "azure-storage-file-share",
]
description = "Thanzi la Onse Epidemiology Model"
dynamic = ["version"]
license = {file = "LICENSE.txt"}
readme = "README.rst"
requires-python = ">=3.8"

[project.optional-dependencies]
dev = [
    # Running tests
    "pytest",
    "pytest-cov",
    "pytest-xdist",
    "virtualenv",
    "tox",
    # Linting
    "isort",
    "pylint",
    "ruff",
    # Profiling
    "pyinstrument>=4.3",
    # Building requirements files
    "pip-tools",
]

[project.scripts]
tlo = "tlo.cli:cli"

[project.urls]
repository = "https://github.com/UCL/TLOmodel"
documentation = "https://tlomodel.org"

[tool.coverage]
report = {show_missing = true, precision = 2}
run = {branch = true, parallel = true, source = [
    "tlo",
    "tests"
]}
paths.source = [
    "src",
    "*/site-packages",
]

[tool.isort]
force_single_line = false
multi_line_output = 3
include_trailing_comma = true
line_length = 100
known_first_party = "tlo"
default_section = "THIRDPARTY"

[tool.pylint.main]
extension-pkg-whitelist = ["numpy"]
disable = [
    "R",
    "C",
    "W",
    "E0611", # no-name-in-module
    "E0702", # raising NoneType
<<<<<<< HEAD
    "E1101", # no-member
=======
    "E1130", # bad operand type for unary ~
>>>>>>> 4bffc1a3
]


[tool.pylint.typecheck]
signature-mutators = [
    "click.decorators.option",
    "click.decorators.argument",
    "click.decorators.version_option",
    "click.decorators.help_option",
    "click.decorators.pass_context",
    "click.decorators.confirmation_option",
]

[tool.pytest.ini_options]
testpaths = "tests"
python_files = [
    "test_*.py",
    "*_test.py",
    "tests.py",
]
addopts = "-ra --strict-markers --doctest-modules --doctest-glob=*.rst --tb=short"
markers = ["group2", "slow"]

[tool.ruff]
target-version = "py38"
line-length = 120

[tool.setuptools.packages.find]
where = ["src"]

[tool.setuptools_scm]
version_file  = "src/tlo/_version.py"<|MERGE_RESOLUTION|>--- conflicted
+++ resolved
@@ -95,11 +95,6 @@
     "W",
     "E0611", # no-name-in-module
     "E0702", # raising NoneType
-<<<<<<< HEAD
-    "E1101", # no-member
-=======
-    "E1130", # bad operand type for unary ~
->>>>>>> 4bffc1a3
 ]
 
 
