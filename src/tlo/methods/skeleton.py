--- conflicted
+++ resolved
@@ -227,20 +227,12 @@
     def apply(self, person_id, squeeze_factor):
         """
         Do the action that take place in this health system interaction, in light of prevailing conditions in the
-<<<<<<< HEAD
-        healthcare system
-            * squeeze_factor (an argument provided to the event) indicates the extent to which this HSI_Event is being
-             run in the context of an over-burdened healthcare facility.
-            * bed_days_allocated_to_this_event (a property of the event) indicates the number and types of bed-days
-             that have been allocated to this event.
-=======
         healthcare system:
 
             * squeeze_factor (an argument provided to the event) indicates the extent to which this HSI_Event is being
               run in the context of an over-burdened healthcare facility.
             * bed_days_allocated_to_this_event (a property of the event) indicates the number and types of bed-days
               that have been allocated to this event.
->>>>>>> d0f12b15
 
         Can return an updated APPT_FOOTPRINT if this differs from the declaration in self.EXPECTED_APPT_FOOTPRINT
         """
