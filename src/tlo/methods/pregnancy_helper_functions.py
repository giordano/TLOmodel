--- conflicted
+++ resolved
@@ -111,7 +111,13 @@
 
 
 def calculate_risk_of_death_from_causes(self, risks, causes):
-<<<<<<< HEAD
+    """
+    This function calculates risk of death in the context of one or more 'death causing' complications in a mother of a
+    newborn. In addition it determines if the complication(s) will cause death or not. If death occurs the function
+    returns the primary cause of death (or False)
+    return: cause of death or False
+    """
+
     result = 1.0
     for cause in risks:
         result *= (1.0 - risks[cause])
@@ -132,83 +138,6 @@
         # Now use the list of probabilities to conduct a weighted random draw to determine primary cause of death
         cause_of_death = self.rng.choice(causes, p=probs)
 
-        return cause_of_death
-    else:
-        return False
-
-
-def check_for_risk_of_death_from_cause_maternal(self, individual_id):
-    """
-    This function calculates the risk of death associated with one or more causes being experience by an individual and
-    determines if they will die and which of a number of competing cause is the primary cause of death
-    :param individual_id: individual_id of woman at risk of death
-    return: cause of death or False
-    """
-    params = self.current_parameters
-    df = self.sim.population.props
-    mni = self.sim.modules['PregnancySupervisor'].mother_and_newborn_info
-=======
-    """
-    This function calculates risk of death in the context of one or more 'death causing' complications in a mother of a
-    newborn. In addition it determines if the complication(s) will cause death or not. If death occurs the function
-    returns the primary cause of death (or False)
-    return: cause of death or False
-    """
->>>>>>> ce681077
-
-    result = 1.0
-    for cause in risks:
-        result *= (1.0 - risks[cause])
-
-<<<<<<< HEAD
-    mother = df.loc[individual_id]
-
-    # Cycle through mothers properties to ascertain what she is at risk of death from and store in a list
-
-    if (mother.ps_htn_disorders == 'severe_pre_eclamp' and mni[individual_id]['new_onset_spe']) or \
-       (mother.pn_htn_disorders == 'severe_pre_eclamp' and mni[individual_id]['new_onset_spe']):
-        causes.append('severe_pre_eclampsia')
-
-    if mother.ps_htn_disorders == 'eclampsia' or mother.pn_htn_disorders == 'eclampsia':
-        causes.append('eclampsia')
-
-    if (((mother.ps_antepartum_haemorrhage != 'none') or
-         (mother.la_antepartum_haem != 'none')) and (self != self.sim.modules['PostnatalSupervisor'])):
-        causes.append('antepartum_haemorrhage')
-
-    if mother.ps_chorioamnionitis and (self == self.sim.modules['PregnancySupervisor']):
-        causes.append('antenatal_sepsis')
-
-    if mother.la_uterine_rupture:
-        causes.append('uterine_rupture')
-
-    if mother.la_sepsis or ((self == self.sim.modules['Labour']) and
-                            mother.ps_chorioamnionitis and mother.ac_admitted_for_immediate_delivery != 'none'):
-        causes.append('intrapartum_sepsis')
-
-    if mother.la_sepsis_pp or mother.pn_sepsis_late_postpartum:
-        causes.append('postpartum_sepsis')
-
-    if mother.la_postpartum_haem:
-        causes.append('postpartum_haemorrhage')
-
-=======
-    # result = 1.0 - math.prod(1.0 - [_cause for _cause in causes])
-
-    # If random draw is less that the total risk of death, she will die and the primary cause is then
-    # determined
-    if self.rng.random_sample() < (1.0 - result):
-        denominator = sum(risks.values())
-        probs = list()
-
-        # Cycle over each cause in the dictionary and divide CFR by the sum of the probabilities
-        for cause in risks:
-            risks[cause] = risks[cause] / denominator
-            probs.append(risks[cause])
-
-        # Now use the list of probabilities to conduct a weighted random draw to determine primary cause of death
-        cause_of_death = self.rng.choice(causes, p=probs)
-
         # Return the primary cause of death so that it can be passed to the demography function
         return cause_of_death
     else:
@@ -260,7 +189,6 @@
     if mother.la_postpartum_haem:
         causes.append('postpartum_haemorrhage')
 
->>>>>>> ce681077
     if mother.pn_postpartum_haem_secondary:
         causes.append('secondary_postpartum_haemorrhage')
 
