"""
The Symptom Manager:
* Manages presence of symptoms for all disease modules
* Manages a set of generic symptoms
* Creates occurrences of generic symptom (representing that being caused by diseases not included in the TLO model)

The write-up for the origin of the estimates for the effect of each symptom is:
 Health-seeking behaviour estimates for adults and children.docx

Outstanding issues
* The probability of spurious symptoms is not informed by data.

"""
from collections import defaultdict
from pathlib import Path
from typing import Sequence, Union

import numpy as np
import pandas as pd

from tlo import DateOffset, Module, Parameter, Property, Types, logging
from tlo.events import Event, PopulationScopeEventMixin, RegularEvent
from tlo.methods import Metadata
from tlo.util import BitsetHandler

logger = logging.getLogger(__name__)
logger.setLevel(logging.INFO)

# ---------------------------------------------------------------------------------------------------------
#   MODULE DEFINITIONS
# ---------------------------------------------------------------------------------------------------------


class Symptom:
    """Data structure to hold the information about a symptom.

    The assumption is that a symptom tends to cause health-care seeking. This can be modified by specifying:
     * if the symptom does not cause healthcare-seeking at all (`no_healthcareseeking_in_`);
     * if the symptom is more or less likely to cause healthcare-seeking compared the "average symptom";
      (`odds_ratio_health_seeking_in_`)
     * the probability that emergency care is sought, if care is sought at all (`prob_seeks_emergency_appt_in_`).

<<<<<<< HEAD
    The default behaviour is for a symptom that causes healthcare-seeking for non-emergency care with the same chance
    as the "average symptom".

    The in-built method `emergency_symptom_with_automatic_healthcareseeking` produces another common type of symptom,
    which gives a very high chance that emergency care is sought.
=======
    The default behaviour is for a symptom that causes healthcare-seeking for non-emergency care with the same
    probability as the "average symptom".

    The in-built method `emergency_symptom_with_automatic_healthcareseeking` produces another common type of symptom,
    which gives a very high probability that emergency care is sought.
>>>>>>> 335ff2f6

    The characteristics of Symptoms is separate for adults (peron aged 15+) and children (those aged aged <15).
    """

    def __init__(self,
                 name: str = None,
                 no_healthcareseeking_in_adults: bool = False,
                 no_healthcareseeking_in_children: bool = False,
                 odds_ratio_health_seeking_in_adults: float = None,
                 odds_ratio_health_seeking_in_children: float = None,
                 prob_seeks_emergency_appt_in_adults: float = None,
                 prob_seeks_emergency_appt_in_children: float = None,
                 ):

        # Check that the types are correct and not nonsensical
        assert isinstance(name, str)
        assert name, 'name of symptom cannot be blank'

        assert isinstance(no_healthcareseeking_in_adults, bool)
        assert isinstance(no_healthcareseeking_in_children, bool)

        # Check logic of the arguments: if the symptom does not cause healthcare-seeking behaviour then the other
        # arguments should not be provided.
        if no_healthcareseeking_in_children:
            assert prob_seeks_emergency_appt_in_children is None
            assert odds_ratio_health_seeking_in_children is None

        if no_healthcareseeking_in_adults:
            assert prob_seeks_emergency_appt_in_adults is None
            assert odds_ratio_health_seeking_in_adults is None

        # Define the default behaviour:
        if prob_seeks_emergency_appt_in_adults is None:
            prob_seeks_emergency_appt_in_adults = 0.0  # i.e. Symptom will not cause h.c.s. for emergency care.

        if prob_seeks_emergency_appt_in_children is None:
            prob_seeks_emergency_appt_in_children = 0.0  # i.e. Symptom will not cause h.c.s. for emergency care.
<<<<<<< HEAD

        if odds_ratio_health_seeking_in_adults is None:
            odds_ratio_health_seeking_in_adults = 1.0  # i.e. Symptom has same odds of h.c.s. as the 'default'

        if odds_ratio_health_seeking_in_children is None:
            odds_ratio_health_seeking_in_children = 1.0  # i.e. Symptom has same odds of h.c.s. as the 'default'

        # Check that the odds-ratio of healthcare seeking is greater than or equal to 0.0
        assert isinstance(odds_ratio_health_seeking_in_adults, float)
        assert isinstance(odds_ratio_health_seeking_in_children, float)
        assert 0.0 <= odds_ratio_health_seeking_in_adults
        assert 0.0 <= odds_ratio_health_seeking_in_children

=======

        if odds_ratio_health_seeking_in_adults is None:
            odds_ratio_health_seeking_in_adults = 1.0  # i.e. Symptom has same odds of h.c.s. as the 'default'

        if odds_ratio_health_seeking_in_children is None:
            odds_ratio_health_seeking_in_children = 1.0  # i.e. Symptom has same odds of h.c.s. as the 'default'

        # Check that the odds-ratio of healthcare seeking is greater than or equal to 0.0
        assert isinstance(odds_ratio_health_seeking_in_adults, float)
        assert isinstance(odds_ratio_health_seeking_in_children, float)
        assert 0.0 <= odds_ratio_health_seeking_in_adults
        assert 0.0 <= odds_ratio_health_seeking_in_children

>>>>>>> 335ff2f6
        # Check that probability of seeking an emergency appointment must be between 0.0 and 1.0
        assert isinstance(prob_seeks_emergency_appt_in_adults, float)
        assert isinstance(prob_seeks_emergency_appt_in_children, float)
        assert 0.0 <= prob_seeks_emergency_appt_in_adults <= 1.0
        assert 0.0 <= prob_seeks_emergency_appt_in_children <= 1.0

        # Store properties:
        self.name = name
        self.no_healthcareseeking_in_children = no_healthcareseeking_in_children
        self.no_healthcareseeking_in_adults = no_healthcareseeking_in_adults
        self.prob_seeks_emergency_appt_in_adults = prob_seeks_emergency_appt_in_adults
        self.prob_seeks_emergency_appt_in_children = prob_seeks_emergency_appt_in_children
        self.odds_ratio_health_seeking_in_adults = odds_ratio_health_seeking_in_adults
        self.odds_ratio_health_seeking_in_children = odds_ratio_health_seeking_in_children

    @staticmethod
    def emergency(name: str, which: str = "both"):
        """Return an instance of `Symptom` that will guarantee healthcare-seeking for an Emergency Appointment."""
<<<<<<< HEAD
=======
        from tlo.methods.healthseekingbehaviour import HIGH_ODDS_RATIO

>>>>>>> 335ff2f6
        if name is None:
            raise ValueError('No name given.')

        if which not in ("adults", "children", "both"):
            raise ValueError('Argument not recognised.')

        emergency_in_adults = which in ("adults", "both")
        emergency_in_children = which in ("children", "both")

        return Symptom(
            name=name,
            no_healthcareseeking_in_adults=False,
            no_healthcareseeking_in_children=False,
            prob_seeks_emergency_appt_in_adults=1.0 if emergency_in_adults else 0.0,
            prob_seeks_emergency_appt_in_children=1.0 if emergency_in_children else 0.0,
<<<<<<< HEAD
            odds_ratio_health_seeking_in_adults=10_000.0 if emergency_in_adults else 0.0,
            odds_ratio_health_seeking_in_children=10_000.0 if emergency_in_children else 0.0,
            #                                      10_000 is an arbitrarily large odds ratio that will practically
            #                                       ensure that there is healthcare-seeking. `np.inf` might have been
            #                                       used but this is not does not within the LinearModel.
=======
            odds_ratio_health_seeking_in_adults=HIGH_ODDS_RATIO if emergency_in_adults else 0.0,
            odds_ratio_health_seeking_in_children=HIGH_ODDS_RATIO if emergency_in_children else 0.0,
            #                                      10_000 is an arbitrarily large odds ratio that will practically
            #                                       ensure that there is healthcare-seeking. `np.inf` might have been
            #                                       used but this is not does not work within the LinearModel.
>>>>>>> 335ff2f6
        )

    def __eq__(self, other):
        """Define the basis upon which tests of equivalence are made for Symptom objects.
        NB. This seems neccessary to enable to checking of equivalency between symptoms registered in different
        places. Without this two instance of the object with the same properties are not recognised as being the 'same'.
        This is done in conjunction with over-riding the hash property."""
        return isinstance(other, Symptom) and all(
            [getattr(self, p) == getattr(other, p) for p in [
                'name',
                'no_healthcareseeking_in_children',
                'no_healthcareseeking_in_adults',
                'prob_seeks_emergency_appt_in_adults',
                'prob_seeks_emergency_appt_in_children',
                'odds_ratio_health_seeking_in_adults',
                'odds_ratio_health_seeking_in_children']
             ])

    def __hash__(self):
        """Override the hash function to force set to rely on __eq__."""
        return 0


class DuplicateSymptomWithNonIdenticalPropertiesError(Exception):
    def __init__(self):
        super().__init__("A symptom with this name has been registered already but with different properties")


class SymptomManager(Module):
    """
    This module is used to track the symptoms of persons. The addition and removal of symptoms by disease modules is
     handled here. This module can also causes symptoms that are not related to any disease module (representing those
     caused by conditions not represented explicitly in the model).
    """

    INIT_DEPENDENCIES = {'Demography'}

    # Declare Metadata
    METADATA = {}

    PROPERTIES = dict()  # updated at ```pre-initialise population``` once symptoms have been registered.

    PARAMETERS = {
        'generic_symptoms_spurious_occurrence': Parameter(
            Types.DATA_FRAME, 'probability and duration of spurious occureneces of generic symptoms')
    }

    def __init__(self, name=None, resourcefilepath=None, spurious_symptoms=False):
        super().__init__(name)
        self.resourcefilepath = resourcefilepath
        self.spurious_symptoms = spurious_symptoms
        self._persons_with_newly_onset_symptoms = set()

        self.generic_symptoms = {
            'fever',
            'vomiting',
            'stomachache',
            'sore_throat',
            'respiratory_symptoms',
            'headache',
            'skin_complaint',
            'dental_complaint',
            'backache',
            'injury',
            'eye_complaint',
            'diarrhoea',
            'spurious_emergency_symptom'
        }

        self.all_registered_symptoms = set()
        self.symptom_names = set()
        self.modules_that_can_impose_symptoms = set()

        self.recognised_module_names = None
        self.spurious_symptom_resolve_event = None

    def get_column_name_for_symptom(self, symptom_name):
        """get the column name that corresponds to the symptom_name"""
        return f'sy_{symptom_name}'

    def read_parameters(self, data_folder):
        """Read in the generic symptoms and register them"""
        self.parameters['generic_symptoms_spurious_occurrence'] = \
            pd.read_csv(Path(self.resourcefilepath) / 'ResourceFile_GenericSymptoms_and_HealthSeeking.csv')

    def register_symptom(self, *symptoms_to_register: Symptom):
        """
        Stores the symptom classes that are passed. Registration must be done before 'pre-initialise population' is
        called.
        The disease module associated with each symptom is also stored.
        :param symptoms_to_register: instance(s) of class Symptom
        :return:
        """

        for symptom in symptoms_to_register:
            if symptom.name not in self.symptom_names:
                self.all_registered_symptoms.add(symptom)
                self.symptom_names.add(symptom.name)
            elif symptom not in self.all_registered_symptoms:
                raise DuplicateSymptomWithNonIdenticalPropertiesError

    def register_generic_symptoms(self):
        """Register the genric symptoms, using information read in from the ResourceFile."""
        df = self.parameters['generic_symptoms_spurious_occurrence']

        # Check that information is contained in the ResourceFile for every generic symptom that must be defined
<<<<<<< HEAD
        assert self.generic_symptoms == set(df['name'].to_list())

        symptoms_to_register = df[
            [
                'name',
                'odds_ratio_health_seeking_in_children',
                'odds_ratio_health_seeking_in_adults',
                'prob_seeks_emergency_appt_in_adults',
                'prob_seeks_emergency_appt_in_children',
            ]
        ].set_index('name').loc[sorted(self.generic_symptoms)].reset_index()  # order as `sorted(self.generic_symptoms)`

        for _, _r in symptoms_to_register.iterrows():
            self.register_symptom(Symptom(**_r.to_dict()))
=======
        assert self.generic_symptoms == set(
            self.parameters['generic_symptoms_spurious_occurrence']['generic_symptom_name'].to_list())

        odds_ratio_health_seeking_in_children = self.parameters['generic_symptoms_spurious_occurrence'].set_index(
            'generic_symptom_name')['odds_ratio_for_health_seeking_in_children'].to_dict()
        odds_ratio_health_seeking_in_adults = self.parameters['generic_symptoms_spurious_occurrence'].set_index(
            'generic_symptom_name')['odds_ratio_for_health_seeking_in_adults'].to_dict()

        # Register the Generic Symptoms
        for generic_symptom_name in sorted(self.generic_symptoms):
            self.register_symptom(
                Symptom(
                    name=generic_symptom_name,
                    odds_ratio_health_seeking_in_adults=odds_ratio_health_seeking_in_adults[generic_symptom_name],
                    odds_ratio_health_seeking_in_children=odds_ratio_health_seeking_in_children[generic_symptom_name],
                    prob_seeks_emergency_appt_in_adults=0.0,
                    prob_seeks_emergency_appt_in_children=0.0,
                )
            )
>>>>>>> 335ff2f6

    def pre_initialise_population(self):
        """Register the generic symptoms and define the properties for each symptom"""

        # Register Generic Symptoms
        self.register_generic_symptoms()

        # Set-up properties for the SymptomManager module
        SymptomManager.PROPERTIES = dict()
        for symptom_name in sorted(self.symptom_names):
            symptom_column_name = self.get_column_name_for_symptom(symptom_name)
            SymptomManager.PROPERTIES[symptom_column_name] = Property(Types.INT, f'Presence of symptom {symptom_name}')

    def initialise_population(self, population):
        """
        Establish the Properties and the BitSetHandler for each of the symptoms:
        """
        self.recognised_module_names = [
            m.name for m in self.sim.modules.values() if Metadata.USES_SYMPTOMMANAGER in m.METADATA
        ]
        self.modules_that_can_impose_symptoms = [self.name] + self.recognised_module_names

        # Establish the BitSetHandler for the symptoms
        self.bsh = BitsetHandler(
            population=self.sim.population,
            column=None,
            elements=self.modules_that_can_impose_symptoms
        )
        # NB. Bitset handler will establish such that everyone has no symptoms. i.e. can check below:
        # symptom_col_names = [self.get_column_name_for_symptom(s) for s in self.symptom_names]
        # uncompressed = self.bsh.uncompress(columns=symptom_col_names)
        # for key, u in uncompressed.items():
        #     assert key in symptom_col_names
        #     assert set(u.columns) == set(modules_that_can_impose_symptoms)
        #     assert not u.any().any()

    def initialise_simulation(self, sim):
        """Schedule SpuriousSymptomsOnset/Resolve if the parameter 'spurious_symptoms' is True"""
        if self.spurious_symptoms:
            # Create and schedule the Onset Event
            sim.schedule_event(
                SymptomManager_SpuriousSymptomOnset(module=self),
                self.sim.date
            )

            # Create and schedule the Resolve event (and retain pointer to the event)
            self.spurious_symptom_resolve_event = SymptomManager_SpuriousSymptomResolve(module=self)
            sim.schedule_event(
                self.spurious_symptom_resolve_event,
                self.sim.date
            )

    def on_birth(self, mother_id, child_id):
        """Give a value of 0 for each symptom.
        NB. This will over-write any symptom that has already been set on the child, so is only safe is SymptomManager
        is registered before any Disease Module."""
        df = self.sim.population.props
        for property in self.PROPERTIES:
            df.at[child_id, property] = 0

    def change_symptom(self, person_id, symptom_string, add_or_remove, disease_module,
                       duration_in_days=None, date_of_onset=None):
        """
        This is how disease module report that a person has developed a new symptom or an existing symptom has resolved.
        The sy_ property contains a set of of the disease_module names that currently cause the symptom.
        Check if the set is empty or not to determine if the symptom is currently present.

        :param date_of_onset: Date for the symptoms to start
        :param duration_in_days: If self-resolving, duration of symptoms
        :param person_id: The person_id (int or list of int) for whom the symptom changes
        :param symptom_string: The string for the symptom or list of multiple symptom strings
        :param add_or_remove: '+' to add the symptom or '-' to remove the symptom
        :param disease_module: pointer to the disease module that is reporting this change in symptom
        """
        df = self.sim.population.props

        # Make the person_id into a list if not already a sequence
        if isinstance(person_id, (int, np.integer)):
            person_id = [person_id]

        if isinstance(symptom_string, str):
            symptom_string = [symptom_string]

        # Strip out the person_ids for anyone who is not alive:
        person_id = df.index[df.is_alive & (df.index.isin(person_id))]

        # Check that all symptoms in symptom_string are legitimate
        for sym in symptom_string:
            assert sym in self.symptom_names, f'Symptom {sym} is not recognised'

        # Check that the add/remove signal is legitimate
        assert add_or_remove in ['+', '-']

        # Check that the duration in days makes sense
        if duration_in_days is not None:
            assert int(duration_in_days) > 0

        # Check that the provided disease_module is a disease_module or is the SymptomManager itself
        assert disease_module.name in ([self.name] + self.recognised_module_names)

        # Check that a sensible or no date_of_onset is provided
        assert (date_of_onset is None) or (
            (type(date_of_onset) == pd.Timestamp)
            and (date_of_onset >= self.sim.date)
        )

        # If the date of onset if not equal to today's date, then schedule the auto_onset event
        if (date_of_onset is not None) and (date_of_onset > self.sim.date):
            auto_onset_event = SymptomManager_AutoOnsetEvent(self,
                                                             person_id=person_id,
                                                             symptom_string=symptom_string,
                                                             disease_module=disease_module,
                                                             duration_in_days=duration_in_days)
            self.sim.schedule_event(event=auto_onset_event, date=date_of_onset)
            return

        sy_columns = [self.get_column_name_for_symptom(sym) for sym in symptom_string]

        # Make the operation:
        if add_or_remove == '+':
            # Add this disease module as a cause of this symptom

            self.bsh.set(person_id, disease_module.name, columns=sy_columns)
            self._persons_with_newly_onset_symptoms = self._persons_with_newly_onset_symptoms.union(person_id)

            # If a duration is given, schedule the auto-resolve event to turn off these symptoms after specified time.
            if duration_in_days is not None:
                auto_resolve_event = SymptomManager_AutoResolveEvent(self,
                                                                     person_id=person_id,
                                                                     symptom_string=symptom_string,
                                                                     disease_module=disease_module)
                self.sim.schedule_event(event=auto_resolve_event,
                                        date=self.sim.date + DateOffset(days=int(duration_in_days)))

        else:
            # Remove this disease module as a cause of this symptom
            # But, first, check that this symptom is being caused by this disease module.
            the_disease_module_is_causing_the_symptom = \
                self.bsh.has(person_id, disease_module.name, columns=sy_columns).all().all()
            if not the_disease_module_is_causing_the_symptom:
                logger.debug(key="message",
                             data=f"Request from disease module '{disease_module.name}' to remove the symptom(s) "
                                  f"'{symptom_string}', which it is not currently causing.")

            # Do the remove:
            self.bsh.unset(person_id, disease_module.name, columns=sy_columns)

    def who_has(self, list_of_symptoms):
        """
        This is a helper function to look up who has a particular symptom or set of symptoms.
        It returns a list of indicies for person that have all of the symptoms specified

        :param: list_of_symptoms : string or list of strings for the symptoms of interest
        :return: list of person_ids for those with all of the symptoms in list_of_symptoms who are alive
        """

        # Check formatting of list_of_symptoms is right (must be a list of strings)
        if isinstance(list_of_symptoms, str):
            list_of_symptoms = [list_of_symptoms]
        else:
            list_of_symptoms = list_of_symptoms
        assert len(list_of_symptoms) > 0

        # Check that these are legitimate symptoms
        assert all([symp in self.symptom_names for symp in list_of_symptoms]), 'Symptom not registered'

        # Find who has all the symptoms
        df = self.sim.population.props
        sy_columns = [self.get_column_name_for_symptom(s) for s in list_of_symptoms]
        has_all_symptoms = self.bsh.not_empty(df.is_alive, columns=sy_columns).all(axis=1)
        return has_all_symptoms[has_all_symptoms].index.tolist()

    def who_not_have(self, symptom_string: str) -> pd.Index:
        """
        Get person IDs of individuals who are alive and do not have a symptom.

        :param symptom_string: The string of the symptom.
        :return: Index corresponding to individuals which are alive and do not have symptom.
        """

        df = self.sim.population.props

        # Check that symptom string is OK
        assert type(symptom_string) == str
        assert symptom_string in self.symptom_names, 'Symptom not registered'

        # Does not have symptom:
        return df.index[
            df.is_alive
            & self.bsh.is_empty(
                slice(None), columns=self.get_column_name_for_symptom(symptom_string)
            )
        ]

    def has_what(self, person_id, disease_module: Module = None):
        """
        This is a helper function that will give a list of strings for the symptoms that a _single_ person
        is currently experiencing.
        Optionally can specify disease_module_name to limit to the symptoms caused by that disease module

        :param person_id: the person_of of interest
        :param disease_module: (optional) disease module of interest
        :return: list of strings for the symptoms that are currently being experienced
        """

        assert isinstance(person_id, (int, np.integer)), 'person_id must be a single integer for one particular person'

        df = self.sim.population.props
        assert df.at[person_id, 'is_alive'], "The person is not alive"

        if disease_module is not None:
            assert disease_module.name in ([self.name] + self.recognised_module_names), \
                "Disease Module Name is not recognised"
            sy_columns = [self.get_column_name_for_symptom(s) for s in self.symptom_names]
            person_has = self.bsh.has(
                [person_id], disease_module.name, first=True, columns=sy_columns
            )
            return [s for s in self.symptom_names if person_has[f'sy_{s}']]
        else:
            return [s for s in self.symptom_names if df.loc[person_id, f'sy_{s}'] > 0]

    def have_what(self, person_ids: Sequence[int]):
        """Find the set of symptoms for a list of person_ids.
        NB. This is a fast implementation without the same amount checking as 'has_what'"""
        df = self.sim.population.props
        return df.loc[person_ids].apply(
            lambda p: [s for s in self.symptom_names if p[f'sy_{s}'] > 0], axis=1, result_type='reduce'
        ).rename('symptoms')

    def causes_of(self, person_id: int, symptom_string):
        """
        This is a helper function that will give a list of the disease modules causing a particular symptom for
        a particular person.
        :param person_id:
        :param disease_module:
        :return: list of strings for the disease module name
        """
        assert isinstance(person_id, (int, np.integer)), 'person_id must be a single integer for one particular person'
        assert isinstance(symptom_string, str), 'symptom_string must be a string'

        df = self.sim.population.props
        assert df.at[person_id, 'is_alive'], "The person is not alive"
        assert symptom_string in self.symptom_names

        return list(
            self.bsh.get(
                [person_id],
                first=True,
                columns=self.get_column_name_for_symptom(symptom_string)
            )
        )

    def clear_symptoms(self, person_id: Union[int, Sequence[int]], disease_module: Module):
        """
        Remove all the symptoms for one or more persons caused by a specified disease module

        :param person_id: IDs for one or more persons to clear symptoms for.
        :param disease_module_name: Name of disease module to clear symptoms for.
        """
        df = self.sim.population.props

        if isinstance(person_id, (int, np.integer)):
            person_id = [person_id]
        assert df.loc[person_id, 'is_alive'].all(), "One or more persons not alive"
        assert disease_module.name in ([self.name] + self.recognised_module_names), (
            "Disease module name is not recognised"
        )
        sy_columns = [self.get_column_name_for_symptom(sym) for sym in self.symptom_names]
        self.bsh.unset(person_id, disease_module.name, columns=sy_columns)

    def caused_by(self, disease_module: Module):
        """Find the persons experiencing symptoms due to a particular module.
        Returns a dict of the form {<<person_id>>, <<list_of_symptoms>>}."""

        df = self.sim.population.props
        symptom_columns = [self.get_column_name_for_symptom(s) for s in self.symptom_names]
        symptom_is_caused_by_disease = self.bsh.has(df.is_alive, disease_module.name, columns=symptom_columns)
        symptoms_caused_by_disease = symptom_is_caused_by_disease.apply(lambda row: list(row[row].index), axis=1)
        symptoms_for_each_person = {k: [s[3:] for s in v] for k, v in symptoms_caused_by_disease.items() if len(v) > 0}

        return symptoms_for_each_person

    def get_persons_with_newly_onset_symptoms(self):
        return self._persons_with_newly_onset_symptoms

    def reset_persons_with_newly_onset_symptoms(self):
        self._persons_with_newly_onset_symptoms.clear()

# ---------------------------------------------------------------------------------------------------------
#   EVENTS
# ---------------------------------------------------------------------------------------------------------


class SymptomManager_AutoOnsetEvent(Event, PopulationScopeEventMixin):
    """
    This utility function will add symptoms. It is scheduled by the SymptomManager to let symptoms 'auto-onset' on a
    particular date.
    """

    def __init__(self, module, person_id, symptom_string, disease_module, duration_in_days):
        super().__init__(module)
        assert isinstance(module, SymptomManager)

        if not isinstance(person_id, list):
            person_id = list(person_id)

        self.person_id = person_id
        self.symptom_string = symptom_string
        self.disease_module = disease_module
        self.duration_in_days = duration_in_days

    def apply(self, population):
        self.module.change_symptom(person_id=self.person_id,
                                   symptom_string=self.symptom_string,
                                   add_or_remove='+',
                                   disease_module=self.disease_module,
                                   duration_in_days=self.duration_in_days)


class SymptomManager_AutoResolveEvent(Event, PopulationScopeEventMixin):
    """
    This utility function will remove symptoms. It is scheduled by the SymptomManager to let symptoms 'auto-resolve'
    """

    def __init__(self, module, person_id, symptom_string, disease_module):
        super().__init__(module)
        assert isinstance(module, SymptomManager)

        if not isinstance(person_id, list):
            person_id = list(person_id)

        self.person_id = person_id
        self.symptom_string = symptom_string
        self.disease_module = disease_module

    def apply(self, population):
        self.module.change_symptom(person_id=self.person_id,
                                   symptom_string=self.symptom_string,
                                   add_or_remove='-',
                                   disease_module=self.disease_module)


class SymptomManager_SpuriousSymptomOnset(RegularEvent, PopulationScopeEventMixin):
    """ This event gives the occurrence of generic symptoms that are not caused by a disease module in the TLO model.
    """

    def __init__(self, module):
        """This event occurs every day"""
        super().__init__(module, frequency=DateOffset(days=1))

        assert isinstance(module, SymptomManager)
        self.generic_symptoms = self.get_generic_symptoms_dict(
            self.module.parameters['generic_symptoms_spurious_occurrence'])
        self.rand = self.module.rng.rand

    def get_generic_symptoms_dict(self, generic_sympoms_df):
        """Helper function to store contents of the generic_symptoms dataframe as dicts"""
        df = generic_sympoms_df.set_index('name')

        return {
            'prob_per_day': {
                'children': df['prob_spurious_occurrence_in_children_per_day'].to_dict(),
                'adults': df['prob_spurious_occurrence_in_adults_per_day'].to_dict()
            },
            'duration_in_days': {
                'children': df['duration_in_days_of_spurious_occurrence_in_children'].astype(int).to_dict(),
                'adults': df['duration_in_days_of_spurious_occurrence_in_adults'].astype(int).to_dict()
            }
        }

    def apply(self, population):
        """Determine who will be onset which which symptoms today"""

        df = self.sim.population.props
        group_indices = {
            'children': df.index[df.is_alive & (df.age_years < 15)],
            'adults': df.index[df.is_alive & (df.age_years >= 15)]
        }

        # For each generic symptom, impose it on a random sample of persons who do not have that symptom currently:
        for symp in sorted(self.module.generic_symptoms):
            do_not_have_symptom = self.module.who_not_have(symptom_string=symp)

            for group in ['children', 'adults']:

                p = self.generic_symptoms['prob_per_day'][group][symp]
                dur = self.generic_symptoms['duration_in_days'][group][symp]
                persons_eligible_to_get_symptom = group_indices[group][
                    group_indices[group].isin(do_not_have_symptom)
                ]
                persons_to_onset_with_this_symptom = persons_eligible_to_get_symptom[
                    self.rand(len(persons_eligible_to_get_symptom)) < p
                ]

                # Do onset
                self.sim.modules['SymptomManager'].change_symptom(
                    symptom_string=symp,
                    add_or_remove='+',
                    person_id=persons_to_onset_with_this_symptom,
                    duration_in_days=None,   # <- resolution for these is handled by the SpuriousSymptomsResolve Event
                    disease_module=self.module,
                )

                # Schedule resolution:
                self.module.spurious_symptom_resolve_event.schedule_symptom_resolve(
                    person_id=persons_to_onset_with_this_symptom,
                    symptom_string=symp,
                    date_of_resolution=(self.sim.date + pd.DateOffset(days=dur)).date()
                )


class SymptomManager_SpuriousSymptomResolve(RegularEvent, PopulationScopeEventMixin):
    """ This event resolves the generic symptoms that have been onset by this module.
    """

    def __init__(self, module):
        """This event occurs every day"""
        super().__init__(module, frequency=DateOffset(days=1))
        assert isinstance(module, SymptomManager)

        # Create the dict structures to store information about for whom and when each symptoms must be resolved
        self.to_resolve = dict()
        for symp in sorted(self.module.generic_symptoms):
            self.to_resolve[symp] = defaultdict(set)

    def schedule_symptom_resolve(self, person_id, date_of_resolution, symptom_string):
        """Store information to allow symptoms to be resolved for groups of persons each day"""
        self.to_resolve[symptom_string][date_of_resolution].update(person_id)

    def apply(self, population):
        """Resolve the symptoms when due; a whole group of persons with the same symptoms at once"""
        df = population.props
        date_today = self.sim.date.date()

        for symp in self.to_resolve.keys():
            if date_today in self.to_resolve[symp]:
                person_ids = self.to_resolve[symp].pop(date_today)
                persons = df.loc[person_ids]
                person_ids_alive = persons[persons.is_alive].index
                self.module.change_symptom(
                    person_id=person_ids_alive,
                    add_or_remove='-',
                    symptom_string=symp,
                    disease_module=self.module
                )<|MERGE_RESOLUTION|>--- conflicted
+++ resolved
@@ -40,19 +40,11 @@
       (`odds_ratio_health_seeking_in_`)
      * the probability that emergency care is sought, if care is sought at all (`prob_seeks_emergency_appt_in_`).
 
-<<<<<<< HEAD
-    The default behaviour is for a symptom that causes healthcare-seeking for non-emergency care with the same chance
-    as the "average symptom".
-
-    The in-built method `emergency_symptom_with_automatic_healthcareseeking` produces another common type of symptom,
-    which gives a very high chance that emergency care is sought.
-=======
     The default behaviour is for a symptom that causes healthcare-seeking for non-emergency care with the same
     probability as the "average symptom".
 
     The in-built method `emergency_symptom_with_automatic_healthcareseeking` produces another common type of symptom,
     which gives a very high probability that emergency care is sought.
->>>>>>> 335ff2f6
 
     The characteristics of Symptoms is separate for adults (peron aged 15+) and children (those aged aged <15).
     """
@@ -90,7 +82,6 @@
 
         if prob_seeks_emergency_appt_in_children is None:
             prob_seeks_emergency_appt_in_children = 0.0  # i.e. Symptom will not cause h.c.s. for emergency care.
-<<<<<<< HEAD
 
         if odds_ratio_health_seeking_in_adults is None:
             odds_ratio_health_seeking_in_adults = 1.0  # i.e. Symptom has same odds of h.c.s. as the 'default'
@@ -104,21 +95,6 @@
         assert 0.0 <= odds_ratio_health_seeking_in_adults
         assert 0.0 <= odds_ratio_health_seeking_in_children
 
-=======
-
-        if odds_ratio_health_seeking_in_adults is None:
-            odds_ratio_health_seeking_in_adults = 1.0  # i.e. Symptom has same odds of h.c.s. as the 'default'
-
-        if odds_ratio_health_seeking_in_children is None:
-            odds_ratio_health_seeking_in_children = 1.0  # i.e. Symptom has same odds of h.c.s. as the 'default'
-
-        # Check that the odds-ratio of healthcare seeking is greater than or equal to 0.0
-        assert isinstance(odds_ratio_health_seeking_in_adults, float)
-        assert isinstance(odds_ratio_health_seeking_in_children, float)
-        assert 0.0 <= odds_ratio_health_seeking_in_adults
-        assert 0.0 <= odds_ratio_health_seeking_in_children
-
->>>>>>> 335ff2f6
         # Check that probability of seeking an emergency appointment must be between 0.0 and 1.0
         assert isinstance(prob_seeks_emergency_appt_in_adults, float)
         assert isinstance(prob_seeks_emergency_appt_in_children, float)
@@ -137,11 +113,8 @@
     @staticmethod
     def emergency(name: str, which: str = "both"):
         """Return an instance of `Symptom` that will guarantee healthcare-seeking for an Emergency Appointment."""
-<<<<<<< HEAD
-=======
         from tlo.methods.healthseekingbehaviour import HIGH_ODDS_RATIO
 
->>>>>>> 335ff2f6
         if name is None:
             raise ValueError('No name given.')
 
@@ -157,19 +130,11 @@
             no_healthcareseeking_in_children=False,
             prob_seeks_emergency_appt_in_adults=1.0 if emergency_in_adults else 0.0,
             prob_seeks_emergency_appt_in_children=1.0 if emergency_in_children else 0.0,
-<<<<<<< HEAD
-            odds_ratio_health_seeking_in_adults=10_000.0 if emergency_in_adults else 0.0,
-            odds_ratio_health_seeking_in_children=10_000.0 if emergency_in_children else 0.0,
-            #                                      10_000 is an arbitrarily large odds ratio that will practically
-            #                                       ensure that there is healthcare-seeking. `np.inf` might have been
-            #                                       used but this is not does not within the LinearModel.
-=======
             odds_ratio_health_seeking_in_adults=HIGH_ODDS_RATIO if emergency_in_adults else 0.0,
             odds_ratio_health_seeking_in_children=HIGH_ODDS_RATIO if emergency_in_children else 0.0,
             #                                      10_000 is an arbitrarily large odds ratio that will practically
             #                                       ensure that there is healthcare-seeking. `np.inf` might have been
             #                                       used but this is not does not work within the LinearModel.
->>>>>>> 335ff2f6
         )
 
     def __eq__(self, other):
@@ -276,7 +241,6 @@
         df = self.parameters['generic_symptoms_spurious_occurrence']
 
         # Check that information is contained in the ResourceFile for every generic symptom that must be defined
-<<<<<<< HEAD
         assert self.generic_symptoms == set(df['name'].to_list())
 
         symptoms_to_register = df[
@@ -291,27 +255,6 @@
 
         for _, _r in symptoms_to_register.iterrows():
             self.register_symptom(Symptom(**_r.to_dict()))
-=======
-        assert self.generic_symptoms == set(
-            self.parameters['generic_symptoms_spurious_occurrence']['generic_symptom_name'].to_list())
-
-        odds_ratio_health_seeking_in_children = self.parameters['generic_symptoms_spurious_occurrence'].set_index(
-            'generic_symptom_name')['odds_ratio_for_health_seeking_in_children'].to_dict()
-        odds_ratio_health_seeking_in_adults = self.parameters['generic_symptoms_spurious_occurrence'].set_index(
-            'generic_symptom_name')['odds_ratio_for_health_seeking_in_adults'].to_dict()
-
-        # Register the Generic Symptoms
-        for generic_symptom_name in sorted(self.generic_symptoms):
-            self.register_symptom(
-                Symptom(
-                    name=generic_symptom_name,
-                    odds_ratio_health_seeking_in_adults=odds_ratio_health_seeking_in_adults[generic_symptom_name],
-                    odds_ratio_health_seeking_in_children=odds_ratio_health_seeking_in_children[generic_symptom_name],
-                    prob_seeks_emergency_appt_in_adults=0.0,
-                    prob_seeks_emergency_appt_in_children=0.0,
-                )
-            )
->>>>>>> 335ff2f6
 
     def pre_initialise_population(self):
         """Register the generic symptoms and define the properties for each symptom"""
