import datetime
import warnings
from collections import defaultdict
from itertools import repeat
from typing import Dict, List, Optional

import numpy as np
import pandas as pd

from tlo import logging

logger = logging.getLogger('tlo.methods.healthsystem')


class Consumables:
    """This is the Consumables Class. It maintains a current record of the availability of consumables in the
     HealthSystem. It is expected that this is instantiated by the `HealthSystem` module.

    :param: `data`: Specifies the probability with which each consumable (identified by an `item_code`) is available
     in a particular month at a particular Facility_ID.

    :param: `rng`: The Random Number Generator object to use for random numbers.

    :param: `availability`: Determines the availability of consumables. If 'default' then use the availability
     specified in the ResourceFile; if 'none', then let no consumable be ever be available; if 'all', then all
     consumables are always available. When using 'all' or 'none', requests for consumables are not logged.

    If an item_code is requested that is not recognised (not included in `data`), a `UserWarning` is issued, and the
     result returned is on the basis of the average availability of other consumables in that facility in that month.
    """

    def __init__(self, data: pd.DataFrame = None, rng: np.random = None, availability: str = 'default') -> None:

        assert availability in ('none', 'default', 'all'), "Argument `availability` is not recognised."
        self.cons_availability = availability  # Governs availability  - none/default/all
        self.item_codes = set()  # All item_codes that are recognised.

        self._rng = rng
        self._prob_item_codes_available = None  # Data on the probability of each item_code being available
        self._cons_available_today = None  # Index for the item_codes available
        self._is_available = None  # Dict of sets giving the set of item_codes available, by facility_id
        self._is_unknown_item_available = None  # Whether an unknown item is available, by facility_id
        self._not_recognised_item_codes = set()  # The item codes requested but which are not recognised.

        self._process_consumables_df(data)

    def processing_at_start_of_new_day(self, date: datetime.datetime) -> None:
        """Do the jobs at the start of each new day.
        * Update the availability of the consumables
        """
        self._refresh_availability_of_consumables(date)

    def _process_consumables_df(self, df: pd.DataFrame) -> None:
        """Helper function for processing the consumables data, passed in here as pd.DataFrame that has been read-in by
        the HealthSystem.
        * Saves the data as `self._prob_item_codes_available`
        * Saves the set of all recognised item_codes to `self.item_codes`
        * Over-rides the availability of all items to be always or never available according the specification of the
         argument `cons_availability`.
        """
        self.item_codes = set(df.item_code)  # Record all consumables identified
        self._prob_item_codes_available = df.set_index(['month', 'Facility_ID', 'item_code'])['available_prop']

        if self.cons_availability == 'all':
            self.override_availability(dict(zip(self.item_codes, repeat(1.0))))
        elif self.cons_availability == 'none':
            self.override_availability(dict(zip(self.item_codes, repeat(0.0))))

    def _refresh_availability_of_consumables(self, date: datetime.datetime):
        """Update the availability of all items based on the data for the probability of availability, givem the current
        date."""
        # Work out which items are available in which facilities for this date.
        month = date.month
        availability_this_month = self._prob_item_codes_available.loc[(month, slice(None), slice(None))]
        items_available_this_month = availability_this_month.index[
            availability_this_month.values > self._rng.random_sample(len(availability_this_month))
            ]

        # Convert to dict-of-sets to enable checking of item_code availability.
        self._is_available = defaultdict(set)
        for _fac_id, _item in items_available_this_month.to_list():
            self._is_available[_fac_id].add(_item)

        # Update the default return value (based on the average probability of availability of items at the facility)
        average_availability_of_items_by_facility_id = availability_this_month.groupby(level=0).mean()
        self._is_unknown_item_available = (average_availability_of_items_by_facility_id >
                                           self._rng.random_sample(len(average_availability_of_items_by_facility_id))
                                           ).to_dict()

    def override_availability(self, item_codes: dict = None) -> None:
        """
        Over-ride the availability (for all months and all facilities) of certain item_codes.
        Note this should not be called directly: Disease modules should call `override_availability_of_consumables` in
         `HealthSystem`.
        :param item_codes: Dictionary of the form {<item_code>: probability_that_item_is_available}
        :return: None
        """

        def check_item_codes_argument_is_valid(_item_codes):
            assert set(_item_codes.keys()).issubset(self.item_codes), 'Some item_codes not recognised.'
            assert all([0.0 <= x <= 1.0 for x in list(_item_codes.values())]), 'Probability of availability must be ' \
                                                                               'between 0.0 and 1.0'

        check_item_codes_argument_is_valid(item_codes)

        # Update the internally-held data on availability for these item_codes (for all months and at all facilities)
        for item, prob in item_codes.items():
            self._prob_item_codes_available.loc[(slice(None), slice(None), item)] = prob

    @staticmethod
    def _determine_default_return_value(cons_availability, default_return_value):
        if cons_availability == 'all':
            return True
        elif cons_availability == 'none':
            return False
        else:
            return default_return_value

    def _request_consumables(self,
                             facility_info: 'FacilityInfo',  # noqa: F821
                             item_codes: dict,
                             to_log: bool = True,
                             treatment_id: Optional[str] = None
                             ) -> dict:
        """This is a private function called by 'get_consumables` in the `HSI_Event` base class. It queries whether
        item_codes are currently available at a particular Facility_ID and logs the request.

        :param facility_info: The facility_info from which the request for consumables originates
        :param item_codes: dict of the form {<item_code>: <quantity>} for the items requested
        :param to_log: whether the request is logged.
        :param treatment_id: the TREATMENT_ID of the HSI (which is entered to the log, if provided).
        :return: dict of the form {<item_code>: <bool>} indicating the availability of each item requested.
        """

        # Issue warning if any item_code is not recognised.
        if not self.item_codes.issuperset(item_codes.keys()):
            self._not_recognised_item_codes.add((treatment_id, tuple(set(item_codes.keys()) - self.item_codes)))

        # Look-up whether each of these items is available in this facility currently:
        available = self._lookup_availability_of_consumables(item_codes=item_codes, facility_info=facility_info)

        # Log the request and the outcome:
        if to_log:
            logger.info(key='Consumables',
                        data={
                            'TREATMENT_ID': (treatment_id if treatment_id is not None else ""),
                            'Item_Available': str({k: v for k, v in item_codes.items() if available[k]}),
                            'Item_NotAvailable': str({k: v for k, v in item_codes.items() if not available[k]}),
                        },
                        # NB. Casting the data to strings because logger complains with dict of varying sizes/keys
                        description="Record of each consumable item that is requested."
                        )

        # Return the result of the check on availability
        return available

    def _lookup_availability_of_consumables(self,
                                            facility_info: 'FacilityInfo',   # noqa: F821
                                            item_codes: dict
                                            ) -> dict:
        """Lookup whether a particular item_code is in the set of available items for that facility (in
        `self._is_available`). If any code is not recognised, use the `_is_unknown_item_available`."""
        avail = dict()

        if facility_info is None:
            # If `facility_info` is None, it implies that the HSI has not been initialised because the HealthSystem
<<<<<<< HEAD
            #  is running with `disable=True`.
            return {_i: True for _i in item_codes.keys()}
=======
            #  is running with `disable=True`. Therefore, accept the default behaviour indicated by the argument saved
            #  in `self.cons_availability`. If the behaviour is `default`, then let the consumable be available.
            if self.cons_availability in ('all', 'default'):
                return {_i: True for _i in item_codes}
            else:
                return {_i: False for _i in item_codes}
>>>>>>> 841a7ba8

        for _i in item_codes.keys():
            if _i in self.item_codes:
                avail.update({_i: _i in self._is_available[facility_info.id]})
            else:
                avail.update({_i: self._is_unknown_item_available[facility_info.id]})
        return avail

    def on_simulation_end(self):
        """Do tasks at the end of the simulation: Raise warnings and enter to log about item_codes not recognised."""
        if self._not_recognised_item_codes:
            warnings.warn(UserWarning(f"Item_Codes were not recognised./n"
                                      f"{self._not_recognised_item_codes}"))
            for _treatment_id, _item_codes in self._not_recognised_item_codes:
                logger.info(
                    key="item_codes_not_recognised",
                    data={_treatment_id if _treatment_id is not None else "": list(_item_codes)}
                )


def get_item_codes_from_package_name(lookup_df: pd.DataFrame, package: str) -> dict:
    """Helper function to provide the item codes and quantities in a dict of the form {<item_code>:<quantity>} for
     a given package name."""
    ser = lookup_df.loc[
        lookup_df['Intervention_Pkg'] == package, ['Item_Code', 'Expected_Units_Per_Case']].set_index(
        'Item_Code')['Expected_Units_Per_Case'].apply(np.ceil).astype(int)
    return ser.groupby(ser.index).sum().to_dict()  # de-duplicate index before converting to dict


def get_item_code_from_item_name(lookup_df: pd.DataFrame, item: str) -> int:
    """Helper function to provide the item_code (an int) when provided with the name of the item"""
    return int(pd.unique(lookup_df.loc[lookup_df["Items"] == item, "Item_Code"])[0])


def create_dummy_data_for_cons_availability(intrinsic_availability: Optional[Dict[int, float]] = None,
                                            months: Optional[List[int]] = None,
                                            facility_ids: Optional[List[int]] = None,
                                            ) -> pd.DataFrame:
    """Returns a pd.DataFrame that is a dummy for the imported `ResourceFile_Consumables.csv`.
    By default, it describes the availability of two items, one of which is always available, and one of which is
    never available."""

    if intrinsic_availability is None:
        intrinsic_availability = {0: False, 1: True}

    if months is None:
        months = [1]

    if facility_ids is None:
        facility_ids = [0]

    list_of_items = []
    for _item, _avail in intrinsic_availability.items():
        for _month in months:
            for _fac_id in facility_ids:
                list_of_items.append({
                    'item_code': _item,
                    'month': _month,
                    'Facility_ID': _fac_id,
                    'available_prop': _avail
                })
    return pd.DataFrame(data=list_of_items)


def check_format_of_consumables_file(df, fac_ids):
    """Check that we have a complete set of estimates, for every region & facility_type, as defined in the model."""
    months = set(range(1, 13))
    item_codes = set(df.item_code.unique())

    assert set(df.columns) == {'Facility_ID', 'month', 'item_code', 'available_prop'}

    # Check that all permutations of Facility_ID, month and item_code are present
    pd.testing.assert_index_equal(
        df.set_index(['Facility_ID', 'month', 'item_code']).index,
        pd.MultiIndex.from_product([fac_ids, months, item_codes], names=['Facility_ID', 'month', 'item_code']),
        check_order=False
    )

    # Check that every entry for a probability is a float on [0,1]
    assert (df.available_prop <= 1.0).all() and (df.available_prop >= 0.0).all()
    assert not pd.isnull(df.available_prop).any()<|MERGE_RESOLUTION|>--- conflicted
+++ resolved
@@ -164,17 +164,12 @@
 
         if facility_info is None:
             # If `facility_info` is None, it implies that the HSI has not been initialised because the HealthSystem
-<<<<<<< HEAD
-            #  is running with `disable=True`.
-            return {_i: True for _i in item_codes.keys()}
-=======
             #  is running with `disable=True`. Therefore, accept the default behaviour indicated by the argument saved
             #  in `self.cons_availability`. If the behaviour is `default`, then let the consumable be available.
             if self.cons_availability in ('all', 'default'):
                 return {_i: True for _i in item_codes}
             else:
                 return {_i: False for _i in item_codes}
->>>>>>> 841a7ba8
 
         for _i in item_codes.keys():
             if _i in self.item_codes:
