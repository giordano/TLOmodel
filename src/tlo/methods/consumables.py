import datetime
import warnings
from collections import defaultdict
from itertools import repeat
from typing import Dict, List, Optional

import numpy as np
import pandas as pd

from tlo import logging

logger = logging.getLogger('tlo.methods.healthsystem')
logger_summary = logging.getLogger('tlo.methods.healthsystem.summary')


class Consumables:
    """This is the Consumables Class. It maintains a current record of the availability of consumables in the
     HealthSystem. It is expected that this is instantiated by the `HealthSystem` module.

    :param: `data`: Specifies the probability with which each consumable (identified by an `item_code`) is available
     in a particular month at a particular Facility_ID.

    :param: `rng`: The Random Number Generator object to use for random numbers.

    :param: `availability`: Determines the availability of consumables. If 'default' then use the availability
     specified in the ResourceFile; if 'none', then let no consumable be ever be available; if 'all', then all
     consumables are always available. When using 'all' or 'none', requests for consumables are not logged.

    If an item_code is requested that is not recognised (not included in `data`), a `UserWarning` is issued, and the
     result returned is on the basis of the average availability of other consumables in that facility in that month.
    """

    def __init__(self, data: pd.DataFrame = None, rng: np.random = None, availability: str = 'default') -> None:

        assert availability in ('none', 'default', 'all'), "Argument `availability` is not recognised."
        self.cons_availability = availability  # Governs availability  - none/default/all
        self.item_codes = set()  # All item_codes that are recognised.

        self._rng = rng
        self._prob_item_codes_available = None  # Data on the probability of each item_code being available
        self._cons_available_today = None  # Index for the item_codes available
        self._is_available = None  # Dict of sets giving the set of item_codes available, by facility_id
        self._is_unknown_item_available = None  # Whether an unknown item is available, by facility_id
        self._not_recognised_item_codes = set()  # The item codes requested but which are not recognised.

        self._process_consumables_df(data)

<<<<<<< HEAD
        # aggregated outputs: consumables
        keys = ["treatment_id",
                "consumables_available",
                "consumables_not_available",
                ]
        # initialise empty dict with set keys
        self.annual_consumables_log = {k: [] for k in keys}
=======
        # Create pointer to the `HealthSystemSummaryCounter` helper class
        self._summary_counter = ConsumablesSummaryCounter()
>>>>>>> 89f680c7

    def processing_at_start_of_new_day(self, date: datetime.datetime) -> None:
        """Do the jobs at the start of each new day.
        * Update the availability of the consumables
        """
        self._refresh_availability_of_consumables(date)

    def _process_consumables_df(self, df: pd.DataFrame) -> None:
        """Helper function for processing the consumables data, passed in here as pd.DataFrame that has been read-in by
        the HealthSystem.
        * Saves the data as `self._prob_item_codes_available`
        * Saves the set of all recognised item_codes to `self.item_codes`
        * Over-rides the availability of all items to be always or never available according the specification of the
         argument `cons_availability`.
        """
        self.item_codes = set(df.item_code)  # Record all consumables identified
        self._prob_item_codes_available = df.set_index(['month', 'Facility_ID', 'item_code'])['available_prop']

        if self.cons_availability == 'all':
            self.override_availability(dict(zip(self.item_codes, repeat(1.0))))
        elif self.cons_availability == 'none':
            self.override_availability(dict(zip(self.item_codes, repeat(0.0))))

    def _refresh_availability_of_consumables(self, date: datetime.datetime):
        """Update the availability of all items based on the data for the probability of availability, givem the current
        date."""
        # Work out which items are available in which facilities for this date.
        month = date.month
        availability_this_month = self._prob_item_codes_available.loc[(month, slice(None), slice(None))]
        items_available_this_month = availability_this_month.index[
            availability_this_month.values > self._rng.random_sample(len(availability_this_month))
            ]

        # Convert to dict-of-sets to enable checking of item_code availability.
        self._is_available = defaultdict(set)
        for _fac_id, _item in items_available_this_month.to_list():
            self._is_available[_fac_id].add(_item)

        # Update the default return value (based on the average probability of availability of items at the facility)
        average_availability_of_items_by_facility_id = availability_this_month.groupby(level=0).mean()
        self._is_unknown_item_available = (average_availability_of_items_by_facility_id >
                                           self._rng.random_sample(len(average_availability_of_items_by_facility_id))
                                           ).to_dict()

    def override_availability(self, item_codes: dict = None) -> None:
        """
        Over-ride the availability (for all months and all facilities) of certain item_codes.
        Note this should not be called directly: Disease modules should call `override_availability_of_consumables` in
         `HealthSystem`.
        :param item_codes: Dictionary of the form {<item_code>: probability_that_item_is_available}
        :return: None
        """

        def check_item_codes_argument_is_valid(_item_codes):
            assert set(_item_codes.keys()).issubset(self.item_codes), 'Some item_codes not recognised.'
            assert all([0.0 <= x <= 1.0 for x in list(_item_codes.values())]), 'Probability of availability must be ' \
                                                                               'between 0.0 and 1.0'

        check_item_codes_argument_is_valid(item_codes)

        # Update the internally-held data on availability for these item_codes (for all months and at all facilities)
        for item, prob in item_codes.items():
            self._prob_item_codes_available.loc[(slice(None), slice(None), item)] = prob

    @staticmethod
    def _determine_default_return_value(cons_availability, default_return_value):
        if cons_availability == 'all':
            return True
        elif cons_availability == 'none':
            return False
        else:
            return default_return_value

    def _request_consumables(self,
                             facility_info: 'FacilityInfo',  # noqa: F821
                             item_codes: dict,
                             to_log: bool = True,
                             treatment_id: Optional[str] = None
                             ) -> dict:
        """This is a private function called by 'get_consumables` in the `HSI_Event` base class. It queries whether
        item_codes are currently available at a particular Facility_ID and logs the request.

        :param facility_info: The facility_info from which the request for consumables originates
        :param item_codes: dict of the form {<item_code>: <quantity>} for the items requested
        :param to_log: whether the request is logged.
        :param treatment_id: the TREATMENT_ID of the HSI (which is entered to the log, if provided).
        :return: dict of the form {<item_code>: <bool>} indicating the availability of each item requested.
        """

        # Issue warning if any item_code is not recognised.
        if not self.item_codes.issuperset(item_codes.keys()):
            self._not_recognised_item_codes.add((treatment_id, tuple(set(item_codes.keys()) - self.item_codes)))

        # Look-up whether each of these items is available in this facility currently:
        available = self._lookup_availability_of_consumables(item_codes=item_codes, facility_info=facility_info)

        # Log the request and the outcome:
        if to_log:
            items_available = {k: v for k, v in item_codes.items() if available[k]}
            items_not_available = {k: v for k, v in item_codes.items() if not available[k]}
            logger.info(key='Consumables',
                        data={
                            'TREATMENT_ID': (treatment_id if treatment_id is not None else ""),
                            'Item_Available': str(items_available),
                            'Item_NotAvailable': str(items_not_available),
                        },
                        # NB. Casting the data to strings because logger complains with dict of varying sizes/keys
                        description="Record of each consumable item that is requested."
                        )

<<<<<<< HEAD
            # record in dict for aggregated logging
            self.annual_consumables_log["treatment_id"] += [treatment_id]

            item_available = {k: v for k, v in item_codes.items() if v}
            cons = list(item_available.keys())
            for value in cons:
                self.annual_consumables_log["consumables_available"].append(value)

            item_not_available = {k: v for k, v in item_codes.items() if not v}
            cons = list(item_not_available.keys())
            for value in cons:
                self.annual_consumables_log["consumables_not_available"].append(value)
=======
            self._summary_counter.record_availability(items_available=items_available,
                                                      items_not_available=items_not_available)
>>>>>>> 89f680c7

        # Return the result of the check on availability
        return available

    def _lookup_availability_of_consumables(self,
                                            facility_info: 'FacilityInfo',   # noqa: F821
                                            item_codes: dict
                                            ) -> dict:
        """Lookup whether a particular item_code is in the set of available items for that facility (in
        `self._is_available`). If any code is not recognised, use the `_is_unknown_item_available`."""
        avail = dict()

        if facility_info is None:
            # If `facility_info` is None, it implies that the HSI has not been initialised because the HealthSystem
            #  is running with `disable=True`. Therefore, accept the default behaviour indicated by the argument saved
            #  in `self.cons_availability`. If the behaviour is `default`, then let the consumable be available.
            if self.cons_availability in ('all', 'default'):
                return {_i: True for _i in item_codes}
            else:
                return {_i: False for _i in item_codes}

        for _i in item_codes.keys():
            if _i in self.item_codes:
                avail.update({_i: _i in self._is_available[facility_info.id]})
            else:
                avail.update({_i: self._is_unknown_item_available[facility_info.id]})
        return avail

    def on_simulation_end(self):
        """Do tasks at the end of the simulation: Raise warnings and enter to log about item_codes not recognised."""
        if self._not_recognised_item_codes:
            warnings.warn(UserWarning(f"Item_Codes were not recognised./n"
                                      f"{self._not_recognised_item_codes}"))
            for _treatment_id, _item_codes in self._not_recognised_item_codes:
                logger.info(
                    key="item_codes_not_recognised",
                    data={_treatment_id if _treatment_id is not None else "": list(_item_codes)}
                )

    def write_to_log_and_reset_counters(self):
        return self._summary_counter.write_to_log_and_reset_counters()


def get_item_codes_from_package_name(lookup_df: pd.DataFrame, package: str) -> dict:
    """Helper function to provide the item codes and quantities in a dict of the form {<item_code>:<quantity>} for
     a given package name."""
    ser = lookup_df.loc[
        lookup_df['Intervention_Pkg'] == package, ['Item_Code', 'Expected_Units_Per_Case']].set_index(
        'Item_Code')['Expected_Units_Per_Case'].apply(np.ceil).astype(int)
    return ser.groupby(ser.index).sum().to_dict()  # de-duplicate index before converting to dict


def get_item_code_from_item_name(lookup_df: pd.DataFrame, item: str) -> int:
    """Helper function to provide the item_code (an int) when provided with the name of the item"""
    return int(pd.unique(lookup_df.loc[lookup_df["Items"] == item, "Item_Code"])[0])


def create_dummy_data_for_cons_availability(intrinsic_availability: Optional[Dict[int, float]] = None,
                                            months: Optional[List[int]] = None,
                                            facility_ids: Optional[List[int]] = None,
                                            ) -> pd.DataFrame:
    """Returns a pd.DataFrame that is a dummy for the imported `ResourceFile_Consumables.csv`.
    By default, it describes the availability of two items, one of which is always available, and one of which is
    never available."""

    if intrinsic_availability is None:
        intrinsic_availability = {0: False, 1: True}

    if months is None:
        months = [1]

    if facility_ids is None:
        facility_ids = [0]

    list_of_items = []
    for _item, _avail in intrinsic_availability.items():
        for _month in months:
            for _fac_id in facility_ids:
                list_of_items.append({
                    'item_code': _item,
                    'month': _month,
                    'Facility_ID': _fac_id,
                    'available_prop': _avail
                })
    return pd.DataFrame(data=list_of_items)


def check_format_of_consumables_file(df, fac_ids):
    """Check that we have a complete set of estimates, for every region & facility_type, as defined in the model."""
    months = set(range(1, 13))
    item_codes = set(df.item_code.unique())

    assert set(df.columns) == {'Facility_ID', 'month', 'item_code', 'available_prop'}

    # Check that all permutations of Facility_ID, month and item_code are present
    pd.testing.assert_index_equal(
        df.set_index(['Facility_ID', 'month', 'item_code']).index,
        pd.MultiIndex.from_product([fac_ids, months, item_codes], names=['Facility_ID', 'month', 'item_code']),
        check_order=False
    )

    # Check that every entry for a probability is a float on [0,1]
    assert (df.available_prop <= 1.0).all() and (df.available_prop >= 0.0).all()
    assert not pd.isnull(df.available_prop).any()


class ConsumablesSummaryCounter:
    """Helper class to keep running counts of consumable."""

    def __init__(self):
        self._reset_internal_stores()

    def _reset_internal_stores(self) -> None:
        """Create empty versions of the data structures used to store a running records."""

        self._items = {
            'Available': defaultdict(int),
            'NotAvailable': defaultdict(int)
        }

    def record_availability(self, items_available: dict, items_not_available: dict) -> None:
        """Add information about the availability of requested items to the running summaries."""

        # Record items that were available
        for _item, _num in items_available.items():
            self._items['Available'][_item] += _num

        # Record items that were not available
        for _item, _num in items_not_available.items():
            self._items['NotAvailable'][_item] += _num

    def write_to_log_and_reset_counters(self):
        """Log summary statistics reset the data structures."""

        logger_summary.info(
            key="Consumables",
            description="Counts of the items that were requested in this calendar year, which were available and"
                        "not available.",
            data={
                "Item_Available": self._items['Available'],
                "Item_NotAvailable": self._items['NotAvailable'],
            },
        )

        self._reset_internal_stores()<|MERGE_RESOLUTION|>--- conflicted
+++ resolved
@@ -1,7 +1,6 @@
 import datetime
 import warnings
 from collections import defaultdict
-from itertools import repeat
 from typing import Dict, List, Optional
 
 import numpy as np
@@ -32,7 +31,7 @@
 
     def __init__(self, data: pd.DataFrame = None, rng: np.random = None, availability: str = 'default') -> None:
 
-        assert availability in ('none', 'default', 'all'), "Argument `availability` is not recognised."
+        assert availability in ['none', 'default', 'all'], "Argument `availability` is not recognised."
         self.cons_availability = availability  # Governs availability  - none/default/all
         self.item_codes = set()  # All item_codes that are recognised.
 
@@ -45,18 +44,8 @@
 
         self._process_consumables_df(data)
 
-<<<<<<< HEAD
-        # aggregated outputs: consumables
-        keys = ["treatment_id",
-                "consumables_available",
-                "consumables_not_available",
-                ]
-        # initialise empty dict with set keys
-        self.annual_consumables_log = {k: [] for k in keys}
-=======
         # Create pointer to the `HealthSystemSummaryCounter` helper class
         self._summary_counter = ConsumablesSummaryCounter()
->>>>>>> 89f680c7
 
     def processing_at_start_of_new_day(self, date: datetime.datetime) -> None:
         """Do the jobs at the start of each new day.
@@ -69,16 +58,9 @@
         the HealthSystem.
         * Saves the data as `self._prob_item_codes_available`
         * Saves the set of all recognised item_codes to `self.item_codes`
-        * Over-rides the availability of all items to be always or never available according the specification of the
-         argument `cons_availability`.
         """
         self.item_codes = set(df.item_code)  # Record all consumables identified
         self._prob_item_codes_available = df.set_index(['month', 'Facility_ID', 'item_code'])['available_prop']
-
-        if self.cons_availability == 'all':
-            self.override_availability(dict(zip(self.item_codes, repeat(1.0))))
-        elif self.cons_availability == 'none':
-            self.override_availability(dict(zip(self.item_codes, repeat(0.0))))
 
     def _refresh_availability_of_consumables(self, date: datetime.datetime):
         """Update the availability of all items based on the data for the probability of availability, givem the current
@@ -150,8 +132,16 @@
         if not self.item_codes.issuperset(item_codes.keys()):
             self._not_recognised_item_codes.add((treatment_id, tuple(set(item_codes.keys()) - self.item_codes)))
 
-        # Look-up whether each of these items is available in this facility currently:
-        available = self._lookup_availability_of_consumables(item_codes=item_codes, facility_info=facility_info)
+        # Determine availability of consumables:
+        if self.cons_availability == 'all':
+            # All item_codes available available if all consumables should be considered available by default.
+            available = {k: True for k in item_codes}
+        elif self.cons_availability == 'none':
+            # All item_codes not available if consumables should be considered not available by default.
+            available = {k: False for k in item_codes.keys()}
+        else:
+            available = self._lookup_availability_of_consumables(item_codes=item_codes,
+                                                                 facility_info=facility_info)
 
         # Log the request and the outcome:
         if to_log:
@@ -167,23 +157,8 @@
                         description="Record of each consumable item that is requested."
                         )
 
-<<<<<<< HEAD
-            # record in dict for aggregated logging
-            self.annual_consumables_log["treatment_id"] += [treatment_id]
-
-            item_available = {k: v for k, v in item_codes.items() if v}
-            cons = list(item_available.keys())
-            for value in cons:
-                self.annual_consumables_log["consumables_available"].append(value)
-
-            item_not_available = {k: v for k, v in item_codes.items() if not v}
-            cons = list(item_not_available.keys())
-            for value in cons:
-                self.annual_consumables_log["consumables_not_available"].append(value)
-=======
             self._summary_counter.record_availability(items_available=items_available,
                                                       items_not_available=items_not_available)
->>>>>>> 89f680c7
 
         # Return the result of the check on availability
         return available
@@ -198,12 +173,8 @@
 
         if facility_info is None:
             # If `facility_info` is None, it implies that the HSI has not been initialised because the HealthSystem
-            #  is running with `disable=True`. Therefore, accept the default behaviour indicated by the argument saved
-            #  in `self.cons_availability`. If the behaviour is `default`, then let the consumable be available.
-            if self.cons_availability in ('all', 'default'):
-                return {_i: True for _i in item_codes}
-            else:
-                return {_i: False for _i in item_codes}
+            #  is running with `disable=True`.
+            return {_i: True for _i in item_codes}
 
         for _i in item_codes.keys():
             if _i in self.item_codes:
