--- conflicted
+++ resolved
@@ -48,11 +48,7 @@
         # Create pointer to the `HealthSystemSummaryCounter` helper class
         self._summary_counter = ConsumablesSummaryCounter()
 
-<<<<<<< HEAD
-    def processing_at_start_of_new_day(self, date: datetime.datetime) -> None:
-=======
     def on_start_of_day(self, date: datetime.datetime) -> None:
->>>>>>> 8c1c363c
         """Do the jobs at the start of each new day.
         * Update the availability of the consumables
         """
@@ -202,13 +198,8 @@
                     data={_treatment_id if _treatment_id is not None else "": list(_item_codes)}
                 )
 
-<<<<<<< HEAD
-    def write_to_log_and_reset_counters(self):
-        return self._summary_counter.write_to_log_and_reset_counters()
-=======
     def on_end_of_year(self):
         self._summary_counter.write_to_log_and_reset_counters()
->>>>>>> 8c1c363c
 
 
 def get_item_codes_from_package_name(lookup_df: pd.DataFrame, package: str) -> dict:
@@ -300,11 +291,7 @@
             self._items['NotAvailable'][_item] += _num
 
     def write_to_log_and_reset_counters(self):
-<<<<<<< HEAD
-        """Log summary statistics reset the data structures."""
-=======
         """Log summary statistics and reset the data structures."""
->>>>>>> 8c1c363c
 
         logger_summary.info(
             key="Consumables",
