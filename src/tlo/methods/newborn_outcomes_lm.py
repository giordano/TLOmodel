--- conflicted
+++ resolved
@@ -111,14 +111,11 @@
         else:
             treatment_effect = params['treatment_effect_resuscitation']
 
-<<<<<<< HEAD
-=======
         result *= treatment_effect
 
     return pd.Series(data=[result], index=df.index)
 
 
->>>>>>> 082c2ad7
 def predict_enceph_death(self, df, rng=None, **externals):
     """
     Individual level linear model which predicts an individuals probability of death due to neonatal encephalopathy
