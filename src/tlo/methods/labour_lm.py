--- conflicted
+++ resolved
@@ -174,22 +174,16 @@
     result = params['cfr_eclampsia']
 
     if person['la_eclampsia_treatment'] or person['ac_mag_sulph_treatment']:
-<<<<<<< HEAD
-        result *= params['eclampsia_treatment_effect_md']
+        treatment_effect = pregnancy_helper_functions.get_treatment_effect(
+            externals['delay_one_two'], externals['delay_three'], 'eclampsia_treatment_effect_md', params)
+
+        result *= treatment_effect
+
     if person['la_maternal_hypertension_treatment'] or person['ac_iv_anti_htn_treatment']:
-        result *= params['anti_htns_treatment_effect_md']
-=======
-        treatment_effect = pregnancy_helper_functions.get_treatment_effect(
-            externals['delay_one_two'], externals['delay_three'], 'eclampsia_treatment_effect_md', params)
-
-        result *= treatment_effect
-
-    if person['la_maternal_hypertension_treatment'] or person['ac_iv_anti_htn_treatment']:
         treatment_effect = pregnancy_helper_functions.get_treatment_effect(
             externals['delay_one_two'], externals['delay_three'], 'anti_htns_treatment_effect_md', params)
 
         result *= treatment_effect
->>>>>>> 082c2ad7
 
     # caller expects a series to be returned
     return pd.Series(data=[result], index=df.index)
@@ -205,14 +199,10 @@
     result = params['cfr_severe_pre_eclamp']
 
     if person['la_maternal_hypertension_treatment'] or person['ac_iv_anti_htn_treatment']:
-<<<<<<< HEAD
-        result *= params['anti_htns_treatment_effect_md']
-=======
         treatment_effect = pregnancy_helper_functions.get_treatment_effect(
             externals['delay_one_two'], externals['delay_three'], 'anti_htns_treatment_effect_md', params)
 
         result *= treatment_effect
->>>>>>> 082c2ad7
 
     # caller expects a series to be returned
     return pd.Series(data=[result], index=df.index)
@@ -290,7 +280,6 @@
     person = df.iloc[0]
     params = self.module.current_parameters
     result = params['prob_pph_uterine_atony']
-<<<<<<< HEAD
 
     if externals['amtsl_given']:
         result *= params['treatment_effect_amtsl']
@@ -311,28 +300,6 @@
 
     return pd.Series(data=[result], index=df.index)
 
-=======
-
-    if externals['amtsl_given']:
-        result *= params['treatment_effect_amtsl']
-
-    if person['pn_htn_disorders'] != 'none':
-        result *= params['rr_pph_ua_hypertension']
-
-    if 'CardioMetabolicDisorders' in self.module.sim.modules:
-        if (person['pn_htn_disorders'] == 'none') and (person['nc_hypertension']):
-            result *= params['rr_pph_ua_hypertension']
-
-    if person['ps_multiple_pregnancy']:
-        result *= params['rr_pph_ua_multiple_pregnancy']
-    if person['la_placental_abruption'] or person['ps_placental_abruption']:
-        result *= params['rr_pph_ua_placental_abruption']
-    if externals['macrosomia']:
-        result *= params['rr_pph_ua_macrosomia']
-
-    return pd.Series(data=[result], index=df.index)
-
->>>>>>> 082c2ad7
 
 def predict_pph_retained_placenta_pp(self, df, rng=None, **externals):
     """
@@ -361,23 +328,17 @@
     result = params['cfr_pp_pph']
 
     if ('surgery' in treatment) or ('hysterectomy' in treatment):  # todo: replace bitset property with bool?
-<<<<<<< HEAD
-        result *= params['pph_treatment_effect_surg_md']
+        treatment_effect = pregnancy_helper_functions.get_treatment_effect(
+            externals['delay_one_two'], externals['delay_three'], 'pph_treatment_effect_surg_md', params)
+
+        result *= treatment_effect
+
     if externals['received_blood_transfusion']:
-        result *= params['pph_bt_treatment_effect_md']
-=======
-        treatment_effect = pregnancy_helper_functions.get_treatment_effect(
-            externals['delay_one_two'], externals['delay_three'], 'pph_treatment_effect_surg_md', params)
-
-        result *= treatment_effect
-
-    if externals['received_blood_transfusion']:
         treatment_effect = pregnancy_helper_functions.get_treatment_effect(
             externals['delay_one_two'], externals['delay_three'], 'pph_bt_treatment_effect_md', params)
 
         result *= treatment_effect
 
->>>>>>> 082c2ad7
     if person['ps_anaemia_in_pregnancy'] or person['pn_anaemia_following_pregnancy']:
         result *= params['rr_pph_death_anaemia']
 
@@ -414,15 +375,11 @@
     result = params['cfr_uterine_rupture']
 
     if person['la_uterine_rupture_treatment'] or person['la_has_had_hysterectomy']:
-<<<<<<< HEAD
-        result *= params['ur_repair_treatment_effect_md']
-=======
         treatment_effect = pregnancy_helper_functions.get_treatment_effect(
             externals['delay_one_two'], externals['delay_three'], 'ur_repair_treatment_effect_md', params)
 
         result *= treatment_effect
 
->>>>>>> 082c2ad7
     if externals['received_blood_transfusion']:
         treatment_effect = pregnancy_helper_functions.get_treatment_effect(
             externals['delay_one_two'], externals['delay_three'], 'ur_treatment_effect_bt_md', params)
@@ -463,22 +420,16 @@
         result *= params['rr_still_birth_multiple_pregnancy']
 
     if externals['mode_of_delivery'] == 'caesarean_section':
-<<<<<<< HEAD
-        result *= params['treatment_effect_cs_still_birth']
+        treatment_effect = pregnancy_helper_functions.get_treatment_effect(
+            externals['delay_one_two'], externals['delay_three'], 'treatment_effect_cs_still_birth', params)
+
+        result *= treatment_effect
+
     if externals['mode_of_delivery'] == 'instrumental':
-        result *= params['treatment_effect_avd_still_birth']
-=======
-        treatment_effect = pregnancy_helper_functions.get_treatment_effect(
-            externals['delay_one_two'], externals['delay_three'], 'treatment_effect_cs_still_birth', params)
-
-        result *= treatment_effect
-
-    if externals['mode_of_delivery'] == 'instrumental':
         treatment_effect = pregnancy_helper_functions.get_treatment_effect(
             externals['delay_one_two'], externals['delay_three'], 'treatment_effect_avd_still_birth', params)
 
         result *= treatment_effect
->>>>>>> 082c2ad7
 
     return pd.Series(data=[result], index=df.index)
 
@@ -564,7 +515,6 @@
     """
     params = self.parameters
     result = pd.Series(data=params['odds_will_attend_pnc'], index=df.index)
-<<<<<<< HEAD
 
     result[(df.age_years > 29) & (df.age_years < 36)] *= params['or_pnc_age_30_35']
     result[(df.age_years >= 36)] *= params['or_pnc_age_>35']
@@ -573,16 +523,6 @@
 
     result[df.li_wealth == 1] *= params['or_pnc_wealth_level_1']
 
-=======
-
-    result[(df.age_years > 29) & (df.age_years < 36)] *= params['or_pnc_age_30_35']
-    result[(df.age_years >= 36)] *= params['or_pnc_age_>35']
-
-    result[~df.li_urban] *= params['or_pnc_rural']
-
-    result[df.li_wealth == 1] *= params['or_pnc_wealth_level_1']
-
->>>>>>> 082c2ad7
     result[(df.la_parity > 4)] *= params['or_pnc_parity_>4']
 
     result[(df.ac_total_anc_visits_current_pregnancy > 3)] *= params['or_pnc_anc4+']
