"""Module contains functions to be passed to LinearModel.custom function

The following template can be used for implementing:

def predict_for_individual(self, df, rng=None, **externals):
    # this is a single row dataframe. get the individual record.
    person = df.iloc[0]
    params = self.parameters
    result = 0.0  # or other intercept value
    # ...implement model here, adjusting result...
    # caller expects a series to be returned
    return pd.Series(data=[result], index=df.index)

or

def predict_for_dataframe(self, df, rng=None, **externals):
    params = self.parameters
    result = pd.Series(data=params['some_intercept'], index=df.index)
    # result series has same index as dataframe, update as required
    # e.g. result[df.age == 5.0] += params['some_value']
    return result
"""
import pandas as pd
from tlo.methods import pregnancy_helper_functions

from tlo.methods import pregnancy_helper_functions


def predict_parity(self, df, rng=None, **externals):
    """
    Population level linear model (additive) which returns a df containing the predicted parity (previous number of
    births) for all women aged >15 at initialisation of the simulation. The result is returned as a rounded integer.
    """
    params = self.parameters
    result = pd.Series(data=params['intercept_parity_lr2010'], index=df.index)

    result += (df.age_years * params['effect_age_parity_lr2010'])

    result[df.li_mar_stat == 2] += params['effect_mar_stat_2_parity_lr2010']
    result[df.li_mar_stat == 3] += params['effect_mar_stat_3_parity_lr2010']
    result[df.li_wealth == 1] += params['effect_wealth_lev_1_parity_lr2010']
    result[df.li_wealth == 2] += params['effect_wealth_lev_2_parity_lr2010']
    result[df.li_wealth == 3] += params['effect_wealth_lev_3_parity_lr2010']
    result[df.li_wealth == 4] += params['effect_wealth_lev_4_parity_lr2010']
<<<<<<< HEAD
=======

    result[df.li_ed_lev == 2] += params['effect_edu_lev_2_parity_lr2010']
    result[df.li_ed_lev == 3] += params['effect_edu_lev_3_parity_lr2010']

    result[~df.li_urban] += params['effect_rural_parity_lr2010']

    # Return the result as a rounded integer (values are originally floats and can be negative)
    result = result.round()
    result.loc[result < 0] = 0
    result = result.astype(int)
>>>>>>> ca4cd9c6

    result[df.li_ed_lev == 2] += params['effect_edu_lev_2_parity_lr2010']
    result[df.li_ed_lev == 3] += params['effect_edu_lev_3_parity_lr2010']

    result[~df.li_urban] += params['effect_rural_parity_lr2010']

<<<<<<< HEAD
    # Return the result as a rounded integer (values are originally floats and can be negative)
    rounded_result = result.round()
    minus_women = rounded_result.loc[rounded_result.values < 0]
    rounded_result.loc[minus_women.index] = 0
    updated_result = rounded_result.astype(int)

    return updated_result


def predict_obstruction_cpd_ip(self, df, rng=None, **externals):
    """
    Individual level linear model which predicts an individuals probability of developing obstructed labour
    secondary to cephalopelvic disproportion. Risk is increased in women who were extremely stunted as children and in
     women whose foetus is macrosomic (>4kg)
    """
    person = df.iloc[0]
    params = self.module.current_parameters
    result = params['prob_obstruction_cpd']

    # Effect of stunting only applied if the module is registered
    if 'Stunting' in self.module.sim.modules:
        if person['un_HAZ_category'] == 'HAZ>=-2':
            result *= params['rr_obstruction_cpd_stunted_mother']
=======
def predict_obstruction_cpd_ip(self, df, rng=None, **externals):
    """
    Individual level linear model which predicts an individuals probability of developing obstructed labour
    secondary to cephalopelvic disproportion. Risk is increased in women who were extremely stunted as children and in
     women whose foetus is macrosomic (>4kg)
    """
    person = df.iloc[0]
    params = self.module.current_parameters
    result = params['prob_obstruction_cpd']

    # Effect of stunting only applied if the module is registered
    if 'Stunting' in self.module.sim.modules:
        if person['un_HAZ_category'] == 'HAZ>=-2':
            result *= params['rr_obstruction_cpd_stunted_mother']

    if externals['macrosomia']:
        result *= params['rr_obstruction_foetal_macrosomia']

    return pd.Series(data=[result], index=df.index)
>>>>>>> ca4cd9c6

    if externals['macrosomia']:
        result *= params['rr_obstruction_foetal_macrosomia']

<<<<<<< HEAD
    return pd.Series(data=[result], index=df.index)


def predict_sepsis_chorioamnionitis_ip(self, df, rng=None, **externals):
    """
    Individual level linear model which predicts an individuals probability of developing sepsis secondary
    to chorioamnionitis during labour. Risk is increased in women with premature rupture of membranes (PROM) but is
    decreased for women who have received antibiotics for PROM and in those who experienced clean delivery practices
    """
    person = df.iloc[0]
    params = self.parameters
    result = params['prob_sepsis_chorioamnionitis']

    if person['ps_premature_rupture_of_membranes']:
        result *= params['rr_sepsis_chorio_prom']
    if person['ac_received_abx_for_prom']:
        result *= params['treatment_effect_maternal_chorio_abx_prom']
=======
def predict_sepsis_chorioamnionitis_ip(self, df, rng=None, **externals):
    """
    Individual level linear model which predicts an individuals probability of developing sepsis secondary
    to chorioamnionitis during labour. Risk is increased in women with premature rupture of membranes (PROM) but is
    decreased for women who have received antibiotics for PROM and in those who experienced clean delivery practices
    """
    person = df.iloc[0]
    params = self.parameters
    result = params['prob_sepsis_chorioamnionitis']

    if person['ps_premature_rupture_of_membranes']:
        result *= params['rr_sepsis_chorio_prom']
    if person['ac_received_abx_for_prom']:
        result *= params['treatment_effect_maternal_chorio_abx_prom']
    if externals['received_clean_delivery']:
        result *= params['treatment_effect_maternal_infection_clean_delivery']

    return pd.Series(data=[result], index=df.index)


def predict_sepsis_endometritis_pp(self, df, rng=None, **externals):
    """
    Individual level linear model which predicts an individuals probability of developing sepsis secondary
    to endometritis during the postnatal period. Risk is increased in women who delivered via caesarean section and
    decreased in those who experienced clean delivery practices
    """
    params = self.parameters
    result = params['prob_sepsis_endometritis']

    if externals['mode_of_delivery'] == 'caesarean_section':
        result *= params['rr_sepsis_endometritis_post_cs']
>>>>>>> ca4cd9c6
    if externals['received_clean_delivery']:
        result *= params['treatment_effect_maternal_infection_clean_delivery']

    return pd.Series(data=[result], index=df.index)


<<<<<<< HEAD
def predict_sepsis_endometritis_pp(self, df, rng=None, **externals):
    """
    Individual level linear model which predicts an individuals probability of developing sepsis secondary
    to endometritis during the postnatal period. Risk is increased in women who delivered via caesarean section and
    decreased in those who experienced clean delivery practices
    """
    params = self.parameters
    result = params['prob_sepsis_endometritis']

    if externals['mode_of_delivery'] == 'caesarean_section':
        result *= params['rr_sepsis_endometritis_post_cs']
=======
def predict_sepsis_skin_soft_tissue_pp(self, df, rng=None, **externals):
    """
    Individual level linear model which predicts an individuals probability of developing sepsis secondary
    to skin/soft tissue infection during the postnatal period.Risk is increased in women who delivered via caesarean
    section and decreased in those who experienced clean delivery practices
    """
    params = self.parameters
    result = params['prob_sepsis_skin_soft_tissue']

    if externals['mode_of_delivery'] == 'caesarean_section':
        result *= params['rr_sepsis_sst_post_cs']
>>>>>>> ca4cd9c6
    if externals['received_clean_delivery']:
        result *= params['treatment_effect_maternal_infection_clean_delivery']

    return pd.Series(data=[result], index=df.index)


<<<<<<< HEAD
def predict_sepsis_skin_soft_tissue_pp(self, df, rng=None, **externals):
    """
    Individual level linear model which predicts an individuals probability of developing sepsis secondary
    to skin/soft tissue infection during the postnatal period.Risk is increased in women who delivered via caesarean
    section and decreased in those who experienced clean delivery practices
    """
    params = self.parameters
    result = params['prob_sepsis_skin_soft_tissue']

    if externals['mode_of_delivery'] == 'caesarean_section':
        result *= params['rr_sepsis_sst_post_cs']
=======
def predict_sepsis_urinary_tract_pp(self, df, rng=None, **externals):
    """
    Individual level linear model which predicts an individuals probability of developing sepsis secondary
    to urinary tract infection during the postnatal period. Risk is decreased in those who experienced clean
    delivery practices
    """
    params = self.parameters
    result = params['prob_sepsis_urinary_tract']

>>>>>>> ca4cd9c6
    if externals['received_clean_delivery']:
        result *= params['treatment_effect_maternal_infection_clean_delivery']

    return pd.Series(data=[result], index=df.index)


<<<<<<< HEAD
def predict_sepsis_urinary_tract_pp(self, df, rng=None, **externals):
    """
    Individual level linear model which predicts an individuals probability of developing sepsis secondary
    to urinary tract infection during the postnatal period. Risk is decreased in those who experienced clean
    delivery practices
    """
    params = self.parameters
    result = params['prob_sepsis_urinary_tract']

    if externals['received_clean_delivery']:
        result *= params['treatment_effect_maternal_infection_clean_delivery']

    return pd.Series(data=[result], index=df.index)


def predict_sepsis_death(self, df, rng=None, **externals):
    """
    Individual level linear model which predicts an individuals probability of death due to postpartum sepsis.
    Probability of death is reduced in the presence of treatment.
    """
    person = df.iloc[0]
    params = self.parameters
    result = params['cfr_pp_sepsis']

    if person['la_sepsis_treatment']:
        treatment_effect = pregnancy_helper_functions.get_treatment_effect(
            externals['delay_one_two'], externals['delay_three'], 'sepsis_treatment_effect_md', params)

=======
def predict_sepsis_death(self, df, rng=None, **externals):
    """
    Individual level linear model which predicts an individuals probability of death due to postpartum sepsis.
    Probability of death is reduced in the presence of treatment.
    """
    person = df.iloc[0]
    params = self.parameters
    result = params['cfr_pp_sepsis']

    if person['la_sepsis_treatment']:
        treatment_effect = pregnancy_helper_functions.get_treatment_effect(
            externals['delay_one_two'], externals['delay_three'], 'sepsis_treatment_effect_md', params)

>>>>>>> ca4cd9c6
        result *= treatment_effect

    return pd.Series(data=[result], index=df.index)


def predict_eclampsia_death(self, df, rng=None, **externals):
    """
    This is an individual level linear model which predicts an individuals probability of death due to eclampsia.
    Probability of death is reduced in the presence of treatment. Separate treatment effects are present for
    magnesium sulphate and IV antihypertensives
    """
    person = df.iloc[0]
    params = self.parameters
    result = params['cfr_eclampsia']

    if person['la_eclampsia_treatment'] or person['ac_mag_sulph_treatment']:
        treatment_effect = pregnancy_helper_functions.get_treatment_effect(
            externals['delay_one_two'], externals['delay_three'], 'eclampsia_treatment_effect_md', params)

        result *= treatment_effect

    if person['la_maternal_hypertension_treatment'] or person['ac_iv_anti_htn_treatment']:
        treatment_effect = pregnancy_helper_functions.get_treatment_effect(
            externals['delay_one_two'], externals['delay_three'], 'anti_htns_treatment_effect_md', params)

        result *= treatment_effect

    # caller expects a series to be returned
    return pd.Series(data=[result], index=df.index)


def predict_severe_pre_eclamp_death(self, df, rng=None, **externals):
    """
    Individual level linear model which predicts an individuals probability of death due to severe
    pre-eclampsia. Probability of death is reduced in the presence of treatment.
    """
    person = df.iloc[0]
    params = self.parameters
    result = params['cfr_severe_pre_eclamp']

    if person['la_maternal_hypertension_treatment'] or person['ac_iv_anti_htn_treatment']:
        treatment_effect = pregnancy_helper_functions.get_treatment_effect(
            externals['delay_one_two'], externals['delay_three'], 'anti_htns_treatment_effect_md', params)

        result *= treatment_effect

    # caller expects a series to be returned
    return pd.Series(data=[result], index=df.index)


def predict_placental_abruption_ip(self, df, rng=None, **externals):
    """
    Individual level linear model which predicts an individuals probability of developing placental
    abruption during labour. Risk is increased in women who have previously delivered
    via caesarean section and in women with gestational hypertension
    """
    person = df.iloc[0]
    params = self.parameters
    result = params['prob_placental_abruption_during_labour']

    if person['la_previous_cs_delivery']:
        result *= params['rr_placental_abruption_previous_cs']
    if person['ps_htn_disorders'] != 'none':
        result *= params['rr_placental_abruption_hypertension']

    # caller expects a series to be returned
    return pd.Series(data=[result], index=df.index)


def predict_antepartum_haem_ip(self, df, rng=None, **externals):
    """
    Individual level linear model which predicts an individuals probability of developing an antepartum
    haemorrhage during labour. We assume no risk of bleeding in the absence of
    predictors included in the model. We therefore use an additive approach to determine risk of bleeding in the
    presence of either placental abruption or placenta praevia
    """
    person = df.iloc[0]
    params = self.parameters
    result = 0.0

    if person['ps_placenta_praevia']:
        result += params['prob_aph_placenta_praevia_labour']
    if person['ps_placental_abruption'] or person['la_placental_abruption']:
        result += params['prob_aph_placental_abruption_labour']

    return pd.Series(data=[result], index=df.index)


def predict_antepartum_haem_death(self, df, rng=None, **externals):
    """
    Individual level linear model which predicts an individuals probability of death due to antepartum
    haemorrhage. Probability of death is reduced in the presence of treatment. Separate treatment effects are present
    for blood transfusion and caesarean delivery
    """
    params = self.parameters
    result = params['cfr_aph']

    if externals['received_blood_transfusion']:
        treatment_effect = pregnancy_helper_functions.get_treatment_effect(
            externals['delay_one_two'], externals['delay_three'], 'aph_bt_treatment_effect_md', params)

        result *= treatment_effect

    if externals['mode_of_delivery'] == 'caesarean_section':
        treatment_effect = pregnancy_helper_functions.get_treatment_effect(
            externals['delay_one_two'], externals['delay_three'], 'aph_cs_treatment_effect_md', params)

        result *= treatment_effect

    # caller expects a series to be returned
    return pd.Series(data=[result], index=df.index)


def predict_pph_uterine_atony_pp(self, df, rng=None, **externals):
    """
    Individual level linear model which predicts an individuals probability of developing a postpartum haemorrhage due
    to an atonic uterus following birth. Risk is increased due to hypertension and decreased in the presence of
     prophylactic treatment
    """
    person = df.iloc[0]
    params = self.module.current_parameters
    result = params['prob_pph_uterine_atony']

    if externals['amtsl_given']:
        result *= params['treatment_effect_amtsl']

    if person['pn_htn_disorders'] != 'none':
        result *= params['rr_pph_ua_hypertension']

    if 'CardioMetabolicDisorders' in self.module.sim.modules:
        if (person['pn_htn_disorders'] == 'none') and (person['nc_hypertension']):
            result *= params['rr_pph_ua_hypertension']

    if person['ps_multiple_pregnancy']:
        result *= params['rr_pph_ua_multiple_pregnancy']
    if person['la_placental_abruption'] or person['ps_placental_abruption']:
        result *= params['rr_pph_ua_placental_abruption']
    if externals['macrosomia']:
        result *= params['rr_pph_ua_macrosomia']

    return pd.Series(data=[result], index=df.index)


def predict_pph_retained_placenta_pp(self, df, rng=None, **externals):
    """
    Individual level linear model which predicts an individuals probability of developing a postpartum
    haemorrhage due to an retained placenta following birth. Risk reduced by the presence of
    prophylactic treatment
    """
    params = self.parameters
    result = params['prob_pph_retained_placenta']

    if externals['amtsl_given']:
        result *= params['treatment_effect_amtsl']

    return pd.Series(data=[result], index=df.index)


def predict_postpartum_haem_pp_death(self, df, rng=None, **externals):
    """
    Individual level linear model which predicts an individuals probability of death following a postpartum
    haemorrhage. Probability of death is reduced in the presence of treatment and increased in women with anaemia.
    Seperate treatment effects are present for surgical management or blood transfusion
    """
    person = df.iloc[0]
    params = self.module.current_parameters
    treatment = self.module.pph_treatment.to_strings(person.la_postpartum_haem_treatment)
    result = params['cfr_pp_pph']

    if ('surgery' in treatment) or ('hysterectomy' in treatment):  # todo: replace bitset property with bool?
        treatment_effect = pregnancy_helper_functions.get_treatment_effect(
            externals['delay_one_two'], externals['delay_three'], 'pph_treatment_effect_surg_md', params)

        result *= treatment_effect

    if externals['received_blood_transfusion']:
        treatment_effect = pregnancy_helper_functions.get_treatment_effect(
            externals['delay_one_two'], externals['delay_three'], 'pph_bt_treatment_effect_md', params)

        result *= treatment_effect

    if person['ps_anaemia_in_pregnancy'] or person['pn_anaemia_following_pregnancy']:
        result *= params['rr_pph_death_anaemia']

    return pd.Series(data=[result], index=df.index)


def predict_uterine_rupture_ip(self, df, rng=None, **externals):
    """
    Population level linear model to allow for the model to be scaled at initialisation of the simulation. The model
    returns a df containing the probability of developing a uterine rupture during labour/delivery. Risk is increased
    for women of greater parity, those who've delivered previously via caesarean section and women in obstructed labour
    """
    params = self.parameters
    result = pd.Series(data=params['prob_uterine_rupture'], index=df.index)

    result[df.la_parity == 2] *= params['rr_ur_parity_2']
    result[(df.la_parity > 2) & (df.la_parity < 5)] *= params['rr_ur_parity_3_or_4']
    result[df.la_parity >= 5] *= params['rr_ur_parity_5+']

    result[df.la_previous_cs_delivery] *= params['rr_ur_prev_cs']
    result[df.la_obstructed_labour] *= params['rr_ur_obstructed_labour']

    return result


def predict_uterine_rupture_death(self, df, rng=None, **externals):
    """
    Individual level linear model which predicts an individuals probability of death following a uterine
    rupture. Probability of death is reduced in the presence of treatment. Separate treatment effects represent surgical
    interventions and blood transfusion
    """
    person = df.iloc[0]
    params = self.parameters
    result = params['cfr_uterine_rupture']

    if person['la_uterine_rupture_treatment'] or person['la_has_had_hysterectomy']:
        treatment_effect = pregnancy_helper_functions.get_treatment_effect(
            externals['delay_one_two'], externals['delay_three'], 'ur_repair_treatment_effect_md', params)

        result *= treatment_effect

    if externals['received_blood_transfusion']:
        treatment_effect = pregnancy_helper_functions.get_treatment_effect(
            externals['delay_one_two'], externals['delay_three'], 'ur_treatment_effect_bt_md', params)

        result *= treatment_effect

    return pd.Series(data=[result], index=df.index)


def predict_intrapartum_still_birth(self, df, rng=None, **externals):
    """
    Individual level linear model which predicts an individuals probability of experiencing an intrapartum
    stillbirth during labour/delivery. Risk is increased due to maternal death, uterine rupture, obstructed labour,
    haemorrhage, hypertension, infection, twin pregnancy and is decreased in women delivering via caesarean section or
    assisted vaginal delivery
    """
    person = df.iloc[0]
    params = self.parameters
    result = params['prob_ip_still_birth']

<<<<<<< HEAD
    if ~person['is_alive']:
=======
    if not person['is_alive']:
>>>>>>> ca4cd9c6
        result *= params['rr_still_birth_maternal_death']
    if person['la_uterine_rupture']:
        result *= params['rr_still_birth_ur']
    if person['la_obstructed_labour']:
        result *= params['rr_still_birth_ol']
    if person['la_antepartum_haem'] != 'none':
        result *= params['rr_still_birth_aph']
    if person['ps_antepartum_haemorrhage'] != 'none':
        result *= params['rr_still_birth_aph']

    if person['ps_htn_disorders'] != 'none':
        result *= params['rr_still_birth_hypertension']

    if person['la_sepsis'] or person['ps_chorioamnionitis']:
        result *= params['rr_still_birth_sepsis']
    if person['ps_multiple_pregnancy']:
        result *= params['rr_still_birth_multiple_pregnancy']

    if externals['mode_of_delivery'] == 'caesarean_section':
        treatment_effect = pregnancy_helper_functions.get_treatment_effect(
            externals['delay_one_two'], externals['delay_three'], 'treatment_effect_cs_still_birth', params)

        result *= treatment_effect

    if externals['mode_of_delivery'] == 'instrumental':
        treatment_effect = pregnancy_helper_functions.get_treatment_effect(
            externals['delay_one_two'], externals['delay_three'], 'treatment_effect_avd_still_birth', params)

        result *= treatment_effect

    return pd.Series(data=[result], index=df.index)


def predict_probability_delivery_health_centre(self, df, rng=None, **externals):
    """
    Population level to allow for scaling at the initialisation of the simulation. This model predicts an
    individuals probability of seeking delivery care in a health centre instead of a hospital. This model is logistic
    as the parameters are odds and odds ratios and the result is returned as a probability. Odds of delivering in a
    health centre are decreased as women get older, decreased as women get richer, increased at higher parity,
    increased in married women and rural women
    """
    params = self.parameters
    result = pd.Series(data=params['odds_deliver_in_health_centre'], index=df.index)

    result[(df.age_years > 19) & (df.age_years < 25)] *= params['rrr_hc_delivery_age_20_24']
    result[(df.age_years > 24) & (df.age_years < 30)] *= params['rrr_hc_delivery_age_25_29']
    result[(df.age_years > 29) & (df.age_years < 35)] *= params['rrr_hc_delivery_age_30_34']
    result[(df.age_years > 34) & (df.age_years < 40)] *= params['rrr_hc_delivery_age_35_39']
    result[(df.age_years > 39) & (df.age_years < 45)] *= params['rrr_hc_delivery_age_40_44']
    result[(df.age_years > 44) & (df.age_years < 50)] *= params['rrr_hc_delivery_age_45_49']

    result[df.li_wealth == 1] *= params['rrr_hc_delivery_wealth_1']
    result[df.li_wealth == 2] *= params['rrr_hc_delivery_wealth_2']
    result[df.li_wealth == 3] *= params['rrr_hc_delivery_wealth_3']
    result[df.li_wealth == 4] *= params['rrr_hc_delivery_wealth_4']

    result[(df.la_parity > 2) & (df.la_parity < 5)] *= params['rrr_hc_delivery_parity_3_to_4']
    result[(df.la_parity > 4)] *= params['rrr_hc_delivery_parity_>4']

    result[~df.li_urban] *= params['rrr_hc_delivery_rural']

    result[df.li_mar_stat == 2] *= params['rrr_hc_delivery_married']

    result = result / (1 + result)
    return result


def predict_probability_delivery_at_home(self, df, rng=None, **externals):
    """
    Population level to allow for scaling at the initialisation of the simulation. This model predicts an
    individuals probability of undergoing a home birth  instead of a hospital. This model is logistic
    as the parameters are odds and odds ratios and the result is returned as a probability. Odds of homebirth are
     increased in younger women and decreased in older women, are higher in rural women, decreased in women with primary
     or secondary education, decreased in higher wealth and increased in higher parity
    """
    params = self.parameters
    result = pd.Series(data=params['odds_deliver_in_health_centre'], index=df.index)

    result[(df.age_years > 19) & (df.age_years < 25)] *= params['rrr_hb_delivery_age_20_24']
    result[(df.age_years > 24) & (df.age_years < 30)] *= params['rrr_hb_delivery_age_25_29']
    result[(df.age_years > 29) & (df.age_years < 35)] *= params['rrr_hb_delivery_age_30_34']
    result[(df.age_years > 34) & (df.age_years < 40)] *= params['rrr_hb_delivery_age_35_39']
    result[(df.age_years > 39) & (df.age_years < 45)] *= params['rrr_hb_delivery_age_40_44']
    result[(df.age_years > 44) & (df.age_years < 50)] *= params['rrr_hb_delivery_age_45_49']

    result[~df.li_urban] *= params['rrr_hb_delivery_rural']

    result[(df.la_parity > 2) & (df.la_parity < 5)] *= params['rrr_hb_delivery_parity_3_to_4']
    result[(df.la_parity > 4)] *= params['rrr_hb_delivery_parity_>4']

    result[df.li_ed_lev == 2] *= params['rrr_hb_delivery_primary_education']
    result[df.li_ed_lev == 3] *= params['rrr_hb_delivery_secondary_education']

    result[df.li_wealth == 1] *= params['rrr_hb_delivery_wealth_1']
    result[df.li_wealth == 2] *= params['rrr_hb_delivery_wealth_2']
    result[df.li_wealth == 3] *= params['rrr_hb_delivery_wealth_3']
    result[df.li_wealth == 4] *= params['rrr_hb_delivery_wealth_4']

    result[df.li_mar_stat == 3] *= params['rrr_hb_delivery_married']

    result = result / (1 + result)
    return result


def predict_postnatal_check(self, df, rng=None, **externals):
    """
    Population level to allow for scaling at the initialisation of the simulation. This model predicts an
    individuals probability of receiving postnatal care following their delivery. This model is logistic
    as the parameters are odds and odds ratios and the result is returned as a probability. Odds of PNC are higher in
    older women, lower in rural women, lower in the poorest women, higher in women with ANC4+, higher in those
    delivering in a facility and via caeasrean section and lower in women with higher parity
    """
    params = self.parameters
    result = pd.Series(data=params['odds_will_attend_pnc'], index=df.index)

    result[(df.age_years > 29) & (df.age_years < 36)] *= params['or_pnc_age_30_35']
    result[(df.age_years >= 36)] *= params['or_pnc_age_>35']

    result[~df.li_urban] *= params['or_pnc_rural']

    result[df.li_wealth == 1] *= params['or_pnc_wealth_level_1']

    result[(df.la_parity > 4)] *= params['or_pnc_parity_>4']

    result[(df.ac_total_anc_visits_current_pregnancy > 3)] *= params['or_pnc_anc4+']

    result[externals['mode_of_delivery'] == 'caesarean_section'] *= params['or_pnc_caesarean_delivery']
    result[(externals['delivery_setting'] == 'health_centre') | (externals['delivery_setting'] == 'hospital')] \
        *= params['or_pnc_facility_delivery']

    result = result / (1 + result)
    return result<|MERGE_RESOLUTION|>--- conflicted
+++ resolved
@@ -21,7 +21,6 @@
     return result
 """
 import pandas as pd
-from tlo.methods import pregnancy_helper_functions
 
 from tlo.methods import pregnancy_helper_functions
 
@@ -42,8 +41,6 @@
     result[df.li_wealth == 2] += params['effect_wealth_lev_2_parity_lr2010']
     result[df.li_wealth == 3] += params['effect_wealth_lev_3_parity_lr2010']
     result[df.li_wealth == 4] += params['effect_wealth_lev_4_parity_lr2010']
-<<<<<<< HEAD
-=======
 
     result[df.li_ed_lev == 2] += params['effect_edu_lev_2_parity_lr2010']
     result[df.li_ed_lev == 3] += params['effect_edu_lev_3_parity_lr2010']
@@ -54,21 +51,8 @@
     result = result.round()
     result.loc[result < 0] = 0
     result = result.astype(int)
->>>>>>> ca4cd9c6
-
-    result[df.li_ed_lev == 2] += params['effect_edu_lev_2_parity_lr2010']
-    result[df.li_ed_lev == 3] += params['effect_edu_lev_3_parity_lr2010']
-
-    result[~df.li_urban] += params['effect_rural_parity_lr2010']
-
-<<<<<<< HEAD
-    # Return the result as a rounded integer (values are originally floats and can be negative)
-    rounded_result = result.round()
-    minus_women = rounded_result.loc[rounded_result.values < 0]
-    rounded_result.loc[minus_women.index] = 0
-    updated_result = rounded_result.astype(int)
-
-    return updated_result
+
+    return result
 
 
 def predict_obstruction_cpd_ip(self, df, rng=None, **externals):
@@ -85,50 +69,13 @@
     if 'Stunting' in self.module.sim.modules:
         if person['un_HAZ_category'] == 'HAZ>=-2':
             result *= params['rr_obstruction_cpd_stunted_mother']
-=======
-def predict_obstruction_cpd_ip(self, df, rng=None, **externals):
-    """
-    Individual level linear model which predicts an individuals probability of developing obstructed labour
-    secondary to cephalopelvic disproportion. Risk is increased in women who were extremely stunted as children and in
-     women whose foetus is macrosomic (>4kg)
-    """
-    person = df.iloc[0]
-    params = self.module.current_parameters
-    result = params['prob_obstruction_cpd']
-
-    # Effect of stunting only applied if the module is registered
-    if 'Stunting' in self.module.sim.modules:
-        if person['un_HAZ_category'] == 'HAZ>=-2':
-            result *= params['rr_obstruction_cpd_stunted_mother']
 
     if externals['macrosomia']:
         result *= params['rr_obstruction_foetal_macrosomia']
 
     return pd.Series(data=[result], index=df.index)
->>>>>>> ca4cd9c6
-
-    if externals['macrosomia']:
-        result *= params['rr_obstruction_foetal_macrosomia']
-
-<<<<<<< HEAD
-    return pd.Series(data=[result], index=df.index)
-
-
-def predict_sepsis_chorioamnionitis_ip(self, df, rng=None, **externals):
-    """
-    Individual level linear model which predicts an individuals probability of developing sepsis secondary
-    to chorioamnionitis during labour. Risk is increased in women with premature rupture of membranes (PROM) but is
-    decreased for women who have received antibiotics for PROM and in those who experienced clean delivery practices
-    """
-    person = df.iloc[0]
-    params = self.parameters
-    result = params['prob_sepsis_chorioamnionitis']
-
-    if person['ps_premature_rupture_of_membranes']:
-        result *= params['rr_sepsis_chorio_prom']
-    if person['ac_received_abx_for_prom']:
-        result *= params['treatment_effect_maternal_chorio_abx_prom']
-=======
+
+
 def predict_sepsis_chorioamnionitis_ip(self, df, rng=None, **externals):
     """
     Individual level linear model which predicts an individuals probability of developing sepsis secondary
@@ -160,26 +107,12 @@
 
     if externals['mode_of_delivery'] == 'caesarean_section':
         result *= params['rr_sepsis_endometritis_post_cs']
->>>>>>> ca4cd9c6
     if externals['received_clean_delivery']:
         result *= params['treatment_effect_maternal_infection_clean_delivery']
 
     return pd.Series(data=[result], index=df.index)
 
 
-<<<<<<< HEAD
-def predict_sepsis_endometritis_pp(self, df, rng=None, **externals):
-    """
-    Individual level linear model which predicts an individuals probability of developing sepsis secondary
-    to endometritis during the postnatal period. Risk is increased in women who delivered via caesarean section and
-    decreased in those who experienced clean delivery practices
-    """
-    params = self.parameters
-    result = params['prob_sepsis_endometritis']
-
-    if externals['mode_of_delivery'] == 'caesarean_section':
-        result *= params['rr_sepsis_endometritis_post_cs']
-=======
 def predict_sepsis_skin_soft_tissue_pp(self, df, rng=None, **externals):
     """
     Individual level linear model which predicts an individuals probability of developing sepsis secondary
@@ -191,26 +124,12 @@
 
     if externals['mode_of_delivery'] == 'caesarean_section':
         result *= params['rr_sepsis_sst_post_cs']
->>>>>>> ca4cd9c6
     if externals['received_clean_delivery']:
         result *= params['treatment_effect_maternal_infection_clean_delivery']
 
     return pd.Series(data=[result], index=df.index)
 
 
-<<<<<<< HEAD
-def predict_sepsis_skin_soft_tissue_pp(self, df, rng=None, **externals):
-    """
-    Individual level linear model which predicts an individuals probability of developing sepsis secondary
-    to skin/soft tissue infection during the postnatal period.Risk is increased in women who delivered via caesarean
-    section and decreased in those who experienced clean delivery practices
-    """
-    params = self.parameters
-    result = params['prob_sepsis_skin_soft_tissue']
-
-    if externals['mode_of_delivery'] == 'caesarean_section':
-        result *= params['rr_sepsis_sst_post_cs']
-=======
 def predict_sepsis_urinary_tract_pp(self, df, rng=None, **externals):
     """
     Individual level linear model which predicts an individuals probability of developing sepsis secondary
@@ -220,29 +139,12 @@
     params = self.parameters
     result = params['prob_sepsis_urinary_tract']
 
->>>>>>> ca4cd9c6
     if externals['received_clean_delivery']:
         result *= params['treatment_effect_maternal_infection_clean_delivery']
 
     return pd.Series(data=[result], index=df.index)
 
 
-<<<<<<< HEAD
-def predict_sepsis_urinary_tract_pp(self, df, rng=None, **externals):
-    """
-    Individual level linear model which predicts an individuals probability of developing sepsis secondary
-    to urinary tract infection during the postnatal period. Risk is decreased in those who experienced clean
-    delivery practices
-    """
-    params = self.parameters
-    result = params['prob_sepsis_urinary_tract']
-
-    if externals['received_clean_delivery']:
-        result *= params['treatment_effect_maternal_infection_clean_delivery']
-
-    return pd.Series(data=[result], index=df.index)
-
-
 def predict_sepsis_death(self, df, rng=None, **externals):
     """
     Individual level linear model which predicts an individuals probability of death due to postpartum sepsis.
@@ -256,21 +158,6 @@
         treatment_effect = pregnancy_helper_functions.get_treatment_effect(
             externals['delay_one_two'], externals['delay_three'], 'sepsis_treatment_effect_md', params)
 
-=======
-def predict_sepsis_death(self, df, rng=None, **externals):
-    """
-    Individual level linear model which predicts an individuals probability of death due to postpartum sepsis.
-    Probability of death is reduced in the presence of treatment.
-    """
-    person = df.iloc[0]
-    params = self.parameters
-    result = params['cfr_pp_sepsis']
-
-    if person['la_sepsis_treatment']:
-        treatment_effect = pregnancy_helper_functions.get_treatment_effect(
-            externals['delay_one_two'], externals['delay_three'], 'sepsis_treatment_effect_md', params)
-
->>>>>>> ca4cd9c6
         result *= treatment_effect
 
     return pd.Series(data=[result], index=df.index)
@@ -513,11 +400,7 @@
     params = self.parameters
     result = params['prob_ip_still_birth']
 
-<<<<<<< HEAD
-    if ~person['is_alive']:
-=======
     if not person['is_alive']:
->>>>>>> ca4cd9c6
         result *= params['rr_still_birth_maternal_death']
     if person['la_uterine_rupture']:
         result *= params['rr_still_birth_ur']
