"""
This Module runs the counting of DALYS
"""
from pathlib import Path

import numpy as np
import pandas as pd

from tlo import DateOffset, Module, Parameter, Types, logging
from tlo.events import PopulationScopeEventMixin, RegularEvent
from tlo.methods import Metadata
from tlo.methods.causes import (
    Cause,
    collect_causes_from_disease_modules,
    create_mappers_from_causes_to_label,
)

logger = logging.getLogger(__name__)
logger.setLevel(logging.INFO)


class HealthBurden(Module):
    """
    This module holds all the stuff to do with recording DALYS
    """

    def __init__(self, name=None, resourcefilepath=None):
        super().__init__(name)
        self.resourcefilepath = resourcefilepath

        # instance variables
        self.multi_index_for_age_and_wealth_and_time = None
<<<<<<< HEAD
        self.YearsLifeLost = None
        self.YearsLifeLostStackedTime = None
        self.YearsLifeLostStackedAgeAndTime = None
        self.YearsLivedWithDisability = None
=======
        self.years_life_lost = None
        self.years_life_lost_stacked_time = None
        self.years_life_lost_stacked_age_and_time = None
        self.years_lived_with_disability = None
>>>>>>> e6ec7644
        self.recognised_modules_names = None
        self.causes_of_disability = None

    INIT_DEPENDENCIES = {'Demography'}

    ADDITIONAL_DEPENDENCIES = {'Lifestyle'}

    # Declare Metadata
    METADATA = {}

    PARAMETERS = {
        'DALY_Weight_Database': Parameter(
            Types.DATA_FRAME, 'DALY Weight Database from GBD'),
        'Age_Limit_For_YLL': Parameter(
            Types.REAL, 'The age up to which deaths are recorded as having induced a lost of life years'),
        'gbd_causes_of_disability': Parameter(
            Types.LIST, 'List of the strings of causes of disability defined in the GBD data')
    }

    PROPERTIES = {}

    def read_parameters(self, data_folder):
        p = self.parameters
        p['DALY_Weight_Database'] = pd.read_csv(Path(self.resourcefilepath) / 'ResourceFile_DALY_Weights.csv')
        p['Age_Limit_For_YLL'] = 70.0  # Assumption that only deaths younger than 70y incur years of lost life
        p['gbd_causes_of_disability'] = set(pd.read_csv(
            Path(self.resourcefilepath) / 'gbd' / 'ResourceFile_CausesOfDALYS_GBD2019.csv', header=None)[0].values)

    def initialise_population(self, population):
        pass

    def initialise_simulation(self, sim):
        """Do before simulation starts:
        1) Prepare data storage structures
        2) Collect the module that will use this HealthBurden module
        3) Process the declarations of causes of disability made by the disease modules
        4) Launch the DALY Logger to run every month, starting with the end of the first month of simulation
        """

        # 1) Prepare data storage structures
        # Create the sex/age_range/year multi-index for YLL and YLD storage dataframes
        sex_index = ['M', 'F']
        age_index = self.sim.modules['Demography'].AGE_RANGE_CATEGORIES
        wealth_index = sim.modules['Lifestyle'].PROPERTIES['li_wealth'].categories
        year_index = list(range(self.sim.start_date.year, self.sim.end_date.year + 1))

        self.multi_index_for_age_and_wealth_and_time = pd.MultiIndex.from_product(
            [sex_index, age_index, wealth_index, year_index], names=['sex', 'age_range', 'li_wealth', 'year'])

        # Create the YLL and YLD storage data-frame (using sex/age_range/year multi-index)
<<<<<<< HEAD
        self.YearsLifeLost = pd.DataFrame(index=self.multi_index_for_age_and_wealth_and_time)
        self.YearsLifeLostStackedTime = pd.DataFrame(index=self.multi_index_for_age_and_wealth_and_time)
        self.YearsLifeLostStackedAgeAndTime = pd.DataFrame(index=self.multi_index_for_age_and_wealth_and_time)
        self.YearsLivedWithDisability = pd.DataFrame(index=self.multi_index_for_age_and_wealth_and_time)
=======
        self.years_life_lost = pd.DataFrame(index=self.multi_index_for_age_and_wealth_and_time)
        self.years_life_lost_stacked_time = pd.DataFrame(index=self.multi_index_for_age_and_wealth_and_time)
        self.years_life_lost_stacked_age_and_time = pd.DataFrame(index=self.multi_index_for_age_and_wealth_and_time)
        self.years_lived_with_disability = pd.DataFrame(index=self.multi_index_for_age_and_wealth_and_time)
>>>>>>> e6ec7644

        # 2) Collect the module that will use this HealthBurden module
        self.recognised_modules_names = [
            m.name for m in self.sim.modules.values() if Metadata.USES_HEALTHBURDEN in m.METADATA
        ]

        # Check that all registered disease modules have the report_daly_values() function
        for module_name in self.recognised_modules_names:
            assert getattr(self.sim.modules[module_name], 'report_daly_values', None) and \
                   callable(self.sim.modules[module_name].report_daly_values), 'A module that declares use of ' \
                                                                               'HealthBurden module must have a ' \
                                                                               'callable function "report_daly_values"'

        # 3) Process the declarations of causes of disability made by the disease modules
        self.process_causes_of_disability()

        # 4) Launch the DALY Logger to run every month, starting with the end of the first month of simulation
        sim.schedule_event(Get_Current_DALYS(self), sim.date + DateOffset(months=1))

    def process_causes_of_disability(self):
        """
        1) Collect causes of disability that are reported by each disease module
        2) Define the "Other" tlo_cause of disability (corresponding to those gbd_causes that are not represented by
        the disease modules in this sim.)
        3) Output to the log mappers for causes of disability to the label
        """
        # 1) Collect causes of disability that are reported by each disease module
        self.causes_of_disability = collect_causes_from_disease_modules(
            all_modules=self.sim.modules.values(),
            collect='CAUSES_OF_DISABILITY',
            acceptable_causes=set(self.parameters['gbd_causes_of_disability'])
        )

        # 2) Define the "Other" tlo_cause of disability
        self.causes_of_disability['Other'] = Cause(
            label='Other',
            gbd_causes=self.get_gbd_causes_of_disability_not_represented_in_disease_modules(self.causes_of_disability)
        )

        # 3) Output to the log mappers for causes of disability
        mapper_from_tlo_causes, mapper_from_gbd_causes = self.create_mappers_from_causes_of_death_to_label()
        logger.info(
            key='mapper_from_tlo_cause_to_common_label',
            data=mapper_from_tlo_causes
        )
        logger.info(
            key='mapper_from_gbd_cause_to_common_label',
            data=mapper_from_gbd_causes
        )

    def on_birth(self, mother_id, child_id):
        pass

    def on_simulation_end(self):
        """Log records of:
        1) The Years Lived With Disability (YLD) (by the 'causes of disability' declared by the disease modules)
        2) The Years Life Lost (YLL) (by the 'causes of death' declared by the disease module)
        3) The total DALYS recorded (YLD + YLL) (by the labels that are declared for 'causes of death' and 'causes of
        disability').
        """

        # Check that the multi-index of the dataframes are as expected
<<<<<<< HEAD
        assert self.YearsLifeLost.index.equals(self.multi_index_for_age_and_wealth_and_time)
        assert self.YearsLifeLostStackedTime.index.equals(self.multi_index_for_age_and_wealth_and_time)
        assert self.YearsLifeLostStackedAgeAndTime.index.equals(self.multi_index_for_age_and_wealth_and_time)
        assert self.YearsLivedWithDisability.index.equals(self.multi_index_for_age_and_wealth_and_time)

        # 1) Log the Years Lived With Disability (YLD) (by the 'causes of disability' declared by disease modules).
        #    (Collapsing the wealth index [level 2] so that the output is by sex/age/cause only)
        for index, row in self.YearsLivedWithDisability.groupby(level=[0, 1, 3]).sum().reset_index().iterrows():
=======
        assert self.years_life_lost.index.equals(self.multi_index_for_age_and_wealth_and_time)
        assert self.years_life_lost_stacked_time.index.equals(self.multi_index_for_age_and_wealth_and_time)
        assert self.years_life_lost_stacked_age_and_time.index.equals(self.multi_index_for_age_and_wealth_and_time)
        assert self.years_lived_with_disability.index.equals(self.multi_index_for_age_and_wealth_and_time)

        # 1) Log the Years Lived With Disability (YLD) (by the 'causes of disability' declared by disease modules).
        #    (Collapsing the wealth index [level 2] so that the output is by sex/age/cause only)
        for _, row in self.years_lived_with_disability.groupby(level=[0, 1, 3]).sum().reset_index().iterrows():
>>>>>>> e6ec7644
            logger.info(
                key='yld_by_causes_of_disability',
                data=row.to_dict(),
                description='Years lived with disability by the declared cause_of_disability, '
                            'broken down by year, sex, age-group'
            )

        # 2) Log the Years of Live Lost (YLL) (by the 'causes of death' declared by disease modules).
        #    (Collapsing the wealth index [level 2] so that the output is by sex/age/cause only)
<<<<<<< HEAD
        for index, row in self.YearsLifeLost.groupby(level=[0, 1, 3]).sum().reset_index().iterrows():
=======
        for _, row in self.years_life_lost.groupby(level=[0, 1, 3]).sum().reset_index().iterrows():
>>>>>>> e6ec7644
            logger.info(
                key='yll_by_causes_of_death',
                data=row.to_dict(),
                description='Years of life lost by the declared cause_of_death, '
                            'broken down by year, sex, age-group. '
                            'No stacking: i.e., each year of life lost is ascribed to the'
                            ' age and year that the person would have lived.'
            )
<<<<<<< HEAD
        for index, row in self.YearsLifeLostStackedTime.groupby(level=[0, 1, 3]).sum().reset_index().iterrows():
=======
        for _, row in self.years_life_lost_stacked_time.groupby(level=[0, 1, 3]).sum().reset_index().iterrows():
>>>>>>> e6ec7644
            logger.info(
                key='yll_by_causes_of_death_stacked',
                data=row.to_dict(),
                description='Years of life lost by the declared cause_of_death, '
                            'broken down by year, sex, age-group. '
                            'Stacking by time: i.e., every year of life lost is ascribed to'
                            ' the year of the death, but each is ascribed to the age that '
                            'the person would have lived, .'
            )
<<<<<<< HEAD
        for index, row in self.YearsLifeLostStackedAgeAndTime.groupby(level=[0, 1, 3]).sum().reset_index().iterrows():
=======
        for _, row in self.years_life_lost_stacked_age_and_time.groupby(level=[0, 1, 3]).sum().reset_index().iterrows():
>>>>>>> e6ec7644
            logger.info(
                key='yll_by_causes_of_death_stacked_by_age_and_time',
                data=row.to_dict(),
                description='Years of life lost by the declared cause_of_death, '
                            'broken down by year, sex, age-group. '
                            'Stacking by age and time: i.e., all the year of life lost '
                            'are ascribed to the age of the death and the year of the death.'
            )

        # 3) Log total DALYS recorded (YLD + LYL) (by the labels declared)
        #    (Collapsing the wealth index [level 2] so that the output is by sex/age/cause only)
        dalys, dalys_stacked_by_time, dalys_stacked_by_age_and_time = self.compute_dalys()
        # - dump to log, line-by-line
<<<<<<< HEAD
        for index, row in dalys.groupby(level=[0, 1, 3]).sum().reset_index().iterrows():
=======
        for _, row in dalys.groupby(level=[0, 1, 3]).sum().reset_index().iterrows():
>>>>>>> e6ec7644
            logger.info(
                key='dalys',
                data=row.to_dict(),
                description='DALYS, by the labels are that are declared for each cause_of_death and cause_of_disability'
                            ', broken down by year, sex, age-group. '
                            'No stacking: i.e., each year of life lost is ascribed to the'
                            ' age and year that the person would have lived.'
            )
<<<<<<< HEAD
        for index, row in dalys_stacked_by_time.groupby(level=[0, 1, 3]).sum().reset_index().iterrows():
=======
        for _, row in dalys_stacked_by_time.groupby(level=[0, 1, 3]).sum().reset_index().iterrows():
>>>>>>> e6ec7644
            logger.info(
                key='dalys_stacked',
                data=row.to_dict(),
                description='DALYS, by the labels are that are declared for each cause_of_death and cause_of_disability'
                            ', broken down by year, sex, age-group. '
                            'Stacking by time: i.e., every year of life lost is ascribed to'
                            ' the year of the death, but each is ascribed to the age that '
                            'the person would have lived, .'
            )
<<<<<<< HEAD
        for index, row in dalys_stacked_by_age_and_time.groupby(level=[0, 1, 3]).sum().reset_index().iterrows():
=======
        for _, row in dalys_stacked_by_age_and_time.groupby(level=[0, 1, 3]).sum().reset_index().iterrows():
>>>>>>> e6ec7644
            logger.info(
                key='dalys_stacked_by_age_and_time',
                data=row.to_dict(),
                description='DALYS, by the labels are that are declared for each cause_of_death and cause_of_disability'
                            ', broken down by year, sex, age-group. '
                            'Stacking by age and time: i.e., all the year of life lost '
                            'are ascribed to the age of the death and the year of the death.'
            )

        # 4) Log total DALYS (Stacked by Age and Time), broken down by wealth
        # todo ...

    def compute_dalys(self):
        """Compute total DALYS (by label), by age, sex and year. Do this by summing the YLD and LYL with respect to the
         label of the corresponding cause of each, and give output by label."""

        def add_duplicated_columns(_df):
            return _df.groupby(_df.columns, axis=1).sum()

        yld = add_duplicated_columns(self.years_lived_with_disability.rename(
            columns={c: self.causes_of_disability[c].label for c in self.years_lived_with_disability.columns}
        ))

        yll = add_duplicated_columns(self.years_life_lost.rename(
            columns={c: self.sim.modules['Demography'].causes_of_death[c].label for c in self.years_life_lost.columns}
        ))

<<<<<<< HEAD
        yll_stacked_by_time = add_duplicated_columns(self.YearsLifeLostStackedTime.rename(
            columns={c: self.sim.modules['Demography'].causes_of_death[c].label for c in self.YearsLifeLost.columns}
        ))

        yll_stacked_by_age_and_time = add_duplicated_columns(self.YearsLifeLostStackedAgeAndTime.rename(
            columns={c: self.sim.modules['Demography'].causes_of_death[c].label for c in self.YearsLifeLost.columns}
        ))

=======
        yll_stacked_by_time = add_duplicated_columns(self.years_life_lost_stacked_time.rename(
            columns={c: self.sim.modules['Demography'].causes_of_death[c].label for c in self.years_life_lost.columns}
        ))

        yll_stacked_by_age_and_time = add_duplicated_columns(self.years_life_lost_stacked_age_and_time.rename(
            columns={c: self.sim.modules['Demography'].causes_of_death[c].label for c in self.years_life_lost.columns}
        ))

>>>>>>> e6ec7644
        return (
            yld.add(yll, fill_value=0),
            yld.add(yll_stacked_by_time, fill_value=0),
            yld.add(yll_stacked_by_age_and_time, fill_value=0)
        )

    def get_daly_weight(self, sequlae_code):
        """
        This can be used to look up the DALY weight for a particular condition identified by the 'sequela code'
        Sequela code for particular conditions can be looked-up in ResourceFile_DALY_Weights.csv
        :param sequela_code:
        :return: the daly weight associated with that sequela code
        """
        w = self.parameters['DALY_Weight_Database']
        daly_wt = w.loc[w['TLO_Sequela_Code'] == sequlae_code, 'disability weight'].values[0]

        # Check that the sequela code was found
        assert (not pd.isnull(daly_wt))

        # Check that the value is within bounds [0,1]
        assert (daly_wt >= 0) & (daly_wt <= 1)

        return daly_wt

    def report_live_years_lost(self, sex=None, wealth=None, date_of_birth=None, age_range=None, cause_of_death=None):
        """
        Calculate and store the period for which there is 'years of lost life' when someone dies (assuming that the
        person has died on today's date in the simulation).
        :param sex: sex of the person that had died
        :param wealth: the value 'li_wealth' for the person at the time of death
        :param date_of_birth: date_of_birth of the person that has died
        :param age_range: The age-range for the person at the time of death
        :param cause_of_death: title for the column in YLL dataframe (of form <ModuleName>_<Cause>)
        """

        def _format_for_multi_index(_yll: pd.Series):
            """Returns pd.Series which is the same as in the argument `_yll` except that the multi-index has been
            expanded to include sex and li_wealth and rearranged so that it matched the expected multi-index format
            (sex/age_range/li_wealth/year)."""
            return pd.DataFrame(_yll)\
                     .assign(sex=sex, li_wealth=wealth)\
                     .set_index(['sex', 'li_wealth'], append=True)\
                     .reorder_levels(['sex', 'age_range', 'li_wealth', 'year'])[_yll.name]

<<<<<<< HEAD
        assert self.YearsLifeLost.index.equals(self.multi_index_for_age_and_wealth_and_time)
        assert self.YearsLifeLostStackedTime.index.equals(self.multi_index_for_age_and_wealth_and_time)
        assert self.YearsLifeLostStackedAgeAndTime.index.equals(self.multi_index_for_age_and_wealth_and_time)
=======
        assert self.years_life_lost.index.equals(self.multi_index_for_age_and_wealth_and_time)
        assert self.years_life_lost_stacked_time.index.equals(self.multi_index_for_age_and_wealth_and_time)
        assert self.years_life_lost_stacked_age_and_time.index.equals(self.multi_index_for_age_and_wealth_and_time)
>>>>>>> e6ec7644

        # date from which years of life are lost
        date_of_death = self.sim.date

        # Get the years of life lost split out by year and age-group: Not Stacked by time... so counting years of life
        # lost up to the earliest of the age_limit or end of simulation.
        yll = self.decompose_yll_by_age_and_time(start_date=date_of_death,
                                                 end_date=min(
                                                     self.sim.end_date,
                                                     (date_of_birth +
                                                      pd.DateOffset(years=self.parameters['Age_Limit_For_YLL']))
                                                 ),
                                                 date_of_birth=date_of_birth
                                                 )['person_years'].pipe(_format_for_multi_index)

        # Get the years of live lost "stacked by time", whereby all the life-years lost up to the age_limit are ascribed
        # to the year of death.
        yll_stacked_by_time = \
            self.decompose_yll_by_age_and_time(
                start_date=date_of_death,
                end_date=(
                    date_of_birth + pd.DateOffset(years=self.parameters['Age_Limit_For_YLL']) - pd.DateOffset(days=1)),
                date_of_birth=date_of_birth
            ).sum(level=1)\
             .assign(year=date_of_death.year)\
             .set_index(['year'], append=True)['person_years']\
             .pipe(_format_for_multi_index)

        # Get the years of live lost "stacked by age and time", whereby all the life-years lost up to the age_limit are
        # ascribed to the age of death and to the year of death. This is computed by collapsing the age-dimension of
        # `yll_stacked_by_time` onto the age(-range) of death.
        age_range_to_stack_to = age_range
        yll_stacked_by_age_and_time = pd.DataFrame(yll_stacked_by_time.sum(level=[0, 2, 3]))\
                                        .assign(age_range=age_range_to_stack_to)\
                                        .set_index(['age_range'], append=True)['person_years']\
                                        .reorder_levels(['sex', 'age_range', 'li_wealth', 'year'])

        # Add the years-of-life-lost from this death to the overall YLL dataframe keeping track
        if cause_of_death not in self.years_life_lost.columns:
            # cause has not been added to the LifeYearsLost dataframe, so make a new columns
<<<<<<< HEAD
            self.YearsLifeLost[cause_of_death] = 0.0
            self.YearsLifeLostStackedTime[cause_of_death] = 0.0
            self.YearsLifeLostStackedAgeAndTime[cause_of_death] = 0.0

        # Add the life-years-lost from this death to the running total in LifeYearsLost dataframe
        self.YearsLifeLost[cause_of_death] = self.YearsLifeLost[cause_of_death].add(
            yll, fill_value=0)
        self.YearsLifeLostStackedTime[cause_of_death] = self.YearsLifeLostStackedTime[cause_of_death].add(
            yll_stacked_by_time, fill_value=0)
        self.YearsLifeLostStackedAgeAndTime[cause_of_death] = self.YearsLifeLostStackedAgeAndTime[cause_of_death].add(
            yll_stacked_by_age_and_time, fill_value=0)

        # Check that the index of the YLL dataframe is not changed
        assert self.YearsLifeLost.index.equals(self.multi_index_for_age_and_wealth_and_time)
        assert self.YearsLifeLostStackedTime.index.equals(self.multi_index_for_age_and_wealth_and_time)
        assert self.YearsLifeLostStackedAgeAndTime.index.equals(self.multi_index_for_age_and_wealth_and_time)
=======
            self.years_life_lost[cause_of_death] = 0.0
            self.years_life_lost_stacked_time[cause_of_death] = 0.0
            self.years_life_lost_stacked_age_and_time[cause_of_death] = 0.0

        # Add the life-years-lost from this death to the running total in LifeYearsLost dataframe
        self.years_life_lost[cause_of_death] = self.years_life_lost[cause_of_death].add(
            yll, fill_value=0)
        self.years_life_lost_stacked_time[cause_of_death] = self.years_life_lost_stacked_time[cause_of_death].add(
            yll_stacked_by_time, fill_value=0)
        self.years_life_lost_stacked_age_and_time[cause_of_death] = \
            self.years_life_lost_stacked_age_and_time[cause_of_death].add(yll_stacked_by_age_and_time, fill_value=0)

        # Check that the index of the YLL dataframe is not changed
        assert self.years_life_lost.index.equals(self.multi_index_for_age_and_wealth_and_time)
        assert self.years_life_lost_stacked_time.index.equals(self.multi_index_for_age_and_wealth_and_time)
        assert self.years_life_lost_stacked_age_and_time.index.equals(self.multi_index_for_age_and_wealth_and_time)
>>>>>>> e6ec7644

    def decompose_yll_by_age_and_time(self, start_date, end_date, date_of_birth):
        """
        This helper function will decompose a period of years of lost life into time-spent in each age group in each
        calendar year
        :return: a dataframe (X) of the person-time (in years) spent by age-group and time-period
        """

        df = pd.DataFrame()

        # Get all the days between start and end (inclusively)
        df['days'] = pd.date_range(start=start_date, end=end_date, freq='D')
        df['year'] = df['days'].dt.year

        # Get the age (in whole years) that this person will be on each day.
        # N.B. This is a slight approximation as it doesn't make allowance for leap-years.
        df['age_in_years'] = ((df['days'] - date_of_birth) / np.timedelta64(1, 'Y')).astype(int)

        age_range_lookup = self.sim.modules['Demography'].AGE_RANGE_LOOKUP  # get the age_range_lookup from demography
        df['age_range'] = df['age_in_years'].map(age_range_lookup)

        period = pd.DataFrame(df.groupby(by=['year', 'age_range'])['days'].count())
        period['person_years'] = (period['days'] / 365).clip(lower=0.0, upper=1.0)

        period = period.drop(columns=['days'], axis=1)

        return period

    def get_gbd_causes_of_disability_not_represented_in_disease_modules(self, causes_of_disability):
        """
        Find the causes of disability in the GBD datasets that are not represented within the causes of death defined
        in the modules registered in this simulation.
        :return: set of gbd_causes of disability that are not represented in disease modules
        """
        all_gbd_causes_in_sim = set()
        for c in causes_of_disability.values():
            all_gbd_causes_in_sim.update(c.gbd_causes)

        return set(self.parameters['gbd_causes_of_disability']) - all_gbd_causes_in_sim

    def create_mappers_from_causes_of_death_to_label(self):
        """Use a helper function to create mappers for causes of disability to label."""
        return create_mappers_from_causes_to_label(
            causes=self.causes_of_disability,
            all_gbd_causes=set(self.parameters['gbd_causes_of_disability'])
        )


class Get_Current_DALYS(RegularEvent, PopulationScopeEventMixin):
    """
    This event runs every months and asks each disease module to report the average disability
    weight for each living person during the previous month. It reconciles this with reports from other disease modules
    to ensure that no person has a total weight greater than one.
    A known (small) limitation of this is that persons who died during the previous month do not contribute any YLD.
    """

    def __init__(self, module):
        super().__init__(module, frequency=DateOffset(months=1))

    def apply(self, population):
        # Running the DALY Logger

        # Do nothing if no disease modules are registered or no causes of disability are registered
        if (not self.module.recognised_modules_names) or (not self.module.causes_of_disability):
            return

        # Get the population dataframe
        df = self.sim.population.props
        idx_alive = set(df.loc[df.is_alive].index)

        # 1) Ask each disease module to log the DALYS for the previous month
        dalys_from_each_disease_module = list()
        for disease_module_name in self.module.recognised_modules_names:

            disease_module = self.sim.modules[disease_module_name]
            declared_causes_of_disability_module = disease_module.CAUSES_OF_DISABILITY.keys()

            if declared_causes_of_disability_module:
                # if some causes of disability are declared, collect the disability reported by this disease module:
                dalys_from_disease_module = disease_module.report_daly_values()

                # Check type is in acceptable form and make into dataframe if not already
                assert type(dalys_from_disease_module) in (pd.Series, pd.DataFrame)
                if isinstance(dalys_from_disease_module, pd.Series):
                    # if a pd.Series is returned, it implies there is only one cause of disability registered by module:
                    assert 1 == len(declared_causes_of_disability_module), \
                        "pd.Series returned but number of causes of disability declared is not equal to one."

                    # name the returned pd.Series as the only cause of disability that is defined by the module
                    dalys_from_disease_module.name = list(declared_causes_of_disability_module)[0]

                    # convert to pd.DataFrame
                    dalys_from_disease_module = pd.DataFrame(dalys_from_disease_module)

                # Perform checks on what has been returned
                assert set(dalys_from_disease_module.columns) == set(declared_causes_of_disability_module)
                assert set(dalys_from_disease_module.index) == idx_alive
                assert not pd.isnull(dalys_from_disease_module).any().any()
                assert ((dalys_from_disease_module >= 0) & (dalys_from_disease_module <= 1)).all().all()
                assert (dalys_from_disease_module.sum(axis=1) <= 1).all()

                # Append to list of dalys reported by each module
                dalys_from_each_disease_module.append(dalys_from_disease_module)

        # 2) Combine into a single dataframe (each column of this dataframe gives the reports from each module), and
        # add together dalys reported by different modules that have the same cause (i.e., add together columns with
        # the same name).
        disease_specific_daly_values_this_month = pd.concat(
            dalys_from_each_disease_module, axis=1).groupby(axis=1, level=0).sum()

        # 3) Rescale the DALY weights
        # Create a scaling-factor (if total DALYS for one person is more than 1, all DALYS weights are scaled so that
        #   their sum equals one).
        scaling_factor = (disease_specific_daly_values_this_month.sum(axis=1).clip(lower=0, upper=1) /
                          disease_specific_daly_values_this_month.sum(axis=1)).fillna(1.0)

        disease_specific_daly_values_this_month = disease_specific_daly_values_this_month.multiply(scaling_factor,
                                                                                                   axis=0)
        assert ((disease_specific_daly_values_this_month.sum(axis=1) - 1.0) < 1e-6).all()

        # Multiply 1/12 as these weights are for one month only
        disease_specific_daly_values_this_month = disease_specific_daly_values_this_month * (1 / 12)

        # 4) Summarise the results for this month wrt sex/age/wealth
        # - merge in age/wealth/sex information
        disease_specific_daly_values_this_month = disease_specific_daly_values_this_month.merge(
            df.loc[idx_alive, ['sex', 'li_wealth', 'age_range']], left_index=True, right_index=True, how='left')

        # - sum of daly_weight, by sex/age/wealth
        disability_monthly_summary = pd.DataFrame(
            disease_specific_daly_values_this_month.groupby(['sex', 'age_range', 'li_wealth']).sum().fillna(0))

        # - add the year into the multi-index
        disability_monthly_summary['year'] = self.sim.date.year
        disability_monthly_summary.set_index('year', append=True, inplace=True)
        disability_monthly_summary = disability_monthly_summary.reorder_levels(
            ['sex', 'age_range', 'li_wealth', 'year'])

        # 5) Add the monthly summary to the overall dataframe for YearsLivedWithDisability
        dalys_to_add = disability_monthly_summary.sum().sum()     # for checking
        dalys_current = self.module.years_lived_with_disability.sum().sum()  # for checking

        # (Nb. this will add columns that are not otherwise present and add values to columns where they are.)
        combined = self.module.years_lived_with_disability.combine(
            disability_monthly_summary,
            fill_value=0.0,
            func=np.add,
            overwrite=False)

        # Merge into a dataframe with the correct multi-index (the multi-index from combine is subtly different)
<<<<<<< HEAD
        self.module.YearsLivedWithDisability = \
=======
        self.module.years_lived_with_disability = \
>>>>>>> e6ec7644
            pd.DataFrame(index=self.module.multi_index_for_age_and_wealth_and_time)\
              .merge(combined, left_index=True, right_index=True, how='left')

        # Check multi-index is in check and that the addition of DALYS has worked
<<<<<<< HEAD
        assert self.module.YearsLivedWithDisability.index.equals(self.module.multi_index_for_age_and_wealth_and_time)
        assert abs(self.module.YearsLivedWithDisability.sum().sum() - (dalys_to_add + dalys_current)) < 1e-5
=======
        assert self.module.years_lived_with_disability.index.equals(self.module.multi_index_for_age_and_wealth_and_time)
        assert abs(self.module.years_lived_with_disability.sum().sum() - (dalys_to_add + dalys_current)) < 1e-5
>>>>>>> e6ec7644
<|MERGE_RESOLUTION|>--- conflicted
+++ resolved
@@ -30,17 +30,10 @@
 
         # instance variables
         self.multi_index_for_age_and_wealth_and_time = None
-<<<<<<< HEAD
-        self.YearsLifeLost = None
-        self.YearsLifeLostStackedTime = None
-        self.YearsLifeLostStackedAgeAndTime = None
-        self.YearsLivedWithDisability = None
-=======
         self.years_life_lost = None
         self.years_life_lost_stacked_time = None
         self.years_life_lost_stacked_age_and_time = None
         self.years_lived_with_disability = None
->>>>>>> e6ec7644
         self.recognised_modules_names = None
         self.causes_of_disability = None
 
@@ -91,17 +84,10 @@
             [sex_index, age_index, wealth_index, year_index], names=['sex', 'age_range', 'li_wealth', 'year'])
 
         # Create the YLL and YLD storage data-frame (using sex/age_range/year multi-index)
-<<<<<<< HEAD
-        self.YearsLifeLost = pd.DataFrame(index=self.multi_index_for_age_and_wealth_and_time)
-        self.YearsLifeLostStackedTime = pd.DataFrame(index=self.multi_index_for_age_and_wealth_and_time)
-        self.YearsLifeLostStackedAgeAndTime = pd.DataFrame(index=self.multi_index_for_age_and_wealth_and_time)
-        self.YearsLivedWithDisability = pd.DataFrame(index=self.multi_index_for_age_and_wealth_and_time)
-=======
         self.years_life_lost = pd.DataFrame(index=self.multi_index_for_age_and_wealth_and_time)
         self.years_life_lost_stacked_time = pd.DataFrame(index=self.multi_index_for_age_and_wealth_and_time)
         self.years_life_lost_stacked_age_and_time = pd.DataFrame(index=self.multi_index_for_age_and_wealth_and_time)
         self.years_lived_with_disability = pd.DataFrame(index=self.multi_index_for_age_and_wealth_and_time)
->>>>>>> e6ec7644
 
         # 2) Collect the module that will use this HealthBurden module
         self.recognised_modules_names = [
@@ -164,16 +150,6 @@
         """
 
         # Check that the multi-index of the dataframes are as expected
-<<<<<<< HEAD
-        assert self.YearsLifeLost.index.equals(self.multi_index_for_age_and_wealth_and_time)
-        assert self.YearsLifeLostStackedTime.index.equals(self.multi_index_for_age_and_wealth_and_time)
-        assert self.YearsLifeLostStackedAgeAndTime.index.equals(self.multi_index_for_age_and_wealth_and_time)
-        assert self.YearsLivedWithDisability.index.equals(self.multi_index_for_age_and_wealth_and_time)
-
-        # 1) Log the Years Lived With Disability (YLD) (by the 'causes of disability' declared by disease modules).
-        #    (Collapsing the wealth index [level 2] so that the output is by sex/age/cause only)
-        for index, row in self.YearsLivedWithDisability.groupby(level=[0, 1, 3]).sum().reset_index().iterrows():
-=======
         assert self.years_life_lost.index.equals(self.multi_index_for_age_and_wealth_and_time)
         assert self.years_life_lost_stacked_time.index.equals(self.multi_index_for_age_and_wealth_and_time)
         assert self.years_life_lost_stacked_age_and_time.index.equals(self.multi_index_for_age_and_wealth_and_time)
@@ -182,7 +158,6 @@
         # 1) Log the Years Lived With Disability (YLD) (by the 'causes of disability' declared by disease modules).
         #    (Collapsing the wealth index [level 2] so that the output is by sex/age/cause only)
         for _, row in self.years_lived_with_disability.groupby(level=[0, 1, 3]).sum().reset_index().iterrows():
->>>>>>> e6ec7644
             logger.info(
                 key='yld_by_causes_of_disability',
                 data=row.to_dict(),
@@ -192,11 +167,7 @@
 
         # 2) Log the Years of Live Lost (YLL) (by the 'causes of death' declared by disease modules).
         #    (Collapsing the wealth index [level 2] so that the output is by sex/age/cause only)
-<<<<<<< HEAD
-        for index, row in self.YearsLifeLost.groupby(level=[0, 1, 3]).sum().reset_index().iterrows():
-=======
         for _, row in self.years_life_lost.groupby(level=[0, 1, 3]).sum().reset_index().iterrows():
->>>>>>> e6ec7644
             logger.info(
                 key='yll_by_causes_of_death',
                 data=row.to_dict(),
@@ -205,11 +176,7 @@
                             'No stacking: i.e., each year of life lost is ascribed to the'
                             ' age and year that the person would have lived.'
             )
-<<<<<<< HEAD
-        for index, row in self.YearsLifeLostStackedTime.groupby(level=[0, 1, 3]).sum().reset_index().iterrows():
-=======
         for _, row in self.years_life_lost_stacked_time.groupby(level=[0, 1, 3]).sum().reset_index().iterrows():
->>>>>>> e6ec7644
             logger.info(
                 key='yll_by_causes_of_death_stacked',
                 data=row.to_dict(),
@@ -219,11 +186,7 @@
                             ' the year of the death, but each is ascribed to the age that '
                             'the person would have lived, .'
             )
-<<<<<<< HEAD
-        for index, row in self.YearsLifeLostStackedAgeAndTime.groupby(level=[0, 1, 3]).sum().reset_index().iterrows():
-=======
         for _, row in self.years_life_lost_stacked_age_and_time.groupby(level=[0, 1, 3]).sum().reset_index().iterrows():
->>>>>>> e6ec7644
             logger.info(
                 key='yll_by_causes_of_death_stacked_by_age_and_time',
                 data=row.to_dict(),
@@ -237,11 +200,7 @@
         #    (Collapsing the wealth index [level 2] so that the output is by sex/age/cause only)
         dalys, dalys_stacked_by_time, dalys_stacked_by_age_and_time = self.compute_dalys()
         # - dump to log, line-by-line
-<<<<<<< HEAD
-        for index, row in dalys.groupby(level=[0, 1, 3]).sum().reset_index().iterrows():
-=======
         for _, row in dalys.groupby(level=[0, 1, 3]).sum().reset_index().iterrows():
->>>>>>> e6ec7644
             logger.info(
                 key='dalys',
                 data=row.to_dict(),
@@ -250,11 +209,7 @@
                             'No stacking: i.e., each year of life lost is ascribed to the'
                             ' age and year that the person would have lived.'
             )
-<<<<<<< HEAD
-        for index, row in dalys_stacked_by_time.groupby(level=[0, 1, 3]).sum().reset_index().iterrows():
-=======
         for _, row in dalys_stacked_by_time.groupby(level=[0, 1, 3]).sum().reset_index().iterrows():
->>>>>>> e6ec7644
             logger.info(
                 key='dalys_stacked',
                 data=row.to_dict(),
@@ -264,11 +219,7 @@
                             ' the year of the death, but each is ascribed to the age that '
                             'the person would have lived, .'
             )
-<<<<<<< HEAD
-        for index, row in dalys_stacked_by_age_and_time.groupby(level=[0, 1, 3]).sum().reset_index().iterrows():
-=======
         for _, row in dalys_stacked_by_age_and_time.groupby(level=[0, 1, 3]).sum().reset_index().iterrows():
->>>>>>> e6ec7644
             logger.info(
                 key='dalys_stacked_by_age_and_time',
                 data=row.to_dict(),
@@ -296,16 +247,6 @@
             columns={c: self.sim.modules['Demography'].causes_of_death[c].label for c in self.years_life_lost.columns}
         ))
 
-<<<<<<< HEAD
-        yll_stacked_by_time = add_duplicated_columns(self.YearsLifeLostStackedTime.rename(
-            columns={c: self.sim.modules['Demography'].causes_of_death[c].label for c in self.YearsLifeLost.columns}
-        ))
-
-        yll_stacked_by_age_and_time = add_duplicated_columns(self.YearsLifeLostStackedAgeAndTime.rename(
-            columns={c: self.sim.modules['Demography'].causes_of_death[c].label for c in self.YearsLifeLost.columns}
-        ))
-
-=======
         yll_stacked_by_time = add_duplicated_columns(self.years_life_lost_stacked_time.rename(
             columns={c: self.sim.modules['Demography'].causes_of_death[c].label for c in self.years_life_lost.columns}
         ))
@@ -314,7 +255,6 @@
             columns={c: self.sim.modules['Demography'].causes_of_death[c].label for c in self.years_life_lost.columns}
         ))
 
->>>>>>> e6ec7644
         return (
             yld.add(yll, fill_value=0),
             yld.add(yll_stacked_by_time, fill_value=0),
@@ -359,15 +299,9 @@
                      .set_index(['sex', 'li_wealth'], append=True)\
                      .reorder_levels(['sex', 'age_range', 'li_wealth', 'year'])[_yll.name]
 
-<<<<<<< HEAD
-        assert self.YearsLifeLost.index.equals(self.multi_index_for_age_and_wealth_and_time)
-        assert self.YearsLifeLostStackedTime.index.equals(self.multi_index_for_age_and_wealth_and_time)
-        assert self.YearsLifeLostStackedAgeAndTime.index.equals(self.multi_index_for_age_and_wealth_and_time)
-=======
         assert self.years_life_lost.index.equals(self.multi_index_for_age_and_wealth_and_time)
         assert self.years_life_lost_stacked_time.index.equals(self.multi_index_for_age_and_wealth_and_time)
         assert self.years_life_lost_stacked_age_and_time.index.equals(self.multi_index_for_age_and_wealth_and_time)
->>>>>>> e6ec7644
 
         # date from which years of life are lost
         date_of_death = self.sim.date
@@ -408,24 +342,6 @@
         # Add the years-of-life-lost from this death to the overall YLL dataframe keeping track
         if cause_of_death not in self.years_life_lost.columns:
             # cause has not been added to the LifeYearsLost dataframe, so make a new columns
-<<<<<<< HEAD
-            self.YearsLifeLost[cause_of_death] = 0.0
-            self.YearsLifeLostStackedTime[cause_of_death] = 0.0
-            self.YearsLifeLostStackedAgeAndTime[cause_of_death] = 0.0
-
-        # Add the life-years-lost from this death to the running total in LifeYearsLost dataframe
-        self.YearsLifeLost[cause_of_death] = self.YearsLifeLost[cause_of_death].add(
-            yll, fill_value=0)
-        self.YearsLifeLostStackedTime[cause_of_death] = self.YearsLifeLostStackedTime[cause_of_death].add(
-            yll_stacked_by_time, fill_value=0)
-        self.YearsLifeLostStackedAgeAndTime[cause_of_death] = self.YearsLifeLostStackedAgeAndTime[cause_of_death].add(
-            yll_stacked_by_age_and_time, fill_value=0)
-
-        # Check that the index of the YLL dataframe is not changed
-        assert self.YearsLifeLost.index.equals(self.multi_index_for_age_and_wealth_and_time)
-        assert self.YearsLifeLostStackedTime.index.equals(self.multi_index_for_age_and_wealth_and_time)
-        assert self.YearsLifeLostStackedAgeAndTime.index.equals(self.multi_index_for_age_and_wealth_and_time)
-=======
             self.years_life_lost[cause_of_death] = 0.0
             self.years_life_lost_stacked_time[cause_of_death] = 0.0
             self.years_life_lost_stacked_age_and_time[cause_of_death] = 0.0
@@ -442,7 +358,6 @@
         assert self.years_life_lost.index.equals(self.multi_index_for_age_and_wealth_and_time)
         assert self.years_life_lost_stacked_time.index.equals(self.multi_index_for_age_and_wealth_and_time)
         assert self.years_life_lost_stacked_age_and_time.index.equals(self.multi_index_for_age_and_wealth_and_time)
->>>>>>> e6ec7644
 
     def decompose_yll_by_age_and_time(self, start_date, end_date, date_of_birth):
         """
@@ -593,19 +508,10 @@
             overwrite=False)
 
         # Merge into a dataframe with the correct multi-index (the multi-index from combine is subtly different)
-<<<<<<< HEAD
-        self.module.YearsLivedWithDisability = \
-=======
         self.module.years_lived_with_disability = \
->>>>>>> e6ec7644
             pd.DataFrame(index=self.module.multi_index_for_age_and_wealth_and_time)\
               .merge(combined, left_index=True, right_index=True, how='left')
 
         # Check multi-index is in check and that the addition of DALYS has worked
-<<<<<<< HEAD
-        assert self.module.YearsLivedWithDisability.index.equals(self.module.multi_index_for_age_and_wealth_and_time)
-        assert abs(self.module.YearsLivedWithDisability.sum().sum() - (dalys_to_add + dalys_current)) < 1e-5
-=======
         assert self.module.years_lived_with_disability.index.equals(self.module.multi_index_for_age_and_wealth_and_time)
-        assert abs(self.module.years_lived_with_disability.sum().sum() - (dalys_to_add + dalys_current)) < 1e-5
->>>>>>> e6ec7644
+        assert abs(self.module.years_lived_with_disability.sum().sum() - (dalys_to_add + dalys_current)) < 1e-5