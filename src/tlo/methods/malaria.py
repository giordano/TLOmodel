"""
this is the malaria module which assigns malaria infections to the population: asymptomatic, clinical and severe
it also holds the hsi events pertaining to malaria testing and treatment
including the malaria RDT using DxTest

"""

from pathlib import Path

import pandas as pd

from tlo import DateOffset, Module, Parameter, Property, Types, logging
from tlo.events import Event, IndividualScopeEventMixin, PopulationScopeEventMixin, RegularEvent
from tlo.methods import Metadata
from tlo.methods.causes import Cause
from tlo.methods.dxmanager import DxTest
from tlo.methods.healthsystem import HSI_Event
from tlo.methods.symptommanager import Symptom
from tlo.util import random_date
from tlo.lm import LinearModel, LinearModelType, Predictor

logger = logging.getLogger(__name__)
logger.setLevel(logging.INFO)


class Malaria(Module):
    def __init__(self, name=None, resourcefilepath=None):
        """Create instance of Malaria module

        :param name: Name of this module (optional, defaults to name of class)
        :param resourcefilepath: Path to the TLOmodel `resources` directory
        """
        super().__init__(name)
        self.resourcefilepath = Path(resourcefilepath)

        # cleaned coverage values for IRS and ITN (populated in `read_parameters`)
        self.itn_irs = None
        self.all_inc = None
        self.item_codes_for_consumables_required = dict()
        self.lm = dict()

    INIT_DEPENDENCIES = {
        'Contraception', 'Demography', 'HealthSystem', 'SymptomManager'
    }

    OPTIONAL_INIT_DEPENDENCIES = {'HealthBurden'}

    ADDITIONAL_DEPENDENCIES = {'Hiv', 'Tb'}

    METADATA = {
        Metadata.DISEASE_MODULE,
        Metadata.USES_HEALTHSYSTEM,
        Metadata.USES_HEALTHBURDEN,
        Metadata.USES_SYMPTOMMANAGER
    }

    # Declare Causes of Death
    CAUSES_OF_DEATH = {
        'Malaria': Cause(gbd_causes='Malaria', label='Malaria'),
    }

    # Declare Causes of Disability
    CAUSES_OF_DISABILITY = {
        'Malaria': Cause(gbd_causes='Malaria', label='Malaria')
    }

    PARAMETERS = {
        'interv': Parameter(Types.REAL, 'data frame of intervention coverage by year'),
        'clin_inc': Parameter(
            Types.REAL,
            'data frame of clinical incidence by age, district, intervention coverage',
        ),
        'inf_inc': Parameter(
            Types.REAL,
            'data frame of infection incidence by age, district, intervention coverage',
        ),
        'sev_inc': Parameter(
            Types.REAL,
            'data frame of severe case incidence by age, district, intervention coverage',
        ),
        'itn_district': Parameter(
            Types.REAL, 'data frame of ITN usage rates by district'
        ),
        'irs_district': Parameter(
            Types.REAL, 'data frame of IRS usage rates by district'
        ),
        'sev_symp_prob': Parameter(
            Types.REAL, 'probabilities of each symptom for severe malaria cases'
        ),
        'sensitivity_rdt': Parameter(Types.REAL, 'Sensitivity of rdt'),
        'cfr': Parameter(Types.REAL, 'case-fatality rate for severe malaria'),
        'dur_asym': Parameter(Types.REAL, 'duration (days) of asymptomatic malaria'),
        'dur_clin': Parameter(
            Types.REAL, 'duration (days) of clinical symptoms of malaria'
        ),
        'dur_clin_para': Parameter(
            Types.REAL, 'duration (days) of parasitaemia for clinical malaria cases'
        ),
        'treatment_adjustment': Parameter(
            Types.REAL, 'probability of death from severe malaria if on treatment'
        ),
        'p_sev_anaemia_preg': Parameter(
            Types.REAL,
            'probability of severe anaemia in pregnant women with clinical malaria',
        ),
        'itn_proj': Parameter(
            Types.REAL, 'coverage of ITN for projections 2020 onwards'
        ),
        'mortality_adjust': Parameter(
            Types.REAL, 'adjustment of case-fatality rate to match WHO/MAP'
        ),
        'data_end': Parameter(
            Types.REAL, 'final year of ICL malaria model outputs, after 2018 = projections'
        ),
        'irs_rates_boundary': Parameter(
            Types.REAL, 'threshold for indoor residual spraying coverage'
        ),
        'irs_rates_upper': Parameter(
            Types.REAL, 'indoor residual spraying high coverage'
        ),
        'irs_rates_lower': Parameter(
            Types.REAL, 'indoor residual spraying low coverage'
        ),
        'prob_malaria_case_tests': Parameter(
            Types.REAL, 'probability that a malaria case will have a scheduled rdt'
        ),
        'itn': Parameter(
            Types.REAL, 'projected future itn coverage'
        ),
        'rdt_testing_rates': Parameter(
            Types.REAL,
            'per capita rdt testing rate of general population',
        ),
        'scaling_factor_for_rdt_availability': Parameter(
            Types.REAL,
            'scaling factor applied to the reports of rdt usage to compensate for'
            'non-availability of rdts at some facilities'
        ),
        'duration_iptp_protection_weeks': Parameter(
            Types.REAL,
            'duration of protection against clinical malaria conferred by each dose of IPTp'
        ),
        'rr_clinical_malaria_hiv_under5': Parameter(
            Types.REAL,
            'relative risk of clinical malaria if HIV+ and aged under 5 years'
        ),
        'rr_clinical_malaria_hiv_over5': Parameter(
            Types.REAL,
            'relative risk of clinical malaria if HIV+ and aged over 5 years'
        ),
        'rr_clinical_malaria_hiv_pregnant': Parameter(
            Types.REAL,
            'relative risk of clinical malaria if HIV+ and pregnant'
        ),
        'rr_clinical_malaria_cotrimoxazole': Parameter(
            Types.REAL,
            'relative risk of clinical malaria if on cotrimoxazole'
        ),
        'rr_clinical_malaria_art': Parameter(
            Types.REAL,
            'relative risk of clinical malaria if HIV+ and on ART and virally suppressed'
        ),
        'rr_clinical_malaria_iptp': Parameter(
            Types.REAL,
            'relative risk of clinical malaria with each dose of IPTp'
        ),
        'rr_severe_malaria_hiv_under5': Parameter(
            Types.REAL,
            'relative risk of severe malaria if HIV+ and aged under 5 years'
        ),
        'rr_severe_malaria_hiv_over5': Parameter(
            Types.REAL,
            'relative risk of severe malaria if HIV+ and aged over 5 years'
        ),
        'rr_severe_malaria_hiv_pregnant': Parameter(
            Types.REAL,
            'relative risk of clinical malaria if HIV+ and pregnant'
        ),
        'rr_severe_malaria_iptp': Parameter(
            Types.REAL,
            'relative risk of severe malaria with each dose of IPTp'
        ),

    }

    PROPERTIES = {
        'ma_is_infected': Property(Types.BOOL, 'Current status of malaria'),
        'ma_date_infected': Property(Types.DATE, 'Date of latest infection'),
        'ma_date_symptoms': Property(
            Types.DATE, 'Date of symptom start for clinical infection'
        ),
        'ma_date_death': Property(Types.DATE, 'Date of death due to malaria'),
        'ma_tx': Property(Types.CATEGORICAL, 'Type of anti-malarial treatment person is currently using',
                          categories=['none', 'uncomplicated', 'complicated']),
        'ma_date_tx': Property(
            Types.DATE, 'Date treatment started for most recent malaria episode'
        ),
        'ma_inf_type': Property(
            Types.CATEGORICAL,
            'specific symptoms with malaria infection',
            categories=['none', 'asym', 'clinical', 'severe'],
        ),
        'ma_age_edited': Property(
            Types.REAL, 'age values redefined to match with malaria data'
        ),
        'ma_clinical_counter': Property(
            Types.INT, 'annual counter for malaria clinical episodes'
        ),
        'ma_dx_counter': Property(
            Types.INT, 'annual counter for malaria diagnoses'
        ),
        'ma_tx_counter': Property(
            Types.INT, 'annual counter for malaria treatment episodes'
        ),
        'ma_clinical_preg_counter': Property(
            Types.INT, 'annual counter for malaria clinical episodes in pregnant women'
        ),
        'ma_iptp': Property(Types.BOOL, 'if woman has IPTp in current pregnancy'),
    }

    def read_parameters(self, data_folder):
        workbook = pd.read_excel(self.resourcefilepath / 'ResourceFile_malaria.xlsx', sheet_name=None)
        self.load_parameters_from_dataframe(workbook['parameters'])

        p = self.parameters

        # baseline characteristics
        p['interv'] = workbook['interventions']
        p['itn_district'] = workbook['MAP_ITNrates']
        p['irs_district'] = workbook['MAP_IRSrates']

        p['sev_symp_prob'] = workbook['severe_symptoms']
        p['rdt_testing_rates'] = workbook['WHO_TestData2023']

        p['inf_inc'] = pd.read_csv(self.resourcefilepath / 'ResourceFile_malaria_InfInc_expanded.csv')
        p['clin_inc'] = pd.read_csv(self.resourcefilepath / 'ResourceFile_malaria_ClinInc_expanded.csv')
        p['sev_inc'] = pd.read_csv(self.resourcefilepath / 'ResourceFile_malaria_SevInc_expanded.csv')

        # check itn projected values are <=0.7 and rounded to 1dp for matching to incidence tables
        p['itn'] = round(p['itn'], 1)
        assert (p['itn'] <= 0.7)

        # ===============================================================================
        # single dataframe for itn and irs district/year data; set index for fast lookup
        # ===============================================================================
        itn_curr = p['itn_district']
        itn_curr.rename(columns={'itn_rates': 'itn_rate'}, inplace=True)
        itn_curr['itn_rate'] = itn_curr['itn_rate'].round(decimals=1)
        # maximum itn is 0.7; see comment https://github.com/UCL/TLOmodel/pull/165#issuecomment-699625290
        itn_curr.loc[itn_curr.itn_rate > 0.7, 'itn_rate'] = 0.7
        itn_curr = itn_curr.set_index(['District', 'Year'])

        irs_curr = p['irs_district']
        irs_curr.rename(columns={'irs_rates': 'irs_rate'}, inplace=True)
        irs_curr.drop(['Region'], axis=1, inplace=True)
        irs_curr['irs_rate'] = irs_curr['irs_rate'].round(decimals=1)
        irs_curr.loc[irs_curr.irs_rate > p['irs_rates_boundary'], 'irs_rate'] = p['irs_rates_upper']
        irs_curr.loc[irs_curr.irs_rate <= p['irs_rates_boundary'], 'irs_rate'] = p['irs_rates_lower']
        irs_curr = irs_curr.set_index(['District', 'Year'])

        itn_irs = pd.concat([itn_curr, irs_curr], axis=1)

        # Substitute District Num for District Name
        mapper_district_name_to_num = \
            {v: k for k, v in self.sim.modules['Demography'].parameters['district_num_to_district_name'].items()}
        self.itn_irs = itn_irs.reset_index().assign(
            District_Num=lambda x: x['District'].map(mapper_district_name_to_num)
        ).drop(columns=['District']).set_index(['District_Num', 'Year'])

        # ===============================================================================
        # put the all incidence data into single table with month/admin/llin/irs index
        # ===============================================================================
        inf_inc = p['inf_inc'].set_index(['month', 'admin', 'llin', 'irs', 'age'])
        inf_inc = inf_inc.loc[:, ['monthly_prob_inf']]

        clin_inc = p['clin_inc'].set_index(['month', 'admin', 'llin', 'irs', 'age'])
        clin_inc = clin_inc.loc[:, ['monthly_prob_clin']]

        sev_inc = p['sev_inc'].set_index(['month', 'admin', 'llin', 'irs', 'age'])
        sev_inc = sev_inc.loc[:, ['monthly_prob_sev']]

        all_inc = pd.concat([inf_inc, clin_inc, sev_inc], axis=1)
        # we don't want age to be part of index
        all_inc = all_inc.reset_index()

        all_inc['district_num'] = all_inc['admin'].map(mapper_district_name_to_num)
        assert not all_inc['district_num'].isna().any()

        self.all_inc = all_inc.drop(columns=['admin']).set_index(['month', 'district_num', 'llin', 'irs'])

        # get the DALY weight that this module will use from the weight database
        if 'HealthBurden' in self.sim.modules:
            p['daly_wt_clinical'] = self.sim.modules['HealthBurden'].get_daly_weight(218)
            p['daly_wt_severe'] = self.sim.modules['HealthBurden'].get_daly_weight(213)

        # ----------------------------------- DECLARE THE SYMPTOMS -------------------------------------------
        self.sim.modules['SymptomManager'].register_symptom(
            Symptom('severe_anaemia'),  # nb. will cause care seeking as much as a typical symptom
            Symptom.emergency('severe_malaria'),  # emergency
        )

    def pre_initialise_population(self):
        """
        * Establish the Linear Models

        if HIV is registered, the conditional predictors will apply
        otherwise only IPTp will affect risk of clinical/severe malaria
        """

        p = self.parameters

        # ---- LINEAR MODELS -----
        # LinearModel for the relative risk of clinical malaria infection
        predictors = [
            Predictor("ma_iptp").when(True, p["rr_clinical_malaria_iptp"]),
        ]

        # people with HIV
        conditional_predictors = [
            Predictor().when('(hv_inf == True) & (age_years <= 5) & (is_pregnant == False)',
                             p['rr_clinical_malaria_hiv_under5']),
            Predictor().when('(hv_inf == True) & (age_years > 5) & (is_pregnant == False)',
                             p['rr_clinical_malaria_hiv_over5']),
            Predictor().when('(hv_inf == True) & (is_pregnant == True)',
                             p['rr_clinical_malaria_hiv_pregnant']),
            # treatment effects
            # assume same effect of cotrim if pregnant
            Predictor("hv_art").when('on_VL_suppressed', p["rr_clinical_malaria_art"]).otherwise(1.0),
            Predictor("hv_on_cotrimoxazole").when(True, p["rr_clinical_malaria_cotrimoxazole"]),
        ] if "Hiv" in self.sim.modules else []

        self.lm["rr_of_clinical_malaria"] = LinearModel.multiplicative(
            *(predictors + conditional_predictors))

        # LinearModel for the relative risk of severe malaria infection
        predictors = [
            Predictor("ma_iptp").when(True, p["rr_severe_malaria_iptp"]),
        ]

        # people with HIV
        conditional_predictors = [
            Predictor().when('(hv_inf == True) & (age_years <= 5) & (is_pregnant == False)',
                             p['rr_severe_malaria_hiv_under5']),
            Predictor().when('(hv_inf == True) & (age_years > 5) & (is_pregnant == False)',
                             p['rr_severe_malaria_hiv_over5']),
            Predictor().when('(hv_inf == True) & (is_pregnant == True)',
                             p['rr_severe_malaria_hiv_pregnant']),
        ] if "hiv" in self.sim.modules else []

        self.lm["rr_of_severe_malaria"] = LinearModel.multiplicative(
            *(predictors + conditional_predictors))

    def initialise_population(self, population):
        df = population.props

        # ----------------------------------- INITIALISE THE POPULATION-----------------------------------
        # Set default for properties
        df.loc[df.is_alive, 'ma_is_infected'] = False
        df.loc[df.is_alive, 'ma_date_infected'] = pd.NaT
        df.loc[df.is_alive, 'ma_date_symptoms'] = pd.NaT
        df.loc[df.is_alive, 'ma_date_death'] = pd.NaT
        df.loc[df.is_alive, 'ma_tx'] = 'none'
        df.loc[df.is_alive, 'ma_date_tx'] = pd.NaT
        df.loc[df.is_alive, 'ma_inf_type'] = 'none'
        df.loc[df.is_alive, 'ma_age_edited'] = 0.0

        df.loc[df.is_alive, 'ma_clinical_counter'] = 0
        df.loc[df.is_alive, 'ma_dx_counter'] = 0
        df.loc[df.is_alive, 'ma_tx_counter'] = 0
        df.loc[df.is_alive, 'ma_clinical_preg_counter'] = 0
        df.loc[df.is_alive, 'ma_iptp'] = False

    def malaria_poll2(self, population):
        df = population.props
        p = self.parameters
        now = self.sim.date
        rng = self.rng

        # ----------------------------------- DISTRICT INTERVENTION COVERAGE -----------------------------------
        # fix values for 2018 onwards
        current_year = min(now.year, p['data_end'])

        # get itn_irs rows for current year; slice multiindex for all districts & current_year
        itn_irs_curr = self.itn_irs.loc[pd.IndexSlice[:, current_year], :]
        itn_irs_curr = itn_irs_curr.reset_index().drop('Year', axis=1)  # we don't use the year column
        itn_irs_curr.insert(0, 'month', now.month)  # add current month for the incidence index lookup

        # replace itn coverage with projected coverage levels from 2019 onwards
        if now.year > p['data_end']:
            itn_irs_curr['itn_rate'] = self.parameters['itn']

        month_districtnum_itn_irs_lookup = [
            tuple(r) for r in itn_irs_curr.values]  # every row is a key in incidence table

        # ----------------------------------- DISTRICT INCIDENCE ESTIMATES -----------------------------------
        # get all corresponding rows from the incidence table; drop unneeded column; set new index
        curr_inc = self.all_inc.loc[month_districtnum_itn_irs_lookup]
        curr_inc = curr_inc.reset_index().drop(['month', 'llin', 'irs'], axis=1).set_index(['district_num', 'age'])

        # ----------------------------------- DISTRICT NEW INFECTIONS -----------------------------------
        def _draw_incidence_for(_col, _where):
            """a helper function to perform random draw for selected individuals on column of probabilities"""
            # create an index from the individuals to lookup entries in the current incidence table
            district_age_lookup = df[_where].set_index(['district_num_of_residence', 'ma_age_edited']).index
            # get the monthly incidence probabilities for these individuals
            monthly_prob = curr_inc.loc[district_age_lookup, _col]
            # update the index so it's the same as the original population dataframe for these individuals
            monthly_prob = monthly_prob.set_axis(df.index[_where])

            # the linear models only apply to clinical and severe malaria risk
            if _col == 'monthly_prob_inf':
                # select individuals for infection
                random_draw = rng.random_sample(_where.sum()) < monthly_prob

            else:
                linear_model = self.lm["rr_of_clinical_malaria"] if _col == 'monthly_prob_clin' else self.lm[
                    "rr_of_severe_malaria"]

                # apply linear model to get individual risk
                individual_risk = linear_model.predict(
                    df.loc[_where]
                )

                random_draw = rng.random_sample(_where.sum()) < monthly_prob * individual_risk

            selected = _where & random_draw

            return selected

        # we don't have incidence data for over 80s
        alive = df.is_alive & (df.age_years < 80)

        alive_over_one = alive & (df.age_exact_years >= 1)
        df.loc[alive & df.age_exact_years.between(0, 0.5), 'ma_age_edited'] = 0.0
        df.loc[alive & df.age_exact_years.between(0.5, 1), 'ma_age_edited'] = 0.5
        df.loc[alive_over_one, 'ma_age_edited'] = df.loc[alive_over_one, 'age_years'].astype(float)

        # select new infections
        alive_uninfected = alive & ~df.ma_is_infected
        now_infected = _draw_incidence_for('monthly_prob_inf', alive_uninfected)
        df.loc[now_infected, 'ma_inf_type'] = 'asym'

        # draw from currently asymptomatic to allocate clinical cases
        # this can include people who became infected/asym in previous polls
        alive_infected_asym = alive & (df.ma_inf_type == 'asym')
        now_clinical = _draw_incidence_for('monthly_prob_clin', alive_infected_asym)
        df.loc[now_clinical, 'ma_inf_type'] = 'clinical'

        # draw from clinical cases to allocate severe cases - draw from all currently clinical cases
        alive_infected_clinical = alive & (df.ma_inf_type == 'clinical')
        now_severe = _draw_incidence_for('monthly_prob_sev', alive_infected_clinical)
        df.loc[now_severe, 'ma_inf_type'] = 'severe'

        # ----------------------------------- ASSIGN INFECTION DATES -----------------------------------

        # index now_clinical does not always include now_severe
        # new severe infections may have been drawn from those assigned clinical in previous poll
        new_clinical = df.loc[now_clinical].index
        new_severe = df.loc[now_severe].index
        new_infections = df.loc[now_infected].index

        # create list of all new infections
        all_new_infections = list(new_infections)
        all_new_infections.extend(x for x in new_clinical if x not in all_new_infections)
        all_new_infections.extend(x for x in new_severe if x not in all_new_infections)

        # scatter infection dates across the month
        # now_infected includes all new infections this month
        # join all indices (some clinical infections drawn from asymptomatic infections from previous months)
        for idx in all_new_infections:
            date_of_infection = now + pd.DateOffset(days=self.rng.randint(1, 30))
            df.at[idx, 'ma_date_infected'] = date_of_infection

        assert (df.loc[all_new_infections, 'ma_date_infected'] >= self.sim.date).all()

        # assign date of symptom onset
        df.loc[new_clinical, 'ma_date_symptoms'] = df.loc[new_clinical, 'ma_date_infected'] + DateOffset(days=7)
        df.loc[new_severe, 'ma_date_symptoms'] = df.loc[new_severe, 'ma_date_infected'] + DateOffset(days=7)

        # ----------------------------------- CLINICAL MALARIA SYMPTOMS -----------------------------------

        # check symptom onset occurs in one week
        if len(new_clinical):
            assert (df.loc[new_clinical, 'ma_date_infected'] < df.loc[new_clinical, 'ma_date_symptoms']).all()
            assert not pd.isnull(df.loc[new_clinical, 'ma_date_symptoms']).all()

        # ----------------------------------- SCHEDULED DEATHS -----------------------------------
        # schedule deaths within the next week
        # Assign time of infections across the month

        # the cfr applies to all severe malaria
        random_draw = rng.random_sample(size=len(new_severe))
        death = df.index[new_severe][random_draw < (p['cfr'] * p['mortality_adjust'])]

        for person in death:
            logger.debug(key='message',
                         data=f'MalariaEvent: scheduling malaria death for person {person}')

            # death occurs 1-7 days after symptom onset
            date_death = df.at[person, 'ma_date_symptoms'] + DateOffset(days=rng.randint(low=1, high=7))

            death_event = MalariaDeathEvent(
                self, person_id=person, cause='Malaria'
            )  # make that death event
            self.sim.schedule_event(
                death_event, date_death
            )  # schedule the death

    def general_population_rdt_scheduler(self, population):
        """
        schedule rdt for general population - performed in the community by DCSAs
        independent of any current symptoms
        rates are set to match rdt usage reports from WHO / NMCP
        """
        df = population.props
        rng = self.rng
        p = self.parameters

        # extract annual testing rates from NMCP reports
        # this is the # rdts issued divided by population size
        test_rates = p['rdt_testing_rates'].set_index('Year')['Rate_rdt_testing'].dropna()
        rdt_rate = test_rates.loc[min(test_rates.index.max(), self.sim.date.year)] / 12

        # adjust rdt usage reported rate to reflect consumables availability
        rdt_rate = rdt_rate * p['scaling_factor_for_rdt_availability']

        # testing trends independent of any demographic characteristics
        # no rdt offered if currently on anti-malarials
        random_draw = rng.random_sample(size=len(df))
        will_test_idx = df.loc[df.is_alive & (df.ma_tx == 'none') & (random_draw < rdt_rate)].index

        for person_id in will_test_idx:
            date_test = self.sim.date + pd.DateOffset(
                days=self.rng.randint(0, 30)
            )
            self.sim.modules['HealthSystem'].schedule_hsi_event(
                hsi_event=HSI_Malaria_rdt_community(person_id=person_id, module=self),
                priority=1,
                topen=date_test,
                tclose=date_test + pd.DateOffset(days=7),
            )

    def initialise_simulation(self, sim):
        """
        * 1) Schedule the Main Regular Polling Events
        * 2) Define the DxTests
        * 3) Look-up and save the codes for consumables
        """

        # 1) ----------------------------------- REGULAR EVENTS -----------------------------------

        sim.schedule_event(MalariaPollingEventDistrict(self), sim.date + DateOffset(days=0))

        sim.schedule_event(MalariaUpdateEvent(self), sim.date + DateOffset(days=0))
        sim.schedule_event(MalariaParasiteClearanceEvent(self), sim.date + DateOffset(months=1))

        if 'CareOfWomenDuringPregnancy' not in self.sim.modules:
            sim.schedule_event(MalariaIPTp(self), sim.date + DateOffset(days=30.5))

        # add logger events
        sim.schedule_event(MalariaLoggingEvent(self), sim.date + DateOffset(years=1))
        sim.schedule_event(MalariaTxLoggingEvent(self), sim.date + DateOffset(years=1))
        sim.schedule_event(MalariaPrevDistrictLoggingEvent(self), sim.date + DateOffset(months=1))

        # 2) ----------------------------------- DIAGNOSTIC TESTS -----------------------------------
        # Create the diagnostic test representing the use of RDT for malaria diagnosis
        # and registers it with the Diagnostic Test Manager

        self.sim.modules['HealthSystem'].dx_manager.register_dx_test(
            malaria_rdt=DxTest(
                property='ma_is_infected',
                item_codes=self.sim.modules['HealthSystem'].get_item_code_from_item_name('Malaria test kit (RDT)'),
                sensitivity=self.parameters['sensitivity_rdt'],
            )
        )

        # 3) ----------------------------------- CONSUMABLES -----------------------------------
        get_item_code = self.sim.modules['HealthSystem'].get_item_code_from_item_name

        # malaria rdt
        self.item_codes_for_consumables_required['malaria_rdt'] = get_item_code('Malaria test kit (RDT)')

        # malaria treatment uncomplicated children <15kg
        self.item_codes_for_consumables_required['malaria_uncomplicated_young_children'] = get_item_code(
            'Lumefantrine 120mg/Artemether 20mg,  30x18_540_CMST')

        self.item_codes_for_consumables_required['paracetamol_syrup'] = get_item_code(
            'Paracetamol syrup 120mg/5ml_0.0119047619047619_CMST')

        # malaria treatment uncomplicated children >15kg
        self.item_codes_for_consumables_required['malaria_uncomplicated_older_children'] = get_item_code(
            'Lumefantrine 120mg/Artemether 20mg,  30x18_540_CMST')

        # malaria treatment uncomplicated adults >36kg
        self.item_codes_for_consumables_required['malaria_uncomplicated_adult'] = get_item_code(
            'Lumefantrine 120mg/Artemether 20mg,  30x18_540_CMST')

        self.item_codes_for_consumables_required['paracetamol'] = get_item_code('Paracetamol 500mg_1000_CMST')

        # malaria treatment complicated - same consumables for adults and children
        self.item_codes_for_consumables_required['malaria_complicated'] = get_item_code('Injectable artesunate')

        self.item_codes_for_consumables_required['malaria_complicated_optional_items'] = [
            get_item_code('Malaria test kit (RDT)'),
            get_item_code('Cannula iv  (winged with injection pot) 18_each_CMST'),
            get_item_code('Disposables gloves, powder free, 100 pieces per box'),
            get_item_code('Gauze, absorbent 90cm x 40m_each_CMST'),
            get_item_code('Water for injection, 10ml_Each_CMST')
        ]

        # malaria IPTp for pregnant women
        self.item_codes_for_consumables_required['malaria_iptp'] = get_item_code(
            'Sulfamethoxazole + trimethropin, tablet 400 mg + 80 mg')

    def on_birth(self, mother_id, child_id):
        df = self.sim.population.props
        df.at[child_id, 'ma_is_infected'] = False
        df.at[child_id, 'ma_date_infected'] = pd.NaT
        df.at[child_id, 'ma_date_symptoms'] = pd.NaT
        df.at[child_id, 'ma_date_death'] = pd.NaT
        df.at[child_id, 'ma_tx'] = 'none'
        df.at[child_id, 'ma_date_tx'] = pd.NaT
        df.at[child_id, 'ma_inf_type'] = 'none'
        df.at[child_id, 'ma_age_edited'] = 0.0
        df.at[child_id, 'ma_clinical_counter'] = 0
        df.at[child_id, 'ma_clinical_preg_counter'] = 0
        df.at[child_id, 'ma_dx_counter'] = 0
        df.at[child_id, 'ma_tx_counter'] = 0
        df.at[child_id, 'ma_iptp'] = False

        # reset mother's IPTp status to False
        if mother_id >= 0:  # exclude direct births
            df.at[mother_id, 'ma_iptp'] = False

    def report_daly_values(self):
        # This must send back a pd.Series or pd.DataFrame that reports on the average daly-weights that have been
        # experienced by persons in the previous month. Only rows for alive-persons must be returned.
        # The names of the series of columns is taken to be the label of the cause of this disability.
        # It will be recorded by the healthburden module as <ModuleName>_<Cause>.

        logger.debug(key='message',
                     data='This is malaria reporting my health values')

        df = self.sim.population.props  # shortcut to population properties dataframe
        p = self.parameters

        health_values = df.loc[df.is_alive, 'ma_inf_type'].map(
            {
                'none': 0,
                'asym': 0,
                'clinical': p['daly_wt_clinical'],
                'severe': p['daly_wt_severe'],
            }
        )
        health_values.name = 'Malaria'  # label the cause of this disability

        return health_values.loc[df.is_alive]  # returns the series

    def check_if_fever_is_caused_by_malaria(self, person_id, hsi_event):
        """Run by an HSI when an adult presents with fever"""

        # Call the DxTest RDT to diagnose malaria
        dx_result = self.sim.modules['HealthSystem'].dx_manager.run_dx_test(
            dx_tests_to_run='malaria_rdt',
            hsi_event=hsi_event
        )

        # Log the test: line-list of summary information about each test
        fever_present = 'fever' in self.sim.modules["SymptomManager"].has_what(person_id)
        person_details_for_test = {
            'person_id': person_id,
            'age': self.sim.population.props.at[person_id, 'age_years'],
            'fever_present': fever_present,
            'rdt_result': dx_result,
            'facility_level': hsi_event.ACCEPTED_FACILITY_LEVEL,
            'called_by': hsi_event.TREATMENT_ID
        }
        logger.info(key='rdt_log', data=person_details_for_test)

        # get facility level from hsi_event

        true_malaria_infection_type = self.sim.population.props.at[person_id, 'ma_inf_type']

        # severe malaria infection always returns positive RDT
        if true_malaria_infection_type == 'severe':
            return 'severe_malaria'

        elif dx_result and true_malaria_infection_type in ('clinical', 'asym'):
            return 'clinical_malaria'

        else:
            return 'negative_malaria_test'

    def do_for_suspected_malaria_case(self, person_id, hsi_event):
        """
        :param person_id:
        :param hsi_event:
        :return:

        This is called for a person (of any age) that attends non-emergency generic HSI and has
        any symptoms suggestive of malaria """

        df = self.sim.population.props

        if df.at[person_id, 'ma_tx'] == 'none':
            malaria_test_result = self.check_if_fever_is_caused_by_malaria(person_id=person_id, hsi_event=hsi_event)

            # Treat / refer based on diagnosis
            if malaria_test_result == 'severe_malaria':
                df.at[person_id, 'ma_dx_counter'] += 1
                self.sim.modules['HealthSystem'].schedule_hsi_event(
                    HSI_Malaria_Treatment_Complicated(
                        person_id=person_id,
                        module=self),
                    priority=0,
                    topen=self.sim.date,
                    tclose=None)

            # return type 'clinical_malaria' includes asymptomatic infection
            elif malaria_test_result == 'clinical_malaria':
                df.at[person_id, 'ma_dx_counter'] += 1
                self.sim.modules['HealthSystem'].schedule_hsi_event(
                    HSI_Malaria_Treatment(
                        person_id=person_id,
                        module=self),
                    priority=1,
                    topen=self.sim.date,
                    tclose=None)

    def do_on_emergency_presentation_with_severe_malaria(self, person_id, hsi_event):
        """This is called for a person (of any age) that attends an emergency generic HSI and has a fever.
        (Quick diagnosis algorithm - just perfectly recognises the symptoms of severe malaria.)
        """
        df = self.sim.population.props

        if df.at[person_id, 'ma_tx'] == 'none':
            # Check if malaria parasitaemia:
            malaria_test_result = self.check_if_fever_is_caused_by_malaria(person_id=person_id, hsi_event=hsi_event)

            # if any symptoms indicative of malaria and they have parasitaemia (would return a positive rdt)
            if malaria_test_result in ('severe_malaria', 'clinical_malaria'):
                df.at[person_id, 'ma_dx_counter'] += 1

                # Launch the HSI for treatment for Malaria, HSI_Malaria_Treatment will determine correct treatment
                self.sim.modules['HealthSystem'].schedule_hsi_event(
                    hsi_event=HSI_Malaria_Treatment_Complicated(
                        person_id=person_id,
                        module=self),
                    priority=0,
                    topen=self.sim.date,
                )


class MalariaPollingEventDistrict(RegularEvent, PopulationScopeEventMixin):
    """
    this calls functions to assign new malaria infections
    and schedules rdt at a community level (non-symptom driven)
    """

    def __init__(self, module):
        super().__init__(module, frequency=DateOffset(months=1))

    def apply(self, population):
        logger.debug(key='message', data='MalariaEvent: tracking the disease progression of the population')

        # assigns new malaria infections
        self.module.malaria_poll2(population)

        # schedule rdt for general population, rate increases over time
        self.module.general_population_rdt_scheduler(population)


class MalariaIPTp(RegularEvent, PopulationScopeEventMixin):
    """
    malaria prophylaxis for pregnant women
    """

    def __init__(self, module):
        super().__init__(module, frequency=DateOffset(months=1))

    def apply(self, population):
        df = population.props
        now = self.sim.date

        # select currently pregnant women without IPTp, malaria-negative, not on cotrimoxazole
        p1 = df.index[df.is_alive & df.is_pregnant & ~df.ma_is_infected & ~df.ma_iptp & ~df.hv_on_cotrimoxazole]

        for person_index in p1:
            logger.debug(key='message',
                         data=f'MalariaIPTp: scheduling HSI_Malaria_IPTp for person {person_index}')

            event = HSI_MalariaIPTp(self.module, person_id=person_index)
            self.sim.modules['HealthSystem'].schedule_hsi_event(
                event, priority=1, topen=now, tclose=None
            )


class MalariaEndIPTpProtection(Event, IndividualScopeEventMixin):
    """
    This resets the properties of a person on IPTp
    the protective effects ends after 6 weeks and so the property is reset to prevent the
    malaria poll assuming that this person still has reduced susceptibility to malaria infection
    """

    def __init__(self, module, person_id, ):
        super().__init__(module, person_id=person_id)

    def apply(self, person_id):
        df = self.sim.population.props

        if not df.at[person_id, 'is_alive'] or not df.at[person_id, 'ma_iptp']:
            return

        # reset the IPTp property
        df.at[person_id, 'ma_iptp'] = False


class MalariaDeathEvent(Event, IndividualScopeEventMixin):
    """
    Performs the Death operation on an individual and logs it.
    """

    def __init__(self, module, person_id, cause):
        super().__init__(module, person_id=person_id)
        self.cause = cause

    def apply(self, person_id):
        df = self.sim.population.props

        if not df.at[person_id, 'is_alive'] or (df.at[person_id, 'ma_inf_type'] == 'none'):
            return

        # if on treatment for severe malaria, will reduce probability of death
        # use random number generator - currently param treatment_adjustment set to 0.5
<<<<<<< HEAD
        if df.at[person_id, 'ma_tx']:
=======
        if df.at[individual_id, 'ma_tx'] == 'complicated':
>>>>>>> 7311a0f3
            prob = self.module.rng.rand()

            # if draw -> death
            if prob < self.module.parameters['treatment_adjustment']:
                self.sim.modules['Demography'].do_death(
                    individual_id=person_id, cause=self.cause, originating_module=self.module)

                df.at[person_id, 'ma_date_death'] = self.sim.date

            # else if draw does not result in death -> cure
            else:
<<<<<<< HEAD
                df.at[person_id, 'ma_tx'] = False
                df.at[person_id, 'ma_inf_type'] = 'none'
                df.at[person_id, 'ma_is_infected'] = False
=======
                df.at[individual_id, 'ma_tx'] = 'none'
                df.at[individual_id, 'ma_inf_type'] = 'none'
                df.at[individual_id, 'ma_is_infected'] = False
>>>>>>> 7311a0f3

                # clear symptoms
                self.sim.modules['SymptomManager'].clear_symptoms(
                    person_id=person_id, disease_module=self.module
                )

        # if not on treatment - death will occur
        else:
            self.sim.modules['Demography'].do_death(
                individual_id=person_id, cause=self.cause, originating_module=self.module)

            df.at[person_id, 'ma_date_death'] = self.sim.date


# ---------------------------------------------------------------------------------
# Health System Interaction Events
# ---------------------------------------------------------------------------------


class HSI_Malaria_rdt(HSI_Event, IndividualScopeEventMixin):
    """
    this is a point-of-care malaria rapid diagnostic test, with results within 2 minutes
    default facility level is 1a unless specified
    """

    def __init__(self, module, person_id, facility_level='1a'):

        super().__init__(module, person_id=person_id)
        assert isinstance(module, Malaria)

        self.TREATMENT_ID = 'Malaria_Test'
        self.facility_level = facility_level

        df = self.sim.population.props
        person_age_years = df.at[self.target, 'age_years']
        self.EXPECTED_APPT_FOOTPRINT = self.make_appt_footprint({
            'Under5OPD' if person_age_years < 5 else 'Over5OPD': 1}
        )
        self.ACCEPTED_FACILITY_LEVEL = '1a' if (self.facility_level == '1a') else '1b'

    def apply(self, person_id, squeeze_factor):

        df = self.sim.population.props
        hs = self.sim.modules['HealthSystem']

        # Ignore this event if the person is no longer alive or already on treatment
        if not df.at[person_id, 'is_alive'] or (df.at[person_id, 'ma_tx'] != 'none'):
            return hs.get_blank_appt_footprint()

        district = df.at[person_id, 'district_num_of_residence']
        logger.debug(key='message',
                     data=f'HSI_Malaria_rdt: rdt test for person {person_id} '
                          f'in district num {district}')

        # call the DxTest RDT to diagnose malaria
        dx_result = hs.dx_manager.run_dx_test(
            dx_tests_to_run='malaria_rdt',
            hsi_event=self
        )

        # Log the test: line-list of summary information about each test
        fever_present = 'fever' in self.sim.modules["SymptomManager"].has_what(person_id)
        person_details_for_test = {
            'person_id': person_id,
            'age': df.at[person_id, 'age_years'],
            'fever_present': fever_present,
            'rdt_result': dx_result,
            'facility_level': self.ACCEPTED_FACILITY_LEVEL,
            'called_by': self.TREATMENT_ID
        }
        logger.info(key='rdt_log', data=person_details_for_test)

        if dx_result:
            # ----------------------------------- SEVERE MALARIA -----------------------------------

            df.at[person_id, 'ma_dx_counter'] += 1

            # if severe malaria, treat for complicated malaria
            if df.at[person_id, 'ma_inf_type'] == 'severe':

                logger.debug(key='message',
                             data=f'HSI_Malaria_rdt: scheduling HSI_Malaria_Treatment_Complicated {person_id}'
                                  f'on date {self.sim.date}')

                treat = HSI_Malaria_Treatment_Complicated(
                    self.sim.modules['Malaria'], person_id=person_id
                )
                self.sim.modules['HealthSystem'].schedule_hsi_event(
                    treat, priority=0, topen=self.sim.date, tclose=None
                )

            # ----------------------------------- TREATMENT CLINICAL DISEASE -----------------------------------

            # clinical malaria - not severe
            # this will allow those with asym malaria (positive RDT) to also be treated
            else:
                logger.debug(key='message',
                             data=f'HSI_Malaria_rdt scheduling HSI_Malaria_Treatment for person {person_id}'
                                  f'on date {self.sim.date}')

                treat = HSI_Malaria_Treatment(self.module, person_id=person_id)
                self.sim.modules['HealthSystem'].schedule_hsi_event(
                    treat, priority=1, topen=self.sim.date, tclose=None
                )

        elif dx_result is None:

            # repeat appt for rdt and move to level 1b regardless of current facility level
            self.sim.modules['HealthSystem'].schedule_hsi_event(
                HSI_Malaria_rdt(person_id=person_id, module=self.module, facility_level='1b'),
                topen=self.sim.date + pd.DateOffset(days=1),
                tclose=None,
                priority=0,
            )
            # Test was not possible, set blank footprint and schedule another test
            ACTUAL_APPT_FOOTPRINT = self.make_appt_footprint({})

            return ACTUAL_APPT_FOOTPRINT


class HSI_Malaria_rdt_community(HSI_Event, IndividualScopeEventMixin):
    """
    this is a point-of-care malaria rapid diagnostic test, with results within 2 minutes
    this is performed in the community at facility level 0 by a DCSA
    positive result will schedule a referral to HSI_Malaria_rdt at facility level 1a
    where a confirmatory rdt will be performed and treatment will be scheduled
    """

    def __init__(self, module, person_id):

        super().__init__(module, person_id=person_id)
        assert isinstance(module, Malaria)

        self.TREATMENT_ID = 'Malaria_Test'
        self.EXPECTED_APPT_FOOTPRINT = self.make_appt_footprint({'ConWithDCSA': 1})
        self.ACCEPTED_FACILITY_LEVEL = '0'

    def apply(self, person_id, squeeze_factor):

        df = self.sim.population.props
        hs = self.sim.modules['HealthSystem']

        # Ignore this event if the person is no longer alive or already on treatment
        if not df.at[person_id, 'is_alive'] or not (df.at[person_id, 'ma_tx'] == 'none'):
            return hs.get_blank_appt_footprint()

        # call the DxTest RDT to diagnose malaria
        dx_result = hs.dx_manager.run_dx_test(
            dx_tests_to_run='malaria_rdt',
            hsi_event=self
        )

        # Log the test: line-list of summary information about each test
        fever_present = 'fever' in self.sim.modules["SymptomManager"].has_what(person_id)
        person_details_for_test = {
            'person_id': person_id,
            'age': df.at[person_id, 'age_years'],
            'fever_present': fever_present,
            'rdt_result': dx_result,
            'facility_level': self.ACCEPTED_FACILITY_LEVEL,
            'called_by': self.TREATMENT_ID
        }
        logger.info(key='rdt_log', data=person_details_for_test)

        # if positive, refer for a confirmatory test at level 1a
        if dx_result:
            self.sim.modules['HealthSystem'].schedule_hsi_event(
                hsi_event=HSI_Malaria_rdt(person_id=person_id, module=self.module, facility_level='1a'),
                priority=1,
                topen=self.sim.date,
                tclose=self.sim.date + pd.DateOffset(days=1),
            )


class HSI_Malaria_Treatment(HSI_Event, IndividualScopeEventMixin):
    """
    this is anti-malarial treatment for all ages. Includes treatment plus one rdt
    """

    def __init__(self, module, person_id):
        super().__init__(module, person_id=person_id)
        assert isinstance(module, Malaria)

        self.TREATMENT_ID = 'Malaria_Treatment'

        self.EXPECTED_APPT_FOOTPRINT = self.make_appt_footprint({
            ('Under5OPD' if self.sim.population.props.at[person_id, "age_years"] < 5 else 'Over5OPD'): 1})
        self.ACCEPTED_FACILITY_LEVEL = '1a'

    def apply(self, person_id, squeeze_factor):

        df = self.sim.population.props
        person = df.loc[person_id]

        # if not on treatment already - request treatment
        if person['ma_tx'] == 'none':

            logger.debug(key='message',
                         data=f'HSI_Malaria_Treatment: requesting malaria treatment for {person_id}')

            # Check if drugs are available, and provide drugs:
            drugs_available = self.get_drugs(age_of_person=person['age_years'])

            if drugs_available:

                logger.debug(key='message',
                             data=f'HSI_Malaria_Treatment: giving malaria treatment for {person_id}')

                if df.at[person_id, 'is_alive']:
                    df.at[person_id, 'ma_tx'] = 'uncomplicated'
                    df.at[person_id, 'ma_date_tx'] = self.sim.date
                    df.at[person_id, 'ma_tx_counter'] += 1

                # rdt is offered as part of the treatment package
                # Log the test: line-list of summary information about each test
                fever_present = 'fever' in self.sim.modules["SymptomManager"].has_what(person_id)
                person_details_for_test = {
                    'person_id': person_id,
                    'age': df.at[person_id, 'age_years'],
                    'fever_present': fever_present,
                    'rdt_result': True,
                    'facility_level': self.ACCEPTED_FACILITY_LEVEL,
                    'called_by': self.TREATMENT_ID
                }
                logger.info(key='rdt_log', data=person_details_for_test)

    def get_drugs(self, age_of_person):
        """
        :param age_of_person:
        :return:

        Helper function to get treatment according to the age of the person being treated. Returns bool to indicate
        whether drugs were available"""

        # non-complicated malaria
        if age_of_person < 5:
            # Formulation for young children
            drugs_available = self.get_consumables(
                item_codes=self.module.item_codes_for_consumables_required['malaria_uncomplicated_young_children'],
                optional_item_codes=[self.module.item_codes_for_consumables_required['paracetamol_syrup'],
                                     self.module.item_codes_for_consumables_required['malaria_rdt']]
            )

        elif 5 <= age_of_person <= 15:
            # Formulation for older children
            drugs_available = self.get_consumables(
                item_codes=self.module.item_codes_for_consumables_required['malaria_uncomplicated_older_children'],
                optional_item_codes=[self.module.item_codes_for_consumables_required['paracetamol_syrup'],
                                     self.module.item_codes_for_consumables_required['malaria_rdt']]
            )

        else:
            # Formulation for adults
            drugs_available = self.get_consumables(
                item_codes=self.module.item_codes_for_consumables_required['malaria_uncomplicated_adult'],
                optional_item_codes=[self.module.item_codes_for_consumables_required['paracetamol'],
                                     self.module.item_codes_for_consumables_required['malaria_rdt']]
            )

        return drugs_available

    def did_not_run(self):
        logger.debug(key='message',
                     data='HSI_Malaria_Treatment: did not run')
        pass


class HSI_Malaria_Treatment_Complicated(HSI_Event, IndividualScopeEventMixin):
    """
    this is anti-malarial treatment for complicated malaria in all ages
    """

    def __init__(self, module, person_id):
        super().__init__(module, person_id=person_id)
        assert isinstance(module, Malaria)

        self.TREATMENT_ID = 'Malaria_Treatment_Complicated'
        self.EXPECTED_APPT_FOOTPRINT = self.make_appt_footprint({
            ('Under5OPD' if self.sim.population.props.at[person_id, "age_years"] < 5 else 'Over5OPD'): 1})
        self.ACCEPTED_FACILITY_LEVEL = '1b'
        self.BEDDAYS_FOOTPRINT = self.make_beddays_footprint({'general_bed': 5})

    def apply(self, person_id, squeeze_factor):

        df = self.sim.population.props

        # if person is not on treatment and still alive
        if (df.at[person_id, 'ma_tx'] == 'none') and df.at[person_id, 'is_alive']:

            logger.debug(key='message',
                         data=f'HSI_Malaria_Treatment_Complicated: requesting complicated malaria treatment for '
                              f' {person_id}')

            if self.get_consumables(
                item_codes=self.module.item_codes_for_consumables_required['malaria_complicated'],
                optional_item_codes=self.module.item_codes_for_consumables_required[
                    'malaria_complicated_optional_items']
            ):
                logger.debug(key='message',
                             data=f'HSI_Malaria_Treatment_Complicated: giving complicated malaria treatment for '
                                  f' {person_id}')

                df.at[person_id, 'ma_tx'] = 'complicated'
                df.at[person_id, 'ma_date_tx'] = self.sim.date
                df.at[person_id, 'ma_tx_counter'] += 1

                # rdt is offered as part of the treatment package
                # Log the test: line-list of summary information about each test
                fever_present = 'fever' in self.sim.modules["SymptomManager"].has_what(person_id)
                person_details_for_test = {
                    'person_id': person_id,
                    'age': df.at[person_id, 'age_years'],
                    'fever_present': fever_present,
                    'rdt_result': True,
                    'facility_level': self.ACCEPTED_FACILITY_LEVEL,
                    'called_by': self.TREATMENT_ID
                }
                logger.info(key='rdt_log', data=person_details_for_test)

    def did_not_run(self):
        logger.debug(key='message',
                     data='HSI_Malaria_Treatment_Complicated: did not run')


class HSI_MalariaIPTp(HSI_Event, IndividualScopeEventMixin):
    """
    this is IPTp for pregnant women
    """

    def __init__(self, module, person_id):
        super().__init__(module, person_id=person_id)
        assert isinstance(module, Malaria)

        self.TREATMENT_ID = 'Malaria_Prevention_Iptp'
        self.EXPECTED_APPT_FOOTPRINT = self.make_appt_footprint({'Over5OPD': 1})
        self.ACCEPTED_FACILITY_LEVEL = '1a'

    def apply(self, person_id, squeeze_factor):

        df = self.sim.population.props
        p = self.module.parameters

        if not df.at[person_id, 'is_alive'] or (df.at[person_id, 'ma_tx'] != 'none'):
            return

        # IPTp contra-indicated if currently on cotrimoxazole
        if df.at[person_id, 'hv_on_cotrimoxazole']:
            return

        logger.debug(key='message',
                     data=f'HSI_MalariaIPTp: requesting IPTp for person {person_id}')

        # request the treatment
        if self.get_consumables(self.module.item_codes_for_consumables_required['malaria_iptp']):
            logger.debug(key='message',
                         data=f'HSI_MalariaIPTp: giving IPTp for person {person_id}')

            df.at[person_id, 'ma_iptp'] = True

            # if currently infected, IPTp will clear the infection
            df.at[person_id, 'ma_is_infected'] = False
            df.at[person_id, 'ma_inf_type'] = 'none'

            # clear any symptoms
            self.sim.modules['SymptomManager'].clear_symptoms(
                person_id=person_id, disease_module=self.module
            )

            # If person has been placed/continued on IPTp, schedule end of protective period
            self.sim.schedule_event(
                MalariaEndIPTpProtection(
                    person_id=person_id, module=self.module
                ),
                self.sim.date + pd.DateOffset(days=7 * p["duration_iptp_protection_weeks"]),
            )

    def did_not_run(self):

        logger.debug(key='message',
                     data='HSI_MalariaIPTp: did not run')
        pass


# ---------------------------------------------------------------------------------
# Recovery Events
# ---------------------------------------------------------------------------------
class MalariaUpdateEvent(RegularEvent, PopulationScopeEventMixin):
    def __init__(self, module):
        super().__init__(module, frequency=DateOffset(days=1))

    def apply(self, population):
        """
        this is a regular event for clinical and severe cases which:
        * assigns symptoms
        * schedules rdt
        * cures people currently on treatment for malaria
        * clears symptoms for those not on treatment
        * clears parasites if treated
        """

        logger.debug(key='message', data='MalariaUpdateEvent')

        df = self.sim.population.props
        p = self.module.parameters
        now = self.sim.date

        # assign symptoms
        # find those with schedule date of symptoms = today
        new_symptomatic_clinical = df.loc[
            df.is_alive
            & (df.ma_inf_type == 'clinical')
            & (df.ma_date_symptoms == now)].index

        new_symptomatic_severe = df.loc[
            df.is_alive
            & (df.ma_inf_type == 'severe')
            & (df.ma_date_symptoms == now)].index

        new_symptomatic_pregnant = df.loc[
            df.is_alive
            & ((df.ma_inf_type == 'clinical') | (df.ma_inf_type == 'severe'))
            & df.is_pregnant
            & (df.ma_date_symptoms == now)].index

        # assign clinical symptoms
        self.sim.modules['SymptomManager'].change_symptom(
            person_id=new_symptomatic_clinical,
            symptom_string=['fever', 'headache', 'vomiting', 'stomachache'],
            add_or_remove='+',
            disease_module=self.module,
            date_of_onset=now,
            duration_in_days=None,  # remove duration as symptoms cleared by MalariaCureEvent
        )

        # assign symptoms if pregnant
        self.sim.modules['SymptomManager'].change_symptom(
            person_id=new_symptomatic_pregnant,
            symptom_string='severe_anaemia',
            add_or_remove='+',
            disease_module=self.module,
            date_of_onset=now,
            duration_in_days=None,  # remove duration as symptoms cleared by MalariaCureEvent
        )

        # assign severe symptom
        self.sim.modules['SymptomManager'].change_symptom(
            person_id=new_symptomatic_severe,
            symptom_string='severe_malaria',
            add_or_remove='+',
            disease_module=self.module,
            date_of_onset=now,
            duration_in_days=None,  # remove duration as symptoms cleared by MalariaCureEvent
        )

        # create list of all new symptomatic cases
        all_new_infections = sorted(set(new_symptomatic_clinical).union(new_symptomatic_severe))

        # clinical counter
        df.loc[all_new_infections, 'ma_clinical_counter'] += 1
        df.loc[all_new_infections, 'ma_is_infected'] = True

        # sample those scheduled for rdt
        eligible_for_rdt = df.loc[df.is_alive & (df.ma_date_symptoms == now)].index
        selected_for_rdt = self.module.rng.random_sample(size=len(eligible_for_rdt)) < p['prob_malaria_case_tests']

        for idx in eligible_for_rdt[selected_for_rdt]:
            self.sim.modules['HealthSystem'].schedule_hsi_event(
                HSI_Malaria_rdt(self.module, person_id=idx, facility_level='1a'),
                priority=1,
                topen=random_date(now + DateOffset(days=1),
                                  now + DateOffset(days=4),
                                  self.module.rng),
                tclose=None
            )

        # TREATED
        # select people with clinical malaria and treatment for at least 5 days
        # if treated, will clear symptoms and parasitaemia
        # this will also clear parasitaemia for asymptomatic cases picked up by routine rdt
        clinical_and_treated = df.index[df.is_alive &
                                        (df.ma_date_tx < (self.sim.date - DateOffset(days=5))) &
                                        (df.ma_inf_type == 'clinical')]

        # select people with severe malaria and treatment for at least 7 days
        severe_and_treated = df.index[df.is_alive &
                                      (df.ma_date_tx < (self.sim.date - DateOffset(days=7))) &
                                      (df.ma_inf_type == 'severe')]

        # create list of all cases to be resolved through treatment
        infections_to_clear = sorted(set(clinical_and_treated).union(severe_and_treated))

        self.sim.modules['SymptomManager'].clear_symptoms(
            person_id=infections_to_clear, disease_module=self.module
        )

        # change properties
        df.loc[infections_to_clear, 'ma_tx'] = 'none'
        df.loc[infections_to_clear, 'ma_is_infected'] = False
        df.loc[infections_to_clear, 'ma_inf_type'] = 'none'

        # UNTREATED
        # if not treated, self-cure occurs after 6 days of symptoms
        # but parasites remain in blood
        clinical_not_treated = df.index[df.is_alive &
                                        (df.ma_inf_type == 'clinical') &
                                        (df.ma_date_symptoms < (self.sim.date - DateOffset(days=6))) &
                                        (df.ma_tx == 'none')]

        self.sim.modules['SymptomManager'].clear_symptoms(
            person_id=clinical_not_treated, disease_module=self.module
        )

        # change properties
        df.loc[clinical_not_treated, 'ma_inf_type'] = 'asym'


class MalariaParasiteClearanceEvent(RegularEvent, PopulationScopeEventMixin):
    def __init__(self, module):
        super().__init__(module, frequency=DateOffset(days=30.5))

    def apply(self, population):
        logger.debug(key='message', data='MalariaParasiteClearanceEvent: parasite clearance for malaria cases')

        df = self.sim.population.props
        p = self.module.parameters

        # select people infected at least a period ago equal to the duration of asymptomatic infection
        asym_inf = df.index[df.is_alive &
                            (df.ma_inf_type == 'asym') &
                            (df.ma_date_infected < (self.sim.date - DateOffset(days=p['dur_asym'])))]

        df.loc[asym_inf, 'ma_inf_type'] = 'none'
        df.loc[asym_inf, 'ma_is_infected'] = False


# ---------------------------------------------------------------------------------
# Logging
# ---------------------------------------------------------------------------------

class MalariaLoggingEvent(RegularEvent, PopulationScopeEventMixin):
    def __init__(self, module):
        self.repeat = 12
        super().__init__(module, frequency=DateOffset(months=self.repeat))

    def apply(self, population):
        # get some summary statistics
        df = population.props
        now = self.sim.date

        # ------------------------------------ INCIDENCE ------------------------------------

        # infected in the last time-step, clinical and severe cases only
        # incidence rate per 1000 person-years
        # include those cases that have died in the case load
        tmp = len(
            df.loc[(df.ma_date_symptoms > (now - DateOffset(months=self.repeat)))]
        )
        pop = len(df[df.is_alive])

        inc_1000py = (tmp / pop) * 1000

        # incidence rate clinical (inc severe) in 2-10 yr olds
        tmp2 = len(
            df.loc[
                (df.age_years.between(2, 10))
                & (df.ma_date_symptoms > (now - DateOffset(months=self.repeat)))
                ]
        )

        pop2_10 = len(df[df.is_alive & (df.age_years.between(2, 10))])
        inc_1000py_2_10 = (tmp2 / pop2_10) * 1000

        inc_1000py_hiv = 0  # if running without hiv/tb

        # using clinical counter
        # sum all the counters for previous year
        clin_episodes = df[
            'ma_clinical_counter'
        ].sum()  # clinical episodes (inc severe)
        inc_counter_1000py = (clin_episodes / pop) * 1000

        clin_preg_episodes = df[
            'ma_clinical_preg_counter'
        ].sum()  # clinical episodes in pregnant women (inc severe)

        summary = {
            'number_new_cases': tmp,
            'population': pop,
            'inc_1000py': inc_1000py,
            'inc_1000py_hiv': inc_1000py_hiv,
            'new_cases_2_10': tmp2,
            'population2_10': pop2_10,
            'inc_1000py_2_10': inc_1000py_2_10,
            'inc_clin_counter': inc_counter_1000py,
            'clinical_preg_counter': clin_preg_episodes,
        }

        logger.info(key='incidence',
                    data=summary,
                    description='Summary of incident malaria cases')

        # ------------------------------------ RUNNING COUNTS ------------------------------------

        counts = {'none': 0, 'asym': 0, 'clinical': 0, 'severe': 0}
        counts.update(df.loc[df.is_alive, 'ma_inf_type'].value_counts().to_dict())

        logger.info(key='status_counts',
                    data=counts,
                    description='Running counts of incident malaria cases')

        # ------------------------------------ PARASITE PREVALENCE BY AGE ------------------------------------

        # includes all parasite positive cases: some may have low parasitaemia (undetectable)
        child2_10_inf = len(
            df[df.is_alive & (df.ma_inf_type != 'none') & (df.age_years.between(2, 10))]
        )

        # population size - children
        child2_10_pop = len(df[df.is_alive & (df.age_years.between(2, 10))])

        # prevalence in children aged 2-10
        child_prev = child2_10_inf / child2_10_pop if child2_10_pop else 0

        # prevalence of clinical including severe in all ages
        total_clin = len(
            df[
                df.is_alive
                & ((df.ma_inf_type == 'clinical') | (df.ma_inf_type == 'severe'))
                ]
        )
        pop2 = len(df[df.is_alive])
        prev_clin = total_clin / pop2

        prev = {
            'child2_10_prev': child_prev,
            'clinical_prev': prev_clin,
        }

        logger.info(key='prevalence',
                    data=prev,
                    description='Prevalence malaria cases')

        # ------------------------------------ CO-INFECTION PREVALENCE ------------------------------------
        if "Hiv" in self.sim.modules:
            # number of people with both HIV and clinical/severe malaria
            # output is malaria prevalence in HIV pop
            coinfection_num = len(
                df[df.is_alive & (df.ma_inf_type != 'none') & df.hv_inf]
            )

            # hiv population
            hiv_infected = len(
                df[df.is_alive & df.hv_inf]
            )

            # prevalence of malaria in HIV population
            prev_malaria_in_hiv_population = coinfection_num / hiv_infected

            # proportion of malaria cases with concurrent HIV infection
            malaria_infected = len(
                df[df.is_alive & (df.ma_inf_type != 'none')]
            )

            prop_malaria_cases_with_hiv = coinfection_num / malaria_infected

            coinfection_prevalence = {
                'coinfection_num': coinfection_num,
                'prev_malaria_in_hiv_population': prev_malaria_in_hiv_population,
                'prop_malaria_cases_with_hiv': prop_malaria_cases_with_hiv,
            }

            logger.info(key='coinfection_prevalence',
                        data=coinfection_prevalence,
                        description='Co-infection prevalence')


class MalariaTxLoggingEvent(RegularEvent, PopulationScopeEventMixin):
    def __init__(self, module):
        self.repeat = 12
        super().__init__(module, frequency=DateOffset(months=self.repeat))

    def apply(self, population):
        # get some summary statistics
        df = population.props

        # ------------------------------------ TREATMENT COVERAGE ------------------------------------
        # prop clinical episodes which had treatment, all ages

        # sum all the counters for previous year
        dx = df['ma_dx_counter'].sum()  # treatment (inc severe)
        tx = df['ma_tx_counter'].sum()  # treatment (inc severe)
        clin = df['ma_clinical_counter'].sum()  # clinical episodes (inc severe)

        dx_coverage = dx / clin if clin else 0
        tx_coverage = tx / clin if clin else 0

        treatment = {
            'number_diagnosed': dx,
            'number_treated': tx,
            'number_clinical episodes': clin,
            'proportion_diagnosed': dx_coverage,
            'treatment_coverage': tx_coverage,
        }

        logger.info(key='tx_coverage',
                    data=treatment,
                    description='Treatment of malaria cases')

        # reset all counters
        logger.debug(key='message',
                     data=f'Resetting the malaria counter {self.sim.date}')

        df['ma_clinical_counter'] = 0
        df['ma_tx_counter'] = 0
        df['ma_dx_counter'] = 0
        df['ma_clinical_preg_counter'] = 0


class MalariaPrevDistrictLoggingEvent(RegularEvent, PopulationScopeEventMixin):
    def __init__(self, module):
        self.repeat = 1
        super().__init__(module, frequency=DateOffset(months=self.repeat))

    def apply(self, population):
        # get some summary statistics
        df = population.props

        # ------------------------------------ PREVALENCE OF INFECTION ------------------------------------
        infected = (
            df[df.is_alive & df.ma_is_infected].groupby('district_num_of_residence').size()
        )
        pop = df[df.is_alive].groupby('district_num_of_residence').size()
        prev = infected / pop
        prev_ed = prev.fillna(0)
        assert prev_ed.all() >= 0  # checks
        assert prev_ed.all() <= 1

        logger.info(key='prev_district',
                    data=prev_ed.to_dict(),
                    description='District estimates of malaria prevalence')

        logger.info(key='pop_district',
                    data=pop.to_dict(),
                    description='District population sizes')<|MERGE_RESOLUTION|>--- conflicted
+++ resolved
@@ -500,7 +500,7 @@
             date_death = df.at[person, 'ma_date_symptoms'] + DateOffset(days=rng.randint(low=1, high=7))
 
             death_event = MalariaDeathEvent(
-                self, person_id=person, cause='Malaria'
+                self, individual_id=person, cause='Malaria'
             )  # make that death event
             self.sim.schedule_event(
                 death_event, date_death
@@ -820,55 +820,45 @@
     Performs the Death operation on an individual and logs it.
     """
 
-    def __init__(self, module, person_id, cause):
-        super().__init__(module, person_id=person_id)
+    def __init__(self, module, individual_id, cause):
+        super().__init__(module, person_id=individual_id)
         self.cause = cause
 
-    def apply(self, person_id):
+    def apply(self, individual_id):
         df = self.sim.population.props
 
-        if not df.at[person_id, 'is_alive'] or (df.at[person_id, 'ma_inf_type'] == 'none'):
+        if not df.at[individual_id, 'is_alive'] or (df.at[individual_id, 'ma_inf_type'] == 'none'):
             return
 
         # if on treatment for severe malaria, will reduce probability of death
         # use random number generator - currently param treatment_adjustment set to 0.5
-<<<<<<< HEAD
-        if df.at[person_id, 'ma_tx']:
-=======
         if df.at[individual_id, 'ma_tx'] == 'complicated':
->>>>>>> 7311a0f3
             prob = self.module.rng.rand()
 
             # if draw -> death
             if prob < self.module.parameters['treatment_adjustment']:
                 self.sim.modules['Demography'].do_death(
-                    individual_id=person_id, cause=self.cause, originating_module=self.module)
-
-                df.at[person_id, 'ma_date_death'] = self.sim.date
+                    individual_id=individual_id, cause=self.cause, originating_module=self.module)
+
+                df.at[individual_id, 'ma_date_death'] = self.sim.date
 
             # else if draw does not result in death -> cure
             else:
-<<<<<<< HEAD
-                df.at[person_id, 'ma_tx'] = False
-                df.at[person_id, 'ma_inf_type'] = 'none'
-                df.at[person_id, 'ma_is_infected'] = False
-=======
                 df.at[individual_id, 'ma_tx'] = 'none'
                 df.at[individual_id, 'ma_inf_type'] = 'none'
                 df.at[individual_id, 'ma_is_infected'] = False
->>>>>>> 7311a0f3
 
                 # clear symptoms
                 self.sim.modules['SymptomManager'].clear_symptoms(
-                    person_id=person_id, disease_module=self.module
+                    person_id=individual_id, disease_module=self.module
                 )
 
         # if not on treatment - death will occur
         else:
             self.sim.modules['Demography'].do_death(
-                individual_id=person_id, cause=self.cause, originating_module=self.module)
-
-            df.at[person_id, 'ma_date_death'] = self.sim.date
+                individual_id=individual_id, cause=self.cause, originating_module=self.module)
+
+            df.at[individual_id, 'ma_date_death'] = self.sim.date
 
 
 # ---------------------------------------------------------------------------------
