--- conflicted
+++ resolved
@@ -998,12 +998,8 @@
         'consider_death_no_treatment_ISS_cut_off': Parameter(
             Types.INT,
             "A cut-off score above which an injuries will be considered severe enough to cause mortality in those who"
-<<<<<<< HEAD
-            "have not sought care."),
-=======
             "have not sought care."
         )
->>>>>>> 286f93b7
 
     }
 
@@ -1595,10 +1591,6 @@
             # Check whether the person sent to surgery has an injury which actually requires surgery
             _, counts = RTI.rti_find_and_count_injuries(person_injuries, surgically_treated_codes)
             if counts == 0:
-<<<<<<< HEAD
-                pass
-=======
->>>>>>> 286f93b7
                 logger.debug(key='rti_general_message',
                              data=f"This is rti do for major surgery person {person_id} asked for treatment but "
                                   f"doesn't need it.")
@@ -1674,11 +1666,8 @@
             # Check whether the person requesting minor surgeries has an injury that requires minor surgery
             _, counts = RTI.rti_find_and_count_injuries(person_injuries, surgically_treated_codes)
             if counts == 0:
-<<<<<<< HEAD
-=======
                 logger.debug(key='rti_general_message',
                              data=f"person {person_id} was assigned for a minor surgery but has no injury")
->>>>>>> 286f93b7
                 return
             # schedule the minor surgery
             if 'Minor Surgery' not in self.parameters['blocked_interventions']:
@@ -1716,11 +1705,8 @@
             idx, counts = RTI.rti_find_and_count_injuries(person_injuries,
                                                           self.PROPERTIES.get('rt_injury_1').categories[1:])
             if counts == 0:
-<<<<<<< HEAD
-=======
                 logger.debug(key='rti_general_message',
                              data=f"person {person_id} requested pain relief but does not need it")
->>>>>>> 286f93b7
                 return
             # schedule pain management
             self.sim.modules['HealthSystem'].schedule_hsi_event(
@@ -1750,11 +1736,8 @@
             # Check they have a laceration which needs stitches
             _, counts = RTI.rti_find_and_count_injuries(person_injuries, laceration_codes)
             if counts == 0:
-<<<<<<< HEAD
-=======
                 logger.debug(key='rti_general_message',
                              data=f"person {person_id} requested a suture but does not need it")
->>>>>>> 286f93b7
                 return
             # request suture
             if 'Suture' not in p['blocked_interventions']:
@@ -1825,11 +1808,8 @@
             # Check to see whether they have a burn which needs treatment
             _, counts = RTI.rti_find_and_count_injuries(person_injuries, burn_codes)
             if counts == 0:
-<<<<<<< HEAD
-=======
                 logger.debug(key='rti_general_message',
                              data=f"person {person_id} requested burn treatment but does not need it")
->>>>>>> 286f93b7
                 return
             # if this person is alive ask for the hsi event
             self.sim.modules['HealthSystem'].schedule_hsi_event(
@@ -1879,11 +1859,8 @@
             # Check they have an injury treated by HSI_RTI_Fracture_Cast
             _, counts = RTI.rti_find_and_count_injuries(person_injuries, fracture_codes)
             if counts == 0:
-<<<<<<< HEAD
-=======
                 logger.debug(key='rti_general_message',
                              data=f"person {person_id} requested a fracture cast but does not need it")
->>>>>>> 286f93b7
                 return
             # if this person is alive request the hsi
             if 'Fracture Casts' not in self.parameters['blocked_interventions']:
@@ -1920,17 +1897,10 @@
             # Check that they have an open fracture
             _, counts = RTI.rti_find_and_count_injuries(person_injuries, open_fracture_codes)
             if counts == 0:
-<<<<<<< HEAD
-                return
-                logger.debug(key='rti_general_message',
-                             data=f"This is rti_ask_for_open_frac person {person_id} asked for treatment but doesn't"
-                                  f"need it.")
-=======
                 logger.debug(key='rti_general_message',
                              data=f"This is rti_ask_for_open_frac person {person_id} asked for treatment but doesn't"
                                   f"need it.")
                 return
->>>>>>> 286f93b7
             # if the person is alive request the hsi
             if 'Open fracture' not in p['blocked_interventions']:
                 for i in range(0, counts):
@@ -1967,17 +1937,10 @@
             # Check that they have a burn/laceration
             _, counts = RTI.rti_find_and_count_injuries(person_injuries, codes_for_tetanus)
             if counts == 0:
-<<<<<<< HEAD
-                return
-                logger.debug(key='rti_general_message',
-                             data=f"This is rti_ask_for_tetanus person {person_id} asked for treatment but doesn't"
-                                  f"need it.")
-=======
                 logger.debug(key='rti_general_message',
                              data=f"This is rti_ask_for_tetanus person {person_id} asked for treatment but doesn't"
                                   f"need it.")
                 return
->>>>>>> 286f93b7
 
             # if this person is alive, ask for the hsi
             self.sim.modules['HealthSystem'].schedule_hsi_event(
@@ -2951,11 +2914,7 @@
                 if df.loc[person, 'rt_med_int'] and (max_untreated_injury < self.no_treatment_mortality_mais_cutoff):
                     # filter out non serious injuries from the consideration of mortality
                     prob_death = 0
-<<<<<<< HEAD
-                if (rand_for_death < prob_death) and (df.loc[person, 'rt_ISS_score'] > self.no_treatment_ISS_cut_off):
-=======
                 if (rand_for_death < prob_death) and (df.at[person, 'rt_ISS_score'] > self.no_treatment_ISS_cut_off):
->>>>>>> 286f93b7
                     # If determined to die, schedule a death without med
                     df.loc[person, 'rt_no_med_death'] = True
                     self.sim.modules['Demography'].do_death(individual_id=person, cause="RTI_death_without_med",
@@ -3538,18 +3497,11 @@
         _, counts = RTI.rti_find_and_count_injuries(person_injuries,
                                                     self.module.PROPERTIES.get('rt_injury_1').categories[1:-1])
         if counts == 0:
-<<<<<<< HEAD
-            return self.make_appt_footprint({})
-            logger.debug(key='rti_general_message',
-                         data=f"This is RTIMedicalInterventionEvent person {person_id} asked for treatment but doesn't"
-                              f"need it.")
-=======
             logger.debug(key='rti_general_message',
                          data=f"This is RTIMedicalInterventionEvent person {person_id} asked for treatment but doesn't"
                               f"need it.")
             return self.make_appt_footprint({})
 
->>>>>>> 286f93b7
         # log the number of injuries this person has
         logger.info(key='number_of_injuries_in_hospital',
                     data={'number_of_injuries': counts},
@@ -4316,18 +4268,11 @@
                              '1114', '2114', '3113', '4113', '5113', '7113', '8113']
         _, counts = RTI.rti_find_and_count_injuries(person_injuries, codes_for_tetanus)
         if counts == 0:
-<<<<<<< HEAD
-            return self.make_appt_footprint({})
-            logger.debug(key='rti_general_message',
-                         data=f"This is RTI tetanus vaccine person {person_id} asked for treatment but doesn't"
-                              f"need it.")        # If they have a laceration/burn ask request the tetanus vaccine
-=======
             logger.debug(key='rti_general_message',
                          data=f"This is RTI tetanus vaccine person {person_id} asked for treatment but doesn't"
                               f"need it.")
             return self.make_appt_footprint({})
         # If they have a laceration/burn ask request the tetanus vaccine
->>>>>>> 286f93b7
         if counts > 0:
             get_item_code = self.sim.modules['HealthSystem'].get_item_code_from_item_name
             self.module.item_codes_for_consumables_required['tetanus_treatment'] = {
@@ -4738,18 +4683,11 @@
         # check the people sent here have at least one injury treated by this HSI event
         _, counts = road_traffic_injuries.rti_find_and_count_injuries(persons_injuries, surgically_treated_codes)
         if counts == 0:
-<<<<<<< HEAD
-            return self.make_appt_footprint({})
-            logger.debug(key='rti_general_message',
-                         data=f"This is RTI major surgery person {person_id} asked for treatment but doesn't"
-                              f"need it.")
-=======
             logger.debug(key='rti_general_message',
                          data=f"This is RTI major surgery person {person_id} asked for treatment but doesn't"
                               f"need it.")
             return self.make_appt_footprint({})
 
->>>>>>> 286f93b7
         # People can be sent here for multiple surgeries, but only one injury can be treated at a time. Decide which
         # injury is being treated in this surgery
         # find index for untreated injuries
@@ -5050,17 +4988,10 @@
         # check they have at least one injury treated by minor surgery
         _, counts = road_traffic_injuries.rti_find_and_count_injuries(persons_injuries, surgically_treated_codes)
         if counts == 0:
-<<<<<<< HEAD
-            return self.make_appt_footprint({})
-            logger.debug(key='rti_general_message',
-                         data=f"This is RTI minor surgery person {person_id} asked for treatment but doesn't"
-                              f"need it.")
-=======
             logger.debug(key='rti_general_message',
                          data=f"This is RTI minor surgery person {person_id} asked for treatment but doesn't"
                               f"need it.")
             return self.make_appt_footprint({})
->>>>>>> 286f93b7
             # find the injuries which will be treated here
         relevant_codes = np.intersect1d(df.loc[person_id, 'rt_injuries_for_minor_surgery'], surgically_treated_codes)
         # Check that a code has been selected to be treated
