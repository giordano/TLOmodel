"""
Road traffic injury module.

"""
from pathlib import Path

import numpy as np
import pandas as pd

from tlo import DateOffset, Module, Parameter, Property, Types, logging
from tlo.events import Event, IndividualScopeEventMixin, PopulationScopeEventMixin, RegularEvent
from tlo.lm import LinearModel, LinearModelType, Predictor
from tlo.methods import Metadata
from tlo.methods.causes import Cause
from tlo.methods.healthsystem import HSI_Event
from tlo.methods.symptommanager import Symptom

# ---------------------------------------------------------------------------------------------------------
#   MODULE DEFINITIONS
# ---------------------------------------------------------------------------------------------------------

logger = logging.getLogger(__name__)
logger.setLevel(logging.DEBUG)


class RTI(Module):
    """
    The road traffic injuries module for the TLO model, handling all injuries related to road traffic accidents.
    """

    def __init__(self, name=None, resourcefilepath=None):
        # NB. Parameters passed to the module can be inserted in the __init__ definition.
        super().__init__(name)
        self.resourcefilepath = resourcefilepath
        self.ASSIGN_INJURIES_AND_DALY_CHANGES = None
        self.item_codes_for_consumables_required = dict()

    INIT_DEPENDENCIES = {"SymptomManager",
                         "HealthBurden"}

    ADDITIONAL_DEPENDENCIES = {
        'Demography',
        'Lifestyle',
        'HealthSystem',
    }

    INJURY_COLUMNS = ['rt_injury_1', 'rt_injury_2', 'rt_injury_3', 'rt_injury_4', 'rt_injury_5', 'rt_injury_6',
                      'rt_injury_7', 'rt_injury_8']

    INJURY_CODES = ['none', '112', '113', '133a', '133b', '133c', '133d', '134a', '134b', '135', '1101', '1114', '211',
                    '212', '241', '2101', '2114', '291', '342', '343', '361', '363', '322', '323', '3101', '3113',
                    '412', '414', '461', '463', '453a', '453b', '441', '442', '443', '4101', '4113', '552', '553',
                    '554', '5101', '5113', '612', '673a', '673b', '674a', '674b', '675a', '675b', '676', '712a',
                    '712b', '712c', '722', '782a', '782b', '782c', '783', '7101', '7113', '811', '813do', '812',
                    '813eo', '813a', '813b', '813bo', '813c', '813co', '822a', '822b', '882', '883', '884', '8101',
                    '8113', 'P133a', 'P133b', 'P133c', 'P133d', 'P134a', 'P134b', 'P135', 'P673a', 'P673b', 'P674a',
                    'P674b', 'P675a', 'P675b', 'P676', 'P782a', 'P782b', 'P782c', 'P783', 'P882', 'P883', 'P884']

    SWAPPING_CODES = ['712b', '812', '3113', '4113', '5113', '7113', '8113', '813a', '813b', 'P673a', 'P673b', 'P674a',
                      'P674b', 'P675a', 'P675b', 'P676', 'P782b', 'P783', 'P883', 'P884', '813bo', '813co', '813do',
                      '813eo']

    INJURIES_REQ_IMAGING = ['112', '113', '211', '212', '412', '414', '612', '712a', '712b', '712c', '811', '812',
                            '813a', '813b', '813c', '822a', '822b', '813bo', '813co', '813do', '813eo', '673', '674',
                            '675', '676', '322', '323', '722', '342', '343', '441', '443', '453', '133', '134', '135',
                            '552', '553', '554', '342', '343', '441', '443', '453', '361', '363', '461', '463']

    FRACTURE_CODES = ['112', '113', '211', '212', '412', '414', '612', '712', '811', '812', '813']

    NO_TREATMENT_RECOVERY_TIMES_IN_DAYS = {
        '112': 49,
        '113': 49,
        '1101': 7,
        '211': 49,
        '212': 49,
        '241': 7,
        '2101': 7,
        '291': 7,
        '342': 42,
        '343': 42,
        '361': 7,
        '363': 14,
        '322': 42,
        '323': 42,
        '3101': 7,
        '3113': 56,
        '412': 35,
        '414': 365,
        '461': 7,
        '463': 14,
        '453a': 84,
        '453b': 84,
        '441': 14,
        '442': 14,
        '4101': 7,
        '552': 90,
        '553': 90,
        '554': 90,
        '5101': 7,
        '5113': 56,
        '612': 63,
        '712a': 70,
        '712b': 70,
        '722': 84,
        '7101': 7,
        '7113': 56,
        '813do': 240,
        '812': 70,
        '813eo': 240,
        '813bo': 240,
        '813co': 240,
        '822a': 60,
        '822b': 180,
        '8101': 7,
        '8113': 56
    }

    # Module parameters
    PARAMETERS = {

        'base_rate_injrti': Parameter(
            Types.REAL,
            'Base rate of RTI per year',
        ),
        'rr_injrti_age04': Parameter(
            Types.REAL,
            'risk ratio of RTI in age 0-4 compared to base rate of RTI'
        ),
        'rr_injrti_age59': Parameter(
            Types.REAL,
            'risk ratio of RTI in age 5-9 compared to base rate of RTI'
        ),
        'rr_injrti_age1017': Parameter(
            Types.REAL,
            'risk ratio of RTI in age 10-17 compared to base rate of RTI'
        ),
        'rr_injrti_age1829': Parameter(
            Types.REAL,
            'risk ratio of RTI in age 18-29 compared to base rate of RTI',
        ),
        'rr_injrti_age3039': Parameter(
            Types.REAL,
            'risk ratio of RTI in age 30-39 compared to base rate of RTI',
        ),
        'rr_injrti_age4049': Parameter(
            Types.REAL,
            'risk ratio of RTI in age 40-49 compared to base rate of RTI',
        ),
        'rr_injrti_age5059': Parameter(
            Types.REAL,
            'risk ratio of RTI in age 50-59 compared to base rate of RTI',
        ),
        'rr_injrti_age6069': Parameter(
            Types.REAL,
            'risk ratio of RTI in age 60-69 compared to base rate of RTI',
        ),
        'rr_injrti_age7079': Parameter(
            Types.REAL,
            'risk ratio of RTI in age 70-79 compared to base rate of RTI',
        ),
        'rr_injrti_male': Parameter(
            Types.REAL,
            'risk ratio of RTI when male compared to females',
        ),
        'rr_injrti_excessalcohol': Parameter(
            Types.REAL,
            'risk ratio of RTI in those that consume excess alcohol compared to those who do not'
        ),
        'imm_death_proportion_rti': Parameter(
            Types.REAL,
            'Proportion of those involved in an RTI that die at site of accident or die before seeking medical '
            'intervention'
        ),
        'prob_bleeding_leads_to_shock': Parameter(
            Types.REAL,
            'The proportion of those with heavily bleeding injuries who go into shock'
        ),
        'prob_death_iss_less_than_9': Parameter(
            Types.REAL,
            'Proportion of people who pass away in the following month after medical treatment for injuries with an ISS'
            'score less than or equal to 9'
        ),
        'prob_death_iss_10_15': Parameter(
            Types.REAL,
            'Proportion of people who pass away in the following month after medical treatment for injuries with an ISS'
            'score from 10 to 15'
        ),
        'prob_death_iss_16_24': Parameter(
            Types.REAL,
            'Proportion of people who pass away in the following month after medical treatment for injuries with an ISS'
            'score from 16 to 24'
        ),
        'prob_death_iss_25_35': Parameter(
            Types.REAL,
            'Proportion of people who pass away in the following month after medical treatment for injuries with an ISS'
            'score from 25 to 34'
        ),
        'prob_death_iss_35_plus': Parameter(
            Types.REAL,
            'Proportion of people who pass away in the following month after medical treatment for injuries with an ISS'
            'score 35 and above'
        ),
        'prob_perm_disability_with_treatment_severe_TBI': Parameter(
            Types.REAL,
            'probability that someone with a treated severe TBI is permanently disabled'
        ),
        'prob_death_TBI_SCI_no_treatment': Parameter(
            Types.REAL,
            'probability that someone with a spinal cord injury will die without treatment'
        ),
        'prop_death_burns_no_treatment': Parameter(
            Types.REAL,
            'probability that someone with a burn injury will die without treatment'
        ),
        'prob_death_fractures_no_treatment': Parameter(
            Types.REAL,
            'probability that someone with a fracture injury will die without treatment'
        ),
        'prob_TBI_require_craniotomy': Parameter(
            Types.REAL,
            'probability that someone with a traumatic brain injury will require a craniotomy surgery'
        ),
        'prob_exploratory_laparotomy': Parameter(
            Types.REAL,
            'probability that someone with an internal organ injury will require a exploratory_laparotomy'
        ),
        'prob_depressed_skull_fracture': Parameter(
            Types.REAL,
            'Probability that a skull fracture will be depressed and therefore require surgery'
        ),
        'prob_mild_burns': Parameter(
            Types.REAL,
            'Probability that a burn within a region will result in < 10% total body surface area'
        ),
        'prob_dislocation_requires_surgery': Parameter(
            Types.REAL,
            'Probability that a dislocation will require surgery to relocate the joint.'
        ),
        'number_of_injured_body_regions_distribution': Parameter(
            Types.LIST,
            'The distribution of number of injured AIS body regions, used to decide how many injuries a person has'
        ),
        'injury_location_distribution': Parameter(
            Types.LIST,
            'The distribution of where injuries are located in the body, based on the AIS body region definition'
        ),
        # Length of stay
        'mean_los_ISS_less_than_4': Parameter(
            Types.REAL,
            'Mean length of stay for someone with an ISS score < 4'
        ),
        'sd_los_ISS_less_than_4': Parameter(
            Types.REAL,
            'Standard deviation in length of stay for someone with an ISS score < 4'
        ),
        'mean_los_ISS_4_to_8': Parameter(
            Types.REAL,
            'Mean length of stay for someone with an ISS score between 4 and 8'
        ),
        'sd_los_ISS_4_to_8': Parameter(
            Types.REAL,
            'Standard deviation in length of stay for someone with an ISS score between 4 and 8'
        ),
        'mean_los_ISS_9_to_15': Parameter(
            Types.REAL,
            'Mean length of stay for someone with an ISS score between 9 and 15'
        ),
        'sd_los_ISS_9_to_15': Parameter(
            Types.REAL,
            'Standard deviation in length of stay for someone with an ISS score between 9 and 15'
        ),
        'mean_los_ISS_16_to_24': Parameter(
            Types.REAL,
            'Mean length of stay for someone with an ISS score between 16 and 24'
        ),
        'sd_los_ISS_16_to_24': Parameter(
            Types.REAL,
            'Standard deviation in length of stay for someone with an ISS score between 16 and 24'
        ),
        'mean_los_ISS_more_than_25': Parameter(
            Types.REAL,
            'Mean length of stay for someone with an ISS score between 16 and 24'
        ),
        'sd_los_ISS_more_that_25': Parameter(
            Types.REAL,
            'Standard deviation in length of stay for someone with an ISS score between 16 and 24'
        ),
        # DALY weights
        'daly_wt_unspecified_skull_fracture': Parameter(
            Types.REAL,
            'daly_wt_unspecified_skull_fracture - code 1674'
        ),
        'daly_wt_basilar_skull_fracture': Parameter(
            Types.REAL,
            'daly_wt_basilar_skull_fracture - code 1675'
        ),
        'daly_wt_epidural_hematoma': Parameter(
            Types.REAL,
            'daly_wt_epidural_hematoma - code 1676'
        ),
        'daly_wt_subdural_hematoma': Parameter(
            Types.REAL,
            'daly_wt_subdural_hematoma - code 1677'
        ),
        'daly_wt_subarachnoid_hematoma': Parameter(
            Types.REAL,
            'daly_wt_subarachnoid_hematoma - code 1678'
        ),
        'daly_wt_brain_contusion': Parameter(
            Types.REAL,
            'daly_wt_brain_contusion - code 1679'
        ),
        'daly_wt_intraventricular_haemorrhage': Parameter(
            Types.REAL,
            'daly_wt_intraventricular_haemorrhage - code 1680'
        ),
        'daly_wt_diffuse_axonal_injury': Parameter(
            Types.REAL,
            'daly_wt_diffuse_axonal_injury - code 1681'
        ),
        'daly_wt_subgaleal_hematoma': Parameter(
            Types.REAL,
            'daly_wt_subgaleal_hematoma - code 1682'
        ),
        'daly_wt_midline_shift': Parameter(
            Types.REAL,
            'daly_wt_midline_shift - code 1683'
        ),
        'daly_wt_facial_fracture': Parameter(
            Types.REAL,
            'daly_wt_facial_fracture - code 1684'
        ),
        'daly_wt_facial_soft_tissue_injury': Parameter(
            Types.REAL,
            'daly_wt_facial_soft_tissue_injury - code 1685'
        ),
        'daly_wt_eye_injury': Parameter(
            Types.REAL,
            'daly_wt_eye_injury - code 1686'
        ),
        'daly_wt_neck_soft_tissue_injury': Parameter(
            Types.REAL,
            'daly_wt_neck_soft_tissue_injury - code 1687'
        ),
        'daly_wt_neck_internal_bleeding': Parameter(
            Types.REAL,
            'daly_wt_neck_internal_bleeding - code 1688'
        ),
        'daly_wt_neck_dislocation': Parameter(
            Types.REAL,
            'daly_wt_neck_dislocation - code 1689'
        ),
        'daly_wt_chest_wall_bruises_hematoma': Parameter(
            Types.REAL,
            'daly_wt_chest_wall_bruises_hematoma - code 1690'
        ),
        'daly_wt_hemothorax': Parameter(
            Types.REAL,
            'daly_wt_hemothorax - code 1691'
        ),
        'daly_wt_lung_contusion': Parameter(
            Types.REAL,
            'daly_wt_lung_contusion - code 1692'
        ),
        'daly_wt_diaphragm_rupture': Parameter(
            Types.REAL,
            'daly_wt_diaphragm_rupture - code 1693'
        ),
        'daly_wt_rib_fracture': Parameter(
            Types.REAL,
            'daly_wt_rib_fracture - code 1694'
        ),
        'daly_wt_flail_chest': Parameter(
            Types.REAL,
            'daly_wt_flail_chest - code 1695'
        ),
        'daly_wt_chest_wall_laceration': Parameter(
            Types.REAL,
            'daly_wt_chest_wall_laceration - code 1696'
        ),
        'daly_wt_closed_pneumothorax': Parameter(
            Types.REAL,
            'daly_wt_closed_pneumothorax - code 1697'
        ),
        'daly_wt_open_pneumothorax': Parameter(
            Types.REAL,
            'daly_wt_open_pneumothorax - code 1698'
        ),
        'daly_wt_surgical_emphysema': Parameter(
            Types.REAL,
            'daly_wt_surgical_emphysema aka subcuteal emphysema - code 1699'
        ),
        'daly_wt_abd_internal_organ_injury': Parameter(
            Types.REAL,
            'daly_wt_abd_internal_organ_injury - code 1700'
        ),
        'daly_wt_spinal_cord_lesion_neck_with_treatment': Parameter(
            Types.REAL,
            'daly_wt_spinal_cord_lesion_neck_with_treatment - code 1701'
        ),
        'daly_wt_spinal_cord_lesion_neck_without_treatment': Parameter(
            Types.REAL,
            'daly_wt_spinal_cord_lesion_neck_without_treatment - code 1702'
        ),
        'daly_wt_spinal_cord_lesion_below_neck_with_treatment': Parameter(
            Types.REAL,
            'daly_wt_spinal_cord_lesion_below_neck_with_treatment - code 1703'
        ),
        'daly_wt_spinal_cord_lesion_below_neck_without_treatment': Parameter(
            Types.REAL,
            'daly_wt_spinal_cord_lesion_below_neck_without_treatment - code 1704'
        ),
        'daly_wt_vertebrae_fracture': Parameter(
            Types.REAL,
            'daly_wt_vertebrae_fracture - code 1705'
        ),
        'daly_wt_clavicle_scapula_humerus_fracture': Parameter(
            Types.REAL,
            'daly_wt_clavicle_scapula_humerus_fracture - code 1706'
        ),
        'daly_wt_hand_wrist_fracture_with_treatment': Parameter(
            Types.REAL,
            'daly_wt_hand_wrist_fracture_with_treatment - code 1707'
        ),
        'daly_wt_hand_wrist_fracture_without_treatment': Parameter(
            Types.REAL,
            'daly_wt_hand_wrist_fracture_without_treatment - code 1708'
        ),
        'daly_wt_radius_ulna_fracture_short_term_with_without_treatment': Parameter(
            Types.REAL,
            'daly_wt_radius_ulna_fracture_short_term_with_without_treatment - code 1709'
        ),
        'daly_wt_radius_ulna_fracture_long_term_without_treatment': Parameter(
            Types.REAL,
            'daly_wt_radius_ulna_fracture_long_term_without_treatment - code 1710'
        ),
        'daly_wt_dislocated_shoulder': Parameter(
            Types.REAL,
            'daly_wt_dislocated_shoulder - code 1711'
        ),
        'daly_wt_amputated_finger': Parameter(
            Types.REAL,
            'daly_wt_amputated_finger - code 1712'
        ),
        'daly_wt_amputated_thumb': Parameter(
            Types.REAL,
            'daly_wt_amputated_thumb - code 1713'
        ),
        'daly_wt_unilateral_arm_amputation_with_treatment': Parameter(
            Types.REAL,
            'daly_wt_unilateral_arm_amputation_with_treatment - code 1714'
        ),
        'daly_wt_unilateral_arm_amputation_without_treatment': Parameter(
            Types.REAL,
            'daly_wt_unilateral_arm_amputation_without_treatment - code 1715'
        ),
        'daly_wt_bilateral_arm_amputation_with_treatment': Parameter(
            Types.REAL,
            'daly_wt_bilateral_arm_amputation_with_treatment - code 1716'
        ),
        'daly_wt_bilateral_arm_amputation_without_treatment': Parameter(
            Types.REAL,
            'daly_wt_bilateral_arm_amputation_without_treatment - code 1717'
        ),
        'daly_wt_foot_fracture_short_term_with_without_treatment': Parameter(
            Types.REAL,
            'daly_wt_foot_fracture_short_term_with_without_treatment - code 1718'
        ),
        'daly_wt_foot_fracture_long_term_without_treatment': Parameter(
            Types.REAL,
            'daly_wt_foot_fracture_long_term_without_treatment - code 1719'
        ),
        'daly_wt_patella_tibia_fibula_fracture_with_treatment': Parameter(
            Types.REAL,
            'daly_wt_patella_tibia_fibula_fracture_with_treatment - code 1720'
        ),
        'daly_wt_patella_tibia_fibula_fracture_without_treatment': Parameter(
            Types.REAL,
            'daly_wt_patella_tibia_fibula_fracture_without_treatment - code 1721'
        ),
        'daly_wt_hip_fracture_short_term_with_without_treatment': Parameter(
            Types.REAL,
            'daly_wt_hip_fracture_short_term_with_without_treatment - code 1722'
        ),
        'daly_wt_hip_fracture_long_term_with_treatment': Parameter(
            Types.REAL,
            'daly_wt_hip_fracture_long_term_with_treatment - code 1723'
        ),
        'daly_wt_hip_fracture_long_term_without_treatment': Parameter(
            Types.REAL,
            'daly_wt_hip_fracture_long_term_without_treatment - code 1724'
        ),
        'daly_wt_pelvis_fracture_short_term': Parameter(
            Types.REAL,
            'daly_wt_pelvis_fracture_short_term - code 1725'
        ),
        'daly_wt_pelvis_fracture_long_term': Parameter(
            Types.REAL,
            'daly_wt_pelvis_fracture_long_term - code 1726'
        ),
        'daly_wt_femur_fracture_short_term': Parameter(
            Types.REAL,
            'daly_wt_femur_fracture_short_term - code 1727'
        ),
        'daly_wt_femur_fracture_long_term_without_treatment': Parameter(
            Types.REAL,
            'daly_wt_femur_fracture_long_term_without_treatment - code 1728'
        ),
        'daly_wt_dislocated_hip': Parameter(
            Types.REAL,
            'daly_wt_dislocated_hip - code 1729'
        ),
        'daly_wt_dislocated_knee': Parameter(
            Types.REAL,
            'daly_wt_dislocated_knee - code 1730'
        ),
        'daly_wt_amputated_toes': Parameter(
            Types.REAL,
            'daly_wt_amputated_toes - code 1731'
        ),
        'daly_wt_unilateral_lower_limb_amputation_with_treatment': Parameter(
            Types.REAL,
            'daly_wt_unilateral_lower_limb_amputation_with_treatment - code 1732'
        ),
        'daly_wt_unilateral_lower_limb_amputation_without_treatment': Parameter(
            Types.REAL,
            'daly_wt_unilateral_lower_limb_amputation_without_treatment - code 1733'
        ),
        'daly_wt_bilateral_lower_limb_amputation_with_treatment': Parameter(
            Types.REAL,
            'daly_wt_bilateral_lower_limb_amputation_with_treatment - code 1734'
        ),
        'daly_wt_bilateral_lower_limb_amputation_without_treatment': Parameter(
            Types.REAL,
            'daly_wt_bilateral_lower_limb_amputation_without_treatment - code 1735'
        ),
        'rt_emergency_care_ISS_score_cut_off': Parameter(
            Types.INT,
            'A parameter to determine which level of injury severity corresponds to the emergency health care seeking '
            'symptom and which to the non-emergency generic injury symptom'
        ),
        'prob_death_MAIS3': Parameter(
            Types.REAL,
            'A parameter to determine the probability of death without medical intervention with a military AIS'
            'score of 3'
        ),
        'prob_death_MAIS4': Parameter(
            Types.REAL,
            'A parameter to determine the probability of death without medical intervention with a military AIS'
            'score of 4'
        ),
        'prob_death_MAIS5': Parameter(
            Types.REAL,
            'A parameter to determine the probability of death without medical intervention with a military AIS'
            'score of 5'
        ),
        'prob_death_MAIS6': Parameter(
            Types.REAL,
            'A parameter to determine the probability of death without medical intervention with a military AIS'
            'score of 6'
        ),
        'femur_fracture_skeletal_traction_mean_los': Parameter(
            Types.INT,
            'The mean length of stay for a person with a femur fracture being treated with skeletal traction'
        ),
        'other_skeletal_traction_los': Parameter(
            Types.INT,
            'The mean length of stay for a person with a non-femur fracture being treated with skeletal traction'
        ),
        'prob_foot_frac_require_cast': Parameter(
            Types.REAL,
            'The probability that a person with a foot fracture will be treated with a plaster cast'
        ),
        'prob_foot_frac_require_maj_surg': Parameter(
            Types.REAL,
            'The probability that a person with a foot fracture will be treated with a major surgery'
        ),
        'prob_foot_frac_require_min_surg': Parameter(
            Types.REAL,
            'The probability that a person with a foot fracture will be treated with a major surgery'
        ),
        'prob_foot_frac_require_amp': Parameter(
            Types.REAL,
            'The probability that a person with a foot fracture will be treated with amputation via a major surgery'
        ),
        'prob_tib_fib_frac_require_cast': Parameter(
            Types.REAL,
            'The probability that a person with a tibia/fibula fracture will be treated with a plaster cast'
        ),
        'prob_tib_fib_frac_require_maj_surg': Parameter(
            Types.REAL,
            'The probability that a person with a tibia/fibula fracture will be treated with a major surgery'
        ),
        'prob_tib_fib_frac_require_min_surg': Parameter(
            Types.REAL,
            'The probability that a person with a tibia/fibula fracture will be treated with a minor surgery'
        ),
        'prob_tib_fib_frac_require_amp': Parameter(
            Types.REAL,
            'The probability that a person with a tibia/fibula fracture will be treated with an amputation via major '
            'surgery'
        ),
        'prob_tib_fib_frac_require_traction': Parameter(
            Types.REAL,
            'The probability that a person with a tibia/fibula fracture will be treated with skeletal traction'
        ),
        'prob_femural_fracture_require_major_surgery': Parameter(
            Types.REAL,
            'The probability that a person with a femur fracture will be treated with major surgery'
        ),
        'prob_femural_fracture_require_minor_surgery': Parameter(
            Types.REAL,
            'The probability that a person with a femur fracture will be treated with minor surgery'
        ),
        'prob_femural_fracture_require_cast': Parameter(
            Types.REAL,
            'The probability that a person with a femur fracture will be treated with a plaster cast'
        ),
        'prob_femural_fracture_require_amputation': Parameter(
            Types.REAL,
            'The probability that a person with a femur fracture will be treated with amputation via major surgery'
        ),
        'prob_femural_fracture_require_traction': Parameter(
            Types.REAL,
            'The probability that a person with a femur fracture will be treated with skeletal traction'
        ),
        'prob_pelvis_fracture_traction': Parameter(
            Types.REAL,
            'The probability that a person with a pelvis fracture will be treated with skeletal traction'
        ),
        'prob_pelvis_frac_major_surgery': Parameter(
            Types.REAL,
            'The probability that a person with a pelvis fracture will be treated with major surgery'
        ),
        'prob_pelvis_frac_minor_surgery': Parameter(
            Types.REAL,
            'The probability that a person with a pelvis fracture will be treated with minor surgery'
        ),
        'prob_pelvis_frac_cast': Parameter(
            Types.REAL,
            'The probability that a person with a pelvis fracture will be treated with a cast'
        ),
        'prob_dis_hip_require_maj_surg': Parameter(
            Types.REAL,
            'The probability that a person with a dislocated hip will be treated with a major surgery'
        ),
        'prob_dis_hip_require_cast': Parameter(
            Types.REAL,
            'The probability that a person with a dislocated hip will be treated with a plaster cast'
        ),
        'prob_hip_dis_require_traction': Parameter(
            Types.REAL,
            'The probability that a person with a dislocated hip will be treated with skeletal traction'
        ),
        'hdu_cut_off_iss_score': Parameter(
            Types.INT,
            'The ISS score used as a criteria to admit patients to the HDU/ICU units'
        ),
        'mean_icu_days': Parameter(
            Types.REAL,
            'The mean length of stay in the ICUfor those without TBI'
        ),
        'sd_icu_days': Parameter(
            Types.REAL,
            'The standard deviation in length of stay in the ICU for those without TBI'
        ),
        'mean_tbi_icu_days': Parameter(
            Types.REAL,
            'The mean length of stay in the ICU for those with TBI'
        ),
        'sd_tbi_icu_days': Parameter(
            Types.REAL,
            'The standard deviation in length of stay in the ICU for those with TBI'
        ),
        'prob_open_fracture_contaminated': Parameter(
            Types.REAL,
            'The probability that an open fracture will be contaminated'
        ),
        'allowed_interventions': Parameter(
            Types.LIST,
            'List of additional interventions that can be included when performing model analysis'
        ),
        'head_prob_112': Parameter(
            Types.REAL,
            "The probability that this person's head injury is a skull fracture"
        ),
        'head_prob_113': Parameter(
            Types.REAL,
            "The probability that this person's head injury is a basilar skull fracture"
        ),
        'head_prob_133a': Parameter(
            Types.REAL,
            "The probability that this person's head injury is a Subarachnoid hematoma"
        ),
        'head_prob_133b': Parameter(
            Types.REAL,
            "The probability that this person's head injury is a Brain contusion"
        ),
        'head_prob_133c': Parameter(
            Types.REAL,
            "The probability that this person's head injury is an Intraventricular haemorrhage"
        ),
        'head_prob_133d': Parameter(
            Types.REAL,
            "The probability that this person's head injury is a Subgaleal hematoma"
        ),
        'head_prob_134a': Parameter(
            Types.REAL,
            "The probability that this person's head injury is an Epidural hematoma"
        ),
        'head_prob_134b': Parameter(
            Types.REAL,
            "The probability that this person's head injury is a Subdural hematoma"
        ),
        'head_prob_135': Parameter(
            Types.REAL,
            "The probability that this person's head injury is a Diffuse axonal injury/midline shift"
        ),
        'head_prob_1101': Parameter(
            Types.REAL,
            "The probability that this person's head injury is a laceration"
        ),
        'head_prob_1114': Parameter(
            Types.REAL,
            "The probability that this person's head injury is a burn"
        ),
        'face_prob_211': Parameter(
            Types.REAL,
            "The probability that this person's face injury is a Facial fracture (nasal/unspecified)"
        ),
        'face_prob_212': Parameter(
            Types.REAL,
            "The probability that this person's face injury is a Facial fracture (mandible/zygomatic)"
        ),
        'face_prob_241': Parameter(
            Types.REAL,
            "The probability that this person's face injury is a soft tissue injury"
        ),
        'face_prob_2101': Parameter(
            Types.REAL,
            "The probability that this person's face injury is a laceration"
        ),
        'face_prob_2114': Parameter(
            Types.REAL,
            "The probability that this person's face injury is a burn"
        ),
        'face_prob_291': Parameter(
            Types.REAL,
            "The probability that this person's face injury is an eye injury"
        ),
        'neck_prob_3101': Parameter(
            Types.REAL,
            "The probability that this person's neck injury is a laceration"
        ),
        'neck_prob_3113': Parameter(
            Types.REAL,
            "The probability that this person's neck injury is a burn"
        ),
        'neck_prob_342': Parameter(
            Types.REAL,
            "The probability that this person's neck injury is a Soft tissue injury in neck (vertebral artery "
            "laceration)"
        ),
        'neck_prob_343': Parameter(
            Types.REAL,
            "The probability that this person's neck injury is a Soft tissue injury in neck (pharynx contusion)"
        ),
        'neck_prob_361': Parameter(
            Types.REAL,
            "The probability that this person's neck injury is a Sternomastoid m. hemorrhage/ Hemorrhage, "
            "supraclavicular triangle/Hemorrhage, posterior triangle/Anterior vertebral vessel hemorrhage/ Neck muscle "
            "hemorrhage"
        ),
        'neck_prob_363': Parameter(
            Types.REAL,
            "The probability that this person's neck injury is a Hematoma in carotid sheath/Carotid sheath hemorrhage"
        ),
        'neck_prob_322': Parameter(
            Types.REAL,
            "The probability that this person's neck injury is an Atlanto-occipital subluxation"
        ),
        'neck_prob_323': Parameter(
            Types.REAL,
            "The probability that this person's neck injury is an Atlanto-axial subluxation"
        ),
        'thorax_prob_4101': Parameter(
            Types.REAL,
            "The probability that this person's thorax injury is a laceration"
        ),
        'thorax_prob_4113': Parameter(
            Types.REAL,
            "The probability that this person's thorax injury is a burn"
        ),
        'thorax_prob_461': Parameter(
            Types.REAL,
            "The probability that this person's thorax injury is Chest wall bruises/haematoma"
        ),
        'thorax_prob_463': Parameter(
            Types.REAL,
            "The probability that this person's thorax injury is Haemothorax"
        ),
        'thorax_prob_453a': Parameter(
            Types.REAL,
            "The probability that this person's thorax injury is a Lung contusion"
        ),
        'thorax_prob_453b': Parameter(
            Types.REAL,
            "The probability that this person's thorax injury is a Diaphragm rupture"
        ),
        'thorax_prob_412': Parameter(
            Types.REAL,
            "The probability that this person's thorax injury is a rib fracture"
        ),
        'thorax_prob_414': Parameter(
            Types.REAL,
            "The probability that this person's thorax injury is flail chest"
        ),
        'thorax_prob_441': Parameter(
            Types.REAL,
            "The probability that this person's thorax injury is a Chest wall lacerations/avulsions"
        ),
        'thorax_prob_442': Parameter(
            Types.REAL,
            "The probability that this person's thorax injury is a Surgical emphysema"
        ),
        'thorax_prob_443': Parameter(
            Types.REAL,
            "The probability that this person's thorax injury is a Closed pneumothorax/ open pneumothorax"
        ),
        'abdomen_prob_5101': Parameter(
            Types.REAL,
            "The probability that this person's abdomen injury is a laceration"
        ),
        'abdomen_prob_5113': Parameter(
            Types.REAL,
            "The probability that this person's thorax injury is a burn"
        ),
        'abdomen_prob_552': Parameter(
            Types.REAL,
            "The probability that this person's thorax injury is a skull fracture"
        ),
        'abdomen_prob_553': Parameter(
            Types.REAL,
            "The probability that this person's thorax injury is an Injury to stomach/intestines/colon"
        ),
        'abdomen_prob_554': Parameter(
            Types.REAL,
            "The probability that this person's thorax injury is an Injury to spleen/Urinary bladder/Liver/Urethra/"
            "Diaphragm"
        ),
        'spine_prob_612': Parameter(
            Types.REAL,
            "The probability that this person's spine injury is a vertabrae fracture"
        ),
        'spine_prob_673a': Parameter(
            Types.REAL,
            "The probability that this person's spine injury is a Spinal cord injury at neck level"
        ),
        'spine_prob_673b': Parameter(
            Types.REAL,
            "The probability that this person's spine injury is a Spinal cord injury below neck level"
        ),
        'spine_prob_674a': Parameter(
            Types.REAL,
            "The probability that this person's spine injury is a Spinal cord injury at neck level"
        ),
        'spine_prob_674b': Parameter(
            Types.REAL,
            "The probability that this person's spine injury is a Spinal cord injury below neck level"
        ),
        'spine_prob_675a': Parameter(
            Types.REAL,
            "The probability that this person's spine injury is a Spinal cord injury at neck level"
        ),
        'spine_prob_675b': Parameter(
            Types.REAL,
            "The probability that this person's spine injury is a Spinal cord injury below neck level"
        ),
        'spine_prob_676': Parameter(
            Types.REAL,
            "The probability that this person's spine injury is a Spinal cord injury at neck level"
        ),
        'upper_ex_prob_7101': Parameter(
            Types.REAL,
            "The probability that this person's upper extremity injury is a laceration"
        ),
        'upper_ex_prob_7113': Parameter(
            Types.REAL,
            "The probability that this person's upper extremity injury is a burn"
        ),
        'upper_ex_prob_712a': Parameter(
            Types.REAL,
            "The probability that this person's upper extremity injury is a Fracture to Clavicle, scapula, humerus"
        ),
        'upper_ex_prob_712b': Parameter(
            Types.REAL,
            "The probability that this person's upper extremity injury is a Fracture to Hand/wrist"
        ),
        'upper_ex_prob_712c': Parameter(
            Types.REAL,
            "The probability that this person's upper extremity injury is a Fracture to Radius/ulna"
        ),
        'upper_ex_prob_722': Parameter(
            Types.REAL,
            "The probability that this person's upper extremity injury is a dislocated shoulder"
        ),
        'upper_ex_prob_782a': Parameter(
            Types.REAL,
            "The probability that this person's upper extremity injury is an Amputated finger"
        ),
        'upper_ex_prob_782b': Parameter(
            Types.REAL,
            "The probability that this person's upper extremity injury is a Unilateral arm amputation"
        ),
        'upper_ex_prob_782c': Parameter(
            Types.REAL,
            "The probability that this person's upper extremity injury is a Thumb amputation"
        ),
        'upper_ex_prob_783': Parameter(
            Types.REAL,
            "The probability that this person's upper extremity injury is a bilateral arm amputation"
        ),
        'lower_ex_prob_8101': Parameter(
            Types.REAL,
            "The probability that this person's lower extremity injury is a laceration"
        ),
        'lower_ex_prob_8113': Parameter(
            Types.REAL,
            "The probability that this person's lower extremity injury is a burn"
        ),
        'lower_ex_prob_811': Parameter(
            Types.REAL,
            "The probability that this person's lower extremity injury is a foot fracture"
        ),
        'lower_ex_prob_813do': Parameter(
            Types.REAL,
            "The probability that this person's lower extremity injury is an open foot fracture"
        ),
        'lower_ex_prob_812': Parameter(
            Types.REAL,
            "The probability that this person's lower extremity injury is a Fracture to patella, tibia, fibula, ankle"
        ),
        'lower_ex_prob_813eo': Parameter(
            Types.REAL,
            "The probability that this person's lower extremity injury is an open Fracture to patella, tibia, fibula, "
            "ankle"
        ),
        'lower_ex_prob_813a': Parameter(
            Types.REAL,
            "The probability that this person's lower extremity injury is a Hip fracture"
        ),
        'lower_ex_prob_813b': Parameter(
            Types.REAL,
            "The probability that this person's lower extremity injury is a Pelvis fracture"
        ),
        'lower_ex_prob_813bo': Parameter(
            Types.REAL,
            "The probability that this person's lower extremity injury is an open Pelvis fracture"
        ),
        'lower_ex_prob_813c': Parameter(
            Types.REAL,
            "The probability that this person's lower extremity injury is a Femur fracture"
        ),
        'lower_ex_prob_813co': Parameter(
            Types.REAL,
            "The probability that this person's lower extremity injury is an open Femur fracture"
        ),
        'lower_ex_prob_822a': Parameter(
            Types.REAL,
            "The probability that this person's lower extremity injury is a Dislocated hip"
        ),
        'lower_ex_prob_822b': Parameter(
            Types.REAL,
            "The probability that this person's lower extremity injury is a Dislocated knee"
        ),
        'lower_ex_prob_882': Parameter(
            Types.REAL,
            "The probability that this person's lower extremity injury is an Amputation of toes"
        ),
        'lower_ex_prob_883': Parameter(
            Types.REAL,
            "The probability that this person's lower extremity injury is a Unilateral leg amputation"
        ),
        'lower_ex_prob_884': Parameter(
            Types.REAL,
            "The probability that this person's lower extremity injury is a Bilateral leg amputation "
        ),
        'blocked_interventions': Parameter(
            Types.LIST,
            "A list of interventions that are blocked in a simulation"
        )

    }

    # Define the module's parameters
    PROPERTIES = {
        'rt_road_traffic_inc': Property(Types.BOOL, 'involved in a road traffic injury'),
        'rt_inj_severity': Property(Types.CATEGORICAL,
                                    'Injury status relating to road traffic injury: none, mild, severe',
                                    categories=['none', 'mild', 'severe'],
                                    ),
        'rt_injury_1': Property(Types.CATEGORICAL, 'Codes for injury 1 from RTI', categories=INJURY_CODES),
        'rt_injury_2': Property(Types.CATEGORICAL, 'Codes for injury 2 from RTI', categories=INJURY_CODES),
        'rt_injury_3': Property(Types.CATEGORICAL, 'Codes for injury 3 from RTI', categories=INJURY_CODES),
        'rt_injury_4': Property(Types.CATEGORICAL, 'Codes for injury 4 from RTI', categories=INJURY_CODES),
        'rt_injury_5': Property(Types.CATEGORICAL, 'Codes for injury 5 from RTI', categories=INJURY_CODES),
        'rt_injury_6': Property(Types.CATEGORICAL, 'Codes for injury 6 from RTI', categories=INJURY_CODES),
        'rt_injury_7': Property(Types.CATEGORICAL, 'Codes for injury 7 from RTI', categories=INJURY_CODES),
        'rt_injury_8': Property(Types.CATEGORICAL, 'Codes for injury 8 from RTI', categories=INJURY_CODES),
        'rt_in_shock': Property(Types.BOOL, 'A property determining if this person is in shock'),
        'rt_death_from_shock': Property(Types.BOOL, 'whether this person died from shock'),
        'rt_injuries_to_cast': Property(Types.LIST, 'A list of injuries that are to be treated with casts'),
        'rt_injuries_for_minor_surgery': Property(Types.LIST, 'A list of injuries that are to be treated with a minor'
                                                              'surgery'),
        'rt_injuries_for_major_surgery': Property(Types.LIST, 'A list of injuries that are to be treated with a minor'
                                                              'surgery'),
        'rt_injuries_to_heal_with_time': Property(Types.LIST, 'A list of injuries that heal without further treatment'),
        'rt_injuries_for_open_fracture_treatment': Property(Types.LIST, 'A list of injuries that with open fracture '
                                                                        'treatment'),
        'rt_ISS_score': Property(Types.INT, 'The ISS score associated with the injuries resulting from a road traffic'
                                            'accident'),
        'rt_perm_disability': Property(Types.BOOL, 'whether the injuries from an RTI result in permanent disability'),
        'rt_polytrauma': Property(Types.BOOL, 'polytrauma from RTI'),
        'rt_imm_death': Property(Types.BOOL, 'death at scene True/False'),
        'rt_diagnosed': Property(Types.BOOL, 'Person has had their injuries diagnosed'),
        'rt_date_to_remove_daly': Property(Types.LIST, 'List of dates to remove the daly weight associated with each '
                                                       'injury'),
        'rt_post_med_death': Property(Types.BOOL, 'death in following month despite medical intervention True/False'),
        'rt_no_med_death': Property(Types.BOOL, 'death in following month without medical intervention True/False'),
        'rt_unavailable_med_death': Property(Types.BOOL, 'death in the following month without medical intervention '
                                                         'being able to be provided'),
        'rt_recovery_no_med': Property(Types.BOOL, 'recovery without medical intervention True/False'),
        'rt_disability': Property(Types.REAL, 'disability weight for current month'),
        'rt_date_inj': Property(Types.DATE, 'date of latest injury'),
        'rt_med_int': Property(Types.BOOL, 'whether this person is currently undergoing medical treatment'),
        'rt_in_icu_or_hdu': Property(Types.BOOL, 'whether this person is currently in ICU for RTI'),
        'rt_MAIS_military_score': Property(Types.INT, 'the maximum AIS-military score, used as a proxy to calculate the'
                                                      'probability of mortality without medical intervention'),
        'rt_date_death_no_med': Property(Types.DATE, 'the date which the person has is scheduled to die without medical'
                                                     'intervention'),
        'rt_debugging_DALY_wt': Property(Types.REAL, 'The true value of the DALY weight burden'),
        'rt_injuries_left_untreated': Property(Types.LIST, 'A list of injuries that have been left untreated due to a '
                                                           'blocked intervention')
    }

    # Declare Metadata
    METADATA = {
        Metadata.DISEASE_MODULE,  # Disease modules: Any disease module should carry this label.
        Metadata.USES_SYMPTOMMANAGER,  # The 'Symptom Manager' recognises modules with this label.
        Metadata.USES_HEALTHSYSTEM,  # The 'HealthSystem' recognises modules with this label.
        Metadata.USES_HEALTHBURDEN  # The 'HealthBurden' module recognises modules with this label.
    }

    # Declare Causes of Death
    CAUSES_OF_DEATH = {
        'RTI_death_without_med': Cause(gbd_causes='Road injuries', label='Transport Injuries'),
        'RTI_death_with_med': Cause(gbd_causes='Road injuries', label='Transport Injuries'),
        'RTI_unavailable_med': Cause(gbd_causes='Road injuries', label='Transport Injuries'),
        'RTI_imm_death': Cause(gbd_causes='Road injuries', label='Transport Injuries'),
        'RTI_death_shock': Cause(gbd_causes='Road injuries', label='Transport Injuries'),
    }

    # Declare Causes of Death and Disability
    CAUSES_OF_DISABILITY = {
        'RTI': Cause(gbd_causes='Road injuries', label='Transport Injuries')
    }

    def read_parameters(self, data_folder):
        """ Reads the parameters used in the RTI module"""
        p = self.parameters

        dfd = pd.read_excel(Path(self.resourcefilepath) / 'ResourceFile_RTI.xlsx', sheet_name='parameter_values')
        self.load_parameters_from_dataframe(dfd)
        if "HealthBurden" in self.sim.modules:
            # get the DALY weights of the seq associated with road traffic injuries
            daly_sequlae_codes = {
                'daly_wt_unspecified_skull_fracture': 1674,
                'daly_wt_basilar_skull_fracture': 1675,
                'daly_wt_epidural_hematoma': 1676,
                'daly_wt_subdural_hematoma': 1677,
                'daly_wt_subarachnoid_hematoma': 1678,
                'daly_wt_brain_contusion': 1679,
                'daly_wt_intraventricular_haemorrhage': 1680,
                'daly_wt_diffuse_axonal_injury': 1681,
                'daly_wt_subgaleal_hematoma': 1682,
                'daly_wt_midline_shift': 1683,
                'daly_wt_facial_fracture': 1684,
                'daly_wt_facial_soft_tissue_injury': 1685,
                'daly_wt_eye_injury': 1686,
                'daly_wt_neck_soft_tissue_injury': 1687,
                'daly_wt_neck_internal_bleeding': 1688,
                'daly_wt_neck_dislocation': 1689,
                'daly_wt_chest_wall_bruises_hematoma': 1690,
                'daly_wt_hemothorax': 1691,
                'daly_wt_lung_contusion': 1692,
                'daly_wt_diaphragm_rupture': 1693,
                'daly_wt_rib_fracture': 1694,
                'daly_wt_flail_chest': 1695,
                'daly_wt_chest_wall_laceration': 1696,
                'daly_wt_closed_pneumothorax': 1697,
                'daly_wt_open_pneumothorax': 1698,
                'daly_wt_surgical_emphysema': 1699,
                'daly_wt_abd_internal_organ_injury': 1700,
                'daly_wt_spinal_cord_lesion_neck_with_treatment': 1701,
                'daly_wt_spinal_cord_lesion_neck_without_treatment': 1702,
                'daly_wt_spinal_cord_lesion_below_neck_with_treatment': 1703,
                'daly_wt_spinal_cord_lesion_below_neck_without_treatment': 1704,
                'daly_wt_vertebrae_fracture': 1705,
                'daly_wt_clavicle_scapula_humerus_fracture': 1706,
                'daly_wt_hand_wrist_fracture_with_treatment': 1707,
                'daly_wt_hand_wrist_fracture_without_treatment': 1708,
                'daly_wt_radius_ulna_fracture_short_term_with_without_treatment': 1709,
                'daly_wt_radius_ulna_fracture_long_term_without_treatment': 1710,
                'daly_wt_dislocated_shoulder': 1711,
                'daly_wt_amputated_finger': 1712,
                'daly_wt_amputated_thumb': 1713,
                'daly_wt_unilateral_arm_amputation_with_treatment': 1714,
                'daly_wt_unilateral_arm_amputation_without_treatment': 1715,
                'daly_wt_bilateral_arm_amputation_with_treatment': 1716,
                'daly_wt_bilateral_arm_amputation_without_treatment': 1717,
                'daly_wt_foot_fracture_short_term_with_without_treatment': 1718,
                'daly_wt_foot_fracture_long_term_without_treatment': 1719,
                'daly_wt_patella_tibia_fibula_fracture_with_treatment': 1720,
                'daly_wt_patella_tibia_fibula_fracture_without_treatment': 1721,
                'daly_wt_hip_fracture_short_term_with_without_treatment': 1722,
                'daly_wt_hip_fracture_long_term_with_treatment': 1723,
                'daly_wt_hip_fracture_long_term_without_treatment': 1724,
                'daly_wt_pelvis_fracture_short_term': 1725,
                'daly_wt_pelvis_fracture_long_term': 1726,
                'daly_wt_femur_fracture_short_term': 1727,
                'daly_wt_femur_fracture_long_term_without_treatment': 1728,
                'daly_wt_dislocated_hip': 1729,
                'daly_wt_dislocated_knee': 1730,
                'daly_wt_amputated_toes': 1731,
                'daly_wt_unilateral_lower_limb_amputation_with_treatment': 1732,
                'daly_wt_unilateral_lower_limb_amputation_without_treatment': 1733,
                'daly_wt_bilateral_lower_limb_amputation_with_treatment': 1734,
                'daly_wt_bilateral_lower_limb_amputation_without_treatment': 1735,
                'daly_wt_burns_greater_than_20_percent_body_area': 1736,
                'daly_wt_burns_less_than_20_percent_body_area_with_treatment': 1737,
                'daly_wt_burns_less_than_20_percent_body_area_without_treatment': 1738,
            }

            hb = self.sim.modules["HealthBurden"]
            for key, value in daly_sequlae_codes.items():
                p[key] = hb.get_daly_weight(sequlae_code=value)

        # ================== Test the parameter distributions to see whether they sum to roughly one ===============
        # test the distribution of the number of injured body regions
        assert 0.9999 < sum(p['number_of_injured_body_regions_distribution'][1]) < 1.0001, \
            "The number of injured body region distribution doesn't sum to one"
        # test the injury location distribution
        assert 0.9999 < sum(p['injury_location_distribution'][1]) < 1.0001, \
            "The injured body region distribution doesn't sum to one"
        # test the distributions to assign injuries to certain body regions
        # get the first characters of the parameter names
        body_part_strings = ['head_prob_', 'face_prob_', 'neck_prob_', 'thorax_prob_', 'abdomen_prob_',
                             'spine_prob_', 'upper_ex_prob_', 'lower_ex_prob_']
        # iterate over each body part, check the probabilities add to one
        for body_part in body_part_strings:
            probabilities_to_assign_injuries = [val for key, val in p.items() if body_part in key]
            sum_probabilities = sum(probabilities_to_assign_injuries)
            assert (sum_probabilities % 1 < 0.0001) or (sum_probabilities % 1 > 0.9999), "The probabilities" \
                                                                                         "chosen for assigning" \
                                                                                         "injuries don't" \
                                                                                         "sum to one"
        # Check all other probabilities are between 0 and 1
        probabilities = [val for key, val in p.items() if 'prob_' in key]
        for probability in probabilities:
            assert 0 <= probability <= 1, "Probability is not a feasible value"
        # create a generic severe trauma symptom, which forces people into the health system
        self.sim.modules['SymptomManager'].register_symptom(
            Symptom(
                name='severe_trauma',
                emergency_in_adults=True,
                emergency_in_children=True
            )
        )
        # create an injury lookup table to handle all assigning injuries/daly weights and daly weight changes. The table
        # is writted in the following format: [[1], 2, 3, 4]. [1] contains information used in assigning injuries e.g.
        # probability of injury occuring followed by information used in logging, specifically injury location, injury
        # category and injury severity. 2 contains the daly weight initially assigned to people who have this injury.
        # 3 contains any potential changes to the persons health burden upon treatment. 4 contains the daly weight to
        # remove once an injury is healed.

        self.ASSIGN_INJURIES_AND_DALY_CHANGES = {
            'none': [0, 0, 0, 0],
            # injuries to the head
            '112': [[p['head_prob_112'], 1, 1, 2, 3], p['daly_wt_unspecified_skull_fracture'], 0,
                    - p['daly_wt_unspecified_skull_fracture']],
            '113': [[p['head_prob_113'], 1, 1, 3, 4], p['daly_wt_basilar_skull_fracture'], 0,
                    - p['daly_wt_basilar_skull_fracture']],
            '133a': [[p['head_prob_133a'], 1, 3, 3, 4], p['daly_wt_subarachnoid_hematoma'], 0,
                     - p['daly_wt_subarachnoid_hematoma']],
            '133b': [[p['head_prob_133b'], 1, 3, 3, 4], p['daly_wt_brain_contusion'], 0,
                     - p['daly_wt_brain_contusion']],
            '133c': [[p['head_prob_133c'], 1, 3, 3, 4], p['daly_wt_intraventricular_haemorrhage'], 0,
                     - p['daly_wt_intraventricular_haemorrhage']],
            '133d': [[p['head_prob_133d'], 1, 3, 3, 4], p['daly_wt_subgaleal_hematoma'], 0,
                     - p['daly_wt_subgaleal_hematoma']],
            '134a': [[p['head_prob_134a'], 1, 3, 4, 5], p['daly_wt_epidural_hematoma'], 0,
                     - p['daly_wt_epidural_hematoma']],
            '134b': [[p['head_prob_134b'], 1, 3, 4, 5], p['daly_wt_subdural_hematoma'], 0,
                     - p['daly_wt_subdural_hematoma']],
            '135': [[p['head_prob_135'], 1, 3, 5, 6], p['daly_wt_diffuse_axonal_injury'], 0,
                    - p['daly_wt_diffuse_axonal_injury']],
            '1101': [[p['head_prob_1101'], 1, 10, 1, 2], p['daly_wt_facial_soft_tissue_injury'], 0,
                     - p['daly_wt_facial_soft_tissue_injury']],
            '1114': [[p['head_prob_1114'], 1, 11, 4, 5], p['daly_wt_burns_greater_than_20_percent_body_area'], 0,
                     - p['daly_wt_burns_greater_than_20_percent_body_area']],
            # injuries to the face
            '211': [[p['face_prob_211'], 2, 1, 1, 2], p['daly_wt_facial_fracture'], 0, - p['daly_wt_facial_fracture']],
            '212': [[p['face_prob_212'], 2, 1, 2, 3], p['daly_wt_facial_fracture'], 0, - p['daly_wt_facial_fracture']],
            '241': [[p['face_prob_241'], 2, 4, 1, 2], p['daly_wt_facial_soft_tissue_injury'], 0,
                    - p['daly_wt_facial_soft_tissue_injury']],
            '2101': [[p['face_prob_2101'], 2, 10, 1, 2], p['daly_wt_facial_soft_tissue_injury'], 0,
                     - p['daly_wt_facial_soft_tissue_injury']],
            '2114': [[p['face_prob_2114'], 2, 11, 4, 5], p['daly_wt_burns_greater_than_20_percent_body_area'], 0,
                     - p['daly_wt_burns_greater_than_20_percent_body_area']],
            '291': [[p['face_prob_291'], 2, 9, 1, 2], p['daly_wt_eye_injury'], 0, - p['daly_wt_eye_injury']],
            # injuries to the neck
            '3101': [[p['neck_prob_3101'], 3, 10, 1, 2], p['daly_wt_facial_soft_tissue_injury'], 0,
                     - p['daly_wt_facial_soft_tissue_injury']],
            '3113': [[p['neck_prob_3113'], 3, 11, 3, 4],
                     p['daly_wt_burns_less_than_20_percent_body_area_without_treatment'],
                     - p['daly_wt_burns_less_than_20_percent_body_area_without_treatment'] +
                     p['daly_wt_burns_less_than_20_percent_body_area_with_treatment'],
                     - p['daly_wt_burns_less_than_20_percent_body_area_with_treatment']],
            '342': [[p['neck_prob_342'], 3, 4, 2, 3], p['daly_wt_neck_internal_bleeding'], 0,
                    - p['daly_wt_neck_internal_bleeding']],
            '343': [[p['neck_prob_343'], 3, 4, 3, 4], p['daly_wt_neck_internal_bleeding'], 0,
                    - p['daly_wt_neck_internal_bleeding']],
            '361': [[p['neck_prob_361'], 3, 6, 1, 2], p['daly_wt_neck_internal_bleeding'], 0,
                    - p['daly_wt_neck_internal_bleeding']],
            '363': [[p['neck_prob_363'], 3, 6, 3, 4], p['daly_wt_neck_internal_bleeding'], 0,
                    - p['daly_wt_neck_internal_bleeding']],
            '322': [[p['neck_prob_322'], 3, 2, 2, 3], p['daly_wt_neck_dislocation'], 0,
                    - p['daly_wt_neck_dislocation']],
            '323': [[p['neck_prob_323'], 3, 2, 3, 4], p['daly_wt_neck_dislocation'], 0,
                    - p['daly_wt_neck_dislocation']],
            # injuries to the chest
            '4101': [[p['thorax_prob_4101'], 4, 10, 1, 2], p['daly_wt_facial_soft_tissue_injury'], 0,
                     - p['daly_wt_facial_soft_tissue_injury']],
            '4113': [[p['thorax_prob_4113'], 4, 11, 3, 4],
                     p['daly_wt_burns_less_than_20_percent_body_area_without_treatment'],
                     - p['daly_wt_burns_less_than_20_percent_body_area_without_treatment'] +
                     p['daly_wt_burns_less_than_20_percent_body_area_with_treatment'],
                     - p['daly_wt_burns_less_than_20_percent_body_area_with_treatment']],
            '461': [[p['thorax_prob_461'], 4, 6, 1, 2], p['daly_wt_chest_wall_bruises_hematoma'], 0,
                    - p['daly_wt_chest_wall_bruises_hematoma']],
            '463': [[p['thorax_prob_463'], 4, 6, 3, 4], p['daly_wt_hemothorax'], 0, - p['daly_wt_hemothorax']],
            '453a': [[p['thorax_prob_453a'], 4, 5, 3, 4], p['daly_wt_diaphragm_rupture'], 0,
                     - p['daly_wt_diaphragm_rupture']],
            '453b': [[p['thorax_prob_453b'], 4, 5, 3, 4], p['daly_wt_lung_contusion'], 0,
                     - p['daly_wt_lung_contusion']],
            '412': [[p['thorax_prob_412'], 4, 1, 2, 3], p['daly_wt_rib_fracture'], 0, - p['daly_wt_rib_fracture']],
            '414': [[p['thorax_prob_414'], 4, 1, 4, 5], p['daly_wt_flail_chest'], 0, - p['daly_wt_flail_chest']],
            '441': [[p['thorax_prob_441'], 4, 4, 1, 2], p['daly_wt_closed_pneumothorax'], 0,
                    - p['daly_wt_closed_pneumothorax']],
            '442': [[p['thorax_prob_442'], 4, 4, 2, 3], p['daly_wt_surgical_emphysema'], 0,
                    - p['daly_wt_surgical_emphysema']],
            '443': [[p['thorax_prob_443'], 4, 4, 3, 4], p['daly_wt_open_pneumothorax'], 0,
                    - p['daly_wt_open_pneumothorax']],
            # injuries to the abdomen
            '5101': [[p['abdomen_prob_5101'], 5, 10, 1, 2], p['daly_wt_facial_soft_tissue_injury'], 0,
                     - p['daly_wt_facial_soft_tissue_injury']],
            '5113': [[p['abdomen_prob_5113'], 5, 11, 3, 4],
                     p['daly_wt_burns_less_than_20_percent_body_area_without_treatment'],
                     - p['daly_wt_burns_less_than_20_percent_body_area_without_treatment'] +
                     p['daly_wt_burns_less_than_20_percent_body_area_with_treatment'],
                     - p['daly_wt_burns_less_than_20_percent_body_area_with_treatment']],
            '552': [[p['abdomen_prob_552'], 5, 5, 2, 3], p['daly_wt_abd_internal_organ_injury'], 0,
                    - p['daly_wt_abd_internal_organ_injury']],
            '553': [[p['abdomen_prob_553'], 5, 5, 3, 4], p['daly_wt_abd_internal_organ_injury'], 0,
                    - p['daly_wt_abd_internal_organ_injury']],
            '554': [[p['abdomen_prob_554'], 5, 5, 4, 5], p['daly_wt_abd_internal_organ_injury'], 0,
                    - p['daly_wt_abd_internal_organ_injury']],
            # injuries to the spine
            '612': [[p['spine_prob_612'], 6, 1, 2, 3], p['daly_wt_vertebrae_fracture'], 0,
                    - p['daly_wt_vertebrae_fracture']],
            '673a': [[p['spine_prob_673a'], 6, 7, 3, 4], p['daly_wt_spinal_cord_lesion_neck_without_treatment'],
                     - p['daly_wt_spinal_cord_lesion_neck_without_treatment'] +
                     p['daly_wt_spinal_cord_lesion_neck_with_treatment'], 0],
            '673b': [[p['spine_prob_673b'], 6, 7, 3, 4], p['daly_wt_spinal_cord_lesion_below_neck_without_treatment'],
                     - p['daly_wt_spinal_cord_lesion_below_neck_without_treatment'] +
                     p['daly_wt_spinal_cord_lesion_below_neck_with_treatment'], 0],
            '674a': [[p['spine_prob_674a'], 6, 7, 4, 5], p['daly_wt_spinal_cord_lesion_neck_without_treatment'],
                     - p['daly_wt_spinal_cord_lesion_neck_without_treatment'] +
                     p['daly_wt_spinal_cord_lesion_neck_with_treatment'], 0],
            '674b': [[p['spine_prob_674b'], 6, 7, 4, 5], p['daly_wt_spinal_cord_lesion_below_neck_without_treatment'],
                     - p['daly_wt_spinal_cord_lesion_below_neck_without_treatment'] +
                     p['daly_wt_spinal_cord_lesion_below_neck_with_treatment'], 0],
            '675a': [[p['spine_prob_675a'], 6, 7, 5, 6], p['daly_wt_spinal_cord_lesion_neck_without_treatment'],
                     - p['daly_wt_spinal_cord_lesion_neck_without_treatment'] +
                     p['daly_wt_spinal_cord_lesion_neck_with_treatment'], 0],
            '675b': [[p['spine_prob_675b'], 6, 7, 5, 6], p['daly_wt_spinal_cord_lesion_below_neck_without_treatment'],
                     - p['daly_wt_spinal_cord_lesion_below_neck_without_treatment'] +
                     p['daly_wt_spinal_cord_lesion_below_neck_with_treatment'], 0],
            '676': [[p['spine_prob_676'], 6, 7, 6, 6], p['daly_wt_spinal_cord_lesion_neck_without_treatment'],
                    - p['daly_wt_spinal_cord_lesion_neck_without_treatment'] +
                    p['daly_wt_spinal_cord_lesion_neck_with_treatment'], 0],
            # injuries to the upper extremities
            '7101': [[p['upper_ex_prob_7101'], 7, 10, 1, 2], p['daly_wt_facial_soft_tissue_injury'], 0,
                     - p['daly_wt_facial_soft_tissue_injury']],
            '7113': [[p['upper_ex_prob_7113'], 7, 11, 3, 4],
                     p['daly_wt_burns_less_than_20_percent_body_area_without_treatment'],
                     - p['daly_wt_burns_less_than_20_percent_body_area_without_treatment'] +
                     p['daly_wt_burns_less_than_20_percent_body_area_with_treatment'],
                     - p['daly_wt_burns_less_than_20_percent_body_area_with_treatment']],
            '712a': [[p['upper_ex_prob_712a'], 7, 1, 2, 3], p['daly_wt_clavicle_scapula_humerus_fracture'], 0,
                     - p['daly_wt_clavicle_scapula_humerus_fracture']],
            '712b': [[p['upper_ex_prob_712b'], 7, 1, 2, 3], p['daly_wt_hand_wrist_fracture_without_treatment'],
                     - p['daly_wt_hand_wrist_fracture_without_treatment'] +
                     p['daly_wt_hand_wrist_fracture_with_treatment'],
                     - p['daly_wt_hand_wrist_fracture_with_treatment']],
            '712c': [[p['upper_ex_prob_712c'], 7, 1, 2, 3],
                     p['daly_wt_radius_ulna_fracture_short_term_with_without_treatment'], 0,
                     - p['daly_wt_radius_ulna_fracture_short_term_with_without_treatment']],
            '722': [[p['upper_ex_prob_722'], 7, 2, 2, 3], p['daly_wt_dislocated_shoulder'], 0,
                    - p['daly_wt_dislocated_shoulder']],
            '782a': [[p['upper_ex_prob_782a'], 7, 8, 2, 3], p['daly_wt_amputated_finger'], 0, 0],
            '782b': [[p['upper_ex_prob_782b'], 7, 8, 2, 3], p['daly_wt_unilateral_arm_amputation_without_treatment'],
                     - p['daly_wt_unilateral_arm_amputation_without_treatment'] +
                     p['daly_wt_unilateral_arm_amputation_with_treatment'], 0],
            '782c': [[p['upper_ex_prob_782c'], 7, 8, 2, 3], p['daly_wt_amputated_thumb'], 0, 0],
            '783': [[p['upper_ex_prob_783'], 7, 8, 3, 4], p['daly_wt_bilateral_arm_amputation_without_treatment'],
                    - p['daly_wt_bilateral_arm_amputation_without_treatment'] +
                    p['daly_wt_bilateral_arm_amputation_with_treatment'], 0],
            # injuries to the lower extremities
            '8101': [[p['lower_ex_prob_8101'], 8, 10, 1, 2], p['daly_wt_facial_soft_tissue_injury'], 0,
                     - p['daly_wt_facial_soft_tissue_injury']],
            '8113': [[p['lower_ex_prob_8113'], 8, 11, 3, 4],
                     p['daly_wt_burns_less_than_20_percent_body_area_without_treatment'],
                     - p['daly_wt_burns_less_than_20_percent_body_area_without_treatment'] +
                     p['daly_wt_burns_less_than_20_percent_body_area_with_treatment'],
                     - p['daly_wt_burns_less_than_20_percent_body_area_with_treatment']],
            # foot fracture, can be open or not, open is more severe
            '811': [[p['lower_ex_prob_811'], 8, 1, 1, 2], p['daly_wt_foot_fracture_short_term_with_without_treatment'],
                    0, - p['daly_wt_foot_fracture_short_term_with_without_treatment']],
            '813do': [[p['lower_ex_prob_813do'], 8, 1, 3, 4],
                      p['daly_wt_foot_fracture_short_term_with_without_treatment']
                      + p['daly_wt_facial_soft_tissue_injury'], 0,
                      - p['daly_wt_foot_fracture_short_term_with_without_treatment'] -
                      p['daly_wt_facial_soft_tissue_injury']],
            # lower leg fracture can be open or not
            '812': [[p['lower_ex_prob_812'], 8, 1, 2, 3], p['daly_wt_patella_tibia_fibula_fracture_without_treatment'],
                    - p['daly_wt_patella_tibia_fibula_fracture_without_treatment'] +
                    p['daly_wt_patella_tibia_fibula_fracture_with_treatment'],
                    - p['daly_wt_patella_tibia_fibula_fracture_with_treatment']],
            '813eo': [[p['lower_ex_prob_813eo'], 8, 1, 3, 4],
                      p['daly_wt_patella_tibia_fibula_fracture_without_treatment']
                      + p['daly_wt_facial_soft_tissue_injury'], 0,
                      - p['daly_wt_patella_tibia_fibula_fracture_without_treatment'] -
                      p['daly_wt_facial_soft_tissue_injury']],
            '813a': [[p['lower_ex_prob_813a'], 8, 1, 3, 4], p['daly_wt_hip_fracture_short_term_with_without_treatment'],
                     - p['daly_wt_hip_fracture_short_term_with_without_treatment'] +
                     p['daly_wt_hip_fracture_long_term_with_treatment'],
                     - p['daly_wt_hip_fracture_long_term_with_treatment']],
            # pelvis fracture can be open or closed
            '813b': [[p['lower_ex_prob_813b'], 8, 1, 3, 4], p['daly_wt_pelvis_fracture_short_term'],
                     - p['daly_wt_pelvis_fracture_short_term'] + p['daly_wt_pelvis_fracture_long_term'],
                     - p['daly_wt_pelvis_fracture_long_term']],
            '813bo': [[p['lower_ex_prob_813bo'], 8, 1, 3, 4], p['daly_wt_pelvis_fracture_short_term'] +
                      p['daly_wt_facial_soft_tissue_injury'], - p['daly_wt_pelvis_fracture_short_term'] +
                      p['daly_wt_pelvis_fracture_long_term'], - p['daly_wt_pelvis_fracture_long_term'] -
                      p['daly_wt_facial_soft_tissue_injury']],
            # femur fracture can be open or closed
            '813c': [[p['lower_ex_prob_813c'], 8, 1, 3, 4], p['daly_wt_femur_fracture_short_term'], 0,
                     - p['daly_wt_femur_fracture_short_term']],
            '813co': [[p['lower_ex_prob_813co'], 8, 1, 3, 4], p['daly_wt_femur_fracture_short_term'] +
                      p['daly_wt_facial_soft_tissue_injury'], 0, - p['daly_wt_femur_fracture_short_term'] -
                      p['daly_wt_facial_soft_tissue_injury']],
            '822a': [[p['lower_ex_prob_822a'], 8, 2, 2, 3], p['daly_wt_dislocated_hip'], 0,
                     - p['daly_wt_dislocated_hip']],
            '822b': [[p['lower_ex_prob_822b'], 8, 2, 2, 3], p['daly_wt_dislocated_knee'], 0,
                     - p['daly_wt_dislocated_knee']],
            '882': [[p['lower_ex_prob_882'], 8, 8, 2, 3], p['daly_wt_amputated_toes'], 0, 0],
            '883': [[p['lower_ex_prob_883'], 8, 8, 3, 4],
                    p['daly_wt_unilateral_lower_limb_amputation_without_treatment'],
                    - p['daly_wt_unilateral_lower_limb_amputation_without_treatment'] +
                    p['daly_wt_unilateral_lower_limb_amputation_with_treatment'], 0],
            '884': [[p['lower_ex_prob_884'], 8, 8, 4, 5],
                    p['daly_wt_bilateral_lower_limb_amputation_without_treatment'],
                    - p['daly_wt_bilateral_lower_limb_amputation_without_treatment'] +
                    p['daly_wt_bilateral_lower_limb_amputation_with_treatment'], 0]
        }
        # The vast majority of the injuries should have a total change of daly weights that sum to zero, meaning that
        # a person recieves an injury and has the health burden which will eventually be removed once the injury has
        # healed. However some injuries are permanent so the person will always have some level of health burden. The
        # injury codes for permanent injuries are given below.
        permanent_injuries = ['673a', '673b', '674a', '674b', '675a', '675b', '676', '782a', '782b', '782c', '783',
                              '882', '883', '884']
        # We need to check that the changes to all other DALY weights over the course of treatment sum to zero, do so
        # using pandas, convert dictionary into a dataframe
        check_daly_change_df = pd.DataFrame(self.ASSIGN_INJURIES_AND_DALY_CHANGES)
        # drop the row of the dataframe used to assign people injuries
        check_daly_change_df = check_daly_change_df.drop([0], axis=0)
        # calculate the sum of the dataframe
        sum_check_daly_change_df = check_daly_change_df.sum()
        # find the injuries where the change in daly weights does not sum to zero
        non_zero_total_daly_change = sum_check_daly_change_df.where(sum_check_daly_change_df > 0).dropna().index
        # ensure that these injuries are the permanent injuries
        assert non_zero_total_daly_change.to_list() == permanent_injuries

    def rti_injury_diagnosis(self, person_id, the_appt_footprint):
        """
        A function used to alter the appointment footprint of the generic first appointments, based on the needs of
        the patient to be properly diagnosed. Specifically, this function will assign x-rays/ct-scans for injuries
        that require those diagnosis tools.
        :param person_id: the person in a generic appointment with an injury
        :param the_appt_footprint: the current appointment footprint to be altered
        :return: the altered appointment footprint
        """
        df = self.sim.population.props
        # Filter the dataframe by the columns the injuries are stored in
        persons_injuries = df.loc[[person_id], RTI.INJURY_COLUMNS]

        # Injuries that require x rays are: fractures, spinal cord injuries, dislocations, soft tissue injuries in neck
        # and soft tissue injury in thorax/ lung injury
        codes_requiring_xrays = ['112', '113', '211', '212', '412', '414', '612', '712a', '712b', '712c', '811', '812',
                                 '813a', '813b', '813c', '822a', '822b', '813bo', '813co', '813do', '813eo', '673',
                                 '674', '675', '676', '322', '323', '722', '342', '343', '441', '443', '453']
        # Injuries that require a ct scan are TBIs, abdominal trauma, soft tissue injury in neck, soft tissue injury in
        # thorax/ lung injury and abdominal trauma
        codes_requiring_ct_scan = ['133', '134', '135', '552', '553', '554', '342', '343', '441', '443', '453', '361',
                                   '363', '461', '463']

        def adjust_appt_footprint(_codes, _requirement):
            _, counts = self.rti_find_and_count_injuries(persons_injuries, _codes)
            if counts > 0:
                the_appt_footprint[_requirement] = 1

        adjust_appt_footprint(codes_requiring_xrays, 'DiagRadio')
        adjust_appt_footprint(codes_requiring_ct_scan, 'Tomography')

    def initialise_population(self, population):
        """Sets up the default properties used in the RTI module and applies them to the dataframe. The default state
        for the RTI module is that people haven't been involved in a road traffic accident and are therefor alive and
        healthy."""
        df = population.props
        df.loc[df.is_alive, 'rt_road_traffic_inc'] = False
        df.loc[df.is_alive, 'rt_inj_severity'] = "none"  # default: no one has been injured in a RTI
        df.loc[df.is_alive, 'rt_injury_1'] = "none"
        df.loc[df.is_alive, 'rt_injury_2'] = "none"
        df.loc[df.is_alive, 'rt_injury_3'] = "none"
        df.loc[df.is_alive, 'rt_injury_4'] = "none"
        df.loc[df.is_alive, 'rt_injury_5'] = "none"
        df.loc[df.is_alive, 'rt_injury_6'] = "none"
        df.loc[df.is_alive, 'rt_injury_7'] = "none"
        df.loc[df.is_alive, 'rt_injury_8'] = "none"
        df.loc[df.is_alive, 'rt_in_shock'] = False
        df.loc[df.is_alive, 'rt_death_from_shock'] = False
        df.loc[df.is_alive, 'rt_polytrauma'] = False
        df.loc[df.is_alive, 'rt_ISS_score'] = 0
        df.loc[df.is_alive, 'rt_perm_disability'] = False
        df.loc[df.is_alive, 'rt_imm_death'] = False  # default: no one is dead on scene of crash
        df.loc[df.is_alive, 'rt_diagnosed'] = False
        df.loc[df.is_alive, 'rt_recovery_no_med'] = False  # default: no recovery without medical intervention
        df.loc[df.is_alive, 'rt_post_med_death'] = False  # default: no death after medical intervention
        df.loc[df.is_alive, 'rt_no_med_death'] = False
        df.loc[df.is_alive, 'rt_unavailable_med_death'] = False
        df.loc[df.is_alive, 'rt_disability'] = 0  # default: no DALY
        df.loc[df.is_alive, 'rt_date_inj'] = pd.NaT
        df.loc[df.is_alive, 'rt_med_int'] = False
        df.loc[df.is_alive, 'rt_in_icu_or_hdu'] = False
        df.loc[df.is_alive, 'rt_MAIS_military_score'] = 0
        df.loc[df.is_alive, 'rt_date_death_no_med'] = pd.NaT
        df.loc[df.is_alive, 'rt_debugging_DALY_wt'] = 0
        alive_count = sum(df.is_alive)
        df.loc[df.is_alive, 'rt_date_to_remove_daly'] = pd.Series([[pd.NaT] * 8 for _ in range(alive_count)])
        df.loc[df.is_alive, 'rt_injuries_to_cast'] = pd.Series([[] for _ in range(alive_count)])
        df.loc[df.is_alive, 'rt_injuries_for_minor_surgery'] = pd.Series([[] for _ in range(alive_count)])
        df.loc[df.is_alive, 'rt_injuries_for_major_surgery'] = pd.Series([[] for _ in range(alive_count)])
        df.loc[df.is_alive, 'rt_injuries_to_heal_with_time'] = pd.Series([[] for _ in range(alive_count)])
        df.loc[df.is_alive, 'rt_injuries_for_open_fracture_treatment'] = pd.Series([[] for _ in range(alive_count)])
        df.loc[df.is_alive, 'rt_injuries_left_untreated'] = pd.Series([[] for _ in range(alive_count)])

    def initialise_simulation(self, sim):
        """At the start of the simulation we schedule a logging event, which records the relevant information
        regarding road traffic injuries in the last month.

        Afterwards, we schedule three RTI events, the first is the main RTI event which takes parts
        of the population and assigns them to be involved in road traffic injuries and providing they survived will
        begin the interaction with the healthcare system. This event runs monthly.

        The second is the begin scheduling the RTI recovery event, which looks at those in the population who have been
        injured in a road traffic accident, checking every day whether enough time has passed for their injuries to have
        healed. When the injury has healed the associated daly weight is removed.

        The final event is one which checks if this person has not sought sought care or been given care, if they
        haven't then it asks whether they should die away from their injuries
        """
        # Begin modelling road traffic injuries
        sim.schedule_event(RTIPollingEvent(self), sim.date + DateOffset(months=0))
        # Begin checking whether the persons injuries are healed
        sim.schedule_event(RTI_Recovery_Event(self), sim.date + DateOffset(months=0))
        # Begin checking whether those with untreated injuries die
        sim.schedule_event(RTI_Check_Death_No_Med(self), sim.date + DateOffset(months=0))
        # Begin logging the RTI events
        sim.schedule_event(RTI_Logging_Event(self), sim.date + DateOffset(months=1))

    def rti_do_when_diagnosed(self, person_id):
        """
        This function is called by the generic first appointments when an injured person has been diagnosed
        in A&E and needs to progress further in the health system. The injured person will then be scheduled a generic
        'medical intervention' appointment which serves three purposes. The first is to determine what treatments they
        require for their injuries and shedule those, the second is to contain them in the health care system with
        inpatient days and finally, the appointment treats injuries that heal over time without further need for
        resources in the health system.

        :param person_id: the person requesting medical care
        :return: n/a
        """
        df = self.sim.population.props
        # Check to see whether they have been sent here from A and E
        assert df.at[person_id, 'rt_diagnosed']
        # Get the relevant information about their injuries
        person_injuries = df.loc[[person_id], RTI.INJURY_COLUMNS]
        # check this person is injured, search they have an injury code that isn't "none"
        _, counts = RTI.rti_find_and_count_injuries(person_injuries, RTI.INJURY_CODES[1:])
        # also test whether the regular injury symptom has been given to the person via spurious symptoms
        assert (counts > 0) or self.sim.modules['SymptomManager'].spurious_symptoms, \
            'This person has asked for medical treatment despite not being injured'

        # If they meet the requirements, send them to HSI_RTI_MedicalIntervention for further treatment
        # Using counts condition to stop spurious symptoms progressing people through the model
        if counts > 0:
            self.sim.modules['HealthSystem'].schedule_hsi_event(
                hsi_event=HSI_RTI_Medical_Intervention(module=self, person_id=person_id),
                priority=0,
                topen=self.sim.date
            )

    def rti_do_for_major_surgeries(self, person_id, count):
        """
        Function called in HSI_RTI_MedicalIntervention to schedule a major surgery if required. In
        HSI_RTI_MedicalIntervention, we determine that they need a surgery. In this function, further to scheduling the
        surgery, we double check that they do meet the conditions for needing a surgery. The conditions for needing a
        surgery is that they are alive, currently seeking medical intervention and have an injury that is treated by
        surgery.
        :param person_id: The person requesting major surgeries
        :param count: The amount of major surgeries required, used when scheduling surgeries to ensure that two major
                      surgeries aren't scheduled on the same day
        :return: n/a
        """
        df = self.sim.population.props
        p = self.parameters
        if df.at[person_id, 'is_alive']:
            person = df.loc[person_id]
            # Check to see whether they have been sent here from RTI_MedicalIntervention and they haven't died due to
            # rti
            assert person.rt_med_int, 'person sent here not been through RTI_MedInt'
            # Determine what injuries are able to be treated by surgery by checking the injury codes which are currently
            # treated in this simulation, it seems there is a limited available to treat spinal cord injuries and chest
            # trauma in Malawi, so these are initially left out, but we will test different scenarios to see what
            # happens when we include those treatments
            surgically_treated_codes = ['112', '811', '812', '813a', '813b', '813c', '133a', '133b', '133c', '133d',
                                        '134a', '134b', '135', '552', '553', '554', '342', '343', '414', '361', '363',
                                        '782', '782a', '782b', '782c', '783', '822a', '882', '883', '884', 'P133a',
                                        'P133b', 'P133c', 'P133d', 'P134a', 'P134b', 'P135', 'P782a', 'P782b', 'P782c',
                                        'P783', 'P882', 'P883', 'P884']

            # If we allow surgical treatment of spinal cord injuries, extend the surgically treated codes to include
            # spinal cord injury codes
            if 'include_spine_surgery' in p['allowed_interventions']:
                additional_codes = ['673a', '673b', '674a', '674b', '675a', '675b', '676', 'P673a', 'P673b', 'P674',
                                    'P674a', 'P674b', 'P675', 'P675a', 'P675b', 'P676']
                surgically_treated_codes.extend(additional_codes)
            # If we allow surgical treatment of chest trauma, extend the surgically treated codes to include chest
            # trauma codes.
            if 'include_thoroscopy' in p['allowed_interventions']:
                additional_codes = ['441', '443', '453', '453a', '453b', '463']
                surgically_treated_codes.extend(additional_codes)
            # check this person has an injury which should be treated here
            if count == 0:
                assert len(set(person.rt_injuries_for_major_surgery) & set(surgically_treated_codes)) > 0, \
                    'This person has asked for surgery but does not have an appropriate injury'
            # isolate the relevant injury information
            person_injuries = df.loc[[person_id], RTI.INJURY_COLUMNS]
            # Check whether the person sent to surgery has an injury which actually requires surgery
            _, counts = RTI.rti_find_and_count_injuries(person_injuries, surgically_treated_codes)
            assert counts > 0, 'This person has been sent to major surgery without the right injuries'
            # for each injury which has been assigned to be treated by major surgery make sure that the injury hasn't
            # already been treated
            for code in person.rt_injuries_for_major_surgery:
                column, found_code = self.rti_find_injury_column(person_id, [code])
                index_in_rt_recovery_dates = int(column[-1]) - 1
                if not pd.isnull(person.rt_date_to_remove_daly[index_in_rt_recovery_dates]):
                    df.loc[person_id, 'rt_date_to_remove_daly'][index_in_rt_recovery_dates] = pd.NaT
            # schedule major surgeries
            if 'Major Surgery' not in p['blocked_interventions']:
                self.sim.modules['HealthSystem'].schedule_hsi_event(
                    hsi_event=HSI_RTI_Major_Surgeries(module=self,
                                                      person_id=person_id),
                    priority=0,
                    topen=self.sim.date + DateOffset(days=count),
                    tclose=self.sim.date + DateOffset(days=15))
            else:
                if count == 0:
                    df.at[person_id, 'rt_injuries_left_untreated'] = df.at[person_id, 'rt_injuries_for_major_surgery']
                    # remove the injury code from this treatment option
                    df.at[person_id, 'rt_injuries_for_major_surgery'] = []
                    # reset the time to check whether the person has died from their injuries
                    df.loc[person_id, 'rt_date_death_no_med'] = self.sim.date + DateOffset(days=1)

    def rti_do_for_minor_surgeries(self, person_id, count):
        """
        Function called in HSI_RTI_MedicalIntervention to schedule a minor surgery if required. In
        HSI_RTI_MedicalIntervention, we determine that they need a surgery. In this function, further to scheduling the
        surgery, we double check that they do meet the conditions for needing a surgery. The conditions for needing a
        surgery is that they are alive, currently seeking medical intervention and have an injury that is treated by
        surgery.
        :param person_id: The person requesting major surgeries
        :param count: The amount of major surgeries required, used when scheduling surgeries to ensure that two minor
                      surgeries aren't scheduled on the same day
        :return:
        """
        df = self.sim.population.props
        # Check to see whether they have been sent here from RTI_MedicalIntervention and they haven't been killed by the
        # RTI module
        assert df.at[person_id, 'rt_med_int'], 'Person sent for treatment did not go through rti med int'
        # Isolate the person
        if df.at[person_id, 'is_alive']:
            # state the codes treated by minor surgery
            surgically_treated_codes = ['211', '212', '291', '241', '322', '323', '722', '811', '812', '813a',
                                        '813b', '813c']
            # check that the person requesting surgery has an injury in their minor surgery treatment plan
            assert len(df.at[person_id, 'rt_injuries_for_minor_surgery']) > 0 or \
                   len(df.at[person_id, 'rt_injuries_left_untreated']) > 0, 'this person has asked for a minor ' \
                                                                            'surgery but does not need it'
            # check that for each injury due to be treated with a minor surgery, the injury hasn't previously been
            # treated
            for code in df.at[person_id, 'rt_injuries_for_minor_surgery']:
                column, found_code = self.rti_find_injury_column(person_id, [code])
                index_in_rt_recovery_dates = int(column[-1]) - 1
                assert pd.isnull(df.at[person_id, 'rt_date_to_remove_daly'][index_in_rt_recovery_dates])
            # check that this person's injuries that were decided to be treated with a minor surgery and the injuries
            # actually treated by minor surgeries coincide
            if count == 0:
                assert len(set(df.at[person_id, 'rt_injuries_for_minor_surgery']) & set(surgically_treated_codes)) > 0,\
                    'This person has asked for a minor surgery but does not need it'
            # Isolate the relevant injury information
            person_injuries = df.loc[[person_id], RTI.INJURY_COLUMNS]
            # Check whether the person requesting minor surgeries has an injury that requires minor surgery
            _, counts = RTI.rti_find_and_count_injuries(person_injuries, surgically_treated_codes)
            assert counts > 0
            # schedule the minor surgery
            if 'Minor Surgery' not in self.parameters['blocked_interventions']:
                self.sim.modules['HealthSystem'].schedule_hsi_event(
                    hsi_event=HSI_RTI_Minor_Surgeries(module=self,
                                                      person_id=person_id),
                    priority=0,
                    topen=self.sim.date + DateOffset(days=count),
                    tclose=self.sim.date + DateOffset(days=15))
            else:
                if count == 0:
                    df.at[person_id, 'rt_injuries_left_untreated'] = df.at[person_id, 'rt_injuries_for_minor_surgery']
                    # remove the injury code from this treatment option
                    df.at[person_id, 'rt_injuries_for_minor_surgery'] = []
                    # reset the time to check whether the person has died from their injuries
                    df.loc[person_id, 'rt_date_death_no_med'] = self.sim.date + DateOffset(days=1)

    def rti_acute_pain_management(self, person_id):
        """
        Function called in HSI_RTI_MedicalIntervention to request pain management. This should be called for every alive
        injured person, regardless of what their injuries are. In this function we test whether they meet the
        requirements to recieve for pain relief, that is they are alive and currently receiving medical treatment.
        :param person_id: The person requesting pain management
        :return: n/a
        """
        df = self.sim.population.props

        if df.at[person_id, 'is_alive']:
            # Check to see whether they have been sent here from RTI_MedicalIntervention and they haven't died due to
            # rti
            assert df.at[person_id, 'rt_med_int'], 'person sent here not been through rti med int'
            # Isolate the relevant injury information
            person_injuries = df.loc[[person_id], RTI.INJURY_COLUMNS]
            # check this person is injured, search they have an injury code that isn't "none".
            idx, counts = RTI.rti_find_and_count_injuries(person_injuries,
                                                          self.PROPERTIES.get('rt_injury_1').categories[1:])
            assert counts > 0, 'This person has asked for pain relief despite not being injured'
            # schedule pain management
            self.sim.modules['HealthSystem'].schedule_hsi_event(
                hsi_event=HSI_RTI_Acute_Pain_Management(module=self,
                                                        person_id=person_id),
                priority=0,
                topen=self.sim.date,
                tclose=self.sim.date + DateOffset(days=15))

    def rti_ask_for_suture_kit(self, person_id):
        """
        Function called by HSI_RTI_MedicalIntervention to centralise all suture kit requests. This function checks
        that the person asking for a suture kit meets the requirements to get one. That is they are alive, currently
        being treated for their injuries and that they have a laceration which needs stitching.
        :param person_id: The person asking for a suture kit
        :return: n/a
        """
        df = self.sim.population.props
        if df.at[person_id, 'is_alive']:
            # Check to see whether they have been sent here from RTI_MedicalIntervention and they haven't died due to
            # rti
            assert df.at[person_id, 'rt_med_int'], 'person sent here not been through rti med int'
            # Isolate the relevant injury information
            person_injuries = df.loc[[person_id], RTI.INJURY_COLUMNS]
            laceration_codes = ['1101', '2101', '3101', '4101', '5101', '6101', '7101', '8101']
            # Check they have a laceration which needs stitches
            _, counts = RTI.rti_find_and_count_injuries(person_injuries, laceration_codes)
            assert counts > 0, "This person has asked for stiches, but doens't have a laceration"
            # request suture
            self.sim.modules['HealthSystem'].schedule_hsi_event(
                hsi_event=HSI_RTI_Suture(module=self,
                                         person_id=person_id),
                priority=0,
                topen=self.sim.date,
                tclose=self.sim.date + DateOffset(days=15)
            )

    def rti_ask_for_shock_treatment(self, person_id):
        """
        A function called by the generic emergency appointment to treat the onset of hypovolemic shock
        :param person_id:
        :return:
        """
        df = self.sim.population.props
        if df.at[person_id, 'is_alive']:
            assert df.at[person_id, 'rt_in_shock'], 'person requesting shock treatment is not in shock'

            self.sim.modules['HealthSystem'].schedule_hsi_event(
                hsi_event=HSI_RTI_Shock_Treatment(module=self,
                                                  person_id=person_id),
                priority=0,
                topen=self.sim.date,
                tclose=self.sim.date + DateOffset(days=15)
            )

    def rti_ask_for_imaging(self, person_id):
        """
        A function called by the generic emergency appointment to order imaging for diagnosis
        :param person_id:
        :return:
        """
        df = self.sim.population.props
        if df.at[person_id, 'is_alive']:
            self.sim.modules['HealthSystem'].schedule_hsi_event(
                hsi_event=HSI_RTI_Imaging_Event(module=self, person_id=person_id),
                priority=0,
                topen=self.sim.date,
                tclose=self.sim.date + DateOffset(days=15)
            )

    def rti_ask_for_burn_treatment(self, person_id):
        """
        Function called by HSI_RTI_MedicalIntervention to centralise all burn treatment requests. This function
        schedules burn treatments for the person if they meet the requirements, that is they are alive, currently being
        treated, and they have a burn which needs to be treated.
        :param person_id: The person requesting burn treatment
        :return: n/a
        """
        df = self.sim.population.props

        if df.at[person_id, 'is_alive']:
            # Check to see whether they have been sent here from RTI_MedicalIntervention and they haven't died due to
            # rti
            assert df.at[person_id, 'rt_med_int'], 'person not been through rti med int'
            # Isolate the relevant injury information
            person_injuries = df.loc[[person_id], RTI.INJURY_COLUMNS]
            burn_codes = ['1114', '2114', '3113', '4113', '5113', '7113', '8113']
            # Check to see whether they have a burn which needs treatment
            _, counts = RTI.rti_find_and_count_injuries(person_injuries, burn_codes)
            assert counts > 0, "This person has asked for burn treatment, but doens't have any burns"

            # if this person is alive ask for the hsi event
            self.sim.modules['HealthSystem'].schedule_hsi_event(
                hsi_event=HSI_RTI_Burn_Management(module=self,
                                                  person_id=person_id),
                priority=0,
                topen=self.sim.date,
                tclose=self.sim.date + DateOffset(days=15)
            )

    def rti_ask_for_fracture_casts(self, person_id):
        """
        Function called by HSI_RTI_MedicalIntervention to centralise all fracture casting. This function schedules the
        fracture cast treatment if they meet the requirements to ask for it. That is they are alive, currently being
        treated and they have a fracture that needs casting (Note that this also handles slings for upper arm/shoulder
        fractures).
        :param person_id: The person asking for fracture cast/sling
        :return: n/a
        """
        df = self.sim.population.props
        if df.at[person_id, 'is_alive']:
            # Check to see whether they have been sent here from RTI_MedicalIntervention and they haven't died due to
            # rti
            assert df.at[person_id, 'rt_med_int'], 'person sent here not been through rti med int'
            # Isolate the relevant injury information
            person_injuries = df.loc[[person_id], RTI.INJURY_COLUMNS]
            fracture_codes = ['712a', '712b', '712c', '811', '812', '813a', '813b', '813c', '822a', '822b']
            # check that the codes assigned for treatment by rt_injuries_to_cast and the codes treated by
            # rti_fracture_cast coincide
            assert len(set(df.loc[person_id, 'rt_injuries_to_cast']) & set(fracture_codes)) > 0, \
                'This person has asked for a fracture cast'
            # Check they have an injury treated by HSI_RTI_Fracture_Cast
            _, counts = RTI.rti_find_and_count_injuries(person_injuries, fracture_codes)
            assert counts > 0, "This person has asked for fracture treatment, but doens't have appropriate fractures"
            # if this person is alive request the hsi
            if 'Fracture Casts' not in self.parameters['blocked_interventions']:
                self.sim.modules['HealthSystem'].schedule_hsi_event(
                    hsi_event=HSI_RTI_Fracture_Cast(module=self,
                                                    person_id=person_id),
                    priority=0,
                    topen=self.sim.date,
                    tclose=self.sim.date + DateOffset(days=15)
                )
            else:
                df.at[person_id, 'rt_injuries_left_untreated'] = df.at[person_id, 'rt_injuries_to_cast']
                df.at[person_id, 'rt_injuries_to_cast'] = []
                # reset the time to check whether the person has died from their injuries
                df.loc[person_id, 'rt_date_death_no_med'] = self.sim.date + DateOffset(days=1)

    def rti_ask_for_open_fracture_treatment(self, person_id, counts):
        """Function called by HSI_RTI_MedicalIntervention to centralise open fracture treatment requests. This function
        schedules an open fracture event, conditional on whether they are alive, being treated and have an appropriate
        injury.

        :param person_id: the person requesting a tetanus jab
        :param counts: the number of open fractures that requires a treatment
        :return: n/a
        """
        df = self.sim.population.props
        if df.at[person_id, 'is_alive']:
            # Check to see whether they have been sent here from RTI_MedicalIntervention and are haven't died due to rti
            assert df.at[person_id, 'rt_med_int'], 'person sent here not been through rti med int'
            # Isolate the relevant injury information
            open_fracture_codes = ['813bo', '813co', '813do', '813eo']
            person_injuries = df.loc[[person_id], RTI.INJURY_COLUMNS]
            # Check that they have an open fracture
            _, counts = RTI.rti_find_and_count_injuries(person_injuries, open_fracture_codes)
            assert counts > 0, "This person has requested open fracture treatment but doesn't require one"
            # if the person is alive request the hsi
            for i in range(0, counts):
                # schedule the treatments, say the treatments occur a day apart for now
                self.sim.modules['HealthSystem'].schedule_hsi_event(
                    hsi_event=HSI_RTI_Open_Fracture_Treatment(module=self, person_id=person_id),
                    priority=0,
                    topen=self.sim.date + DateOffset(days=0 + i),
                    tclose=self.sim.date + DateOffset(days=15 + i)
                )

    def rti_ask_for_tetanus(self, person_id):
        """
        Function called by HSI_RTI_MedicalIntervention to centralise all tetanus requests. This function schedules a
        tetanus event, conditional on whether they are alive, being treated and have an injury that requires a tetanus
        vaccine, i.e. a burn or a laceration.

        :param person_id: the person requesting a tetanus jab
        :return: n/a
        """
        df = self.sim.population.props
        if df.at[person_id, 'is_alive']:
            # Check to see whether they have been sent here from RTI_MedicalIntervention and are haven't died due to rti
            assert df.at[person_id, 'rt_med_int'], 'person sent here not been through rti med int'
            # Isolate the relevant injury information
            codes_for_tetanus = ['1101', '2101', '3101', '4101', '5101', '7101', '8101',
                                 '1114', '2114', '3113', '4113', '5113', '7113', '8113']
            person_injuries = df.loc[[person_id], RTI.INJURY_COLUMNS]
            # Check that they have a burn/laceration
            _, counts = RTI.rti_find_and_count_injuries(person_injuries, codes_for_tetanus)
            assert counts > 0, "This person has requested a tetanus jab but doesn't require one"
            # if this person is alive, ask for the hsi
            self.sim.modules['HealthSystem'].schedule_hsi_event(
                hsi_event=HSI_RTI_Tetanus_Vaccine(module=self,
                                                  person_id=person_id),
                priority=0,
                topen=self.sim.date,
                tclose=self.sim.date + DateOffset(days=15)
            )

    def rti_find_injury_column(self, person_id, codes):
        """
        This function is a tool to find the injury column an injury code occurs in, when calling this funtion
        you will need to guarentee that the person has at least one of the code you are searching for, else this
        function will raise an assertion error.
        To call this function you need to provide the person who you want to perform the search on and the injury
        codes which you want to find the corresponding injury column for. The function/search will return the injury
        code which the person has from the list of codes you supplied, and which injury column from rt_injury_1 through
        to rt_injury_8, the code appears in.

        :param person_id: The person the search is being performed for
        :param codes: The injury codes being searched for
        :return: which column out of rt_injury_1 to rt_injury_8 the injury code occurs in, and the injury code itself
        """
        df = self.sim.population.props
        person_injuries = df.loc[person_id, RTI.INJURY_COLUMNS]
        injury_column = ''
        injury_code = ''
        for code in codes:
            for col in RTI.INJURY_COLUMNS:
                if person_injuries[col] == code:
                    injury_column = col
                    injury_code = code
                    break
        # Check that the search found the injury column
        assert injury_column != '', df
        # Return the found column for the injury code
        return injury_column, injury_code

    def rti_find_all_columns_of_treated_injuries(self, person_id, codes):
        """
        This function searches for treated injuries (supplied by the parameter codes) for a specific person, finding and
        returning all the columns with treated injuries and all the injury codes for the treated injuries.

        :param person_id: The person the search is being performed on
        :param codes: The treated injury codes
        :return: All columns and codes of the successfully treated injuries
        """
        df = self.sim.population.props
        person_injuries = df.loc[person_id, RTI.INJURY_COLUMNS]
        # create empty variables to return the columns and codes of the treated injuries
        columns_to_return = []
        codes_to_return = []
        # iterate over the codes in the list codes and also the injury columns
        for col, val in person_injuries.iteritems():
            # Search a sub-dataframe that is non-empty if the code is present is in that column and empty if not
            if val in codes:
                columns_to_return.append(col)
                codes_to_return.append(val)

        return columns_to_return, codes_to_return

    def rti_assign_daly_weights(self, injured_index):
        """
        This function assigns DALY weights associated with each injury when they happen.

        By default this function gives the DALY weight for each condition without treatment, this will then be swapped
        for the DALY weight associated with the injury with treatment when treatment occurs.

        The properties that this function alters are rt_disability, which is the property used to report the
        disability burden that this person has and rt_debugging_DALY_wt, which stores the true value of the
        the disability.

        :param injured_index: The people who have been involved in a road traffic accident for the current month and did
                              not die on the scene of the crash
        :return: n/a
        """
        df = self.sim.population.props

        # ==============================================================================================================
        # Check that those sent here have been involved in a road traffic accident
        assert df.loc[injured_index, 'rt_road_traffic_inc'].all()
        # Check everyone here has at least one injury to be given a daly weight to
        assert (df.loc[injured_index, 'rt_injury_1'] != "none").all()
        # Check everyone here is alive and hasn't died due to rti
        rti_deaths = ['RTI_death_without_med', 'RTI_death_with_med', 'RTI_unavailable_med', 'RTI_imm_death',
                      'RTI_death_shock']
        assert (sum(~df.loc[injured_index, 'cause_of_death'].isin(rti_deaths)) == len(injured_index)) & \
               (sum(df.loc[injured_index, 'rt_imm_death']) == 0)
        selected_for_rti_inj = df.loc[injured_index, RTI.INJURY_COLUMNS]

        daly_change = selected_for_rti_inj.applymap(
            lambda code: self.ASSIGN_INJURIES_AND_DALY_CHANGES[code][1]
        ).sum(axis=1)
        df.loc[injured_index, 'rt_disability'] += daly_change

        # Store the true sum of DALY weights in the df
        df.loc[injured_index, 'rt_debugging_DALY_wt'] = df.loc[injured_index, 'rt_disability']
        # Find who's disability burden is greater than one
        DALYweightoverlimit = df.index[df['rt_disability'] > 1]
        # Set the total daly weights to one in this case
        df.loc[DALYweightoverlimit, 'rt_disability'] = 1
        # Find who's disability burden is less than one
        DALYweightunderlimit = df.index[df.rt_road_traffic_inc & ~ df.rt_imm_death & (df['rt_disability'] <= 0)]
        # Check that no one has a disability burden less than or equal to zero
        assert len(DALYweightunderlimit) == 0, ('Someone has not been given an injury burden',
                                                selected_for_rti_inj.loc[DALYweightunderlimit])
        df.loc[DALYweightunderlimit, 'rt_disability'] = 0
        assert (df.loc[injured_index, 'rt_disability'] > 0).all()

    def rti_alter_daly_post_treatment(self, person_id, codes):
        """
        This function removes the DALY weight associated with each injury code after treatment is complete. This
        function is called by RTI_Recovery_event which removes asks to remove the DALY weight when the injury has
        healed

        The properties that this function alters are rt_disability, which is the property used to report the
        disability burden that this person has and rt_debugging_DALY_wt, which stores the true value of the
        the disability.

        :param person_id: The person who needs a daly weight removed as their injury has healed
        :param codes: The injury codes for the healed injury/injuries
        :return: n/a
        """

        df = self.sim.population.props
        # Check everyone here has at least one injury to be alter the daly weight to
        person_injuries = df.loc[[person_id], RTI.INJURY_COLUMNS]
        # check this person is injured, search they have an injury code that isn't "none"
        idx, counts = RTI.rti_find_and_count_injuries(person_injuries,
                                                      self.PROPERTIES.get('rt_injury_1').categories[1:])
        assert counts > 0, 'This person has asked for medical treatment despite not being injured'
        # Check everyone here is alive and hasn't died on scene
        assert not df.at[person_id, 'rt_imm_death']

        # ------------------------------- Remove the daly weights for treated injuries ---------------------------------
        # update the total values of the daly weights
        df.at[person_id, 'rt_debugging_DALY_wt'] += \
            sum([self.ASSIGN_INJURIES_AND_DALY_CHANGES[code][3] for code in codes])
        # round off any potential floating point errors
        df.at[person_id, 'rt_debugging_DALY_wt'] = np.round(df.at[person_id, 'rt_debugging_DALY_wt'], 4)
        # if the person's true total for daly weights is greater than one, report rt_disability as one, if not
        # report the true disability burden.
        if df.at[person_id, 'rt_debugging_DALY_wt'] > 1:
            df.at[person_id, 'rt_disability'] = 1
        else:
            df.at[person_id, 'rt_disability'] = df.at[person_id, 'rt_debugging_DALY_wt']
        # if the reported daly weight is below zero add make the model report the true (and always positive) daly weight
        if df.at[person_id, 'rt_disability'] < 0:
            df.at[person_id, 'rt_disability'] = df.at[person_id, 'rt_debugging_DALY_wt']
        # Make sure the true disability burden is greater or equal to zero
        assert df.at[person_id, 'rt_debugging_DALY_wt'] >= 0, (person_injuries.values,
                                                               df.at[person_id, 'rt_debugging_DALY_wt'])
        # the reported disability should satisfy 0<=disability<=1, check that they do
        assert df.at[person_id, 'rt_disability'] >= 0, 'Negative disability burden'
        assert df.at[person_id, 'rt_disability'] <= 1, 'Too large disability burden'
        # remover the treated injury code from the person using rti_treated_injuries
        RTI.rti_treated_injuries(self, person_id, codes)

    def rti_swap_injury_daly_upon_treatment(self, person_id, codes):
        """
        This function swaps certain DALY weight codes upon when a person receives treatment(s). Some injuries have a
        different daly weight associated with them for the treated and untreated injuries. If an injury is 'swap-able'
        then this function removes the old daly weight for the untreated injury and gives the daly weight for the
        treated injury.

        The properties that this function alters are rt_disability, which is the property used to report the
        disability burden that this person has and rt_debugging_DALY_wt, which stores the true value of the
        the disability.


        :param person_id: The person who has received treatment
        :param codes: the 'swap-able' injury code
        :return: n/a

        """
        df = self.sim.population.props
        # Check the people that are sent here have had medical treatment
        assert df.at[person_id, 'rt_med_int']
        # Check they have an appropriate injury code to swap
        swapping_codes = RTI.SWAPPING_CODES[:]
        relevant_codes = np.intersect1d(codes, swapping_codes)
        person_injuries = df.loc[[person_id], RTI.INJURY_COLUMNS]
        # check this person is injured, search they have an injury code that is swappable
        idx, counts = RTI.rti_find_and_count_injuries(person_injuries, list(relevant_codes))
        assert counts > 0, 'This person has asked to swap an injury code, but it is not swap-able'
        # If there are any permanent injuries which are due to be swapped, remove the "P" writted at the start of injury
        # code in order to access the injury dictionary
        relevant_codes = [code.replace('P', '') for code in relevant_codes]
        # swap the relevant code's daly weight, from the daly weight associated with the injury without treatment
        # and the daly weight for the disability with treatment.
        # keep track of the changes to the daly weights
        # update the disability burdens
        df.at[person_id, 'rt_debugging_DALY_wt'] += \
            sum([self.ASSIGN_INJURIES_AND_DALY_CHANGES[code][2] for code in relevant_codes])
        df.at[person_id, 'rt_debugging_DALY_wt'] = np.round(df.at[person_id, 'rt_debugging_DALY_wt'], 4)
        # Check that the person's true disability burden is positive
        assert df.at[person_id, 'rt_debugging_DALY_wt'] >= 0, (person_injuries.values,
                                                               df.at[person_id, 'rt_debugging_DALY_wt'])
        # catch rounding point errors where the disability weights should be zero but aren't
        if df.at[person_id, 'rt_disability'] < 0:
            df.at[person_id, 'rt_disability'] = df.at[person_id, 'rt_debugging_DALY_wt']
        # Catch cases where the disability burden is greater than one in reality but needs to be
        # capped at one, if not report the true disability burden
        if df.at[person_id, 'rt_debugging_DALY_wt'] > 1:
            df.at[person_id, 'rt_disability'] = 1
        else:
            df.at[person_id, 'rt_disability'] = df.at[person_id, 'rt_debugging_DALY_wt']
        # Check the daly weights fall within the accepted bounds
        assert df.at[person_id, 'rt_disability'] >= 0, 'Negative disability burden'
        assert df.at[person_id, 'rt_disability'] <= 1, 'Too large disability burden'

    def rti_determine_LOS(self, person_id):
        """
        This function determines the length of stay a person sent to the health care system will require, based on how
        severe their injuries are (determined by the person's ISS score). Currently I use data from China, but once a
        more appropriate source of data is found I can swap this over.
        :param person_id: The person who needs their LOS determined
        :return: the inpatient days required to treat this person (Their LOS)
        """
        p = self.parameters
        df = self.sim.population.props

        def draw_days(_mean, _sd):
            return int(self.rng.normal(_mean, _sd, 1))

        # Create the length of stays required for each ISS score boundaries and check that they are >=0
        rt_iss_score = df.at[person_id, 'rt_ISS_score']

        if rt_iss_score < 4:
            days_until_treatment_end = draw_days(p["mean_los_ISS_less_than_4"], p["sd_los_ISS_less_than_4"])
        elif 4 <= rt_iss_score < 9:
            days_until_treatment_end = draw_days(p["mean_los_ISS_4_to_8"], p["sd_los_ISS_4_to_8"])
        elif 9 <= rt_iss_score < 16:
            days_until_treatment_end = draw_days(p["mean_los_ISS_9_to_15"], p["sd_los_ISS_9_to_15"])
        elif 16 <= rt_iss_score < 25:
            days_until_treatment_end = draw_days(p["mean_los_ISS_16_to_24"], p["sd_los_ISS_16_to_24"])
        elif 25 <= rt_iss_score:
            days_until_treatment_end = draw_days(p["mean_los_ISS_more_than_25"], p["sd_los_ISS_more_that_25"])
        else:
            days_until_treatment_end = 0
        # Make sure inpatient days is less that max available
        if days_until_treatment_end > 150:
            days_until_treatment_end = 150
        # Return the LOS
        return max(days_until_treatment_end, 0)

    @staticmethod
    def rti_find_and_count_injuries(persons_injury_properties: pd.DataFrame, injury_codes: list):
        """
        A function that searches a user given dataframe for a list of injuries (injury_codes). If the injury code is
        found in the dataframe, this function returns the index for who has the injury/injuries and the number of
        injuries found. This function works much faster if the dataframe is smaller, hence why the searched dataframe
        is a parameter in the function.

        :param persons_injury_properties: The dataframe to search for the tlo injury codes in
        :param injury_codes: The injury codes to search for in the data frame
        :return: the df index of who has the injuries and how many injuries in the search were found.
        """
        assert isinstance(persons_injury_properties, pd.DataFrame)
        assert isinstance(injury_codes, list)
        injury_counts = persons_injury_properties.isin(injury_codes).sum(axis=1)
        people_with_given_injuries = injury_counts[injury_counts > 0]
        return people_with_given_injuries.index, people_with_given_injuries.sum()

    def rti_treated_injuries(self, person_id, tlo_injury_codes):
        """
        A function that takes a person with treated injuries and removes the injury code from the properties rt_injury_1
        to rt_injury_8

        The properties that this function alters are rt_injury_1 through rt_injury_8 and the symptoms properties

        :param person_id: The person who needs an injury code removed
        :param tlo_injury_codes: the injury code(s) to be removed
        :return: n/a
        """
        df = self.sim.population.props
        # Isolate the relevant injury information
        permanent_injuries = {'P133', 'P133a', 'P133b', 'P133c', 'P133d', 'P134', 'P134a', 'P134b', 'P135', 'P673',
                              'P673a', 'P673b', 'P674', 'P674a', 'P674b', 'P675', 'P675a', 'P675b', 'P676', 'P782a',
                              'P782b', 'P782c', 'P783', 'P882', 'P883', 'P884'}
        person_injuries = df.loc[person_id, RTI.INJURY_COLUMNS]

        # only remove non-permanent injuries
        codes_to_remove = [c for c in tlo_injury_codes if c not in permanent_injuries]

        # get injury columns for all codes to remove
        injury_cols = person_injuries.index[person_injuries.isin(codes_to_remove)].tolist()

        # if no injuries to reset, exit
        if len(injury_cols) == 0:
            return

        # Reset the treated injury code to "none"
        df.loc[person_id, injury_cols] = "none"

        # Reset symptoms so that after being treated for an injury the person won't interact with the
        # health system again.
        if df.at[person_id, 'sy_injury'] != 0:
            self.sim.modules['SymptomManager'].change_symptom(
                person_id=person_id,
                disease_module=self.sim.modules['RTI'],
                add_or_remove='-',
                symptom_string='injury')

        if df.at[person_id, 'sy_severe_trauma'] != 0:
            self.sim.modules['SymptomManager'].change_symptom(
                person_id=person_id,
                disease_module=self.sim.modules['RTI'],
                add_or_remove='-',
                symptom_string='severe_trauma')

    def on_birth(self, mother_id, child_id):
        """
        When a person is born this function sets up the default properties for the road traffic injuries module
        :param mother_id: The mother
        :param child_id: The newborn
        :return: n/a
        """
        df = self.sim.population.props
        df.at[child_id, 'rt_road_traffic_inc'] = False
        df.at[child_id, 'rt_inj_severity'] = "none"  # default: no one has been injured in a RTI
        df.at[child_id, 'rt_injury_1'] = "none"
        df.at[child_id, 'rt_injury_2'] = "none"
        df.at[child_id, 'rt_injury_3'] = "none"
        df.at[child_id, 'rt_injury_4'] = "none"
        df.at[child_id, 'rt_injury_5'] = "none"
        df.at[child_id, 'rt_injury_6'] = "none"
        df.at[child_id, 'rt_injury_7'] = "none"
        df.at[child_id, 'rt_injury_8'] = "none"
        df.at[child_id, 'rt_in_shock'] = False
        df.at[child_id, 'rt_death_from_shock'] = False
        df.at[child_id, 'rt_injuries_to_cast'] = []
        df.at[child_id, 'rt_injuries_for_minor_surgery'] = []
        df.at[child_id, 'rt_injuries_for_major_surgery'] = []
        df.at[child_id, 'rt_injuries_to_heal_with_time'] = []
        df.at[child_id, 'rt_injuries_for_open_fracture_treatment'] = []
        df.at[child_id, 'rt_polytrauma'] = False
        df.at[child_id, 'rt_ISS_score'] = 0
        df.at[child_id, 'rt_imm_death'] = False
        df.at[child_id, 'rt_perm_disability'] = False
        df.at[child_id, 'rt_med_int'] = False  # default: no one has a had medical intervention
        df.at[child_id, 'rt_in_icu_or_hdu'] = False
        df.at[child_id, 'rt_date_to_remove_daly'] = [pd.NaT] * 8
        df.at[child_id, 'rt_diagnosed'] = False
        df.at[child_id, 'rt_recovery_no_med'] = False  # default: no recovery without medical intervention
        df.at[child_id, 'rt_post_med_death'] = False  # default: no death after medical intervention
        df.at[child_id, 'rt_no_med_death'] = False
        df.at[child_id, 'rt_unavailable_med_death'] = False
        df.at[child_id, 'rt_disability'] = 0  # default: no disability due to RTI
        df.at[child_id, 'rt_date_inj'] = pd.NaT
        df.at[child_id, 'rt_MAIS_military_score'] = 0
        df.at[child_id, 'rt_date_death_no_med'] = pd.NaT
        df.at[child_id, 'rt_debugging_DALY_wt'] = 0
        df.at[child_id, 'rt_injuries_left_untreated'] = []

    def on_hsi_alert(self, person_id, treatment_id):
        """
        This is called whenever there is an HSI event commissioned by one of the other disease modules.
        """
        logger.debug(key='rti_general_message',
                     data=f"This is RTI, being alerted about a health system interaction person %d for: %s, {person_id}"
                          f", {treatment_id}"
                     )

    def report_daly_values(self):
        # This must send back a pd.Series or pd.DataFrame that reports on the average daly-weights that have been
        # experienced by persons in the previous month. Only rows for alive-persons must be returned.
        # The names of the series of columns is taken to be the label of the cause of this disability.
        # It will be recorded by the healthburden module as <ModuleName>_<Cause>.
        logger.debug(key='rti_general_message', data='This is RTI reporting my daly values')
        df = self.sim.population.props
        disability_series_for_alive_persons = df.loc[df.is_alive, "rt_disability"]
        return disability_series_for_alive_persons

    def rti_assign_injuries(self, number):
        """
        A function that can be called specifying the number of people affected by RTI injuries
         and provides outputs for the number of injuries each person experiences from a RTI event, the location of the
         injury, the TLO injury categories and the severity of the injuries. The severity of the injuries will then be
         used to calculate the injury severity score (ISS), which will then inform mortality and disability from road
         traffic injuries with treatment and the military abreviated injury score (MAIS) which will be used to predict
         mortality without medical intervention.


        :param number: The number of people who need injuries assigned to them
        :return: injurydescription - a dataframe for the injury/injuries summarised in the TLO injury code form along
                                     with data on their ISS score, used for calculating mortality and whether they have
                                     polytrauma or not.
        Todo: see if we can include the following factors for injury severity (taken from a preprint sent to me after
            MOH meeting):
            - The setting of the patient (rural/urban) as rural location was a predictor for severe injury AOR 2.41
            (1.49-3.90)
            - Seatbelt use (none compared to using AOR 4.49 (1.47-13.76))
            - Role of person in crash (Different risk for different type, see paper)
            - Alcohol use (AOR 1.74 (1.11-2.74) compared to none)
        """
        p = self.parameters
        # Import the fitted distribution of injured body regions
        number_of_injured_body_regions_distribution = p['number_of_injured_body_regions_distribution']
        # Get the probability distribution for the likelihood of a certain body region being injured.
        injlocdist = p['injury_location_distribution']
        # create a dataframe to store the injury persons information in
        inj_df = pd.DataFrame(columns=['Injury_codes', 'AIS_scores', 'ISS', 'Polytrauma', 'MAIS', 'Number_of_injuries'])
        # Create empty lists to store information of each person's injuries to be used in logging:
        # predicted injury location
        predinjlocs = []
        # predicted injury severity
        predinjsev = []
        # predicted injury category
        predinjcat = []
        # create empty lists to store the qualitative description of injury severity and the number of injuries
        # each person has
        severity_category = []
        # ============================= Begin assigning injuries to people =====================================
        # Iterate over the total number of injured people
        for n in range(0, number):
            # Generate a random number which will decide how many injuries the person will have,
            ninj = self.rng.choice(number_of_injured_body_regions_distribution[0],
                                   p=number_of_injured_body_regions_distribution[1])
            # create an empty list which stores the injury chosen for this person
            injuries_chosen = []
            # Create an empty vector which will store the severity of the injuries
            injais = []
            # Create an empty vector to store injury MAIS scores in
            injmais = []
            # generate the locations of the injuries for this person (chosed without replacement, meaning that each
            # injury corresponds to a single body region)
            injurylocation = self.rng.choice(injlocdist[0], ninj, p=injlocdist[1], replace=False)
            # iterate over the chosen injury locations to determine the exact injuries that this person will have
            for injlocs in injurylocation:
                # get a list of the injuries that occur at this location to filter the dictionary
                # self.ASSIGN_INJURIES_AND_DALY_CHANGES to the relevant injury information
                injuries_at_location = [injury for injury in self.ASSIGN_INJURIES_AND_DALY_CHANGES.keys() if
                                        injury.startswith(str(injlocs))]
                # find the probability of each injury based on the above filter
                prob_of_each_injury_at_location = [self.ASSIGN_INJURIES_AND_DALY_CHANGES[injury][0][0] for injury in
                                                   injuries_at_location]
                # make sure there are no rounding errors (meaning all probabilities sum to one)
                prob_of_each_injury_at_location = np.divide(prob_of_each_injury_at_location,
                                                            sum(prob_of_each_injury_at_location))
                # chose an injury to occur at this location
                injury_chosen = self.rng.choice(injuries_at_location, p=prob_of_each_injury_at_location)
                # store this persons chosen injury at this location
                injuries_chosen.append(injury_chosen)
                # Store this person's injury location (used in logging)
                predinjlocs.append(self.ASSIGN_INJURIES_AND_DALY_CHANGES[injury_chosen][0][1])
                # store the injury category chosen (used in logging)
                predinjcat.append(self.ASSIGN_INJURIES_AND_DALY_CHANGES[injury_chosen][0][2])
                # store the severity of the injury chosen
                injais.append(self.ASSIGN_INJURIES_AND_DALY_CHANGES[injury_chosen][0][3])
                # store the MAIS score
                injmais.append(self.ASSIGN_INJURIES_AND_DALY_CHANGES[injury_chosen][0][4])
            # create the data needed for an additional row, the injuries chosen for this person, their corresponding
            # AIS scores, their ISS score (calculated as the summed square of their three most severly injured body
            # regions, whether or not they have polytrauma (calculated if they have two or more body regions with an ISS
            # score greater than 2), their MAIS score and the number of injuries they have
            new_row = {'Injury_codes': injuries_chosen,
                       'AIS_scores': injais,
                       'ISS': sum(sorted(np.square(injais))[-3:]),
                       'Polytrauma': sum(i > 2 for i in injais) > 1,
                       'MAIS': max(injmais),
                       'Number_of_injuries': ninj}
            inj_df = inj_df.append(new_row, ignore_index=True)
            # If person has an ISS score less than 15 they have a mild injury, otherwise severe
            if new_row['ISS'] < 15:
                severity_category.append('mild')
            else:
                severity_category.append('severe')
            # Store this person's injury information into the lists which house each individual person's injury
            # information
            predinjsev.append(injais)
        # If there is at least one injured person, expand the returned dataframe so that each injury has it's own column
        if len(inj_df) > 0:
            # create a copy of the injury codes
            listed_injuries = inj_df.copy()
            # expand the injury codes into their own columns
            listed_injuries = listed_injuries['Injury_codes'].apply(pd.Series)
            # rename the columns
            listed_injuries = listed_injuries.rename(columns=lambda x: 'rt_injury_' + str(x + 1))
            # join the expanded injuries to the injury df
            inj_df = inj_df.join(listed_injuries)
        # Fill dataframe entries where a person has not had an injury assigned with 'none'
        inj_df = inj_df.fillna("none")

        # Begin logging injury information
        # ============================ Injury category incidence ======================================================
        # log the incidence of each injury category
        # count the number of injuries that fall in each category
        amputationcounts = sum(1 for i in predinjcat if i == '8')
        burncounts = sum(1 for i in predinjcat if i == '11')
        fraccounts = sum(1 for i in predinjcat if i == '1')
        tbicounts = sum(1 for i in predinjcat if i == '3')
        minorinjurycounts = sum(1 for i in predinjcat if i == '10')
        spinalcordinjurycounts = sum(1 for i in predinjcat if i == '7')
        other_counts = sum(1 for i in predinjcat if i in ['2', '4', '5', '6', '9'])
        # calculate the incidence of this injury in the population
        df = self.sim.population.props
        n_alive = len(df.is_alive)
        inc_amputations = amputationcounts / ((n_alive - amputationcounts) * 1 / 12) * 100000
        inc_burns = burncounts / ((n_alive - burncounts) * 1 / 12) * 100000
        inc_fractures = fraccounts / ((n_alive - fraccounts) * 1 / 12) * 100000
        inc_tbi = tbicounts / ((n_alive - tbicounts) * 1 / 12) * 100000
        inc_sci = spinalcordinjurycounts / ((n_alive - spinalcordinjurycounts) * 1 / 12) * 100000
        inc_minor = minorinjurycounts / ((n_alive - minorinjurycounts) * 1 / 12) * 100000
        inc_other = other_counts / ((n_alive - other_counts) * 1 / 12) * 100000
        tot_inc_all_inj = inc_amputations + inc_burns + inc_fractures + inc_tbi + inc_sci + inc_minor + inc_other
        if number > 0:
            number_of_injuries = inj_df['Number_of_injuries'].tolist()
        else:
            number_of_injuries = 0
        dict_to_output = {'inc_amputations': inc_amputations,
                          'inc_burns': inc_burns,
                          'inc_fractures': inc_fractures,
                          'inc_tbi': inc_tbi,
                          'inc_sci': inc_sci,
                          'inc_minor': inc_minor,
                          'inc_other': inc_other,
                          'tot_inc_injuries': tot_inc_all_inj,
                          'number_of_injuries': number_of_injuries}

        logger.info(key='Inj_category_incidence',
                    data=dict_to_output,
                    description='Incidence of each injury grouped as per the GBD definition')
        # Log injury information
        # Get injury severity information in an easily interpreted form to be logged.
        # create a list of the predicted injury severity scores
        flattened_injury_ais = [str(item) for sublist in predinjsev for item in sublist]

        injury_info = {'Number_of_injuries': number_of_injuries,
                       'Location_of_injuries': predinjlocs,
                       'Injury_category': predinjcat,
                       'Per_injury_severity': flattened_injury_ais,
                       'Per_person_injury_severity': inj_df['ISS'].to_list(),
                       'Per_person_MAIS_score': inj_df['MAIS'].to_list(),
                       'Per_person_severity_category': severity_category
                       }
        logger.info(key='Injury_information',
                    data=injury_info,
                    description='Relevant information on the injuries from road traffic accidents when they are '
                                'assigned')
        # log the fraction of lower extremity fractions that are open
        flattened_injuries = [str(item) for sublist in inj_df['Injury_codes'].to_list() for item in sublist]
        lx_frac_codes = ['811', '813do', '812', '813eo', '813', '813a', '813b', '813bo', '813c', '813co']
        lx_open_frac_codes = ['813do', '813eo', '813bo', '813co']
        n_lx_fracs = len([inj for inj in flattened_injuries if inj in lx_frac_codes])
        n_open_lx_fracs = len([inj for inj in flattened_injuries if inj in lx_open_frac_codes])
        if n_lx_fracs > 0:
            proportion_lx_fracture_open = n_open_lx_fracs / n_lx_fracs
        else:
            proportion_lx_fracture_open = 'no_lx_fractures'
        injury_info = {'Proportion_lx_fracture_open': proportion_lx_fracture_open}
        logger.info(key='Open_fracture_information',
                    data=injury_info,
                    description='The proportion of fractures that are open in specific body regions')
        # Finally return the injury description information
        return inj_df

    def do_rti_diagnosis_and_treatment(self, person_id):
        """Things to do upon a person presenting at a Non-Emergency Generic HSI if they have an injury."""
        df = self.sim.population.props
<<<<<<< HEAD
        persons_injuries = df.loc[person_id, self.sim.modules['RTI'].INJURY_COLUMNS]
        if pd.isnull(df.at[person_id, 'cause_of_death']) and not df.at[person_id, 'rt_diagnosed']:
            if len(set(self.sim.modules['RTI'].INJURIES_REQ_IMAGING).intersection(persons_injuries)) > 0:
=======
        persons_injuries = df.loc[person_id, RTI.INJURY_COLUMNS]
        if pd.isnull(df.at[person_id, 'cause_of_death']) and not df.at[person_id, 'rt_diagnosed']:
            if len(set(RTI.INJURIES_REQ_IMAGING).intersection(persons_injuries)) > 0:
>>>>>>> d0a522fa
                self.rti_ask_for_imaging(person_id)
            df.at[person_id, 'rt_diagnosed'] = True
            self.rti_do_when_diagnosed(person_id=person_id)
            if df.at[person_id, 'rt_in_shock']:
                self.rti_ask_for_shock_treatment(person_id)


# ---------------------------------------------------------------------------------------------------------
#   DISEASE MODULE EVENTS
#
#   These are the events which drive the simulation of the disease. It may be a regular event that updates
#   the status of all the population of subsections of it at one time. There may also be a set of events
#   that represent disease events for particular persons.
# ---------------------------------------------------------------------------------------------------------


class RTIPollingEvent(RegularEvent, PopulationScopeEventMixin):
    """The regular RTI event which handles all the initial RTI related changes to the dataframe. It can be thought of
     as the actual road traffic accident occurring. Specifically the event decides who is involved in a road traffic
     accident every month (via the linear model helper class), whether those involved in a road traffic accident die on
     scene or are given injuries (via the assign_injuries function) which they will attempt to interact with the health
     system with for treatment.

     Those who don't die on scene and are injured then attempt to go to an emergency generic first appointment

    This event will change the rt_ properties:
    1) rt_road_traffic_inc - False when not involved in a collision, True when RTI_Event decides they are in a collision

    2) rt_date_inj - Change to current date if the person has been involved in a road traffic accident

    3) rt_imm_death - True if they die on the scene of the crash, false otherwise

    4) rt_injury_1 through to rt_injury_8 - a series of 8 properties which stores the injuries that need treating as a
                                            code

    5) rt_ISS_score - The metric used to calculate the probability of mortality from the person's injuries

    6) rt_MAIS_military_score - The metric used to calculate the probability of mortality without medical intervention

    7) rt_disability - after injuries are assigned to a person, RTI_event calls rti_assign_daly_weights to match the
                       person's injury codes in rt_injury_1 through 8 to their corresponding DALY weights

    8) rt_polytrauma - If the person's injuries fit the definition for polytrauma we keep track of this here and use it
                        to calculate the probability for mortality later on.
    9) rt_date_death_no_med - the projected date to determine mortality for those who haven't sought medical care

    10) rt_inj_severity - The qualitative description of the severity of this person's injuries

    11) the symptoms this person has
    """

    def __init__(self, module):
        """Schedule to take place every month
        """
        super().__init__(module, frequency=DateOffset(months=1))
        p = module.parameters
        # Parameters which transition the model between states
        self.base_1m_prob_rti = (p['base_rate_injrti'] / 12)
        if 'reduce_incidence' in p['allowed_interventions']:
            self.base_1m_prob_rti = self.base_1m_prob_rti * 0.335
        self.rr_injrti_age04 = p['rr_injrti_age04']
        self.rr_injrti_age59 = p['rr_injrti_age59']
        self.rr_injrti_age1017 = p['rr_injrti_age1017']
        self.rr_injrti_age1829 = p['rr_injrti_age1829']
        self.rr_injrti_age3039 = p['rr_injrti_age3039']
        self.rr_injrti_age4049 = p['rr_injrti_age4049']
        self.rr_injrti_age5059 = p['rr_injrti_age5059']
        self.rr_injrti_age6069 = p['rr_injrti_age6069']
        self.rr_injrti_age7079 = p['rr_injrti_age7079']
        self.rr_injrti_male = p['rr_injrti_male']
        self.rr_injrti_excessalcohol = p['rr_injrti_excessalcohol']
        self.imm_death_proportion_rti = p['imm_death_proportion_rti']
        self.prob_bleeding_leads_to_shock = p['prob_bleeding_leads_to_shock']
        self.rt_emergency_care_ISS_score_cut_off = p['rt_emergency_care_ISS_score_cut_off']

    def apply(self, population):
        """Apply this event to the population.

        :param population: the current population
        """
        df = population.props
        now = self.sim.date
        # Reset injury properties after death, get an index of people who have died due to RTI, all causes
        diedfromrtiidx = df.index[df.rt_imm_death | df.rt_post_med_death | df.rt_no_med_death | df.rt_death_from_shock |
                                  df.rt_unavailable_med_death]
        df.loc[diedfromrtiidx, "rt_imm_death"] = False
        df.loc[diedfromrtiidx, "rt_post_med_death"] = False
        df.loc[diedfromrtiidx, "rt_no_med_death"] = False
        df.loc[diedfromrtiidx, "rt_unavailable_med_death"] = False
        df.loc[diedfromrtiidx, "rt_disability"] = 0
        df.loc[diedfromrtiidx, "rt_med_int"] = False
        df.loc[diedfromrtiidx, 'rt_in_icu_or_hdu'] = False
        for index, row in df.loc[diedfromrtiidx].iterrows():
            df.at[index, 'rt_date_to_remove_daly'] = [pd.NaT] * 8
            df.at[index, 'rt_injuries_to_cast'] = []
            df.at[index, 'rt_injuries_for_minor_surgery'] = []
            df.at[index, 'rt_injuries_for_major_surgery'] = []
            df.at[index, 'rt_injuries_to_heal_with_time'] = []
            df.at[index, 'rt_injuries_for_open_fracture_treatment'] = []
            df.at[index, 'rt_injuries_left_untreated'] = []
        df.loc[diedfromrtiidx, "rt_diagnosed"] = False
        df.loc[diedfromrtiidx, "rt_polytrauma"] = False
        df.loc[diedfromrtiidx, "rt_inj_severity"] = "none"
        df.loc[diedfromrtiidx, "rt_perm_disability"] = False
        df.loc[diedfromrtiidx, "rt_injury_1"] = "none"
        df.loc[diedfromrtiidx, "rt_injury_2"] = "none"
        df.loc[diedfromrtiidx, "rt_injury_3"] = "none"
        df.loc[diedfromrtiidx, "rt_injury_4"] = "none"
        df.loc[diedfromrtiidx, "rt_injury_5"] = "none"
        df.loc[diedfromrtiidx, "rt_injury_6"] = "none"
        df.loc[diedfromrtiidx, "rt_injury_7"] = "none"
        df.loc[diedfromrtiidx, "rt_injury_8"] = "none"
        df.loc[diedfromrtiidx, 'rt_date_death_no_med'] = pd.NaT
        df.loc[diedfromrtiidx, 'rt_MAIS_military_score'] = 0
        df.loc[diedfromrtiidx, 'rt_debugging_DALY_wt'] = 0
        df.loc[diedfromrtiidx, 'rt_in_shock'] = False
        # reset whether they have been selected for an injury this month
        df['rt_road_traffic_inc'] = False

        # --------------------------------- UPDATING OF RTI OVER TIME -------------------------------------------------
        # Currently we have the following conditions for being able to be involved in a road traffic injury, they are
        # alive, they aren't currently injured, they didn't die immediately in
        # a road traffic injury in the last month and finally, they aren't currently being treated for a road traffic
        # injury.
        rt_current_non_ind = df.index[df.is_alive & ~df.rt_road_traffic_inc & ~df.rt_imm_death & ~df.rt_med_int &
                                      (df.rt_inj_severity == "none")]

        # ========= Update for people currently not involved in a RTI, make some involved in a RTI event ==============
        # Use linear model helper class
        eq = LinearModel(LinearModelType.MULTIPLICATIVE,
                         self.base_1m_prob_rti,
                         Predictor('sex').when('M', self.rr_injrti_male),
                         Predictor(
                             'age_years',
                             conditions_are_mutually_exclusive=True
                         )
                         .when('.between(0,4)', self.rr_injrti_age04)
                         .when('.between(5,9)', self.rr_injrti_age59)
                         .when('.between(10,17)', self.rr_injrti_age1017)
                         .when('.between(18,29)', self.rr_injrti_age1829)
                         .when('.between(30,39)', self.rr_injrti_age3039)
                         .when('.between(40,49)', self.rr_injrti_age4049)
                         .when('.between(50,59)', self.rr_injrti_age5059)
                         .when('.between(60,69)', self.rr_injrti_age6069)
                         .when('.between(70,79)', self.rr_injrti_age7079),
                         Predictor('li_ex_alc').when(True, self.rr_injrti_excessalcohol)
                         )
        pred = eq.predict(df.loc[rt_current_non_ind])
        random_draw_in_rti = self.module.rng.random_sample(size=len(rt_current_non_ind))
        selected_for_rti = rt_current_non_ind[pred > random_draw_in_rti]
        # Update to say they have been involved in a rti
        df.loc[selected_for_rti, 'rt_road_traffic_inc'] = True
        # Set the date that people were injured to now
        df.loc[selected_for_rti, 'rt_date_inj'] = now
        # ========================= Take those involved in a RTI and assign some to death ==============================
        # This section accounts for pre-hospital mortality, where a person is so severy injured that they die before
        # being able to seek medical care
        selected_to_die = selected_for_rti[self.imm_death_proportion_rti >
                                           self.module.rng.random_sample(size=len(selected_for_rti))]
        # Keep track of who experience pre-hospital mortality with the property rt_imm_death
        df.loc[selected_to_die, 'rt_imm_death'] = True
        # For each person selected to experience pre-hospital mortality, schedule an InstantaneosDeath event
        for individual_id in selected_to_die:
            self.sim.modules['Demography'].do_death(individual_id=individual_id, cause="RTI_imm_death",
                                                    originating_module=self.module)
        # ============= Take those remaining people involved in a RTI and assign injuries to them ==================
        # Drop those who have died immediately
        selected_for_rti_inj_idx = selected_for_rti.drop(selected_to_die)
        # Check that none remain
        assert len(selected_for_rti_inj_idx.intersection(selected_to_die)) == 0
        # take a copy dataframe, used to get the index of the population affected by RTI
        selected_for_rti_inj = df.loc[selected_for_rti_inj_idx]
        # Again make sure that those who have injuries assigned to them are alive, involved in a crash and didn't die on
        # scene
        selected_for_rti_inj = selected_for_rti_inj.loc[df.is_alive & df.rt_road_traffic_inc & ~df.rt_imm_death]
        # To stop people who have died from causes outside of the RTI module progressing through the model, remove
        # any person with the condition 'cause_of_death' is not null
        died_elsewhere_index = selected_for_rti_inj[~ selected_for_rti_inj['cause_of_death'].isnull()].index
        # drop the died_elsewhere_index from selected_for_rti_inj
        selected_for_rti_inj.drop(died_elsewhere_index, inplace=True)
        # Create shorthand link to RTI module
        road_traffic_injuries = self.sim.modules['RTI']

        # if people have been chosen to be injured, assign the injuries using the assign injuries function
        description = road_traffic_injuries.rti_assign_injuries(len(selected_for_rti_inj))
        # replace the nan values with 'none', this is so that the injuries can be copied over from this temporarily used
        # pandas dataframe will fit in with the categories in the columns rt_injury_1 through rt_injury_8
        description = description.replace('nan', 'none')
        # set the index of the description dataframe, so that we can join it to the selected_for_rti_inj dataframe
        description = description.set_index(selected_for_rti_inj.index)
        # copy over values from the assign injury dataframe to self.sim.population.props

        df.loc[selected_for_rti_inj.index, 'rt_ISS_score'] = \
            description.loc[selected_for_rti_inj.index, 'ISS'].astype(int)
        df.loc[selected_for_rti_inj.index, 'rt_MAIS_military_score'] = \
            description.loc[selected_for_rti_inj.index, 'MAIS'].astype(int)
        # ======================== Apply the injuries to the population dataframe ======================================
        # Find the corresponding column names
        injury_columns = pd.Index(RTI.INJURY_COLUMNS)
        matching_columns = description.columns.intersection(injury_columns)
        for col in matching_columns:
            df.loc[selected_for_rti_inj.index, col] = description.loc[selected_for_rti_inj.index, col]
        # Run assert statements to make sure the model is behaving as it should
        # All those who are injured in a road traffic accident have this noted in the property 'rt_road_traffic_inc'
        assert df.loc[selected_for_rti, 'rt_road_traffic_inc'].all()
        # All those who are involved in a road traffic accident have these noted in the property 'rt_date_inj'
        assert (df.loc[selected_for_rti, 'rt_date_inj'] != pd.NaT).all()
        # All those who are injures and do not die immediately have an ISS score > 0
        assert len(df.loc[df.rt_road_traffic_inc & ~df.rt_imm_death, 'rt_ISS_score'] > 0) == \
               len(df.loc[df.rt_road_traffic_inc & ~df.rt_imm_death])
        # ========================== Determine who will experience shock from blood loss ==============================
        internal_bleeding_codes = ['361', '363', '461', '463', '813bo', '813co', '813do', '813eo']
        df = self.sim.population.props

        potential_shock_index, _ = \
            road_traffic_injuries.rti_find_and_count_injuries(df.loc[df.rt_road_traffic_inc, RTI.INJURY_COLUMNS],
                                                              internal_bleeding_codes)
        rand_for_shock = self.module.rng.random_sample(len(potential_shock_index))
        shock_index = potential_shock_index[self.prob_bleeding_leads_to_shock > rand_for_shock]
        df.loc[shock_index, 'rt_in_shock'] = True
        # log the percentage of those with RTIs in shock
        percent_in_shock = \
            len(shock_index) / len(selected_for_rti_inj) if len(selected_for_rti_inj) > 0 else 'none_injured'
        logger.info(key='Percent_of_shock_in_rti',
                    data={'Percent_of_shock_in_rti': percent_in_shock},
                    description='The percentage of those assigned injuries who were also assign the shock property')
        # ========================== Decide survival time without medical intervention ================================
        # todo: find better time for survival data without med int for ISS scores
        # Assign a date in the future for which when the simulation reaches that date, the person's mortality will be
        # checked if they haven't sought care
        df.loc[selected_for_rti_inj.index, 'rt_date_death_no_med'] = now + DateOffset(days=7)
        # ============================ Injury severity classification =================================================
        # Find those with mild injuries and update the rt_inj_severity property so they have a mild injury
        injured_this_month = df.loc[selected_for_rti_inj.index]
        mild_rti_idx = injured_this_month.index[injured_this_month.is_alive & injured_this_month['rt_ISS_score'] < 15]
        df.loc[mild_rti_idx, 'rt_inj_severity'] = 'mild'
        # Find those with severe injuries and update the rt_inj_severity property so they have a severe injury
        severe_rti_idx = injured_this_month.index[injured_this_month['rt_ISS_score'] >= 15]
        df.loc[severe_rti_idx, 'rt_inj_severity'] = 'severe'
        # check that everyone who has been assigned an injury this month has an associated injury severity
        assert sum(df.loc[df.rt_road_traffic_inc & ~df.rt_imm_death & (df.rt_date_inj == now), 'rt_inj_severity']
                   != 'none') == len(selected_for_rti_inj.index)
        # Find those with polytrauma and update the rt_polytrauma property so they have polytrauma
        polytrauma_idx = description.loc[description.Polytrauma].index
        df.loc[polytrauma_idx, 'rt_polytrauma'] = True
        # Assign daly weights for each person's injuries with the function rti_assign_daly_weights
        road_traffic_injuries.rti_assign_daly_weights(selected_for_rti_inj.index)

        # =============================== Health seeking behaviour set up =======================================
        # Set up health seeking behaviour. Two symptoms are used in the RTI module, the generic injury symptom and an
        # emergency symptom 'severe_trauma'.

        # The condition to be sent to the health care system: 1) They must be alive 2) They must have been involved in a
        # road traffic accident 3) they must have not died immediately in the accident 4) they must not have been to an
        # A and E department previously and been diagnosed

        # The symptom they are assigned depends injury severity, those with mild injuries will be assigned the generic
        # symptom, those with severe injuries will have the emergency injury symptom

        # Create the logical conditions for each symptom
        condition_to_be_sent_to_em = \
            df.is_alive & df.rt_road_traffic_inc & ~df.rt_diagnosed & ~df.rt_imm_death & (df.rt_date_inj == now) & \
            (df.rt_injury_1 != "none") & (df.rt_ISS_score >= self.rt_emergency_care_ISS_score_cut_off)
        condition_to_be_sent_to_begin_non_emergency = \
            df.is_alive & df.rt_road_traffic_inc & ~df.rt_diagnosed & ~df.rt_imm_death & (df.rt_date_inj == now) & \
            (df.rt_injury_1 != "none") & (df.rt_ISS_score < self.rt_emergency_care_ISS_score_cut_off)
        # check that all those who meet the conditions to try and seek healthcare have at least one injury
        assert sum(df.loc[condition_to_be_sent_to_em, 'rt_injury_1'] != "none") == \
               len(df.loc[condition_to_be_sent_to_em])
        assert sum(df.loc[condition_to_be_sent_to_begin_non_emergency, 'rt_injury_1'] != "none") == \
               len(df.loc[condition_to_be_sent_to_begin_non_emergency])
        # create indexes of people to be assigned each rti symptom
        em_idx = df.index[condition_to_be_sent_to_em]
        non_em_idx = df.index[condition_to_be_sent_to_begin_non_emergency]
        # Assign the symptoms
        self.sim.modules['SymptomManager'].change_symptom(
            person_id=em_idx.tolist(),
            disease_module=self.module,
            add_or_remove='+',
            symptom_string='severe_trauma',
        )
        self.sim.modules['SymptomManager'].change_symptom(
            person_id=non_em_idx.tolist(),
            disease_module=self.module,
            add_or_remove='+',
            symptom_string='injury',
        )


class RTI_Check_Death_No_Med(RegularEvent, PopulationScopeEventMixin):
    """
    A regular event which organises whether a person who has not received medical treatment should die as a result of
    their injuries. This even makes use of the maximum AIS-military score, a trauma scoring system developed for
    injuries in a military environment, assumed here to be an indicator of the probability of mortality without
    access to a medical system.

    The properties this function changes are:
    1) rt_no_med_death - the boolean property tracking who dies from road traffic injuries without medical intervention

    2) rt_date_death_no_med - resetting the date to check the person's mortality without medical intervention if
                              they survive
    3) rt_disability - if the person survives a non-fatal injury then this injury may heal and therefore the disability
                       burden is changed
    4) rt_debugging_DALY_wt - if the person survives a non-fatal injury then this injury may heal and therefore the
                              disability burden is changed, this property keeping track of the true disability burden
    5) rt_date_to_remove_daly - In the event of recovering from a non-fatal injury without medical intervention
                                a recovery date will scheduled

    If the person is sent here and they don't die, we need to correctly model the level of disability they experience
    from their untreated injuries, some injuries that are left untreated will have an associated daly weight for long
    term disability without treatment, others don't.

    # todo: consult with a doctor about the likelihood of survival without medical treatment

    Currently I am assuming that anyone with an injury severity score of 9 or higher will seek care and have an
    emergency symptom, that means that I have to decide what to do with the following injuries:

    Lacerations - [1101, 2101, 3101, 4101, 5101, 7101, 8101]
    What would a laceration do without stitching? Take longer to heal most likely
    Fractures - ['112', '211', '212, '412', '612', '712', '712a', '712b', '712c', '811', '812']

    Some fractures have an associated level of disability to them, others do not. So things like fractured radius/ulna
    have a code to swap, but others don't. Some are of the no treatment type, such as fractured skulls, fractured ribs
    or fractured vertebrae, so we can just add the same recovery time for these injuries. So '112', '412' and '612' will
    need to have recovery events checked and recovered.
    Dislocations will presumably be popped back into place, the injury will feasably be able to heal but most likely
    with more pain and probably with more time
    Amputations - ['782','782a', '782b', '782c', '882']
    Amputations will presumably trigger emergency health seeking behaviour so they shouldn't turn up here really
    soft tissue injuries - ['241', '342', '441', '442']
    Presumably soft tissue injuries that turn up here will heal over time but with more pain
    Internal organ injury - ['552']
    Injury to the gastrointestinal organs can result in complications later on, but
    Internal bleedings - ['361', '461']
    Surviving internal bleeding is concievably possible, these are comparitively minor bleeds


    """

    def __init__(self, module):
        super().__init__(module, frequency=DateOffset(days=1))
        assert isinstance(module, RTI)
        p = module.parameters
        # Load parameters used by this event
        self.prob_death_MAIS3 = p['prob_death_MAIS3']
        self.prob_death_MAIS4 = p['prob_death_MAIS4']
        self.prob_death_MAIS5 = p['prob_death_MAIS5']
        self.prob_death_MAIS6 = p['prob_death_MAIS6']
        self.daly_wt_radius_ulna_fracture_short_term_with_without_treatment = \
            p['daly_wt_radius_ulna_fracture_short_term_with_without_treatment']
        self.daly_wt_radius_ulna_fracture_long_term_without_treatment = \
            p['daly_wt_radius_ulna_fracture_long_term_without_treatment']
        self.daly_wt_foot_fracture_short_term_with_without_treatment = \
            p['daly_wt_foot_fracture_short_term_with_without_treatment']
        self.daly_wt_foot_fracture_long_term_without_treatment = \
            p['daly_wt_foot_fracture_long_term_without_treatment']
        self.daly_wt_hip_fracture_short_term_with_without_treatment = \
            p['daly_wt_hip_fracture_short_term_with_without_treatment']
        self.daly_wt_hip_fracture_long_term_without_treatment = \
            p['daly_wt_hip_fracture_long_term_without_treatment']
        self.daly_wt_pelvis_fracture_short_term = p['daly_wt_pelvis_fracture_short_term']
        self.daly_wt_pelvis_fracture_long_term = \
            p['daly_wt_pelvis_fracture_long_term']
        self.daly_wt_femur_fracture_short_term = p['daly_wt_femur_fracture_short_term']
        self.daly_wt_femur_fracture_long_term_without_treatment = \
            p['daly_wt_femur_fracture_long_term_without_treatment']

    def apply(self, population):
        df = population.props
        now = self.sim.date
        probabilities_of_death = {
            '1': 0,
            '2': 0,
            '3': self.prob_death_MAIS3,
            '4': self.prob_death_MAIS4,
            '5': self.prob_death_MAIS5,
            '6': self.prob_death_MAIS6
        }
        # check if anyone is due to have their mortality without medical intervention determined today
        if len(df.loc[df['rt_date_death_no_med'] == now]) > 0:
            # Get an index of those scheduled to have their mortality checked
            due_to_die_today_without_med_int = df.loc[df['rt_date_death_no_med'] == now].index
            # iterate over those scheduled to die
            for person in due_to_die_today_without_med_int:
                # Create a random number to determine mortality
                rand_for_death = self.module.rng.random_sample(1)
                # create a variable to show if a person has died due to their untreated injuries
                # find which injuries have been untreated
                untreated_injuries = []
                persons_injuries = df.loc[[person], RTI.INJURY_COLUMNS]
                non_empty_injuries = persons_injuries[persons_injuries != "none"]
                non_empty_injuries = non_empty_injuries.dropna(axis=1)
                for col in non_empty_injuries:
                    if pd.isnull(df.loc[person, 'rt_date_to_remove_daly'][int(col[-1]) - 1]):
                        untreated_injuries.append(df.at[person, col])
                mais_scores = [1]
                for injury in untreated_injuries:
                    mais_scores.append(self.module.ASSIGN_INJURIES_AND_DALY_CHANGES[injury][0][-1])
                max_untreated_injury = max(mais_scores)
                prob_death = probabilities_of_death[str(max_untreated_injury)]
                if rand_for_death < prob_death:
                    # If determined to die, schedule a death without med
                    df.loc[person, 'rt_no_med_death'] = True
                    self.sim.modules['Demography'].do_death(individual_id=person, cause="RTI_death_without_med",
                                                            originating_module=self.module)
                else:
                    # If the people do not die from their injuries despite not getting care, we have to decide when and
                    # to what degree their injuries will heal.
                    df.loc[[person], 'rt_recovery_no_med'] = True
                    # Reset the date to check if they die
                    df.loc[[person], 'rt_date_death_no_med'] = pd.NaT
                    swapping_codes = ['712c', '811', '813a', '813b', '813c']
                    # create a dictionary to reference changes to daly weights done here
                    swapping_daly_weights_lookup = {
                        '712c': (- self.daly_wt_radius_ulna_fracture_short_term_with_without_treatment +
                                 self.daly_wt_radius_ulna_fracture_long_term_without_treatment),
                        '811': (- self.daly_wt_foot_fracture_short_term_with_without_treatment +
                                self.daly_wt_foot_fracture_long_term_without_treatment),
                        '813a': (- self.daly_wt_hip_fracture_short_term_with_without_treatment +
                                 self.daly_wt_hip_fracture_long_term_without_treatment),
                        '813b': - self.daly_wt_pelvis_fracture_short_term + self.daly_wt_pelvis_fracture_long_term,
                        '813c': (- self.daly_wt_femur_fracture_short_term +
                                 self.daly_wt_femur_fracture_long_term_without_treatment),
                        'none': 0
                    }
                    road_traffic_injuries = self.sim.modules['RTI']
                    # If those who haven't sought health care have an injury for which we have a daly code
                    # associated with that injury long term without treatment, swap it
                    # Iterate over the person's injuries
                    injuries = df.loc[[person], RTI.INJURY_COLUMNS].values.tolist()
                    # Cannot iterate correctly over list like [[1,2,3]], so need to flatten
                    flattened_injuries = [item for sublist in injuries for item in sublist if item != 'none']
                    if df.loc[person, 'rt_med_int']:
                        flattened_injuries = [injury for injury in flattened_injuries if injury in
                                              df.loc[person, 'rt_injuries_left_untreated']]
                    persons_injuries = df.loc[[person], RTI.INJURY_COLUMNS]
                    for code in flattened_injuries:
                        swapable_code = np.intersect1d(code, swapping_codes)
                        if len(swapable_code) > 0:
                            swapable_code = swapable_code[0]
                        else:
                            swapable_code = 'none'
                        # check that the person has the injury code
                        _, counts = road_traffic_injuries.rti_find_and_count_injuries(persons_injuries, [code])
                        assert counts > 0
                        df.loc[person, 'rt_debugging_DALY_wt'] += swapping_daly_weights_lookup[swapable_code]
                        if df.loc[person, 'rt_debugging_DALY_wt'] > 1:
                            df.loc[person, 'rt_disability'] = 1
                        else:
                            df.loc[person, 'rt_disability'] = df.loc[person, 'rt_debugging_DALY_wt']
                        # if the code is swappable, swap it
                        if df.loc[person, 'rt_disability'] < 0:
                            df.loc[person, 'rt_disability'] = 0
                        if df.loc[person, 'rt_disability'] > 1:
                            df.loc[person, 'rt_disability'] = 1
                        # If they don't have a swappable code, schedule the healing of the injury
                        # get the persons injuries
                        persons_injuries = df.loc[[person], RTI.INJURY_COLUMNS]
                        non_empty_injuries = persons_injuries[persons_injuries != "none"]
                        non_empty_injuries = non_empty_injuries.dropna(axis=1)
                        injury_columns = non_empty_injuries.columns
                        columns = \
                            injury_columns.get_loc(road_traffic_injuries.rti_find_injury_column(person, [code])[0])
                        # assign a recovery date
                        # not all injuries have an assigned duration of recovery. These are more serious injuries that
                        # would normally be sent directly to the health system. In the instance that a serious injury
                        # occurs and no treatment is recieved but the person survives assume they will be disabled for
                        # the duration of the simulation

                        # if they haven't sought care at all we don't need to specify which injuries need a recovery
                        # date assigned
                        if not df.loc[person, 'rt_med_int']:
                            if code in self.module.NO_TREATMENT_RECOVERY_TIMES_IN_DAYS.keys():
                                df.loc[person, 'rt_date_to_remove_daly'][columns] = \
                                    self.sim.date + DateOffset(
                                        days=self.module.NO_TREATMENT_RECOVERY_TIMES_IN_DAYS[code]
                                    )
                            else:
                                df.loc[person, 'rt_date_to_remove_daly'][columns] = self.sim.end_date + \
                                                                                    DateOffset(days=1)
                        else:
                            # if they have sought medical care and it hasn't been provided, we need to make sure only
                            # the untreated injuries have a recovery date assigned here
                            code_has_recovery_time = code in self.module.NO_TREATMENT_RECOVERY_TIMES_IN_DAYS.keys()
                            code_is_left_untreated = code in df.loc[person, 'rt_injuries_left_untreated']
                            if code_has_recovery_time & code_is_left_untreated:
                                df.loc[person, 'rt_date_to_remove_daly'][columns] = \
                                    self.sim.date + DateOffset(
                                        days=self.module.NO_TREATMENT_RECOVERY_TIMES_IN_DAYS[code]
                                    )
                            else:
                                df.loc[person, 'rt_date_to_remove_daly'][columns] = self.sim.end_date + \
                                                                                    DateOffset(days=1)
                        # remove the injury code from columns to be treated, as they have not sought care and have
                        # survived without treatment
                        if code in df.loc[person, 'rt_injuries_left_untreated']:
                            if code in df.loc[person, 'rt_injuries_to_cast']:
                                df.loc[person, 'rt_injuries_to_cast'].remove(code)
                            if code in df.loc[person, 'rt_injuries_for_minor_surgery']:
                                df.loc[person, 'rt_injuries_for_minor_surgery'].remove(code)
                            if code in df.loc[person, 'rt_injuries_for_major_surgery']:
                                df.loc[person, 'rt_injuries_for_major_surgery'].remove(code)
                            if code in df.loc[person, 'rt_injuries_to_heal_with_time']:
                                df.loc[person, 'rt_injuries_to_heal_with_time'].remove(code)
                            if code in df.loc[person, 'rt_injuries_to_heal_with_time']:
                                df.loc[person, 'rt_injuries_to_heal_with_time'].remove(code)
                            if code in df.loc[person, 'rt_injuries_for_open_fracture_treatment']:
                                df.loc[person, 'rt_injuries_for_open_fracture_treatment'].remove(code)
                            assert df.loc[person, 'rt_date_to_remove_daly'][columns] > self.sim.date


class RTI_Recovery_Event(RegularEvent, PopulationScopeEventMixin):
    """
    A regular event which checks the recovery date determined by each injury in columns rt_injury_1 through
    rt_injury_8, which is being stored in rt_date_to_remove_daly, a list property with 8 entries. This event
    checks the dates stored in rt_date_to_remove_daly property, when the date matches one of the entries,
    the daly weight is removed and the injury is fully healed.

    The properties changed in this functions is:

    1) rt_date_to_remove_daly - resetting the date to remove the daly weight for each injury once the date is
                                reached in the sim

    2) rt_inj_severity - resetting the person's injury severity once and injury is healed

    3) rt_injuries_to_heal_with_time - resetting the list of injuries that are due to heal over time once healed

    4) rt_injuries_for_minor_surgery - resetting the list of injuries that are treated with minor surgery once
                                       healed
    5) rt_injuries_for_major_surgery - resetting the list of injuries that are treated with major surgery once
                                       healed
    6) rt_injuries_for_open_fracture_treatment - resetting the list of injuries that are treated with open fracture
                                                 treatment once healed
    7) rt_injuries_to_cast - resetting the list of injuries that are treated with fracture cast treatment once healed
    """

    def __init__(self, module):
        super().__init__(module, frequency=DateOffset(days=1))
        assert isinstance(module, RTI)

    def apply(self, population):
        road_traffic_injuries = self.module
        df = population.props
        now = self.sim.date
        # # Isolate the relevant population
        any_not_null = df.loc[df.is_alive, 'rt_date_to_remove_daly'].apply(lambda x: pd.notnull(x).any())
        relevant_population = any_not_null.index[any_not_null]
        # Isolate the relevant information
        recovery_dates = df.loc[relevant_population]['rt_date_to_remove_daly']
        default_recovery = [pd.NaT, pd.NaT, pd.NaT, pd.NaT, pd.NaT, pd.NaT, pd.NaT, pd.NaT]
        # Iterate over all the injured people who are having medical treatment
        for person in recovery_dates.index:
            # Iterate over all the dates in 'rt_date_to_remove_daly'
            for date in df.loc[person, 'rt_date_to_remove_daly']:
                # check that a recovery date hasn't been assigned to the past
                if not pd.isnull(date):
                    assert date >= self.sim.date, 'recovery date assigned to past'
                # check if the recovery date is today
                if date == now:
                    # find the index for the injury which the person has recovered from
                    dateindex = df.loc[person, 'rt_date_to_remove_daly'].index(date)
                    # find the injury code associated with the healed injury
                    code_to_remove = [df.loc[person, f'rt_injury_{dateindex + 1}']]
                    # Set the healed injury recovery data back to the default state
                    df.loc[person, 'rt_date_to_remove_daly'][dateindex] = pd.NaT
                    # Remove the daly weight associated with the healed injury code
                    person_injuries = df.loc[[person], RTI.INJURY_COLUMNS]
                    _, counts = RTI.rti_find_and_count_injuries(person_injuries, self.module.INJURY_CODES[1:])
                    if counts == 0:
                        pass
                    else:
                        road_traffic_injuries.rti_alter_daly_post_treatment(person, code_to_remove)
                    # Check whether all their injuries are healed so the injury properties can be reset
                    if df.loc[person, 'rt_date_to_remove_daly'] == default_recovery:
                        # remove the injury severity as person is uninjured
                        df.loc[person, 'rt_inj_severity'] = "none"
            # Check that the date to remove dalys is removed if the date to remove the daly is today
            assert now not in df.loc[person, 'rt_date_to_remove_daly']
            # finally ensure the reported disability burden is an appropriate value
            if df.loc[person, 'rt_disability'] < 0:
                df.loc[person, 'rt_disability'] = 0
            if df.loc[person, 'rt_disability'] > 1:
                df.loc[person, 'rt_disability'] = 1


# ---------------------------------------------------------------------------------------------------------
#   RTI SPECIFIC HEALTH SYSTEM INTERACTION EVENTS
#
#   Here are all the different Health System Interactions Events that this module will use.
# ---------------------------------------------------------------------------------------------------------
class HSI_RTI_Imaging_Event(HSI_Event, IndividualScopeEventMixin):
    """This HSI event is triggered by the generic first appointments. After first arriving into the health system at
    either level 0 or level 1, should the injured person require a imaging to diagnose their injuries this HSI
    event is caused and x-ray or ct scans are provided as needed"""

    def __init__(self, module, person_id):
        super().__init__(module, person_id=person_id)
        assert isinstance(module, RTI)
        self.TREATMENT_ID = 'RTI_Imaging_Event'  # This must begin with the module name
        self.EXPECTED_APPT_FOOTPRINT = self.make_appt_footprint({
            'Under5OPD' if self.sim.population.props.at[person_id, "age_years"] < 5 else 'Over5OPD': 1})
        self.ACCEPTED_FACILITY_LEVEL = '1b'
        self.ALERT_OTHER_DISEASES = []

    def apply(self, person_id, squeeze_factor):
        self.sim.population.props.at[person_id, 'rt_diagnosed'] = True
        road_traffic_injuries = self.sim.modules['RTI']
        road_traffic_injuries.rti_injury_diagnosis(person_id, self.EXPECTED_APPT_FOOTPRINT)
        if 'Tomography' in list(self.EXPECTED_APPT_FOOTPRINT.keys()):
            self.ACCEPTED_FACILITY_LEVEL = '3'

    def did_not_run(self, *args, **kwargs):
        pass


class HSI_RTI_Medical_Intervention(HSI_Event, IndividualScopeEventMixin):
    """This is a Health System Interaction Event.
    An appointment of a person who has experienced a road traffic injury, had their injuries diagnosed through A&E
    and now needs treatment.

    This appointment is designed to organise the treatments needed. In the __init__ section the appointment footprint
    is altered to fit the requirements of the person's treatment need. In this section we count the number of
    minor/major surgeries required and determine how long they will be in the health system for. For some injuries,
    the treatment plan is not entirely set into stone and may vary, for example, some skull fractures will need surgery
    whilst some will not. The treatment plan in its entirety is designed here.

    In the apply section, we send those who need surgeries to either HSI_RTI_Major_Surgery or HSI_RTI_Minor_Surgery,
    those who need stitches to HSI_RTI_Suture, those who need burn treatment to HSI_RTI_Burn_Management and those who
    need fracture casts to HSI_RTI_Casting.

    Pain medication is also requested here with HSI_RTI_Acute_Pain_Management.

    The properties changed in this event are:

    rt_injuries_for_major_surgery - the injuries that are determined to be treated by major surgery are stored in
                                    this list property
    rt_injuries_for_minor_surgery - the injuries that are determined to be treated by minor surgery are stored in
                                    this list property
    rt_injuries_to_cast - the injuries that are determined to be treated with fracture casts are stored in this list
                          property
    rt_injuries_for_open_fracture_treatment - the injuries that are determined to be treated with open fractre treatment
                                              are stored in this list property
    rt_injuries_to_heal_with_time - the injuries that are determined to heal with time are stored in this list property

    rt_date_to_remove_daly - recovery dates for the heal with time injuries are set here

    rt_date_death_no_med - the date to check mortality without medical intervention is removed as this person has
                           sought medical care
    rt_med_int - the bool property that shows whether a person has sought medical care or not
    """

    # TODO: include treatment or at least transfer between facilities, e.g. at KCH "Most patients transferred from
    #  either a health center, 2463 (47.2%), or district hospital, 1996 (38.3%)"

    def __init__(self, module, person_id):
        super().__init__(module, person_id=person_id)
        p = module.parameters
        # Load the parameters used in this event
        self.prob_depressed_skull_fracture = p['prob_depressed_skull_fracture']  # proportion of depressed skull
        # fractures in https://doi.org/10.1016/j.wneu.2017.09.084
        self.prob_mild_burns = p['prob_mild_burns']  # proportion of burns accross SSA with TBSA < 10
        # https://doi.org/10.1016/j.burns.2015.04.006
        self.prob_TBI_require_craniotomy = p['prob_TBI_require_craniotomy']
        self.prob_exploratory_laparotomy = p['prob_exploratory_laparotomy']
        self.prob_dislocation_requires_surgery = p['prob_dislocation_requires_surgery']
        self.allowed_interventions = p['allowed_interventions']
        self.prob_perm_disability_with_treatment_severe_TBI = p['prob_perm_disability_with_treatment_severe_TBI']
        # Create an empty list for injuries that are potentially healed without further medical intervention
        self.heal_with_time_injuries = []
        # Define the necessary information for an HSI
        self.TREATMENT_ID = 'RTI_MedicalIntervention'  # This must begin with the module name
        self.EXPECTED_APPT_FOOTPRINT = self.make_appt_footprint({'AccidentsandEmerg': 1})
        self.ACCEPTED_FACILITY_LEVEL = '1b'
        self.ALERT_OTHER_DISEASES = []

    def apply(self, person_id, squeeze_factor):
        road_traffic_injuries = self.sim.modules['RTI']
        df = self.sim.population.props
        p = self.sim.modules['RTI'].parameters
        person = df.loc[person_id]
        # ======================= Design treatment plan, appointment type =============================================
        """ Here, RTI_MedInt designs the treatment plan of the person's injuries, the following determines what the
        major and minor surgery requirements will be

        """
        # Create variables to count how many major or minor surgeries will be required to treat this person
        major_surgery_counts = 0
        minor_surgery_counts = 0
        # Isolate the relevant injury information
        person_injuries = df.loc[[person_id], RTI.INJURY_COLUMNS]

        # todo: work out if the amputations need to be included as a swap or if they already exist

        # create a dictionary to store the probability of each possible treatment for applicable injuries, we are
        # assuming that any amputation treatment plan will just be a major surgery for now
        treatment_plans = {
            # Treatment plan options for skull fracture
            '112': [[self.prob_depressed_skull_fracture, 1 - self.prob_depressed_skull_fracture], ['major', 'HWT']],
            '113': [[1], ['HWT']],
            # Treatment plan for facial fractures
            '211': [[1], ['minor']],
            '212': [[1], ['minor']],
            # Treatment plan for rib fractures
            '412': [[1], ['HWT']],
            # Treatment plan for flail chest
            '414': [[1], ['major']],
            # Treatment plan options for foot fractures
            '811': [[p['prob_foot_frac_require_cast'], p['prob_foot_frac_require_maj_surg'],
                     p['prob_foot_frac_require_min_surg'], p['prob_foot_frac_require_amp']],
                    ['cast', 'major', 'minor', 'major']],
            # Treatment plan options for lower leg fractures
            '812': [[p['prob_tib_fib_frac_require_cast'], p['prob_tib_fib_frac_require_maj_surg'],
                     p['prob_tib_fib_frac_require_min_surg'], p['prob_tib_fib_frac_require_traction'],
                     p['prob_tib_fib_frac_require_amp']],
                    ['cast', 'major', 'minor', 'HWT', 'major']],
            # Treatment plan options for femur/hip fractures
            '813a': [[p['prob_femural_fracture_require_major_surgery'],
                      p['prob_femural_fracture_require_minor_surgery'], p['prob_femural_fracture_require_cast'],
                      p['prob_femural_fracture_require_traction'], p['prob_femural_fracture_require_amputation']],
                     ['major', 'minor', 'cast', 'HWT', 'major']],
            # Treatment plan options for femur/hip fractures
            '813c': [[p['prob_femural_fracture_require_major_surgery'],
                      p['prob_femural_fracture_require_minor_surgery'], p['prob_femural_fracture_require_cast'],
                      p['prob_femural_fracture_require_traction'], p['prob_femural_fracture_require_amputation']],
                     ['major', 'minor', 'cast', 'HWT', 'major']],
            # Treatment plan options for pelvis fractures
            '813b': [[p['prob_pelvis_fracture_traction'], p['prob_pelvis_frac_major_surgery'],
                      p['prob_pelvis_frac_minor_surgery'], p['prob_pelvis_frac_cast']],
                     ['HWT', 'major', 'minor', 'cast']],
            # Treatment plan options for open fractures
            '813bo': [[1], ['open']],
            '813co': [[1], ['open']],
            '813do': [[1], ['open']],
            '813eo': [[1], ['open']],
            # Treatment plan options for traumatic brain injuries
            '133a': [[self.prob_TBI_require_craniotomy, 1 - self.prob_TBI_require_craniotomy], ['major', 'HWT']],
            '133b': [[self.prob_TBI_require_craniotomy, 1 - self.prob_TBI_require_craniotomy], ['major', 'HWT']],
            '133c': [[self.prob_TBI_require_craniotomy, 1 - self.prob_TBI_require_craniotomy], ['major', 'HWT']],
            '133d': [[self.prob_TBI_require_craniotomy, 1 - self.prob_TBI_require_craniotomy], ['major', 'HWT']],
            '134a': [[self.prob_TBI_require_craniotomy, 1 - self.prob_TBI_require_craniotomy], ['major', 'HWT']],
            '134b': [[self.prob_TBI_require_craniotomy, 1 - self.prob_TBI_require_craniotomy], ['major', 'HWT']],
            '135': [[self.prob_TBI_require_craniotomy, 1 - self.prob_TBI_require_craniotomy], ['major', 'HWT']],
            # Treatment plan options for abdominal injuries
            '552': [[self.prob_exploratory_laparotomy, 1 - self.prob_exploratory_laparotomy], ['major', 'HWT']],
            '553': [[self.prob_exploratory_laparotomy, 1 - self.prob_exploratory_laparotomy], ['major', 'HWT']],
            '554': [[self.prob_exploratory_laparotomy, 1 - self.prob_exploratory_laparotomy], ['major', 'HWT']],
            # Treatment plan for vertebrae fracture
            '612': [[1], ['HWT']],
            # Treatment plan for dislocations
            '822a': [[p['prob_dis_hip_require_maj_surg'], p['prob_hip_dis_require_traction'],
                      p['prob_dis_hip_require_cast']], ['major', 'HWT', 'cast']],
            '322': [[self.prob_dislocation_requires_surgery, 1 - self.prob_dislocation_requires_surgery],
                    ['minor', 'HWT']],
            '323': [[self.prob_dislocation_requires_surgery, 1 - self.prob_dislocation_requires_surgery],
                    ['minor', 'HWT']],
            '722': [[self.prob_dislocation_requires_surgery, 1 - self.prob_dislocation_requires_surgery],
                    ['minor', 'HWT']],
            # Soft tissue injury in neck treatment plan
            '342': [[1], ['major']],
            '343': [[1], ['major']],
            # Treatment plan for surgical emphysema
            '442': [[1], ['HWT']],
            # Treatment plan for internal bleeding
            '361': [[1], ['major']],
            '363': [[1], ['major']],
            '461': [[1], ['HWT']],
            # Treatment plan for amputations
            '782a': [[1], ['major']],
            '782b': [[1], ['major']],
            '782c': [[1], ['major']],
            '783': [[1], ['major']],
            '882': [[1], ['major']],
            '883': [[1], ['major']],
            '884': [[1], ['major']],
            # Treatment plan for eye injury
            '291': [[1], ['minor']],
            # Treatment plan for soft tissue injury
            '241': [[1], ['minor']],
            # treatment plan for simple fractures and dislocations
            '712a': [[1], ['cast']],
            '712b': [[1], ['cast']],
            '712c': [[1], ['cast']],
            '822b': [[1], ['cast']]

        }
        # store number of open fractures for use later
        open_fractures = 0
        # check if they have an injury for which we need to find the treatment plan for

        for code in treatment_plans.keys():
            _, counts = road_traffic_injuries.rti_find_and_count_injuries(person_injuries, [code])
            if counts > 0:
                treatment_choice = self.module.rng.choice(treatment_plans[code][1], p=treatment_plans[code][0])
                if treatment_choice == 'cast':
                    df.loc[person_id, 'rt_injuries_to_cast'].append(code)
                if treatment_choice == 'major':
                    df.loc[person_id, 'rt_injuries_for_major_surgery'].append(code)
                    major_surgery_counts += 1
                if treatment_choice == 'minor':
                    df.loc[person_id, 'rt_injuries_for_minor_surgery'].append(code)
                    minor_surgery_counts += 1
                if treatment_choice == 'HWT':
                    df.loc[person_id, 'rt_injuries_to_heal_with_time'].append(code)
                if treatment_choice == 'open':
                    open_fractures += 1
                    df.loc[person_id, 'rt_injuries_for_open_fracture_treatment'].append(code)

        # -------------------------------- Spinal cord injury requirements --------------------------------------------
        # Check whether they have a spinal cord injury, if we allow spinal cord surgery capacilities here, ask for a
        # surgery, otherwise make the injury permanent
        codes = ['673', '673a', '673b', '674', '674a', '674b', '675', '675a', '675b', '676']
        # Ask if this person has a spinal cord injury
        _, counts = road_traffic_injuries.rti_find_and_count_injuries(person_injuries, codes)
        if (counts > 0) & ('include_spine_surgery' in self.allowed_interventions):
            # if this person has a spinal cord injury and we allow surgeries, determine their exact injury
            actual_injury = np.intersect1d(codes, person_injuries.values)
            # update the number of major surgeries
            major_surgery_counts += 1
            # add the injury to the injuries to be treated by major surgery
            df.loc[person_id, 'rt_injuries_for_major_surgery'].append(actual_injury[0])
        elif counts > 0:
            # if no surgery assume that the person will be permanently disabled
            df.at[person_id, 'rt_perm_disability'] = True
            # Find the column and code where the permanent injury is stored
            column, code = road_traffic_injuries.rti_find_injury_column(person_id=person_id, codes=codes)
            # make the injury permanent by adding a 'P' before the code
            df.loc[person_id, column] = "P" + code
            code = df.loc[person_id, column]
            # find which property the injury is stored in
            columns, codes = road_traffic_injuries.rti_find_all_columns_of_treated_injuries(person_id, [code])
            for col in columns:
                # schedule the recovery date for the permanent injury for beyond the end of the simulation (making
                # it permanent)
                df.loc[person_id, 'rt_date_to_remove_daly'][int(col[-1]) - 1] = self.sim.end_date + \
                                                                                DateOffset(days=1)
                assert df.loc[person_id, 'rt_date_to_remove_daly'][int(col[-1]) - 1] > self.sim.date

        # --------------------------------- Soft tissue injury in thorax/ lung injury ----------------------------------
        # Check whether they have any soft tissue injuries in the thorax, if so schedule surgery if required else make
        # the injuries heal over time without further medical care
        codes = ['441', '443', '453', '453a', '453b']
        # check if they have chest traume
        _, counts = road_traffic_injuries.rti_find_and_count_injuries(person_injuries, codes)
        if (counts > 0) & ('include_thoroscopy' in self.allowed_interventions):
            # work out the exact injury they have
            actual_injury = np.intersect1d(codes, person_injuries.values)
            # update the number of major surgeries required
            major_surgery_counts += 1
            # add the injury to the injuries to be treated with major surgery so they aren't treated elsewhere
            df.loc[person_id, 'rt_injuries_for_major_surgery'].append(actual_injury[0])

        # -------------------------------- Internal bleeding -----------------------------------------------------------
        # check if they have internal bleeding in the thorax, and if the surgery is available, schedule a major surgery
        codes = ['463']
        _, counts = road_traffic_injuries.rti_find_and_count_injuries(person_injuries, codes)
        if (counts > 0) & ('include_thoroscopy' in self.allowed_interventions):
            # update the number of major surgeries needed
            major_surgery_counts += 1
            # add the injury to the injuries to be treated with major surgery.
            df.loc[person_id, 'rt_injuries_for_major_surgery'].append('463')
        # ================ Determine how long the person will be in hospital based on their ISS score ==================
        inpatient_days = road_traffic_injuries.rti_determine_LOS(person_id)
        # If the patient needs skeletal traction for their injuries they need to stay at minimum 6 weeks,
        # average length of stay for those with femur skeletal traction found from Kramer et al. 2016:
        # https://doi.org/10.1007/s00264-015-3081-3
        # todo: put in complications from femur fractures
        femur_fracture_skeletal_traction_mean_los = p['femur_fracture_skeletal_traction_mean_los']
        other_skeletal_traction_los = p['other_skeletal_traction_los']
        min_los_for_traction = {
            '813c': femur_fracture_skeletal_traction_mean_los,
            '813b': other_skeletal_traction_los,
            '813a': other_skeletal_traction_los,
            '812': other_skeletal_traction_los,
        }
        traction_injuries = [injury for injury in df.loc[person_id, 'rt_injuries_to_heal_with_time'] if injury in
                             min_los_for_traction.keys()]
        if len(traction_injuries) > 0:
            if inpatient_days < min_los_for_traction[traction_injuries[0]]:
                inpatient_days = min_los_for_traction[traction_injuries[0]]

        # Specify the type of bed days needed? not sure if necessary
        self.BEDDAYS_FOOTPRINT.update({'general_bed': inpatient_days})
        # update the expected appointment foortprint
        if inpatient_days > 0:
            self.EXPECTED_APPT_FOOTPRINT.update({'InpatientDays': inpatient_days})
        # ================ Determine whether the person will require ICU days =========================================
        # Percentage of RTIs that required ICU stay 2.7% at KCH : https://doi.org/10.1007/s00268-020-05853-z
        # Percentage of RTIs that require HDU stay 3.3% at KCH
        # Assume for now that ICU admission is entirely dependent on injury severity so that only the 2.7% of most
        # severe injuries get admitted to ICU and the following 3.3% of most severe injuries get admitted to HDU
        # NOTE: LEAVING INPATIENT DAYS IN PLACE TEMPORARILY
        # Seems only one level of care above normal so adjust accordingly
        # self.icu_cut_off_iss_score = 38
        self.hdu_cut_off_iss_score = p['hdu_cut_off_iss_score']
        # Malawi ICU data: doi: 10.1177/0003134820950282
        # General length of stay from Malawi source, not specifically for injuries though
        # mean = 4.8, s.d. = 6, TBI admission mean = 8.4, s.d. = 6.4
        # mortality percentage = 51.2 overall, 50% for TBI admission and 49% for hemorrhage
        # determine the number of ICU days used to treat patient

        if df.loc[person_id, 'rt_ISS_score'] > self.hdu_cut_off_iss_score:
            mean_icu_days = p['mean_icu_days']
            sd_icu_days = p['sd_icu_days']
            mean_tbi_icu_days = p['mean_tbi_icu_days']
            sd_tbi_icu_days = p['sd_tbi_icu_days']
            codes = ['133', '133a', '133b', '133c', '133d' '134', '134a', '134b', '135']
            _, counts = road_traffic_injuries.rti_find_and_count_injuries(person_injuries, codes)
            if counts > 0:
                self.icu_days = int(self.module.rng.normal(mean_tbi_icu_days, sd_tbi_icu_days, 1))
            else:
                self.icu_days = int(self.module.rng.normal(mean_icu_days, sd_icu_days, 1))
            # if the number of ICU days is less than zero make it zero
            if self.icu_days < 0:
                self.icu_days = 0
            # update the property showing if a person is in ICU
            df.loc[person_id, 'rt_in_icu_or_hdu'] = True
            # update the bed days footprint
            self.BEDDAYS_FOOTPRINT.update({'general_bed': self.icu_days})
            # store the injury information of patients in ICU
            logger.info(key='ICU_patients',
                        data=person_injuries,
                        description='The injuries of ICU patients')
        # Check that each injury has only one treatment plan assigned to it
        treatment_plan = \
            person['rt_injuries_for_minor_surgery'] + person['rt_injuries_for_major_surgery'] + \
            person['rt_injuries_to_heal_with_time'] + person['rt_injuries_for_open_fracture_treatment'] + \
            person['rt_injuries_to_cast']
        assert len(treatment_plan) == len(set(treatment_plan))

        # Other test admission protocol. Basing ICU admission of whether they have a TBI
        # 17.3% of head injury patients in KCH were admitted to ICU/HDU (7.9 and 9.4% respectively)

        # Injury characteristics of patients admitted to ICU in Tanzania:
        # 97.8% had lacerations
        # 32.4% had fractures
        # 21.5% had TBI
        # 13.1% had abdominal injuries
        # 2.9% had burns
        # 3.8% had 'other' injuries
        # https://doi.org/10.1186/1757-7241-19-61

        if not df.at[person_id, 'is_alive']:
            return self.make_appt_footprint({})
        # Remove the scheduled death without medical intervention
        df.loc[person_id, 'rt_date_death_no_med'] = pd.NaT
        # Isolate relevant injury information
        person = df.loc[person_id]
        person_injuries = df.loc[[person_id], RTI.INJURY_COLUMNS]
        non_empty_injuries = person_injuries[person_injuries != "none"]
        non_empty_injuries = non_empty_injuries.dropna(axis=1)
        injury_columns = person_injuries.keys()
        # Check that those who arrive here are alive and have been through the first generic appointment, and didn't
        # die due to rti
        assert person['rt_diagnosed'], 'person sent here has not been through A and E'
        # Check that those who arrive here have at least one injury
        _, counts = RTI.rti_find_and_count_injuries(person_injuries,
                                                    self.module.PROPERTIES.get('rt_injury_1').categories[1:-1])
        assert counts > 0, 'This person has asked for medical treatment despite not being injured'
        # log the number of injuries this person has
        logger.info(key='number_of_injuries_in_hospital',
                    data={'number_of_injuries': counts},
                    description='The number of injuries of people in the healthsystem')
        # update the model's properties to reflect that this person has sought medical care
        df.at[person_id, 'rt_med_int'] = True
        # =============================== Make 'healed with time' injuries disappear ===================================
        # these are the injuries actually treated in this HSI
        heal_with_time_recovery_times_in_days = {
            # using estimated 6 weeks PLACEHOLDER FOR neck dislocations
            '322': 42,
            '323': 42,
            # using estimated 12 weeks placeholder for dislocated shoulders
            '722': 84,
            # using estimated 2 month placeholder for dislocated knees
            '822a': 60,
            # using estimated 7 weeks PLACEHOLDER FOR SKULL FRACTURE
            '112': 49,
            '113': 49,
            # using estimated 5 weeks PLACEHOLDER FOR rib FRACTURE
            '412': 35,
            # using estimated 9 weeks PLACEHOLDER FOR Vertebrae FRACTURE
            '612': 63,
            # using estimated 9 weeks PLACEHOLDER FOR skeletal traction for tibia/fib
            '812': 63,
            # using estimated 9 weeks PLACEHOLDER FOR skeletal traction for hip
            '813a': 63,
            # using estimated 9 weeks PLACEHOLDER FOR skeletal traction for pelvis
            '813b': 63,
            # using estimated 9 weeks PLACEHOLDER FOR skeletal traction for femur
            '813c': 63,
            # using estimated 3 month PLACEHOLDER FOR abdominal trauma
            '552': 90,
            '553': 90,
            '554': 90,
            # using 1 week placeholder for surgical emphysema
            '442': 7,
            # 2 week placeholder for chest wall bruising
            '461': 14

        }
        tbi = ['133', '133a', '133b', '133c', '133d', '134', '134a', '134b', '135']
        if len(df.at[person_id, 'rt_injuries_to_heal_with_time']) > 0:
            # check whether the heal with time injuries include dislocations, which may have been sent to surgery
            for code in person['rt_injuries_to_heal_with_time']:
                # temporarily dealing with TBI heal dates seporately
                if code in tbi:
                    pass
                else:
                    columns = injury_columns.get_loc(road_traffic_injuries.rti_find_injury_column(person_id, [code])[0])
                    df.loc[person_id, 'rt_date_to_remove_daly'][columns] = \
                        self.sim.date + DateOffset(days=heal_with_time_recovery_times_in_days[code])
                    assert df.loc[person_id, 'rt_date_to_remove_daly'][columns] > self.sim.date
            heal_with_time_codes = []
            # Check whether the heal with time injury is a skull fracture, which may have been sent to surgery
            tbi = ['133', '133a', '133b', '133c', '133d', '134', '134a', '134b', '135']
            tbi_injury = [injury for injury in tbi if injury in person['rt_injuries_to_heal_with_time']]
            if len(tbi_injury) > 0:
                columns = injury_columns.get_loc(road_traffic_injuries.rti_find_injury_column(person_id, tbi_injury)[0])
                # ask if this injury will be permanent
                perm_injury = self.module.rng.random_sample(size=1)
                if perm_injury < self.prob_perm_disability_with_treatment_severe_TBI:
                    # injury is permanent so find where the injury is located
                    column, code = road_traffic_injuries.rti_find_injury_column(person_id=person_id, codes=tbi_injury)
                    # put a P in front of the code to show it will be a perm injury
                    df.loc[person_id, column] = "P" + code
                    # store the heal with time injury in heal_with_time_codes
                    heal_with_time_codes.append("P" + code)
                    # update the property 'rt_injuries_to_heal_with_time' to contain the new code
                    df.loc[person_id, 'rt_injuries_to_heal_with_time'].remove(code)
                    df.loc[person_id, 'rt_injuries_to_heal_with_time'].append("P" + code)
                    # schedule a recover date beyond this simulation's end
                    df.loc[person_id, 'rt_date_to_remove_daly'][columns] = self.sim.end_date + DateOffset(days=1)
                    assert df.loc[person_id, 'rt_date_to_remove_daly'][columns] > self.sim.date
                else:
                    heal_with_time_codes.append(tbi_injury[0])
                    # using estimated 6 months PLACEHOLDER FOR TRAUMATIC BRAIN INJURY
                    df.loc[person_id, 'rt_date_to_remove_daly'][columns] = self.sim.date + DateOffset(months=6)
                    assert df.loc[person_id, 'rt_date_to_remove_daly'][columns] > self.sim.date
            # swap potentially swappable codes
            swapping_codes = RTI.SWAPPING_CODES[:]
            # remove codes that will be treated elsewhere
            for code in person['rt_injuries_for_minor_surgery']:
                if code in swapping_codes:
                    swapping_codes.remove(code)
            for code in person['rt_injuries_for_major_surgery']:
                if code in swapping_codes:
                    swapping_codes.remove(code)
            for code in person['rt_injuries_to_cast']:
                if code in swapping_codes:
                    swapping_codes.remove(code)
            for code in person['rt_injuries_for_open_fracture_treatment']:
                if code in swapping_codes:
                    swapping_codes.remove(code)
            # drop injuries potentially treated elsewhere
            codes_to_swap = [code for code in heal_with_time_codes if code in swapping_codes]
            if len(codes_to_swap) > 0:
                road_traffic_injuries.rti_swap_injury_daly_upon_treatment(person_id, codes_to_swap)
            # check every heal with time injury has a recovery date associated with it
            for code in person['rt_injuries_to_heal_with_time']:
                columns = injury_columns.get_loc(road_traffic_injuries.rti_find_injury_column(person_id, [code])
                                                 [0])
                assert not pd.isnull(df.loc[person_id, 'rt_date_to_remove_daly'][columns]), \
                    'no recovery date given for this injury' + code
                # check injury heal time is in the future
                assert df.loc[person_id, 'rt_date_to_remove_daly'][columns] > self.sim.date
                # remove code from heal with time injury list

            df.loc[person_id, 'rt_injuries_to_heal_with_time'].clear()
        # schedule treatments of all injuries here

        # ======================================= Schedule surgeries ==================================================
        # Schedule the surgeries by calling the functions rti_do_for_major/minor_surgeries which in turn schedules the
        # surgeries, people can have multiple surgeries scheduled so schedule surgeries seperate to the rest of the
        # treatment plans
        # Check they haven't died from another source
        if not pd.isnull(df.loc[person_id, 'cause_of_death']):
            pass
        else:
            if major_surgery_counts > 0:
                # schedule major surgeries
                for count in range(0, major_surgery_counts):
                    road_traffic_injuries.rti_do_for_major_surgeries(person_id=person_id, count=count)
            if minor_surgery_counts > 0:
                # shedule minor surgeries
                for count in range(0, minor_surgery_counts):
                    road_traffic_injuries.rti_do_for_minor_surgeries(person_id=person_id, count=count)
        # Schedule all other treatments here
        # Fractures are sometimes treated via major/minor surgeries. Need to establish which injuries are due to be
        # treated via fracture cast
        frac_codes = ['712', '712a', '712b', '712c', '811', '812', '813a', '813b', '813c', '822a', '822b']
        p = df.loc[person_id]
        codes_treated_elsewhere = \
            p['rt_injuries_for_minor_surgery'] + p['rt_injuries_for_major_surgery'] + \
            p['rt_injuries_to_heal_with_time'] + p['rt_injuries_for_open_fracture_treatment']
        frac_codes = [code for code in frac_codes if code not in codes_treated_elsewhere]
        # Create a lookup table for treatment methods and the injuries that they are due to treat
        single_option_treatments = {
            'suture': ['1101', '2101', '3101', '4101', '5101', '7101', '8101'],
            'burn': ['1114', '2114', '3113', '4113', '5113', '7113', '8113'],
            'fracture': frac_codes,
            'tetanus': ['1101', '2101', '3101', '4101', '5101', '7101', '8101', '1114', '2114', '3113', '4113', '5113',
                        '7113', '8113'],
            'pain': self.module.PROPERTIES.get('rt_injury_1').categories[1:],
            'open': ['813bo', '813co', '813do', '813eo']
        }
        # find this person's untreated injuries
        untreated_injury_cols = []
        idx_for_untreated_injuries = []
        for index, time in enumerate(df.loc[person_id, 'rt_date_to_remove_daly']):
            if pd.isnull(time):
                idx_for_untreated_injuries.append(index)
        for idx in idx_for_untreated_injuries:
            untreated_injury_cols.append(RTI.INJURY_COLUMNS[idx])
        person_untreated_injuries = df.loc[[person_id], untreated_injury_cols]

        for treatment in single_option_treatments:
            # If a person has an injury that hasn't been deliberately left untreated then schedule a treatment, or if
            # the treatment is pain management
            untreated_injuries = list(non_empty_injuries.values[0])
            deliberately_untreated_injuries = df.loc[person_id, 'rt_injuries_left_untreated']
            injuries_left_to_treat = [injury for injury in untreated_injuries if injury not in
                                      deliberately_untreated_injuries]
            no_injuries_for_this_treatment = (len(set(injuries_left_to_treat) &
                                                  set(single_option_treatments[treatment])) == 0)
            condition_to_skip = no_injuries_for_this_treatment & (treatment != 'pain')
            if condition_to_skip:
                pass
            else:
                _, inj_counts = road_traffic_injuries.rti_find_and_count_injuries(person_untreated_injuries,
                                                                                  single_option_treatments[treatment])
                if inj_counts > 0 & df.loc[person_id, 'is_alive']:
                    if treatment == 'suture':
                        road_traffic_injuries.rti_ask_for_suture_kit(person_id=person_id)
                    if treatment == 'burn':
                        road_traffic_injuries.rti_ask_for_burn_treatment(person_id=person_id)
                    if treatment == 'fracture':
                        road_traffic_injuries.rti_ask_for_fracture_casts(person_id=person_id)
                    if treatment == 'tetanus':
                        road_traffic_injuries.rti_ask_for_tetanus(person_id=person_id)
                    if treatment == 'pain':
                        road_traffic_injuries.rti_acute_pain_management(person_id=person_id)
                    if treatment == 'open':
                        road_traffic_injuries.rti_ask_for_open_fracture_treatment(person_id=person_id,
                                                                                  counts=open_fractures)

        treatment_plan = \
            p['rt_injuries_for_minor_surgery'] + p['rt_injuries_for_major_surgery'] + \
            p['rt_injuries_to_heal_with_time'] + p['rt_injuries_for_open_fracture_treatment'] + \
            p['rt_injuries_to_cast']
        # make sure injuries are treated in one place only
        assert len(treatment_plan) == len(set(treatment_plan))
        # ============================== Ask if they die even with treatment ===========================================
        self.sim.schedule_event(RTI_Medical_Intervention_Death_Event(self.module, person_id), self.sim.date +
                                DateOffset(days=inpatient_days))
        logger.debug(key='rti_general_message',
                     data=f"This is RTIMedicalInterventionEvent scheduling a potential death on date "
                          f"{self.sim.date + DateOffset(days=inpatient_days)} (end of treatment) for person "
                          f"{person_id}")

    def did_not_run(self):
        person_id = self.target
        df = self.sim.population.props
        logger.debug(key='rti_general_message',
                     data=f"RTIMedicalInterventionEvent did not run on date {self.sim.date} (end of treatment) for "
                          f"person {person_id}")
        injurycodes = {'First injury': df.loc[person_id, 'rt_injury_1'],
                       'Second injury': df.loc[person_id, 'rt_injury_2'],
                       'Third injury': df.loc[person_id, 'rt_injury_3'],
                       'Fourth injury': df.loc[person_id, 'rt_injury_4'],
                       'Fifth injury': df.loc[person_id, 'rt_injury_5'],
                       'Sixth injury': df.loc[person_id, 'rt_injury_6'],
                       'Seventh injury': df.loc[person_id, 'rt_injury_7'],
                       'Eight injury': df.loc[person_id, 'rt_injury_8']}
        logger.debug(key='rti_injury_profile_of_untreated_person', data=injurycodes)
        # reset the treatment plan
        df.loc[person_id, 'rt_injuries_for_major_surgery'] = []
        df.loc[person_id, 'rt_injuries_for_minor_surgery'] = []
        df.loc[person_id, 'rt_injuries_to_cast'] = []
        df.loc[person_id, 'rt_injuries_to_heal_with_time'] = []
        df.loc[person_id, 'rt_injuries_for_open_fracture_treatment'] = []


class HSI_RTI_Shock_Treatment(HSI_Event, IndividualScopeEventMixin):
    """
    This HSI event handles the process of treating hypovolemic shock, as recommended by the pediatric
    handbook for Malawi and (TODO: FIND ADULT REFERENCE)
    Currently this HSI_Event is described only and not used, as I still need to work out how to model the occurrence
    of shock
    """

    def __init__(self, module, person_id):
        super().__init__(module, person_id=person_id)
        assert isinstance(module, RTI)
        self.TREATMENT_ID = 'RTI_Shock_Treatment'  # This must begin with the module name
        self.EXPECTED_APPT_FOOTPRINT = self.make_appt_footprint({'AccidentsandEmerg': 1})
        self.ACCEPTED_FACILITY_LEVEL = '1b'
        self.ALERT_OTHER_DISEASES = []

    def apply(self, person_id, squeeze_factor):
        df = self.sim.population.props
        # determine if this is a child
        if df.loc[person_id, 'age_years'] < 15:
            is_child = True
        else:
            is_child = False
        if not df.at[person_id, 'is_alive']:
            return self.make_appt_footprint({})
        get_item_code = self.sim.modules['HealthSystem'].get_item_code_from_item_name
        # TODO: find a more complete list of required consumables for adults
        if is_child:
            self.module.item_codes_for_consumables_required['shock_treatment_child'] = {
                get_item_code("ringer's lactate (Hartmann's solution), 1000 ml_12_IDA"): 1,
                get_item_code("Dextrose (glucose) 5%, 1000ml_each_CMST"): 1,
                get_item_code('Cannula iv  (winged with injection pot) 20_each_CMST'): 1,
                get_item_code('Blood, one unit'): 1,
                get_item_code("Oxygen, 1000 liters, primarily with oxygen cylinders"): 1
            }
            is_cons_available = self.get_consumables(
                self.module.item_codes_for_consumables_required['shock_treatment_child']
            )
        else:
            self.module.item_codes_for_consumables_required['shock_treatment_adult'] = {
                get_item_code("ringer's lactate (Hartmann's solution), 1000 ml_12_IDA"): 1,
                get_item_code('Cannula iv  (winged with injection pot) 20_each_CMST'): 1,
                get_item_code('Blood, one unit'): 1,
                get_item_code("Oxygen, 1000 liters, primarily with oxygen cylinders"): 1
            }
            is_cons_available = self.get_consumables(
                self.module.item_codes_for_consumables_required['shock_treatment_adult']
            )

        if is_cons_available:
            logger.debug(key='rti_general_message',
                         data=f"Hypovolemic shock treatment available for person {person_id}")
            df.at[person_id, 'rt_in_shock'] = False
        else:
            self.module.rti_ask_for_shock_treatment(person_id)
            return self.make_appt_footprint({})

    def did_not_run(self, person_id):
        # Assume that untreated shock leads to death for now
        # Schedule the death
        df = self.sim.population.props
        df.at[person_id, 'rt_death_from_shock'] = True
        self.sim.modules['Demography'].do_death(individual_id=person_id, cause="RTI_death_shock",
                                                originating_module=self.module)
        # Log the death
        logger.debug(key='rti_general_message',
                     data=f"This is RTI_Shock_Treatment scheduling a death for person {person_id} who did not recieve "
                          f"treatment for shock on {self.sim.date}"
                     )


class HSI_RTI_Fracture_Cast(HSI_Event, IndividualScopeEventMixin):
    """
    This HSI event handles fracture casts/giving slings for those who need it. The HSI event tests whether the injured
    person has an appropriate injury code, determines how many fractures the person and then requests fracture
    treatment as required.

    The injury codes dealt with in this HSI event are:
    '712a' - broken clavicle, scapula, humerus
    '712b' - broken hand/wrist
    '712c' - broken radius/ulna
    '811' - Fractured foot
    '812' - broken tibia/fibula
    '813a' - Broken hip
    '813b' - broken pelvis
    '813c' - broken femur

    '822a' - dislocated hip
    '822b' - dislocated knee

    The properties altered by this function are
    rt_date_to_remove_daly - setting recovery dates for injuries treated with fracture casts
    rt_injuries_to_cast - once treated the codes used to denote injuries to be treated by fracture casts are removed
                          from the list of injuries due to be treated with fracture casts
    rt_med_int - the property used to denote whether a person getting treatment for road traffic injuries

    """

    def __init__(self, module, person_id):
        super().__init__(module, person_id=person_id)
        assert isinstance(module, RTI)
        self.TREATMENT_ID = 'RTI_Fracture_Cast'  # This must begin with the module name
        self.EXPECTED_APPT_FOOTPRINT = self.make_appt_footprint({'AccidentsandEmerg': 1})
        self.ACCEPTED_FACILITY_LEVEL = '1b'
        self.ALERT_OTHER_DISEASES = []

    def apply(self, person_id, squeeze_factor):
        # Get the population and health system
        df = self.sim.population.props
        p = df.loc[person_id]
        # if the person isn't alive return a blank footprint
        if not df.at[person_id, 'is_alive']:
            return self.make_appt_footprint({})
        # get a shorthand reference to RTI and consumables modules
        road_traffic_injuries = self.sim.modules['RTI']
        get_item_code = self.sim.modules['HealthSystem'].get_item_code_from_item_name
        # isolate the relevant injury information
        # Find the untreated injuries
        untreated_injury_cols = \
            [RTI.INJURY_COLUMNS[i] for i, v in enumerate(df.at[person_id, 'rt_date_to_remove_daly']) if pd.isnull(v)]
        person_injuries = df.loc[[person_id], untreated_injury_cols]
        # check if they have a fracture that requires a cast
        codes = ['712b', '712c', '811', '812', '813a', '813b', '813c', '822a', '822b']
        _, fracturecastcounts = road_traffic_injuries.rti_find_and_count_injuries(person_injuries, codes)
        # check if they have a fracture that requires a sling
        codes = ['712a']
        _, slingcounts = road_traffic_injuries.rti_find_and_count_injuries(person_injuries, codes)
        # Check the person sent here is alive, been through the generic first appointment,
        # been through the RTI med intervention
        assert p['rt_diagnosed'], 'person sent here has not been diagnosed'
        assert p['rt_med_int'], 'person sent here has not been treated'
        # Check that the person sent here has an injury treated by this module
        assert fracturecastcounts + slingcounts > 0
        # Check this person has an injury intended to be treated here
        assert len(p['rt_injuries_to_cast']) > 0
        # Check this injury assigned to be treated here is actually had by the person
        assert all(injuries in person_injuries.values for injuries in p['rt_injuries_to_cast'])
        # If they have a fracture that needs a cast, ask for plaster of paris
        self.module.item_codes_for_consumables_required['fracture_treatment'] = {
            get_item_code('Plaster of Paris (POP) 10cm x 7.5cm slab_12_CMST'): fracturecastcounts,
            get_item_code('Bandage, crepe 7.5cm x 1.4m long , when stretched'): slingcounts,
        }
        is_cons_available = self.get_consumables(
            self.module.item_codes_for_consumables_required['fracture_treatment']
        )
        # if the consumables are available then the appointment can run
        if is_cons_available:
            logger.debug(key='rti_general_message',
                         data=f"Fracture casts available for person %d's {fracturecastcounts + slingcounts} fractures, "
                              f"{person_id}"
                         )
            # update the property rt_med_int to indicate they are recieving treatment
            df.at[person_id, 'rt_med_int'] = True
            # Find the persons injuries
            non_empty_injuries = person_injuries[person_injuries != "none"]
            non_empty_injuries = non_empty_injuries.dropna(axis=1)
            # Find the injury codes treated by fracture casts/slings
            codes = ['712a', '712b', '712c', '811', '812', '813a', '813b', '813c', '822a', '822b']
            # Some TLO codes have daly weights associated with treated and non-treated injuries, copy the list of
            # swapping codes
            swapping_codes = RTI.SWAPPING_CODES[:]
            # find the relevant swapping codes for this treatment
            swapping_codes = [code for code in swapping_codes if code in codes]
            # remove codes that will be treated elsewhere
            injuries_treated_elsewhere = \
                p['rt_injuries_for_minor_surgery'] + p['rt_injuries_for_major_surgery'] + \
                p['rt_injuries_to_heal_with_time'] + p['rt_injuries_for_open_fracture_treatment']
            # remove codes that are being treated elsewhere
            swapping_codes = [code for code in swapping_codes if code not in injuries_treated_elsewhere]
            # find any potential codes this person has that are due to be swapped and then swap with
            # rti_swap_injury_daly_upon_treatment
            relevant_codes = np.intersect1d(non_empty_injuries.values, swapping_codes)
            if len(relevant_codes) > 0:
                road_traffic_injuries.rti_swap_injury_daly_upon_treatment(person_id, relevant_codes)
            # Find the injuries that have been treated and then schedule a recovery date
            columns, codes = \
                road_traffic_injuries.rti_find_all_columns_of_treated_injuries(person_id, df.loc[person_id,
                                                                                                 'rt_injuries_to_cast'])
            # check that for each injury to be treated by this event we have a corresponding column
            assert len(columns) == len(df.loc[person_id, 'rt_injuries_to_cast'])
            # iterate over the columns of injuries treated here and assign a recovery date
            for col in columns:
                # todo: update this with recovery times for casted broken hips/pelvis/femurs
                # todo: update this with recovery times for casted dislocated hip
                df.loc[person_id, 'rt_date_to_remove_daly'][int(col[-1]) - 1] = self.sim.date + \
                                                                                DateOffset(weeks=7)
                # make sure the assigned injury recovery date is in the future
                assert df.loc[person_id, 'rt_date_to_remove_daly'][int(col[-1]) - 1] > self.sim.date
            person_injuries = df.loc[person_id, RTI.INJURY_COLUMNS]
            injury_columns = person_injuries.keys()
            for code in df.loc[person_id, 'rt_injuries_to_cast']:
                columns = injury_columns.get_loc(road_traffic_injuries.rti_find_injury_column(person_id, [code])[0])
                assert not pd.isnull(df.loc[person_id, 'rt_date_to_remove_daly'][columns]), \
                    'no recovery date given for this injury'
            # remove codes from fracture cast list
            df.loc[person_id, 'rt_injuries_to_cast'].clear()
            df.loc[person_id, 'rt_date_death_no_med'] = pd.NaT
        else:
            self.module.rti_ask_for_fracture_casts(person_id)
            if pd.isnull(df.loc[person_id, 'rt_date_death_no_med']):
                df.loc[person_id, 'rt_date_death_no_med'] = self.sim.date + DateOffset(days=7)
            logger.debug(key='rti_general_message',
                         data=f"Person {person_id} has {fracturecastcounts + slingcounts} fractures without treatment"
                         )
            return self.make_appt_footprint({})

    def did_not_run(self, person_id):
        logger.debug(key='rti_general_message',
                     data=f"Fracture casts unavailable for person {person_id}")


class HSI_RTI_Open_Fracture_Treatment(HSI_Event, IndividualScopeEventMixin):
    """
    This HSI event handles fracture casts/giving slings for those who need it. The HSI event tests whether the injured
    person has an appropriate injury code, determines how many fractures the person and then requests fracture
    treatment as required.

    The injury codes dealt with in this HSI event are:
    '813bo' - Open fracture of the pelvis
    '813co' - Open fracture of the femur
    '813do' - Open fracture of the foot
    '813eo' - Open fracture of the tibia/fibula/ankle/patella

    The properties altered by this function are:
    rt_med_int - to denote that this person is recieving treatment
    rt_injuries_for_open_fracture_treatment - removing codes that have been treated by open fracture treatment
    rt_date_to_remove_daly - to schedule recovery dates for open fractures that have recieved treatment
    """

    def __init__(self, module, person_id):
        super().__init__(module, person_id=person_id)
        assert isinstance(module, RTI)
        self.TREATMENT_ID = 'RTI_Open_Fracture_Treatment'  # This must begin with the module name
        self.EXPECTED_APPT_FOOTPRINT = self.make_appt_footprint({'MinorSurg': 1})
        self.ACCEPTED_FACILITY_LEVEL = '1b'
        self.ALERT_OTHER_DISEASES = []

    def apply(self, person_id, squeeze_factor):
        df = self.sim.population.props
        if not df.at[person_id, 'is_alive']:
            return self.make_appt_footprint({})
        road_traffic_injuries = self.sim.modules['RTI']
        get_item_code = self.sim.modules['HealthSystem'].get_item_code_from_item_name
        # isolate the relevant injury information
        person_injuries = df.loc[[person_id], RTI.INJURY_COLUMNS]
        # check if they have a fracture that requires a cast
        codes = ['813bo', '813co', '813do', '813eo']
        _, open_fracture_counts = road_traffic_injuries.rti_find_and_count_injuries(person_injuries, codes)
        assert open_fracture_counts > 0
        # Check the person sent here is alive, been through the generic first appointment,
        # been through the RTI med intervention
        assert df.loc[person_id, 'rt_diagnosed'], 'person sent here has not been diagnosed'
        assert df.loc[person_id, 'rt_med_int'], 'person sent here has not been treated'

        # If they have an open fracture, ask for consumables to treat fracture
        if open_fracture_counts > 0:
            self.module.item_codes_for_consumables_required['open_fracture_treatment'] = {
                get_item_code('ceftriaxon 500 mg, powder for injection_10_IDA'): 1,
                get_item_code('Cetrimide 15% + chlorhexidine 1.5% solution.for dilution _5_CMST'): 1,
                get_item_code("Gauze, absorbent 90cm x 40m_each_CMST"): 1,
                get_item_code('Suture pack'): 1,
            }
            # If wound is "grossly contaminated" administer Metronidazole
            # todo: parameterise the probability of wound contamination
            p = self.module.parameters
            prob_open_fracture_contaminated = p['prob_open_fracture_contaminated']
            rand_for_contamination = self.module.rng.random_sample(size=1)
            if rand_for_contamination < prob_open_fracture_contaminated:
                self.module.item_codes_for_consumables_required['open_fracture_treatment'].update(
                    {get_item_code('Metronidazole, injection, 500 mg in 100 ml vial'): 1}
                )
        # Check that there are enough consumables to treat this person's fractures
        is_cons_available = self.get_consumables(
            self.module.item_codes_for_consumables_required['open_fracture_treatment']
        )

        if is_cons_available:
            logger.debug(key='rti_general_message',
                         data=f"Fracture casts available for person {person_id} {open_fracture_counts} open fractures"
                         )
            person = df.loc[person_id]
            # update the dataframe to show this person is recieving treatment
            df.loc[person_id, 'rt_med_int'] = True
            # Find the persons injuries to be treated
            non_empty_injuries = person['rt_injuries_for_open_fracture_treatment']
            columns, code = road_traffic_injuries.rti_find_all_columns_of_treated_injuries(
                person_id, non_empty_injuries
            )
            # Some TLO codes have daly weights associated with treated and non-treated injuries
            if code[0] == '813bo':
                road_traffic_injuries.rti_swap_injury_daly_upon_treatment(person_id, code[0])
            # Schedule a recovery date for the injury
            # estimated 6-9 months recovery times for open fractures
            df.loc[person_id, 'rt_date_to_remove_daly'][int(columns[0][-1]) - 1] = self.sim.date + DateOffset(months=7)
            assert df.loc[person_id, 'rt_date_to_remove_daly'][int(columns[0][-1]) - 1] > self.sim.date
            assert not pd.isnull(df.loc[person_id, 'rt_date_to_remove_daly'][int(columns[0][-1]) - 1]), \
                'no recovery date given for this injury'
            df.loc[person_id, 'rt_date_death_no_med'] = pd.NaT
            # remove code from open fracture list
            if code[0] in df.loc[person_id, 'rt_injuries_for_open_fracture_treatment']:
                df.loc[person_id, 'rt_injuries_for_open_fracture_treatment'].remove(code[0])
        else:
            self.module.rti_ask_for_open_fracture_treatment(person_id, counts=1)
            if pd.isnull(df.loc[person_id, 'rt_date_death_no_med']):
                df.loc[person_id, 'rt_date_death_no_med'] = self.sim.date + DateOffset(days=7)
            logger.debug(key='rti_general_message',
                         data=f"Person {person_id}'s has {open_fracture_counts} open fractures without treatment",
                         )

    def did_not_run(self, person_id):
        logger.debug(key='rti_general_message',
                     data=f"Open fracture treatment unavailable for person {person_id}")


class HSI_RTI_Suture(HSI_Event, IndividualScopeEventMixin):
    """
    This HSI event handles lacerations giving suture kits for those who need it. The HSI event tests whether the injured
    person has an appropriate injury code, determines how many lacerations the person and then requests suture kits
     as required.


    The codes dealt with are:
    '1101' - Laceration to the head
    '2101' - Laceration to the face
    '3101' - Laceration to the neck
    '4101' - Laceration to the thorax
    '5101' - Laceration to the abdomen
    '7101' - Laceration to the upper extremity
    '8101' - Laceration to the lower extremity

    The properties altered by this function are:
    rt_med_int - to denote that this person is recieving treatment
    rt_date_to_remove_daly - to schedule recovery dates for lacerations treated in this hsi
    """

    def __init__(self, module, person_id):
        super().__init__(module, person_id=person_id)
        assert isinstance(module, RTI)
        self.TREATMENT_ID = 'RTI_Suture'  # This must begin with the module name
        self.EXPECTED_APPT_FOOTPRINT = self.make_appt_footprint({
            'Under5OPD' if self.sim.population.props.at[person_id, "age_years"] < 5 else 'Over5OPD': 1})
        self.ACCEPTED_FACILITY_LEVEL = '1b'
        self.ALERT_OTHER_DISEASES = []

    def apply(self, person_id, squeeze_factor):
        get_item_code = self.sim.modules['HealthSystem'].get_item_code_from_item_name
        df = self.sim.population.props
        if not df.at[person_id, 'is_alive']:
            return self.make_appt_footprint({})
        road_traffic_injuries = self.sim.modules['RTI']

        person_injuries = df.loc[[person_id], RTI.INJURY_COLUMNS]
        codes = ['1101', '2101', '3101', '4101', '5101', '7101', '8101']
        _, lacerationcounts = road_traffic_injuries.rti_find_and_count_injuries(person_injuries, codes)
        # Check the person sent here didn't die due to rti, has been through A&E, through Med int
        assert df.loc[person_id, 'rt_diagnosed'], 'person sent here has not been through A and E'
        assert df.loc[person_id, 'rt_med_int'], 'person sent here has not been treated'
        # Check that the person sent here has an injury that is treated by this HSI event
        assert lacerationcounts > 0
        if lacerationcounts > 0:
            self.module.item_codes_for_consumables_required['laceration_treatment'] = {
                get_item_code('Suture pack'): lacerationcounts,
                get_item_code('Cetrimide 15% + chlorhexidine 1.5% solution.for dilution _5_CMST'): lacerationcounts,

            }
            # check the number of suture kits required and request them
            is_cons_available = self.get_consumables(
                self.module.item_codes_for_consumables_required['laceration_treatment']
            )

            # Availability of consumables determines if the intervention is delivered...
            if is_cons_available:
                logger.debug(key='rti_general_message',
                             data=f"This facility has open wound treatment available which has been used for person "
                                  f"{person_id}."
                             )
                logger.debug(key='rti_general_message',
                             data=f"This facility treated their {lacerationcounts} open wounds")

                columns, codes = road_traffic_injuries.rti_find_all_columns_of_treated_injuries(person_id, codes)
                for col in columns:
                    # heal time for lacerations is roughly two weeks according to:
                    # https://www.facs.org/~/media/files/education/patient%20ed/wound_lacerations.ashx#:~:text=of%20
                    # wound%20and%20your%20general,have%20a%20weakened%20immune%20system.
                    df.loc[person_id, 'rt_date_to_remove_daly'][int(col[-1]) - 1] = self.sim.date + \
                                                                                    DateOffset(days=14)
                    assert df.loc[person_id, 'rt_date_to_remove_daly'][int(col[-1]) - 1] > self.sim.date
                df.loc[person_id, 'rt_date_death_no_med'] = pd.NaT
            else:
                self.module.rti_ask_for_suture_kit(person_id)
                if pd.isnull(df.loc[person_id, 'rt_date_death_no_med']):
                    df.loc[person_id, 'rt_date_death_no_med'] = self.sim.date + DateOffset(days=7)
                logger.debug(key='rti_general_message',
                             data="This facility has no treatment for open wounds available.")
                return self.make_appt_footprint({})

    def did_not_run(self, person_id):
        logger.debug(key='rti_general_message',
                     data=f"Suture kits unavailable for person {person_id}")


class HSI_RTI_Burn_Management(HSI_Event, IndividualScopeEventMixin):
    """
    This HSI event handles burns giving treatment for those who need it. The HSI event tests whether the injured
    person has an appropriate injury code, determines how many burns the person and then requests appropriate treatment
     as required.



    The codes dealt with in this HSI event are:
    '1114' - Burns to the head
    '2114' - Burns to the face
    '3113' - Burns to the neck
    '4113' - Burns to the thorax
    '5113' - Burns to the abdomen
    '7113' - Burns to the upper extremities
    '8113' - Burns to the lower extremities

    The properties treated by this module are:
    rt_med_int - to denote that this person is recieving treatment for their injuries
    rt_date_to_remove_daly - to schedule recovery dates for injuries treated here
    """

    def __init__(self, module, person_id):
        super().__init__(module, person_id=person_id)
        assert isinstance(module, RTI)
        self.TREATMENT_ID = 'RTI_Burn_Management'  # This must begin with the module name
        self.EXPECTED_APPT_FOOTPRINT = self.make_appt_footprint({'MinorSurg': 1})
        self.ACCEPTED_FACILITY_LEVEL = '1b'
        self.ALERT_OTHER_DISEASES = []
        p = self.module.parameters
        self.prob_mild_burns = p['prob_mild_burns']

    def apply(self, person_id, squeeze_factor):
        get_item_code = self.sim.modules['HealthSystem'].get_item_code_from_item_name
        df = self.sim.population.props
        if not df.at[person_id, 'is_alive']:
            return self.make_appt_footprint({})
        road_traffic_injuries = self.sim.modules['RTI']

        person_injuries = df.loc[[person_id], RTI.INJURY_COLUMNS]
        codes = ['1114', '2114', '3113', '4113', '5113', '7113', '8113']
        _, burncounts = road_traffic_injuries.rti_find_and_count_injuries(person_injuries, codes)
        # check the person sent here has an injury treated by this module
        assert burncounts > 0
        # check the person sent here didn't die due to rti, has been through A and E and had RTI_med_int
        assert df.loc[person_id, 'rt_diagnosed'], 'this person has not been through a and e'
        assert df.loc[person_id, 'rt_med_int'], 'this person has not been treated'
        if burncounts > 0:
            # Request materials for burn treatment
            self.module.item_codes_for_consumables_required['burn_treatment'] = {
                get_item_code("Gauze, absorbent 90cm x 40m_each_CMST"): burncounts,
                get_item_code('Cetrimide 15% + chlorhexidine 1.5% solution.for dilution _5_CMST'): burncounts,

            }
            possible_large_TBSA_burn_codes = ['7113', '8113', '4113', '5113']
            idx2, bigburncounts = \
                road_traffic_injuries.rti_find_and_count_injuries(person_injuries, possible_large_TBSA_burn_codes)
            random_for_severe_burn = self.module.rng.random_sample(size=1)
            # ======================== If burns severe enough then give IV fluid replacement ===========================
            if (burncounts > 1) or ((len(idx2) > 0) & (random_for_severe_burn > self.prob_mild_burns)):
                # check if they have multiple burns, which implies a higher burned total body surface area (TBSA) which
                # will alter the treatment plan
                self.module.item_codes_for_consumables_required['burn_treatment'].update(
                    {get_item_code("ringer's lactate (Hartmann's solution), 1000 ml_12_IDA"): 1}
                )

            is_cons_available = self.get_consumables(
                self.module.item_codes_for_consumables_required['burn_treatment']
            )
            if is_cons_available:
                logger.debug(key='rti_general_message',
                             data=f"This facility has burn treatment available which has been used for person "
                                  f"{person_id}")
                logger.debug(key='rti_general_message',
                             data=f"This facility treated their {burncounts} burns")
                df.at[person_id, 'rt_med_int'] = True
                person = df.loc[person_id]
                injury_columns = person_injuries.keys()
                columns = injury_columns.get_loc(road_traffic_injuries.rti_find_injury_column(person_id, codes)[0])
                # estimate burns take 4 weeks to heal
                df.loc[person_id, 'rt_date_to_remove_daly'][columns] = self.sim.date + DateOffset(weeks=4)
                assert df.loc[person_id, 'rt_date_to_remove_daly'][columns] > self.sim.date
                persons_injuries = df.loc[[person_id], RTI.INJURY_COLUMNS]
                non_empty_injuries = persons_injuries[persons_injuries != "none"]
                non_empty_injuries = non_empty_injuries.dropna(axis=1)
                swapping_codes = RTI.SWAPPING_CODES[:]
                swapping_codes = [code for code in swapping_codes if code in codes]
                # remove codes that will be treated elsewhere
                treatment_plan = (
                    person['rt_injuries_for_major_surgery'] + person['rt_injuries_for_minor_surgery'] +
                    person['rt_injuries_for_minor_surgery'] + person['rt_injuries_to_cast'] +
                    person['rt_injuries_to_heal_with_time'] + person['rt_injuries_for_open_fracture_treatment']
                )
                swapping_codes = [code for code in swapping_codes if code not in treatment_plan]
                relevant_codes = np.intersect1d(non_empty_injuries.values, swapping_codes)
                if len(relevant_codes) > 0:
                    road_traffic_injuries.rti_swap_injury_daly_upon_treatment(person_id, relevant_codes)

                assert df.loc[person_id, 'rt_date_to_remove_daly'][columns] > self.sim.date, \
                    'recovery date assigned to past'
                df.loc[person_id, 'rt_date_death_no_med'] = pd.NaT
            else:
                self.module.rti_ask_for_burn_treatment(person_id)
                if pd.isnull(df.loc[person_id, 'rt_date_death_no_med']):
                    df.loc[person_id, 'rt_date_death_no_med'] = self.sim.date + DateOffset(days=7)
                logger.debug(key='rti_general_message',
                             data="This facility has no treatment for burns available.")

    def did_not_run(self, person_id):
        logger.debug(key='rti_general_message',
                     data=f"Burn treatment unavailable for person {person_id}")


class HSI_RTI_Tetanus_Vaccine(HSI_Event, IndividualScopeEventMixin):
    """
    This HSI event handles tetanus vaccine requests, the idea being that by separating these from the burn and
    laceration and burn treatments, those treatments can go ahead without the availability of tetanus stopping the event

    """

    def __init__(self, module, person_id):
        super().__init__(module, person_id=person_id)
        assert isinstance(module, RTI)
        self.TREATMENT_ID = 'RTI_Tetanus_Vaccine'  # This must begin with the module name
        self.EXPECTED_APPT_FOOTPRINT = self.make_appt_footprint({
            'Under5OPD' if self.sim.population.props.at[person_id, "age_years"] < 5 else 'Over5OPD': 1})
        self.ACCEPTED_FACILITY_LEVEL = '1b'
        self.ALERT_OTHER_DISEASES = []

    def apply(self, person_id, squeeze_factor):
        df = self.sim.population.props
        if not df.at[person_id, 'is_alive']:
            return self.make_appt_footprint({})
        person_injuries = df.loc[[person_id], RTI.INJURY_COLUMNS]
        # check the person sent here hasn't died due to rti, has been through A and E and had RTI_med_int
        assert df.loc[person_id, 'rt_diagnosed'], 'This person has not been through a and e'
        assert df.loc[person_id, 'rt_med_int'], 'This person has not been through rti med int'
        # check the person sent here has an injury treated by this module
        codes_for_tetanus = ['1101', '2101', '3101', '4101', '5101', '7101', '8101',
                             '1114', '2114', '3113', '4113', '5113', '7113', '8113']
        _, counts = RTI.rti_find_and_count_injuries(person_injuries, codes_for_tetanus)
        assert counts > 0
        # If they have a laceration/burn ask request the tetanus vaccine
        if counts > 0:
            get_item_code = self.sim.modules['HealthSystem'].get_item_code_from_item_name
            self.module.item_codes_for_consumables_required['tetanus_treatment'] = {
                get_item_code('Tetanus toxoid, injection'): 1
            }
            is_tetanus_available = self.get_consumables(
                self.module.item_codes_for_consumables_required['tetanus_treatment']
            )
            if is_tetanus_available:
                logger.debug(key='rti_general_message',
                             data=f"Tetanus vaccine requested for person {person_id} and given")
            else:
                self.module.rti_ask_for_tetanus(person_id)
                logger.debug(key='rti_general_message',
                             data=f"Tetanus vaccine requested for person {person_id}, not given")
                return self.make_appt_footprint({})

    def did_not_run(self, person_id):
        logger.debug(key='rti_general_message',
                     data=f"Tetanus vaccine unavailable for person {person_id}")


class HSI_RTI_Acute_Pain_Management(HSI_Event, IndividualScopeEventMixin):
    """ This HSI event handles all requests for pain management here, all injuries will pass through here and the pain
    medicine required will be set to manage the level of pain they are experiencing, with mild pain being managed with
    paracetamol/NSAIDS, moderate pain being managed with tramadol and severe pain being managed with morphine.

     "There is a mismatch between the burden of musculoskeletal pain conditions and appropriate health policy response
     and planning internationally that can be addressed with an integrated research and policy agenda."
     SEE doi: 10.2105/AJPH.2018.304747
    """

    def __init__(self, module, person_id):
        super().__init__(module, person_id=person_id)
        assert isinstance(module, RTI)
        # Define the necessary information for an HSI
        self.TREATMENT_ID = 'RTI_Acute_Pain_Management'  # This must begin with the module name
        self.EXPECTED_APPT_FOOTPRINT = self.make_appt_footprint({
            'Under5OPD' if self.sim.population.props.at[person_id, "age_years"] < 5 else 'Over5OPD': 1})
        self.ACCEPTED_FACILITY_LEVEL = '1b'
        self.ALERT_OTHER_DISEASES = []

    def apply(self, person_id, squeeze_factor):
        df = self.sim.population.props
        if not df.at[person_id, 'is_alive']:
            return self.make_appt_footprint({})
        # Check that the person sent here is alive, has been through A&E and RTI_Med_int
        assert df.loc[person_id, 'rt_diagnosed'], 'This person has not been through a and e'
        assert df.loc[person_id, 'rt_med_int'], 'This person has not been through rti med int'
        person_injuries = df.loc[[person_id], RTI.INJURY_COLUMNS]
        get_item_code = self.sim.modules['HealthSystem'].get_item_code_from_item_name
        road_traffic_injuries = self.sim.modules['RTI']
        pain_level = "none"
        # create a dictionary to associate the level of pain to the codes
        pain_dict = {
            'severe': ['1114', '2114', '3113', '4113', '5113', '7113', '8113',  # burns
                       'P782', 'P782a', 'P782b', 'P782c', 'P783', 'P882', 'P883', 'P884',  # amputations
                       '673', '673a', '673b', '674', '674a', '674b', '675', '675a', '675b', '676',
                       'P673', 'P673a', 'P673b', 'P674', 'P674a', 'P674b', 'P675', 'P675a', 'P675b', 'P676',  # SCI
                       '552', '553', '554',  # abdominal trauma
                       '463', '453', '453a', '453b', '441', '443'  # severe chest trauma
                       ],
            'moderate': ['112', '113', '211', '212', '412', '414', '612', '712', '712a', '712b', '712c',
                         '811', '812', '813', '813a', '813b', '813c',  # fractures
                         '322', '323', '722', '822', '822a', '822b',  # dislocations
                         '342', '343', '361', '363',  # neck trauma
                         '461',  # chest wall bruising
                         '813bo', '813co', '813do', '813eo'  # open fractures
                         ],
            'mild': ['1101', '2101', '3101', '4101', '5101', '7101', '8101',  # lacerations
                     '241',  # Minor soft tissue injuries
                     '133', '133a', '133b', '133c', '133d', '134', '134a', '134b', '135',  # TBI
                     'P133', 'P133a', 'P133b', 'P133c', 'P133d', 'P134', 'P134a', 'P134b', 'P135',  # Perm TBI
                     '291',  # Eye injury
                     '442'
                     ]
        }
        # iterate over the dictionary to find the pain level, going from highest pain to lowest pain in a for loop,
        # then find the highest level of pain this person has by breaking the for loop
        for severity in pain_dict.keys():
            _, counts = road_traffic_injuries.rti_find_and_count_injuries(person_injuries, pain_dict[severity])
            if counts > 0:
                pain_level = severity
                break
        if pain_level == "mild":
            # Multiple options, some are conditional
            # Give paracetamol
            # Give NSAIDS such as aspirin (unless they are under 16) for soft tissue pain, but not if they are pregnant
            dict_to_output = {'person': person_id,
                              'pain level': pain_level}
            logger.info(key='Requested_Pain_Management',
                        data=dict_to_output,
                        description='Summary of the pain medicine requested by each person')
            if df.loc[person_id, 'age_years'] < 16:
                self.module.item_codes_for_consumables_required['pain_management'] = {
                    get_item_code("Paracetamol 500mg_1000_CMST"): 1
                }
                cond = self.get_consumables(
                    self.module.item_codes_for_consumables_required['pain_management']
                )
            else:
                self.module.item_codes_for_consumables_required['pain_management'] = {
                    get_item_code("diclofenac sodium 25 mg, enteric coated_1000_IDA"): 1
                }
                cond1 = self.get_consumables(
                    self.module.item_codes_for_consumables_required['pain_management']
                )
                self.module.item_codes_for_consumables_required['pain_management'] = {
                    get_item_code("Paracetamol 500mg_1000_CMST"): 1
                }
                cond2 = self.get_consumables(
                    self.module.item_codes_for_consumables_required['pain_management']
                )
                if (cond1 is True) & (cond2 is True):
                    which = self.module.rng.random_sample(size=1)
                    if which <= 0.5:
                        cond = cond1
                        logger.debug(key='rti_general_message',
                                     data=f"Person {person_id} requested paracetamol for their pain relief")
                    else:
                        cond = cond2
                        logger.debug(key='rti_general_message',
                                     data=f"Person {person_id} requested diclofenac for their pain relief")
                elif (cond1 is True) & (cond2 is False):
                    cond = cond1
                    logger.debug(key='rti_general_message',
                                 data=f"Person {person_id} requested paracetamol for their pain relief")
                elif (cond1 is False) & (cond2 is True):
                    cond = cond2
                    logger.debug(key='rti_general_message',
                                 data=f"Person {person_id} requested diclofenac for their pain relief")
                else:
                    which = self.module.rng.random_sample(size=1)
                    if which <= 0.5:
                        cond = cond1
                        logger.debug(key='rti_general_message',
                                     data=f"Person {person_id} requested paracetamol for their pain relief")
                    else:
                        cond = cond2
                        logger.debug(key='rti_general_message',
                                     data=f"Person {person_id} requested diclofenac for their pain relief")
            # Availability of consumables determines if the intervention is delivered...
            if cond:
                logger.debug(key='rti_general_message',
                             data=f"This facility has pain management available for mild pain which has been used for "
                                  f"person {person_id}.")
                dict_to_output = {'person': person_id,
                                  'pain level': pain_level}
                logger.info(key='Successful_Pain_Management',
                            data=dict_to_output,
                            description='Pain medicine successfully provided to the person')
            else:
                self.module.rti_acute_pain_management(person_id)
                logger.debug(key='rti_general_message',
                             data=f"This facility has no pain management available for their mild pain, person "
                                  f"{person_id}.")
                return self.make_appt_footprint({})

        if pain_level == "moderate":
            dict_to_output = {'person': person_id,
                              'pain level': pain_level}
            logger.info(key='Requested_Pain_Management',
                        data=dict_to_output,
                        description='Summary of the pain medicine requested by each person')
            self.module.item_codes_for_consumables_required['pain_management'] = {
                get_item_code("tramadol HCl 100 mg/2 ml, for injection_100_IDA"): 1
            }
            is_cons_available = self.get_consumables(
                self.module.item_codes_for_consumables_required['pain_management']
            )
            logger.debug(key='rti_general_message',
                         data=f"Person {person_id} has requested tramadol for moderate pain relief")

            if is_cons_available:
                logger.debug(key='rti_general_message',
                             data=f"This facility has pain management available for moderate pain which has been used "
                                  f"for person {person_id}.")
                dict_to_output = {'person': person_id,
                                  'pain level': pain_level}
                logger.info(key='Successful_Pain_Management',
                            data=dict_to_output,
                            description='Pain medicine successfully provided to the person')
            else:
                self.module.rti_acute_pain_management(person_id)
                logger.debug(key='rti_general_message',
                             data=f"This facility has no pain management available for moderate pain for person "
                                  f"{person_id}.")
                return self.make_appt_footprint({})

        if pain_level == "severe":
            dict_to_output = {'person': person_id,
                              'pain level': pain_level}
            logger.info(key='Requested_Pain_Management',
                        data=dict_to_output,
                        description='Summary of the pain medicine requested by each person')
            # give morphine
            self.module.item_codes_for_consumables_required['pain_management'] = {
                get_item_code("morphine sulphate 10 mg/ml, 1 ml, injection (nt)_10_IDA"): 1
            }
            is_cons_available = self.get_consumables(
                self.module.item_codes_for_consumables_required['pain_management']
            )
            logger.debug(key='rti_general_message',
                         data=f"Person {person_id} has requested morphine for severe pain relief")

            if is_cons_available:
                logger.debug(key='rti_general_message',
                             data=f"This facility has pain management available for severe pain which has been used for"
                                  f" person {person_id}")
                dict_to_output = {'person': person_id,
                                  'pain level': pain_level}
                logger.info(key='Successful_Pain_Management',
                            data=dict_to_output,
                            description='Pain medicine successfully provided to the person')
            else:
                self.module.rti_acute_pain_management(person_id)
                logger.debug(key='rti_general_message',
                             data=f"This facility has no pain management available for severe pain for person "
                                  f"{person_id}.")
                return self.make_appt_footprint({})

    def did_not_run(self, person_id):
        df = self.sim.population.props
        logger.debug(key='rti_general_message',
                     data=f"Pain relief unavailable for person {person_id}")
        injurycodes = {'First injury': df.loc[person_id, 'rt_injury_1'],
                       'Second injury': df.loc[person_id, 'rt_injury_2'],
                       'Third injury': df.loc[person_id, 'rt_injury_3'],
                       'Fourth injury': df.loc[person_id, 'rt_injury_4'],
                       'Fifth injury': df.loc[person_id, 'rt_injury_5'],
                       'Sixth injury': df.loc[person_id, 'rt_injury_6'],
                       'Seventh injury': df.loc[person_id, 'rt_injury_7'],
                       'Eight injury': df.loc[person_id, 'rt_injury_8']}
        logger.debug(key='rti_general_message',
                     data=f"Injury profile of person {person_id}, {injurycodes}")


class HSI_RTI_Major_Surgeries(HSI_Event, IndividualScopeEventMixin):
    """This is a Health System Interaction Event.
        An appointment of a person who has experienced a road traffic injury, had their injuries diagnosed through
        A and E and requires major surgery.

        Major surgeries are defined here as surgeries that include extensive work such as entering a body cavity,
        removing an organ or altering the body’s anatomy

        The injuries treated in this module are as follows:

        FRACTURES:
        While district hospitals can provide some
        emergency trauma care and surgeries, only central hospitals
        are equipped to provide advanced orthopaedic surgery. - Lavy et al. 2007

        '112' - Depressed skull fracture - reported use of surgery in Eaton et al. 2017
        '811' - fractured foot - reported use of surgery in Chagomerana et al. 2017
        '812' - fracture tibia/fibula - reported use of surgery in Chagomerana et al. 2017
        '813a' - Fractured hip - reported use of surgery and Lavy et al. 2007
        '813b' - Fractured pelvis - reported use of surgery and Lavy et al. 2007
        '813c' - Fractured femur - reported use of surgery and Lavy et al. 2007
        '414' - Flail chest - https://www.sciencedirect.com/science/article/abs/pii/S0020138303002900

        SOFT TISSUE INJURIES:
        '342' - Soft tissue injury of the neck
        '343' - Soft tissue injury of the neck

        Thoroscopy treated injuries:
        https://www.ncbi.nlm.nih.gov/nlmcatalog/101549743
        Ref from pediatric handbook for Malawi
        '441' - Closed pneumothorax
        '443' - Open pneumothorax
        '463' - Haemothorax
        '453a' - Diaphragm rupture
        '453b' - Lung contusion

        INTERNAL BLEEDING:
        '361' - Internal bleeding in neck
        '363' - Internal bleeding in neck


        TRAUMATIC BRAIN INJURIES THAT REQUIRE A CRANIOTOMOY - reported use of surgery in Eaton et al 2017 and Lavy et
        al. 2007

        '133a' - Subarachnoid hematoma
        '133b' - Brain contusion
        '133c' - Intraventricular haemorrhage
        '133d' - Subgaleal hematoma
        '134a' - Epidural hematoma
        '134b' - Subdural hematoma
        '135' - diffuse axonal injury

        Laparotomy - Recorded in Lavy et al. 2007 and here: https://www.ajol.info/index.php/mmj/article/view/174378

        '552' - Injury to Intestine, stomach and colon
        '553' - Injury to Spleen, Urinary bladder, Liver, Urethra, Diaphragm
        '554' - Injury to kidney


        SPINAL CORD LESIONS, REQUIRING LAMINOTOMY/FORAMINOTOMY/INTERSPINOUS PROCESS SPACER
        Quote from Eaton et al. 2019:
        "No patients received thoracolumbar braces or underwent spinal surgery."
        https://journals.sagepub.com/doi/pdf/10.1177/0049475518808969
        So those with spinal cord injuries are not likely to be treated here in RTI_Major_Surgeries..

        '673a' - Spinal cord lesion at neck level
        '673b' - Spinal cord lesion below neck level
        '674a' - Spinal cord lesion at neck level
        '674b' - Spinal cord lesion below neck level
        '675a' - Spinal cord lesion at neck level
        '675b' - Spinal cord lesion below neck level
        '676' - Spinal cord lesion at neck level

        AMPUTATIONS - Reported in Crudziak et al. 2019
        '782a' - Amputated finger
        '782b' - Unilateral arm amputation
        '782c' - Amputated thumb
        '783' - Bilateral arm amputation
        '882' - Amputated toe
        '883' - Unilateral lower limb amputation
        '884' - Bilateral lower limb amputation

        Dislocations - Reported in Chagomerana et al. 2017
        '822a' Hip dislocation

        The properties altered in this function are:
        rt_injury_1 through rt_injury_8 - in the incidence that despite treatment the person treated is left
                                          permanently disabled we need to update the injury code to inform the
                                          model that the disability burden associated with the permanently
                                          disabling injury shouldn't be removed
        rt_perm_disability - when a person is decided to be permanently disabled we update this property to reflect this
        rt_date_to_remove_daly - assign recovery dates for the injuries treated with the surgery
        rt_injuries_for_major_surgery - to remove codes due to be treated by major surgery when that injury recieves
                                        a treatment.
        """

    def __init__(self, module, person_id):
        super().__init__(module, person_id=person_id)
        assert isinstance(module, RTI)
        self.TREATMENT_ID = 'RTI_Major_Surgeries'
        p = self.module.parameters
        # Define the necessary information for an HSI
        self.EXPECTED_APPT_FOOTPRINT = self.make_appt_footprint({'MajorSurg': 1})
        self.ACCEPTED_FACILITY_LEVEL = '1b'
        self.ALERT_OTHER_DISEASES = []
        self.prob_perm_disability_with_treatment_severe_TBI = p['prob_perm_disability_with_treatment_severe_TBI']
        self.allowed_interventions = p['allowed_interventions']
        self.treated_code = 'none'

    def apply(self, person_id, squeeze_factor):
        df = self.sim.population.props
        rng = self.module.rng
        road_traffic_injuries = self.sim.modules['RTI']
        get_item_code = self.sim.modules['HealthSystem'].get_item_code_from_item_name
        # Request first draft of consumables used in major surgery
        self.module.item_codes_for_consumables_required['major_surgery'] = {
            # request a general anaesthetic
            get_item_code("Halothane (fluothane)_250ml_CMST"): 1,
            # clean the site of the surgery
            get_item_code("Chlorhexidine 1.5% solution_5_CMST"): 1,
            # tools to begin surgery
            get_item_code("Scalpel blade size 22 (individually wrapped)_100_CMST"): 1,
            # administer an IV
            get_item_code("Cannula iv  (winged with injection pot) 20_each_CMST"): 1,
            get_item_code("Giving set iv administration + needle 15 drops/ml_each_CMST"): 1,
            get_item_code("ringer's lactate (Hartmann's solution), 1000 ml_12_IDA"): 1,
            # repair incision made
            get_item_code("Suture pack"): 1,
            get_item_code("Gauze, absorbent 90cm x 40m_each_CMST"): 1,
            # administer pain killer
            get_item_code('Pethidine, 50 mg/ml, 2 ml ampoule'): 1,
            # administer antibiotic
            get_item_code("Ampicillin injection 500mg, PFR_each_CMST"): 1,
            # equipment used by surgeon, gloves and facemask
            get_item_code('Disposables gloves, powder free, 100 pieces per box'): 1,
            get_item_code('surgical face mask, disp., with metal nose piece_50_IDA'): 1,
            # request syringe
            get_item_code("Syringe, Autodisable SoloShot IX "): 1
        }

        request_outcome = self.get_consumables(
            self.module.item_codes_for_consumables_required['major_surgery']
        )

        if not df.at[person_id, 'is_alive']:
            return self.make_appt_footprint({})
        # todo: think about consequences of certain consumables not being available for major surgery and model health
        #  outcomes
        # Isolate the relevant injury information
        surgically_treated_codes = ['112', '811', '812', '813a', '813b', '813c', '133a', '133b', '133c', '133d', '134a',
                                    '134b', '135', '552', '553', '554', '342', '343', '414', '361', '363', '782',
                                    '782a', '782b', '782c', '783', '822a', '882', '883', '884', 'P133a', 'P133b',
                                    'P133c', 'P133d', 'P134a', 'P134b', 'P135', 'P782a', 'P782b', 'P782c', 'P783',
                                    'P882', 'P883', 'P884']
        # If we have allowed spinal cord surgeries to be treated in this simulation, include the associated injury
        # codes here
        if 'include_spine_surgery' in self.allowed_interventions:
            additional_codes = ['673a', '673b', '674a', '674b', '675a', '675b', '676', 'P673a', 'P673b', 'P674',
                                'P674a', 'P674b', 'P675', 'P675a', 'P675b', 'P676']
            for code in additional_codes:
                surgically_treated_codes.append(code)
        # If we have allowed greater access to thoroscopy, include the codes treated by thoroscopy here
        if 'include_thoroscopy' in self.allowed_interventions:
            additional_codes = ['441', '443', '453', '453a', '453b', '463']
            for code in additional_codes:
                surgically_treated_codes.append(code)
        persons_injuries = df.loc[[person_id], RTI.INJURY_COLUMNS]
        injuries_to_be_treated = df.loc[person_id, 'rt_injuries_for_major_surgery']
        assert len(set(injuries_to_be_treated) & set(surgically_treated_codes)) > 0, \
            'This person has asked for surgery but does not have an appropriate injury'
        # check the people sent here have at least one injury treated by this HSI event
        _, counts = road_traffic_injuries.rti_find_and_count_injuries(persons_injuries, surgically_treated_codes)
        assert counts > 0, (persons_injuries.to_dict(), surgically_treated_codes)
        # People can be sent here for multiple surgeries, but only one injury can be treated at a time. Decide which
        # injury is being treated in this surgery
        # find index for untreated injuries
        idx_for_untreated_injuries = np.where(pd.isnull(df.loc[person_id, 'rt_date_to_remove_daly']))
        # find untreated injury codes that are treated with major surgery
        relevant_codes = np.intersect1d(injuries_to_be_treated, surgically_treated_codes)
        # check that the person sent here has an appropriate code(s)
        assert len(relevant_codes) > 0, (persons_injuries.values[0], idx_for_untreated_injuries, person_id,
                                         persons_injuries.values[0][idx_for_untreated_injuries])
        # choose a code at random
        self.treated_code = rng.choice(relevant_codes)
        if request_outcome:
            # check the people sent here hasn't died due to rti, have had their injuries diagnosed and been through
            # RTI_Med
            assert df.loc[person_id, 'rt_diagnosed'], 'This person has not been through a and e'
            assert df.loc[person_id, 'rt_med_int'], 'This person has not been through rti med int'
            # ------------------------ Track permanent disabilities with treatment -------------------------------------
            # --------------------------------- Perm disability from TBI -----------------------------------------------
            codes = ['133', '133a', '133b', '133c', '133d', '134', '134a', '134b', '135']

            """ Of patients that survived, 80.1% (n 148) had a good recovery with no appreciable clinical neurologic
            deficits, 13.1% (n 24) had a moderate disability with deficits that still allowed the patient to live
            independently, 4.9% (n 9) had severe disability which will require assistance with activities of daily life,
            and 1.1% (n 2) were in a vegetative state
            """
            # Check whether the person having treatment for their tbi will be left permanently disabled
            if self.treated_code in codes:
                prob_perm_disability = self.module.rng.random_sample(size=1)
                if prob_perm_disability < self.prob_perm_disability_with_treatment_severe_TBI:
                    # Track whether they are permanently disabled
                    df.at[person_id, 'rt_perm_disability'] = True
                    # Find the column and code where the permanent injury is stored
                    column, code = road_traffic_injuries.rti_find_injury_column(person_id=person_id, codes=codes)
                    logger.debug(key='rti_general_message',
                                 data=f"@@@@@@@@@@ Person {person_id} had intervention for TBI on {self.sim.date} but "
                                      f"still disabled!!!!!!")
                    # Update the code to make the injury permanent, so it will not have the associated daly weight
                    # removed later on
                    code_to_drop_index = injuries_to_be_treated.index(self.treated_code)
                    injuries_to_be_treated.pop(code_to_drop_index)
                    # remove the old code from rt_injuries_for_major_surgery
                    self.treated_code = "P" + self.treated_code
                    df.loc[person_id, column] = self.treated_code
                    # include the new code in rt_injuries_for_major_surgery
                    df.loc[person_id, 'rt_injuries_for_major_surgery'].append(self.treated_code)
                    assert len(injuries_to_be_treated) == len(df.loc[person_id, 'rt_injuries_for_major_surgery'])

                columns, codes = road_traffic_injuries.rti_find_all_columns_of_treated_injuries(person_id,
                                                                                                [self.treated_code])

                # schedule the recovery date for the permanent injury for beyond the end of the simulation (making
                # it permanent)
                df.loc[person_id, 'rt_date_to_remove_daly'][int(columns[0][-1]) - 1] = \
                    self.sim.end_date + DateOffset(days=1)
                assert df.loc[person_id, 'rt_date_to_remove_daly'][int(columns[0][-1]) - 1] > self.sim.date
            # ------------------------------------- Perm disability from SCI -------------------------------------------
            if 'include_spine_surgery' in self.allowed_interventions:
                codes = ['673', '673a', '673b', '674', '674a', '674b', '675', '675a', '675b', '676']
                if self.treated_code in codes:
                    # Track whether they are permanently disabled
                    df.at[person_id, 'rt_perm_disability'] = True
                    # Find the column and code where the permanent injury is stored
                    column, code = road_traffic_injuries.rti_find_injury_column(person_id=person_id,
                                                                                codes=[self.treated_code])
                    logger.debug(key='rti_general_message',
                                 data=f"@@@@@@@@@@ Person {person_id} had intervention for SCI on {self.sim.date} but "
                                      f"still disabled!!!!!!")
                    code_to_drop_index = injuries_to_be_treated.index(self.treated_code)
                    injuries_to_be_treated.pop(code_to_drop_index)
                    # remove the code from 'rt_injuries_for_major_surgery'
                    df.loc[person_id, 'rt_injuries_for_major_surgery'].remove(self.treated_code)
                    self.treated_code = "P" + self.treated_code
                    # update the code for 'rt_injuries_for_major_surgery'
                    df.loc[person_id, 'rt_injuries_for_major_surgery'].append(self.treated_code)
                    df.loc[person_id, column] = self.treated_code
                    for injury in injuries_to_be_treated:
                        if injury not in df.loc[person_id, 'rt_injuries_for_major_surgery']:
                            df.loc[person_id, 'rt_injuries_for_major_surgery'].append(injury)
                    assert len(injuries_to_be_treated) == len(df.loc[person_id, 'rt_injuries_for_major_surgery'])
                    columns, codes = road_traffic_injuries.rti_find_all_columns_of_treated_injuries(person_id,
                                                                                                    [self.treated_code])

                    # schedule the recovery date for the permanent injury for beyond the end of the simulation (making
                    # it permanent)
                    df.loc[person_id, 'rt_date_to_remove_daly'][int(columns[0][-1]) - 1] = \
                        self.sim.end_date + DateOffset(days=1)
                    assert df.loc[person_id, 'rt_date_to_remove_daly'][int(columns[0][-1]) - 1] > self.sim.date

            # ------------------------------------- Perm disability from amputation ------------------------------------
            codes = ['782', '782a', '782b', '782c', '783', '882', '883', '884']
            if self.treated_code in codes:
                # Track whether they are permanently disabled
                df.at[person_id, 'rt_perm_disability'] = True
                # Find the column and code where the permanent injury is stored
                column, code = road_traffic_injuries.rti_find_injury_column(person_id=person_id,
                                                                            codes=[self.treated_code])
                logger.debug(key='rti_general_message',
                             data=f"@@@@@@@@@@ Person {person_id} had intervention for an amputation on {self.sim.date}"
                                  f" but still disabled!!!!!!")
                # Update the code to make the injury permanent, so it will not have the associated daly weight removed
                # later on
                code_to_drop_index = injuries_to_be_treated.index(self.treated_code)
                injuries_to_be_treated.pop(code_to_drop_index)
                # remove the old code from rt_injuries_for_major_surgery
                self.treated_code = "P" + self.treated_code
                # add the new code to rt_injuries_for_major_surgery
                df.loc[person_id, 'rt_injuries_for_major_surgery'].append(self.treated_code)
                df.loc[person_id, column] = self.treated_code
                for injury in injuries_to_be_treated:
                    if injury not in df.loc[person_id, 'rt_injuries_for_major_surgery']:
                        df.loc[person_id, 'rt_injuries_for_major_surgery'].append(injury)
                assert len(injuries_to_be_treated) == len(df.loc[person_id, 'rt_injuries_for_major_surgery'])
                columns, codes = road_traffic_injuries.rti_find_all_columns_of_treated_injuries(person_id,
                                                                                                [self.treated_code])
                # Schedule recovery for the end of the simulation, thereby making the injury permanent

                df.loc[person_id, 'rt_date_to_remove_daly'][int(columns[0][-1]) - 1] = \
                    self.sim.end_date + DateOffset(days=1)
                assert df.loc[person_id, 'rt_date_to_remove_daly'][int(columns[0][-1]) - 1] > self.sim.date

            # ============================== Schedule the recovery dates for the non-permanent injuries ================
            injury_columns = persons_injuries.columns
            maj_surg_recovery_time_in_days = {
                '112': 42,
                '552': 90,
                '553': 90,
                '554': 90,
                '822a': 270,
                '811': 63,
                '812': 63,
                '813a': 270,
                '813b': 70,
                '813c': 120,
                '133a': 42,
                '133b': 42,
                '133c': 42,
                '133d': 42,
                '134a': 42,
                '134b': 42,
                '135': 42,
                '342': 42,
                '343': 42,
                '414': 365,
                '441': 14,
                '443': 14,
                '453a': 42,
                '453b': 42,
                '361': 7,
                '363': 7,
                '463': 7,
            }
            # find the column of the treated injury
            if self.treated_code in maj_surg_recovery_time_in_days.keys():
                columns = injury_columns.get_loc(road_traffic_injuries.rti_find_injury_column(person_id,
                                                                                              [self.treated_code])[0])
                if pd.isnull(df.loc[person_id, 'rt_date_to_remove_daly'][columns]):
                    df.loc[person_id, 'rt_date_to_remove_daly'][columns] = \
                        self.sim.date + DateOffset(days=maj_surg_recovery_time_in_days[self.treated_code])
                    assert df.loc[person_id, 'rt_date_to_remove_daly'][columns] > self.sim.date

            # some injuries have a daly weight that swaps upon treatment, get list of those codes
            swapping_codes = RTI.SWAPPING_CODES[:]
            # isolate that swapping codes that will be treated here
            swapping_codes = [code for code in swapping_codes if code in surgically_treated_codes]
            # find the injuries this person will have treated in other forms of treatment
            person = df.loc[person_id]
            treatment_plan = (
                person['rt_injuries_for_minor_surgery'] + person['rt_injuries_to_cast'] +
                person['rt_injuries_to_heal_with_time'] + person['rt_injuries_for_open_fracture_treatment']
            )
            # remove codes that will be treated elsewhere
            swapping_codes = [code for code in swapping_codes if code not in treatment_plan]
            # swap the daly weight for any applicable injuries
            if self.treated_code in swapping_codes:
                road_traffic_injuries.rti_swap_injury_daly_upon_treatment(person_id, [self.treated_code])
            # Check that every injury treated has a recovery time
            columns = injury_columns.get_loc(road_traffic_injuries.rti_find_injury_column(person_id,
                                                                                          [self.treated_code])[0])
            assert not pd.isnull(df.loc[person_id, 'rt_date_to_remove_daly'][columns]), \
                'no recovery date given for this injury'
            assert df.loc[person_id, 'rt_date_to_remove_daly'][columns] > self.sim.date
            logger.debug(key='rti_general_message',
                         data=f"This is RTI_Major_Surgeries supplying surgery for person {person_id} on date "
                              f"{self.sim.date}!!!!!!, removing code")
            # remove code from major surgeries list
            if self.treated_code in df.loc[person_id, 'rt_injuries_for_major_surgery']:
                df.loc[person_id, 'rt_injuries_for_major_surgery'].remove(self.treated_code)
            assert self.treated_code not in df.loc[person_id, 'rt_injuries_for_major_surgery'], \
                ['Treated injury code not removed', self.treated_code]
            df.loc[person_id, 'rt_date_death_no_med'] = pd.NaT
        else:
            self.module.rti_do_for_major_surgeries(person_id=person_id,
                                                   count=len(df.loc[person_id, 'rt_injuries_for_major_surgery']))
            if pd.isnull(df.loc[person_id, 'rt_date_death_no_med']):
                df.loc[person_id, 'rt_date_death_no_med'] = self.sim.date + DateOffset(days=7)
            return self.make_appt_footprint({})

    def did_not_run(self, person_id):
        df = self.sim.population.props
        logger.debug(key='rti_general_message',
                     data=f"Major surgery not scheduled for person {person_id}")
        injurycodes = {'First injury': df.loc[person_id, 'rt_injury_1'],
                       'Second injury': df.loc[person_id, 'rt_injury_2'],
                       'Third injury': df.loc[person_id, 'rt_injury_3'],
                       'Fourth injury': df.loc[person_id, 'rt_injury_4'],
                       'Fifth injury': df.loc[person_id, 'rt_injury_5'],
                       'Sixth injury': df.loc[person_id, 'rt_injury_6'],
                       'Seventh injury': df.loc[person_id, 'rt_injury_7'],
                       'Eight injury': df.loc[person_id, 'rt_injury_8']}
        logger.debug(key='rti_general_message',
                     data=f"Injury profile of person {person_id}, {injurycodes}")


class HSI_RTI_Minor_Surgeries(HSI_Event, IndividualScopeEventMixin):
    """This is a Health System Interaction Event.
        An appointment of a person who has experienced a road traffic injury, had their injuries diagnosed through
        A and E, treatment plan organised by RTI_MedInt and requires minor surgery.

        Minor surgeries are defined here as surgeries are generally superficial and do not require penetration of a
        body cavity. They do not involve assisted breathing or anesthesia and are usually performed by a single doctor.

        The injuries treated in this module are as follows:

        Evidence for all from Mkandawire et al. 2008:
        https://link.springer.com/article/10.1007%2Fs11999-008-0366-5
        '211' - Facial fractures
        '212' - Facial fractures
        '291' - Injury to the eye
        '241' - Soft tissue injury of the face

        '322' - Dislocation in the neck
        '323' - Dislocation in the neck

        '722' - Dislocated shoulder

        External fixation of fractures
        '811' - fractured foot
        '812' - fractures tibia/fibula
        '813a' - Fractured hip
        '813b' - Fractured pelvis
        '813C' - Fractured femur
        The properties altered in this function are:
        rt_med_int - update to show this person is being treated for their injuries.
        rt_date_to_remove_daly - assign recovery dates for the injuries treated with the surgery
        rt_injuries_for_minor_surgery - to remove codes due to be treated by minor surgery when that injury recieves
                                        a treatment.
        """

    def __init__(self, module, person_id):
        super().__init__(module, person_id=person_id)
        assert isinstance(module, RTI)
        self.TREATMENT_ID = 'RTI_Minor_Surgeries'
        # Define the necessary information for an HSI
        self.EXPECTED_APPT_FOOTPRINT = self.make_appt_footprint({'MinorSurg': 1})
        self.ACCEPTED_FACILITY_LEVEL = '1b'
        self.ALERT_OTHER_DISEASES = []

    def apply(self, person_id, squeeze_factor):
        df = self.sim.population.props
        if not df.at[person_id, 'is_alive']:
            return self.make_appt_footprint({})
        get_item_code = self.sim.modules['HealthSystem'].get_item_code_from_item_name
        # Request first draft of consumables used in major surgery
        self.module.item_codes_for_consumables_required['minor_surgery'] = {
            # request a local anaesthetic
            get_item_code("Halothane (fluothane)_250ml_CMST"): 1,
            # clean the site of the surgery
            get_item_code("Chlorhexidine 1.5% solution_5_CMST"): 1,
            # tools to begin surgery
            get_item_code("Scalpel blade size 22 (individually wrapped)_100_CMST"): 1,
            # administer an IV
            get_item_code("Cannula iv  (winged with injection pot) 20_each_CMST"): 1,
            get_item_code("Giving set iv administration + needle 15 drops/ml_each_CMST"): 1,
            get_item_code("ringer's lactate (Hartmann's solution), 1000 ml_12_IDA"): 1,
            # repair incision made
            get_item_code("Suture pack"): 1,
            get_item_code("Gauze, absorbent 90cm x 40m_each_CMST"): 1,
            # administer pain killer
            get_item_code('Pethidine, 50 mg/ml, 2 ml ampoule'): 1,
            # administer antibiotic
            get_item_code("Ampicillin injection 500mg, PFR_each_CMST"): 1,
            # equipment used by surgeon, gloves and facemask
            get_item_code('Disposables gloves, powder free, 100 pieces per box'): 1,
            get_item_code('surgical face mask, disp., with metal nose piece_50_IDA'): 1,
            # request syringe
            get_item_code("Syringe, Autodisable SoloShot IX "): 1
        }
        rng = self.module.rng
        road_traffic_injuries = self.sim.modules['RTI']
        surgically_treated_codes = ['322', '211', '212', '323', '722', '291', '241', '811', '812', '813a', '813b',
                                    '813c']
        persons_injuries = df.loc[[person_id], RTI.INJURY_COLUMNS]
        person = df.loc[person_id]
        # =========================================== Tests ============================================================
        # check the people sent here hasn't died due to rti, have had their injuries diagnosed and been through RTI_Med
        assert person['rt_diagnosed'], 'This person has not been through a and e'
        assert person['rt_med_int'], 'This person has not been through rti med int'
        # check they have at least one injury treated by minor surgery
        _, counts = road_traffic_injuries.rti_find_and_count_injuries(persons_injuries, surgically_treated_codes)
        assert counts > 0
        # find the injuries which will be treated here
        relevant_codes = np.intersect1d(df.loc[person_id, 'rt_injuries_for_minor_surgery'], surgically_treated_codes)
        # Check that a code has been selected to be treated
        assert len(relevant_codes) > 0
        # choose an injury to treat
        treated_code = rng.choice(relevant_codes)
        # need to determine whether this person has an injury which will treated with external fixation
        external_fixation_codes = ['811', '812', '813a', '813b', '813c']
        if treated_code in external_fixation_codes:
            self.module.item_codes_for_consumables_required['minor_surgery'].update(
                {get_item_code('External fixator'): 1}
            )
        request_outcome = self.get_consumables(
            self.module.item_codes_for_consumables_required['minor_surgery']
        )
        # todo: think about consequences of certain consumables not being available for minor surgery and model health
        #  outcomes
        if request_outcome:
            injury_columns = persons_injuries.columns
            # create a dictionary to store the recovery times for each injury in days
            minor_surg_recov_time_days = {
                '322': 180,
                '323': 180,
                '722': 49,
                '211': 49,
                '212': 49,
                '291': 7,
                '241': 7,
                '811': 63,
                '812': 63,
                '813a': 63,
                '813b': 63,
                '813c': 63,
            }

            # assign a recovery time for the treated person from the dictionary, get the column which the injury is
            # stored in
            columns = injury_columns.get_loc(road_traffic_injuries.rti_find_injury_column(person_id, [treated_code])[0])
            # assign a recovery date
            df.loc[person_id, 'rt_date_to_remove_daly'][columns] = \
                self.sim.date + DateOffset(days=minor_surg_recov_time_days[treated_code])
            # make sure the injury recovery date is in the future
            assert df.loc[person_id, 'rt_date_to_remove_daly'][columns] > self.sim.date

            # some injuries have a change in daly weight if they are treated, find all possible swappable codes
            swapping_codes = RTI.SWAPPING_CODES[:]
            # exclude any codes that could be swapped but are due to be treated elsewhere
            treatment_plan = (
                person['rt_injuries_for_minor_surgery'] + person['rt_injuries_to_cast'] +
                person['rt_injuries_to_heal_with_time'] + person['rt_injuries_for_open_fracture_treatment']
            )
            swapping_codes = [code for code in swapping_codes if code not in treatment_plan]
            if treated_code in swapping_codes:
                road_traffic_injuries.rti_swap_injury_daly_upon_treatment(person_id, [treated_code])
            logger.debug(key='rti_general_message',
                         data=f"This is RTI_Minor_Surgeries supplying minor surgeries for person {person_id} on date "
                              f"{self.sim.date}!!!!!!")
            # update the dataframe to reflect that this person is recieving medical care
            df.at[person_id, 'rt_med_int'] = True
            # Check if the injury has been given a recovery date
            columns = injury_columns.get_loc(road_traffic_injuries.rti_find_injury_column(person_id, [treated_code])[0])
            assert not pd.isnull(df.loc[person_id, 'rt_date_to_remove_daly'][columns]), \
                'no recovery date given for this injury'
            # remove code from minor surgeries list as it has now been treated
            if treated_code in df.loc[person_id, 'rt_injuries_for_minor_surgery']:
                df.loc[person_id, 'rt_injuries_for_minor_surgery'].remove(treated_code)
            assert treated_code not in df.loc[person_id, 'rt_injuries_for_minor_surgery'], \
                ['Injury treated not removed', treated_code]
            df.loc[person_id, 'rt_date_death_no_med'] = pd.NaT
        else:
            self.module.rti_do_for_minor_surgeries(person_id, count=1)
            if pd.isnull(df.loc[person_id, 'rt_date_death_no_med']):
                df.loc[person_id, 'rt_date_death_no_med'] = self.sim.date + DateOffset(days=7)
            logger.debug(key='rti_general_message',
                         data=f"This is RTI_Minor_Surgeries failing to provide minor surgeries for person {person_id} "
                              f"on date {self.sim.date}!!!!!!")
            return self.make_appt_footprint({})

    def did_not_run(self, person_id):
        df = self.sim.population.props
        logger.debug(key='rti_general_message',
                     data=f"Minor surgery not scheduled for person {person_id}")
        injurycodes = {'First injury': df.loc[person_id, 'rt_injury_1'],
                       'Second injury': df.loc[person_id, 'rt_injury_2'],
                       'Third injury': df.loc[person_id, 'rt_injury_3'],
                       'Fourth injury': df.loc[person_id, 'rt_injury_4'],
                       'Fifth injury': df.loc[person_id, 'rt_injury_5'],
                       'Sixth injury': df.loc[person_id, 'rt_injury_6'],
                       'Seventh injury': df.loc[person_id, 'rt_injury_7'],
                       'Eight injury': df.loc[person_id, 'rt_injury_8']}
        logger.debug(key='rti_injury_profile_of_untreated_person',
                     data=injurycodes)


class RTI_Medical_Intervention_Death_Event(Event, IndividualScopeEventMixin):
    """This is the MedicalInterventionDeathEvent. It is scheduled by the MedicalInterventionEvent to occur at the end of
     the person's determined length of stay. The risk of mortality for the person wil medical intervention is determined
     by the persons ISS score and whether they have polytrauma.

     The properties altered by this event are:
     rt_post_med_death - updated to reflect when a person dies from their injuries
    """

    def __init__(self, module, person_id):
        super().__init__(module, person_id=person_id)
        p = self.module.parameters
        self.prob_death_iss_less_than_9 = p['prob_death_iss_less_than_9']
        self.prob_death_iss_10_15 = p['prob_death_iss_10_15']
        self.prob_death_iss_16_24 = p['prob_death_iss_16_24']
        self.prob_death_iss_25_35 = p['prob_death_iss_25_35']
        self.prob_death_iss_35_plus = p['prob_death_iss_35_plus']

    def apply(self, person_id):
        df = self.sim.population.props

        randfordeath = self.module.rng.random_sample(size=1)
        # ======================================== Tests ==============================================================
        assert df.loc[person_id, 'rt_ISS_score'] > 0
        mortality_checked = False
        probabilities_of_death = {
            '1-4': [range(1, 5), 0],
            '5-9': [range(5, 10), self.prob_death_iss_less_than_9],
            '10-15': [range(10, 16), self.prob_death_iss_10_15],
            '16-24': [range(16, 25), self.prob_death_iss_16_24],
            '25-35': [range(25, 36), self.prob_death_iss_25_35],
            '35-75': [range(25, 76), self.prob_death_iss_35_plus]
        }
        # Schedule death for those who died from their injuries despite medical intervention
        if df.loc[person_id, 'cause_of_death'] == 'Other':
            pass
        for range_boundaries in probabilities_of_death.keys():
            if df.loc[person_id].rt_ISS_score in probabilities_of_death[range_boundaries][0]:
                if randfordeath < probabilities_of_death[range_boundaries][1]:
                    mortality_checked = True
                    df.loc[person_id, 'rt_post_med_death'] = True
                    dict_to_output = {'person': person_id,
                                      'First injury': df.loc[person_id, 'rt_injury_1'],
                                      'Second injury': df.loc[person_id, 'rt_injury_2'],
                                      'Third injury': df.loc[person_id, 'rt_injury_3'],
                                      'Fourth injury': df.loc[person_id, 'rt_injury_4'],
                                      'Fifth injury': df.loc[person_id, 'rt_injury_5'],
                                      'Sixth injury': df.loc[person_id, 'rt_injury_6'],
                                      'Seventh injury': df.loc[person_id, 'rt_injury_7'],
                                      'Eight injury': df.loc[person_id, 'rt_injury_8']}
                    logger.info(key='RTI_Death_Injury_Profile',
                                data=dict_to_output,
                                description='The injury profile of those who have died due to rtis despite medical care'
                                )
                    # Schedule the death
                    self.sim.modules['Demography'].do_death(individual_id=person_id, cause="RTI_death_with_med",
                                                            originating_module=self.module)
                    # Log the death
                    logger.debug(key='rti_general_message',
                                 data=f"This is RTIMedicalInterventionDeathEvent scheduling a death for person "
                                      f"{person_id} who was treated for their injuries but still died on date "
                                      f"{self.sim.date}")
                else:
                    mortality_checked = True

        assert mortality_checked, 'Something missing in criteria'


class RTI_No_Lifesaving_Medical_Intervention_Death_Event(Event, IndividualScopeEventMixin):
    """This is the NoMedicalInterventionDeathEvent. It is scheduled by the MedicalInterventionEvent which determines the
    resources required to treat that person and if they aren't present, the person is sent here. This function is also
    called by the did not run function for rti_major_surgeries for certain injuries, implying that if life saving
    surgery is not available for the person, then we have to ask the probability of them dying without having this life
    saving surgery.

    some information on time to craniotomy here:
    https://thejns.org/focus/view/journals/neurosurg-focus/45/6/article-pE2.xml?body=pdf-10653


    The properties altered by this event are:
    rt_unavailable_med_death - to denote that this person has died due to medical interventions not being available
    """

    def __init__(self, module, person_id):
        super().__init__(module, person_id=person_id)
        p = self.module.parameters
        # load the parameteres used for this event
        self.prob_death_TBI_SCI_no_treatment = p['prob_death_TBI_SCI_no_treatment']
        self.prob_death_fractures_no_treatment = p['prob_death_fractures_no_treatment']
        self.prop_death_burns_no_treatment = p['prop_death_burns_no_treatment']
        self.prob_death_MAIS3 = p['prob_death_MAIS3']
        self.prob_death_MAIS4 = p['prob_death_MAIS4']
        self.prob_death_MAIS5 = p['prob_death_MAIS5']
        self.prob_death_MAIS6 = p['prob_death_MAIS6']

        self.allowed_interventions = p['allowed_interventions']

    def apply(self, person_id):
        probabilities_of_death = {
            '1': 0,
            '2': 0,
            '3': self.prob_death_MAIS3,
            '4': self.prob_death_MAIS4,
            '5': self.prob_death_MAIS5,
            '6': self.prob_death_MAIS6
        }
        life_threatening_injuries = ['133a', '133b', '133c', '133d', '134a', '134b', '135',  # TBI
                                     '112',  # Depressed skull fracture
                                     'P133a', 'P133b', 'P133c', 'P133d', 'P134a', 'P134b', 'P135',  # Perm TBI
                                     '342', '343', '361', '363',  # Injuries to neck
                                     '414', '441', '443', '463', '453a', '453b',  # Severe chest trauma
                                     '782b',  # Unilateral arm amputation
                                     '783',  # Bilateral arm amputation
                                     '883',  # Unilateral lower limb amputation
                                     '884',  # Bilateral lower limb amputation
                                     '552', '553', '554'  # Internal organ injuries
                                     ]

        df = self.sim.population.props
        untreated_injuries = []
        persons_injuries = df.loc[[person_id], RTI.INJURY_COLUMNS]
        non_empty_injuries = persons_injuries[persons_injuries != "none"]
        non_empty_injuries = non_empty_injuries.dropna(axis=1)
        # drop injuries that have a treatment scheduled
        person = df.loc[person_id]
        treatment_plan = (
            person['rt_injuries_for_minor_surgery'] + person['rt_injuries_to_cast'] +
            person['rt_injuries_to_heal_with_time'] + person['rt_injuries_for_open_fracture_treatment']
        )
        maj_surg_codes = ['112', '811', '812', '813a', '813b', '813c', '133a', '133b', '133c', '133d', '134a', '134b',
                          '135', '552', '553', '554', '342', '343', '414', '361', '363', '782', '782a', '782b', '782c',
                          '783', '822a', '882', '883', '884', 'P133a', 'P133b', 'P133c', 'P133d', 'P134a', 'P134b',
                          'P135', 'P782a', 'P782b', 'P782c', 'P783', 'P882', 'P883', 'P884']
        # If we have allowed spinal cord surgeries to be treated in this simulation, include the associated injury
        # codes here
        if 'include_spine_surgery' in self.allowed_interventions:
            additional_codes = ['673a', '673b', '674a', '674b', '675a', '675b', '676', 'P673a', 'P673b', 'P674',
                                'P674a', 'P674b', 'P675', 'P675a', 'P675b', 'P676']
            for code in additional_codes:
                maj_surg_codes.append(code)
        # If we have allowed greater access to thoroscopy, include the codes treated by thoroscopy here
        if 'include_thoroscopy' in self.allowed_interventions:
            additional_codes = ['441', '443', '453', '453a', '453b', '463']
            for code in additional_codes:
                maj_surg_codes.append(code)
        for col in non_empty_injuries:
            # create the conditions to ignore untreated injuries
            injury_treated_elsewhere = non_empty_injuries[col].values.to_list()[0] in treatment_plan
            injury_not_treated_by_major_surgery = non_empty_injuries[col].values.to_list()[0] not in maj_surg_codes
            condition_to_remove_column = injury_treated_elsewhere or injury_not_treated_by_major_surgery
            if condition_to_remove_column:
                non_empty_injuries = non_empty_injuries.drop(col, axis=1)
        for col in non_empty_injuries:
            if pd.isnull(df.loc[person_id, 'rt_date_to_remove_daly'][int(col[-1]) - 1]):
                untreated_injuries.append(df.at[person_id, col])
        untreated_injuries = [code for code in untreated_injuries if code in life_threatening_injuries]
        mais_scores = [1]
        for injury in untreated_injuries:
            mais_scores.append(self.module.ASSIGN_INJURIES_AND_DALY_CHANGES[injury][0][-1])
        max_untreated_injury = max(mais_scores)
        prob_death = probabilities_of_death[str(max_untreated_injury)]

        randfordeath = self.module.rng.random_sample(size=1)
        if randfordeath < prob_death:
            df.loc[person_id, 'rt_unavailable_med_death'] = True
            self.sim.modules['Demography'].do_death(individual_id=person_id, cause="RTI_unavailable_med",
                                                    originating_module=self.module)
            # Log the death
            logger.debug(key='rti_general_message',
                         data=f"This is RTINoMedicalInterventionDeathEvent scheduling a death for person {person_id} on"
                              f" date {self.sim.date}")
        else:
            # person has survived their injuries despite the lack of treatment. Assign a recovery date to their injuries
            # If a spinal injury, amputation, TBI is untreated, assign this injury's recovery time to the end of the
            # simulation
            codes = ['673', '673a', '673b', '674', '674a', '674b', '675', '675a', '675b', '676',
                     '782a', '782b', '782c', '783', '882', '883', '884', '133', '133a', '133b', '133c', '133d', '134',
                     '134a', '134b', '135']
            for injury in untreated_injuries:
                if injury in codes:
                    # Track whether they are permanently disabled
                    df.at[person_id, 'rt_perm_disability'] = True
                    # Find the column and code where the permanent injury is stored
                    df.loc[person_id, col] = "P" + injury
                    # schedule the recovery date for the permanent injury for beyond the end of the simulation (making
                    # it permanent)
                    df.loc[person_id, 'rt_date_to_remove_daly'][int(col[-1]) - 1] = \
                        self.sim.end_date + DateOffset(days=1)
                    assert df.loc[person_id, 'rt_date_to_remove_daly'][int(col[-1]) - 1] > self.sim.date
                    # all injuries are handled by major surgery here, remove the untreated injury code
                    df.loc[person_id, 'rt_injuries_for_major_surgery'].remove(injury)
                else:
                    # check if the injury has a heal time associated with no treamtent
                    if injury in self.module.NO_TREATMENT_RECOVERY_TIMES_IN_DAYS.keys():
                        df.loc[person_id, 'rt_date_to_remove_daly'][int(col[-1]) - 1] = \
                            self.sim.end_date + DateOffset(days=self.module.NO_TREATMENT_RECOVERY_TIMES_IN_DAYS[injury])
                        if injury in df.loc[person_id, 'rt_injuries_for_major_surgery']:
                            df.loc[person_id, 'rt_injuries_for_major_surgery'].remove(injury)


# ---------------------------------------------------------------------------------------------------------
#   LOGGING EVENTS
#
#   Put the logging events here. There should be a regular logger outputting current states of the
#   population. There may also be a loggig event that is driven by particular events.
# ---------------------------------------------------------------------------------------------------------


class RTI_Logging_Event(RegularEvent, PopulationScopeEventMixin):

    def __init__(self, module):
        """Produce a summary of the numbers of people with respect to the action of this module.
        This is a regular event that can output current states of people or cumulative events since last logging event.
        """

        # run this event every month
        self.repeat = 1
        super().__init__(module, frequency=DateOffset(months=self.repeat))
        assert isinstance(module, RTI)
        # Create variables used to store simulation data in
        # Number of injured body region data
        self.tot1inj = 0
        self.tot2inj = 0
        self.tot3inj = 0
        self.tot4inj = 0
        self.tot5inj = 0
        self.tot6inj = 0
        self.tot7inj = 0
        self.tot8inj = 0
        # Injury category data
        self.totfracnumber = 0
        self.totdisnumber = 0
        self.tottbi = 0
        self.totsoft = 0
        self.totintorg = 0
        self.totintbled = 0
        self.totsci = 0
        self.totamp = 0
        self.toteye = 0
        self.totextlac = 0
        self.totburns = 0
        # Injury location on body data
        self.totAIS1 = 0
        self.totAIS2 = 0
        self.totAIS3 = 0
        self.totAIS4 = 0
        self.totAIS5 = 0
        self.totAIS6 = 0
        self.totAIS7 = 0
        self.totAIS8 = 0
        # Injury severity data
        self.totmild = 0
        self.totsevere = 0
        # More model progression data
        self.totinjured = 0
        self.deathonscene = 0
        self.soughtmedcare = 0
        self.deathaftermed = 0
        self.deathwithoutmed = 0
        self.permdis = 0
        self.ISSscore = []
        self.severe_pain = 0
        self.moderate_pain = 0
        self.mild_pain = 0
        # Create variables for averages over time in the model
        self.numerator = 0
        self.denominator = 0
        self.death_inc_numerator = 0
        self.death_in_denominator = 0
        self.fracdenominator = 0
        # Create variables to measure where certain injuries are located on the body
        self.fracdist = [0, 0, 0, 0, 0, 0, 0, 0]
        self.openwounddist = [0, 0, 0, 0, 0, 0, 0, 0]
        self.burndist = [0, 0, 0, 0, 0, 0, 0, 0]

    def apply(self, population):
        # Make some summary statistics
        # Get the dataframe and isolate the important information
        df = population.props
        # dump dataframe each month if population size is large (used to find the minimum viable population size)
        time_stamped_file_name = "df_at_" + str(self.sim.date.month) + "_" + str(self.sim.date.year)
        if len(df.loc[df.is_alive]) > 750000:
            df.to_csv(f"C:/Users/Robbie Manning Smith/Documents/Dataframe_dump/{time_stamped_file_name}.csv")
        thoseininjuries = df.loc[df.rt_road_traffic_inc]
        # ================================= Injury severity ===========================================================
        sev = thoseininjuries['rt_inj_severity']
        rural_injuries = df.loc[df.rt_road_traffic_inc & ~df.li_urban]
        if len(rural_injuries) > 0:
            percent_sev_rural = \
                len(rural_injuries.loc[rural_injuries['rt_inj_severity'] == 'severe']) / len(rural_injuries)
        else:
            percent_sev_rural = 'none_injured'
        urban_injuries = df.loc[df.rt_road_traffic_inc & df.li_urban]
        if len(urban_injuries) > 0:
            percent_sev_urban = \
                len(urban_injuries.loc[urban_injuries['rt_inj_severity'] == 'severe']) / len(urban_injuries)
        else:
            percent_sev_urban = 'none_injured'
        severity, severitycount = np.unique(sev, return_counts=True)
        if 'mild' in severity:
            idx = np.where(severity == 'mild')
            self.totmild += len(idx)
        if 'severe' in severity:
            idx = np.where(severity == 'severe')
            self.totsevere += len(idx)
        dict_to_output = {
            'total_mild_injuries': self.totmild,
            ''
            '_severe_injuries': self.totsevere,
            'Percent_severe_rural': percent_sev_rural,
            'Percent_severe_urban': percent_sev_urban
        }
        logger.info(key='injury_severity',
                    data=dict_to_output,
                    description='severity of injuries in simulation')
        # ==================================== Incidence ==============================================================
        # How many were involved in a RTI
        n_in_RTI = df.rt_road_traffic_inc.sum()
        children_in_RTI = len(df.loc[df.rt_road_traffic_inc & (df['age_years'] < 19)])
        children_alive = len(df.loc[df['age_years'] < 19])
        self.numerator += n_in_RTI
        self.totinjured += n_in_RTI
        # How many were disabled
        n_perm_disabled = (df.is_alive & df.rt_perm_disability).sum()
        # self.permdis += n_perm_disabled
        n_alive = df.is_alive.sum()
        self.denominator += (n_alive - n_in_RTI) * (1 / 12)
        n_immediate_death = (df.rt_road_traffic_inc & df.rt_imm_death).sum()
        self.deathonscene += n_immediate_death
        diedfromrtiidx = df.index[df.rt_imm_death | df.rt_post_med_death | df.rt_no_med_death | df.rt_death_from_shock |
                                  df.rt_unavailable_med_death]
        n_sought_care = (df.rt_road_traffic_inc & df.rt_med_int).sum()
        self.soughtmedcare += n_sought_care
        n_death_post_med = df.rt_post_med_death.sum()
        self.deathaftermed += n_death_post_med
        self.deathwithoutmed += df.rt_no_med_death.sum()
        self.death_inc_numerator += n_immediate_death + n_death_post_med + len(df.loc[df.rt_no_med_death])
        self.death_in_denominator += (n_alive - (n_immediate_death + n_death_post_med + len(df.loc[df.rt_no_med_death])
                                                 )) * \
                                     (1 / 12)
        if self.numerator > 0:
            percent_accidents_result_in_death = \
                (self.deathonscene + self.deathaftermed + self.deathwithoutmed) / self.numerator
        else:
            percent_accidents_result_in_death = 'none injured'
        maleinrti = len(df.loc[df.rt_road_traffic_inc & (df['sex'] == 'M')])
        femaleinrti = len(df.loc[df.rt_road_traffic_inc & (df['sex'] == 'F')])

        divider = min(maleinrti, femaleinrti)
        if divider > 0:
            maleinrti = maleinrti / divider
            femaleinrti = femaleinrti / divider
        else:
            maleinrti = 1
            femaleinrti = 0
        mfratio = [maleinrti, femaleinrti]
        if (n_in_RTI - len(df.loc[df.rt_imm_death])) > 0:
            percent_sought_care = n_sought_care / (n_in_RTI - len(df.loc[df.rt_imm_death]))
        else:
            percent_sought_care = 'none_injured'

        if n_sought_care > 0:
            percent_died_post_care = n_death_post_med / n_sought_care
        else:
            percent_died_post_care = 'none_injured'

        if n_sought_care > 0:
            percentage_admitted_to_ICU_or_HDU = len(df.loc[df.rt_med_int & df.rt_in_icu_or_hdu]) / n_sought_care
        else:
            percentage_admitted_to_ICU_or_HDU = 'none_injured'
        if (n_alive - n_in_RTI) > 0:
            inc_rti = (n_in_RTI / ((n_alive - n_in_RTI) * (1 / 12))) * 100000
        else:
            inc_rti = 0
        if (children_alive - children_in_RTI) > 0:
            inc_rti_in_children = (children_in_RTI / ((children_alive - children_in_RTI) * (1 / 12))) * 100000
        else:
            inc_rti_in_children = 0
        if (n_alive - len(diedfromrtiidx)) > 0:
            inc_rti_death = (len(diedfromrtiidx) / ((n_alive - len(diedfromrtiidx)) * (1 / 12))) * 100000
        else:
            inc_rti_death = 0
        if (n_alive - len(df.loc[df.rt_post_med_death])) > 0:
            inc_post_med_death = (len(df.loc[df.rt_post_med_death]) / ((n_alive - len(df.loc[df.rt_post_med_death])) *
                                                                       (1 / 12))) * 100000
        else:
            inc_post_med_death = 0
        if (n_alive - len(df.loc[df.rt_imm_death])) > 0:
            inc_imm_death = (len(df.loc[df.rt_imm_death]) / ((n_alive - len(df.loc[df.rt_imm_death])) * (1 / 12))) * \
                            100000
        else:
            inc_imm_death = 0
        if (n_alive - len(df.loc[df.rt_no_med_death])) > 0:
            inc_death_no_med = (len(df.loc[df.rt_no_med_death]) /
                                ((n_alive - len(df.loc[df.rt_no_med_death])) * (1 / 12))) * 100000
        else:
            inc_death_no_med = 0
        if (n_alive - len(df.loc[df.rt_unavailable_med_death])) > 0:
            inc_death_unavailable_med = (len(df.loc[df.rt_unavailable_med_death]) /
                                         ((n_alive - len(df.loc[df.rt_unavailable_med_death])) * (1 / 12))) * 100000
        else:
            inc_death_unavailable_med = 0
        if self.fracdenominator > 0:
            frac_incidence = (self.totfracnumber / self.fracdenominator) * 100000
        else:
            frac_incidence = 0
        # calculate case fatality ratio for those injured who don't seek healthcare
        did_not_seek_healthcare = len(df.loc[df.rt_road_traffic_inc & ~df.rt_med_int & ~df.rt_diagnosed])
        died_no_healthcare = \
            len(df.loc[df.rt_road_traffic_inc & df.rt_no_med_death & ~df.rt_med_int & ~df.rt_diagnosed])
        if did_not_seek_healthcare > 0:
            cfr_no_med = died_no_healthcare / did_not_seek_healthcare
        else:
            cfr_no_med = 'all_sought_care'
        # calculate incidence rate per 100,000 of deaths on scene
        if n_alive > 0:
            inc_death_on_scene = (len(df.loc[df.rt_imm_death]) / n_alive) * 100000 * (1 / 12)
        else:
            inc_death_on_scene = 0
        dict_to_output = {
            'number involved in a rti': n_in_RTI,
            'incidence of rti per 100,000': inc_rti,
            'incidence of rti per 100,000 in children': inc_rti_in_children,
            'incidence of rti death per 100,000': inc_rti_death,
            'incidence of death post med per 100,000': inc_post_med_death,
            'incidence of prehospital death per 100,000': inc_imm_death,
            'incidence of death on scene per 100,000': inc_death_on_scene,
            'incidence of death without med per 100,000': inc_death_no_med,
            'incidence of death due to unavailable med per 100,000': inc_death_unavailable_med,
            'incidence of fractures per 100,000': frac_incidence,
            'number alive': n_alive,
            'number immediate deaths': n_immediate_death,
            'number deaths post med': n_death_post_med,
            'number deaths without med': len(df.loc[df.rt_no_med_death]),
            'number deaths unavailable med': len(df.loc[df.rt_unavailable_med_death]),
            'number rti deaths': len(diedfromrtiidx),
            'number permanently disabled': n_perm_disabled,
            'percent of crashes that are fatal': percent_accidents_result_in_death,
            'male:female ratio': mfratio,
            'percent sought healthcare': percent_sought_care,
            'percentage died after med': percent_died_post_care,
            'percent admitted to ICU or HDU': percentage_admitted_to_ICU_or_HDU,
            'cfr_no_med': cfr_no_med,
        }
        logger.info(key='summary_1m',
                    data=dict_to_output,
                    description='Summary of the rti injuries in the last month')
        # =========================== Get population demographics of those with RTIs ==================================
        columnsOfInterest = ['sex', 'age_years', 'li_ex_alc']
        injuredDemographics = df.loc[df.rt_road_traffic_inc]

        injuredDemographics = injuredDemographics.loc[:, columnsOfInterest]
        try:
            percent_related_to_alcohol = len(injuredDemographics.loc[injuredDemographics.li_ex_alc]) / \
                                         len(injuredDemographics)
        except ZeroDivisionError:
            percent_related_to_alcohol = 0
        injured_demography_summary = {
            'males_in_rti': injuredDemographics['sex'].value_counts()['M'],
            'females_in_rti': injuredDemographics['sex'].value_counts()['F'],
            'age': injuredDemographics['age_years'].values.tolist(),
            'male_age': injuredDemographics.loc[injuredDemographics['sex'] == 'M', 'age_years'].values.tolist(),
            'female_age': injuredDemographics.loc[injuredDemographics['sex'] == 'F', 'age_years'].values.tolist(),
            'percent_related_to_alcohol': percent_related_to_alcohol,
        }
        logger.info(key='rti_demography',
                    data=injured_demography_summary,
                    description='Demographics of those in rti')

        # =================================== Flows through the model ==================================================
        dict_to_output = {'total_injured': self.totinjured,
                          'total_died_on_scene': self.deathonscene,
                          'total_sought_medical_care': self.soughtmedcare,
                          'total_died_after_medical_intervention': self.deathaftermed,
                          'total_permanently_disabled': n_perm_disabled}
        logger.info(key='model_progression',
                    data=dict_to_output,
                    description='Flows through the rti module')<|MERGE_RESOLUTION|>--- conflicted
+++ resolved
@@ -2427,15 +2427,9 @@
     def do_rti_diagnosis_and_treatment(self, person_id):
         """Things to do upon a person presenting at a Non-Emergency Generic HSI if they have an injury."""
         df = self.sim.population.props
-<<<<<<< HEAD
-        persons_injuries = df.loc[person_id, self.sim.modules['RTI'].INJURY_COLUMNS]
-        if pd.isnull(df.at[person_id, 'cause_of_death']) and not df.at[person_id, 'rt_diagnosed']:
-            if len(set(self.sim.modules['RTI'].INJURIES_REQ_IMAGING).intersection(persons_injuries)) > 0:
-=======
         persons_injuries = df.loc[person_id, RTI.INJURY_COLUMNS]
         if pd.isnull(df.at[person_id, 'cause_of_death']) and not df.at[person_id, 'rt_diagnosed']:
             if len(set(RTI.INJURIES_REQ_IMAGING).intersection(persons_injuries)) > 0:
->>>>>>> d0a522fa
                 self.rti_ask_for_imaging(person_id)
             df.at[person_id, 'rt_diagnosed'] = True
             self.rti_do_when_diagnosed(person_id=person_id)
