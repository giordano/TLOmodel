--- conflicted
+++ resolved
@@ -410,38 +410,25 @@
             labour_list = self.sim.modules['Labour'].women_in_labour
 
             # -----  COMPLICATION DURING BIRTH  -----
-<<<<<<< HEAD
-            if (person_id in labour_list) and (person_id in mni):
-                if df.at[person_id, 'la_currently_in_labour'] and (mni[person_id]['sought_care_for_complication']) \
-                        and (mni[person_id]['sought_care_labour_phase'] == 'intrapartum'):
-=======
             if person_id in labour_list:
                 if (
                     df.at[person_id, 'la_currently_in_labour'] &
                     mni[person_id]['sought_care_for_complication'] &
                     (mni[person_id]['sought_care_labour_phase'] == 'intrapartum')
                 ):
->>>>>>> ed25ab1e
                     event = HSI_Labour_ReceivesSkilledBirthAttendanceDuringLabour(
                         module=self.sim.modules['Labour'], person_id=person_id,
                         facility_level_of_this_hsi=int(self.module.rng.choice([1, 2])))
                     health_system.schedule_hsi_event(event, priority=0, topen=self.sim.date,
                                                      tclose=self.sim.date + pd.DateOffset(days=1))
 
-<<<<<<< HEAD
             # -----  COMPLICATION AFTER BIRTH  -----
-                if df.at[person_id, 'la_currently_in_labour'] and (mni[person_id]['sought_care_for_complication']) \
-                        and (mni[person_id]['sought_care_labour_phase'] == 'postpartum'):
-                    event = HSI_Labour_ReceivesPostnatalCheck(
-=======
-                # -----  COMPLICATION AFTER BIRTH  -----
                 if (
                     df.at[person_id, 'la_currently_in_labour'] &
                     mni[person_id]['sought_care_for_complication'] &
                     (mni[person_id]['sought_care_labour_phase'] == 'postpartum')
                 ):
-                    event = HSI_Labour_ReceivesSkilledBirthAttendanceFollowingLabour(
->>>>>>> ed25ab1e
+                    event = HSI_Labour_ReceivesPostnatalCheck(
                         module=self.sim.modules['Labour'], person_id=person_id,
                         facility_level_of_this_hsi=int(self.module.rng.choice([1, 2])))
                     health_system.schedule_hsi_event(event, priority=0, topen=self.sim.date,
