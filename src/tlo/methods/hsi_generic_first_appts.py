"""
The file contains the event HSI_GenericFirstApptAtFacilityLevel1, which describes the first interaction with
the health system following the onset of acute generic symptoms.
"""
from tlo import logging
from tlo.events import IndividualScopeEventMixin
from tlo.methods.bladder_cancer import (
    HSI_BladderCancer_Investigation_Following_Blood_Urine,
    HSI_BladderCancer_Investigation_Following_pelvic_pain,
)
from tlo.methods.chronicsyndrome import HSI_ChronicSyndrome_SeeksEmergencyCareAndGetsTreatment
from tlo.methods.healthsystem import HSI_Event
from tlo.methods.labour import (
    HSI_Labour_PresentsForSkilledBirthAttendanceInLabour,
    HSI_Labour_ReceivesCareForPostpartumPeriod,
)
from tlo.methods.malaria import (
    HSI_Malaria_complicated_treatment_adult,
    HSI_Malaria_complicated_treatment_child,
    HSI_Malaria_non_complicated_treatment_adult,
    HSI_Malaria_non_complicated_treatment_age0_5,
    HSI_Malaria_non_complicated_treatment_age5_15,
)
from tlo.methods.mockitis import HSI_Mockitis_PresentsForCareWithSevereSymptoms
from tlo.methods.oesophagealcancer import HSI_OesophagealCancer_Investigation_Following_Dysphagia
# from tlo.methods.rti import HSI_RTI_Medical_Intervention
import pandas as pd
logger = logging.getLogger(__name__)
logger.setLevel(logging.INFO)

# ---------------------------------------------------------------------------------------------------------
#
#    ** NON-EMERGENCY APPOINTMENTS **
#
# ---------------------------------------------------------------------------------------------------------


# ---------------------------------------------------------------------------------------------------------
#    HSI_GenericFirstApptAtFacilityLevel1
# ---------------------------------------------------------------------------------------------------------

class HSI_GenericFirstApptAtFacilityLevel1(HSI_Event, IndividualScopeEventMixin):
    """
    This is a Health System Interaction Event.
    It is the generic appointment that describes the first interaction with the health system following the onset of
    acute generic symptoms.
    It occurs at Facility_Level = 1
    """

    def __init__(self, module, person_id):
        super().__init__(module, person_id=person_id)

        # Confirm that this appointment has been created by the HealthSeekingBehaviour module
        assert module is self.sim.modules['HealthSeekingBehaviour']
        # Get symptoms of person
        symptoms = self.sim.modules['SymptomManager'].has_what(person_id=person_id)
        # Work out if this is for a child or an adult
        is_child = self.sim.population.props.at[person_id, "age_years"] < 5

        # Get a blank footprint and then edit to define call on resources of this treatment event
        if is_child:
            the_appt_footprint = self.make_appt_footprint({'Under5OPD': 1})  # Child out-patient appointment
        else:
            the_appt_footprint = self.make_appt_footprint({'Over5OPD': 1})   # Adult out-patient appointment

        if 'injury' in symptoms:
            if 'RTI' in self.sim.modules:
                # change the appointment footprint for general injuries if diagnostic equipment is needed
                self.sim.modules['RTI'].rti_injury_diagnosis(person_id, the_appt_footprint)

        # Define the necessary information for an HSI
        self.TREATMENT_ID = 'GenericFirstApptAtFacilityLevel1'
        self.EXPECTED_APPT_FOOTPRINT = the_appt_footprint
        self.ACCEPTED_FACILITY_LEVEL = 1
        self.ALERT_OTHER_DISEASES = []

    def apply(self, person_id, squeeze_factor):
        logger.debug(key='message',
                     data=f'HSI_GenericFirstApptAtFacilityLevel1 for person'
                          f'{person_id}')

        df = self.sim.population.props
        symptoms = self.sim.modules['SymptomManager'].has_what(person_id=person_id)
        age = df.at[person_id, "age_years"]
        # NOTES: this section is repeated from the malaria.HSI_Malaria_rdt
        # requests for comsumables occur inside the HSI_treatment events
        # perhaps requests also need to occur here in case alternative treatments need to be scheduled

        # make sure query consumables has the generic hsi as the module requesting

        # diagnostic algorithm for child <5 yrs
        if age < 5:
            # ----------------------------------- CHILD <5 -----------------------------------
            # It's a child:
            logger.debug(key='message',
                         data='Run the ICMI algorithm for this child [dx_algorithm_child]')

            # If one of the symptoms is diarrhoea, then run the diarrhoea for a child routine:
            if 'diarrhoea' in symptoms:
                self.sim.modules['DxAlgorithmChild'].do_when_diarrhoea(person_id=person_id, hsi_event=self)

            # Run DxAlgorithmChild to get additional diagnoses:
            diagnosis = self.sim.modules["DxAlgorithmChild"].diagnose(
                person_id=person_id, hsi_event=self
            )

            if "Malaria" in self.sim.modules:

                # Treat / refer based on diagnosis
                if diagnosis == "severe_malaria":

                    # Make the relevant treatment HSI event:
                    treatment_hsi = HSI_Malaria_complicated_treatment_child(
                        self.sim.modules["Malaria"], person_id=person_id
                    )

                    # Schedule the HSI event:
                    self.sim.modules["HealthSystem"].schedule_hsi_event(
                        treatment_hsi, priority=1, topen=self.sim.date, tclose=None
                    )

                elif diagnosis == "clinical_malaria":

                    # Make the relevant treatment HSI event:
                    treatment_hsi = HSI_Malaria_non_complicated_treatment_age0_5(
                        self.sim.modules["Malaria"], person_id=person_id
                    )

                    # Schedule the HSI event:
                    self.sim.modules["HealthSystem"].schedule_hsi_event(
                        treatment_hsi, priority=1, topen=self.sim.date, tclose=None
                    )

        if (age >= 5) and (age < 15):
            # ----------------------------------- CHILD 5-14 -----------------------------------

            # Run DxAlgorithmChild to get (additional) diagnoses:
            diagnosis = self.sim.modules["DxAlgorithmChild"].diagnose(
                person_id=person_id, hsi_event=self
            )

            if "Malaria" in self.sim.modules:

                # Treat / refer based on diagnosis
                if diagnosis == "severe_malaria":

                    # Make the relevant treatment HSI event:
                    treatment_hsi = HSI_Malaria_complicated_treatment_child(
                        self.sim.modules["Malaria"], person_id=person_id
                    )

                    # Schedule the relevant HSI event:
                    self.sim.modules["HealthSystem"].schedule_hsi_event(
                        treatment_hsi, priority=1, topen=self.sim.date, tclose=None
                    )

                elif diagnosis == "clinical_malaria":

                    # Make the relevant treatment HSI event:
                    treatment_hsi = HSI_Malaria_non_complicated_treatment_age5_15(
                        self.sim.modules["Malaria"], person_id=person_id
                    )

                    # Schedule the relevant HSI event:
                    self.sim.modules["HealthSystem"].schedule_hsi_event(
                        treatment_hsi, priority=1, topen=self.sim.date, tclose=None
                    )

        if age >= 15:
            # ----------------------------------- ADULT -----------------------------------

            # If the symptoms include dysphagia, then begin investigation for Oesophageal Cancer:
            if 'dysphagia' in symptoms:
                hsi_event = HSI_OesophagealCancer_Investigation_Following_Dysphagia(
                    module=self.sim.modules['OesophagealCancer'],
                    person_id=person_id,
                )
                self.sim.modules['HealthSystem'].schedule_hsi_event(
                    hsi_event,
                    priority=0,
                    topen=self.sim.date,
                    tclose=None
                )

            if 'BladderCancer' in self.sim.modules:
                # If the symptoms include blood_urine, then begin investigation for Bladder Cancer:
                if 'blood_urine' in symptoms:
                    hsi_event = HSI_BladderCancer_Investigation_Following_Blood_Urine(
                        module=self.sim.modules['BladderCancer'],
                        person_id=person_id,
                    )
                    self.sim.modules['HealthSystem'].schedule_hsi_event(
                        hsi_event,
                        priority=0,
                        topen=self.sim.date,
                        tclose=None
                    )

                # If the symptoms include pelvic_pain, then begin investigation for Bladder Cancer:
                if 'pelvic_pain' in symptoms:
                    hsi_event = HSI_BladderCancer_Investigation_Following_pelvic_pain(
                        module=self.sim.modules['BladderCancer'],
                        person_id=person_id,
                    )
                    self.sim.modules['HealthSystem'].schedule_hsi_event(
                        hsi_event,
                        priority=0,
                        topen=self.sim.date,
                        tclose=None
                    )

            # ---- ROUTINE ASSESSEMENT FOR DEPRESSION ----
            if 'Depression' in self.sim.modules:
                depr = self.sim.modules['Depression']
                if (squeeze_factor == 0.0) and (self.module.rng.rand() <
                                                depr.parameters['pr_assessed_for_depression_in_generic_appt_level1']):
                    depr.do_when_suspected_depression(person_id=person_id, hsi_event=self)

<<<<<<< HEAD
            if 'injury' in symptoms:
                if 'RTI' in self.sim.modules:
                    df = self.sim.population.props
                    road_traffic_injuries = self.sim.modules['RTI']
                    df.loc[person_id, 'rt_diagnosed'] = True
                    road_traffic_injuries.rti_do_when_diagnosed(person_id=person_id)




    def did_not_run(self):
        logger.debug('HSI_GenericFirstApptAtFacilityLevel1: did not run')
=======
            # DxAlgorithmAdult only exists in the malaria branch currently
            if "Malaria" in self.sim.modules:
                # Run DxAlgorithmAdult to get additional diagnoses:
                diagnosis = self.sim.modules["DxAlgorithmAdult"].diagnose(
                    person_id=person_id, hsi_event=self
                )

                if diagnosis == "severe_malaria":

                    # Make relevant treatment HSI event
                    treatment_hsi = HSI_Malaria_complicated_treatment_adult(
                        self.sim.modules["Malaria"], person_id=person_id
                    )

                    # Schedule relevant treatment HSI event
                    self.sim.modules["HealthSystem"].schedule_hsi_event(
                        treatment_hsi, priority=1, topen=self.sim.date, tclose=None
                    )

                elif diagnosis == "clinical_malaria":
>>>>>>> 60e7eb86

                    # Make relevant treatment HSI event
                    treatment_hsi = HSI_Malaria_non_complicated_treatment_adult(
                        self.sim.modules["Malaria"], person_id=person_id
                    )

                    # Schedule relevant treatment HSI event
                    self.sim.modules["HealthSystem"].schedule_hsi_event(
                        treatment_hsi, priority=1, topen=self.sim.date, tclose=None
                    )

    def did_not_run(self):
        logger.debug(key='message',
                     data='HSI_GenericFirstApptAtFacilityLevel1: did not run')

# ---------------------------------------------------------------------------------------------------------
#    HSI_GenericFirstApptAtFacilityLevel0
# ---------------------------------------------------------------------------------------------------------


class HSI_GenericFirstApptAtFacilityLevel0(HSI_Event, IndividualScopeEventMixin):
    """
    This is a Health System Interaction Event.
    It is the generic appointment that describes the first interaction with the health system following the onset of
    acute generic symptoms.
    It occurs at Facility_Level = 0
    """

    def __init__(self, module, person_id):
        super().__init__(module, person_id=person_id)

        # Confirm that this appointment has been created by the HealthSeekingBehaviour module
        assert module is self.sim.modules['HealthSeekingBehaviour']

        # Define the necessary information for an HSI
        self.TREATMENT_ID = 'GenericFirstApptAtFacilityLevel0'
        self.EXPECTED_APPT_FOOTPRINT = self.make_appt_footprint({'ConWithDCSA': 1})
        self.ACCEPTED_FACILITY_LEVEL = 0
        self.ALERT_OTHER_DISEASES = []

    def apply(self, person_id, squeeze_factor):
        logger.debug(key='message',
                     data=f'This is HSI_GenericFirstApptAtFacilityLevel0 for person {person_id}')

    def did_not_run(self):
        logger.debug(key='message',
                     data='HSI_GenericFirstApptAtFacilityLevel0: did not run')

# ---------------------------------------------------------------------------------------------------------
#
#    ** EMERGENCY APPOINTMENTS **
#
# ---------------------------------------------------------------------------------------------------------


# ---------------------------------------------------------------------------------------------------------
#    HSI_GenericEmergencyFirstApptAtFacilityLevel1
# ---------------------------------------------------------------------------------------------------------

class HSI_GenericEmergencyFirstApptAtFacilityLevel1(HSI_Event, IndividualScopeEventMixin):
    """
    This is a Health System Interaction Event.
    It is the generic appointment that describes the first interaction with the health system following the onset of
    acute generic symptoms.
    It occurs at Facility_Level = 1
    """

    def __init__(self, module, person_id):
        super().__init__(module, person_id=person_id)

        # Confirm that this appointment has been created by the HealthSeekingBehaviour module, the Labour module or the
        # RTI module
        assert module.name in ['HealthSeekingBehaviour', 'Labour', 'RTI']

        # Work out if this is for a child or an adult
        is_child = self.sim.population.props.at[person_id, 'age_years'] < 5

        # Get a blank footprint and then edit to define call on resources of this treatment event
        if is_child:
            the_appt_footprint = self.make_appt_footprint({'Under5OPD': 1})  # Child out-patient appointment
        else:
            the_appt_footprint = self.make_appt_footprint({'Over5OPD': 1})   # Adult out-patient appointment

        # =============================== Adjust generic first appt for RTI requirements ============================
        if 'RTI' in self.sim.modules:
            road_traffic_injuries = self.sim.modules['RTI']
            columns = ['rt_injury_1', 'rt_injury_2', 'rt_injury_3', 'rt_injury_4', 'rt_injury_5', 'rt_injury_6',
                           'rt_injury_7', 'rt_injury_8']
            df = self.sim.population.props
            if columns[0] in df.columns:  # Simple check to see if RTI module is registered
                # Determine what this person needs from the first emergency appointment
                road_traffic_injuries.rti_injury_diagnosis(person_id, the_appt_footprint)




        # Define the necessary information for an HSI
        self.TREATMENT_ID = 'GenericEmergencyFirstApptAtFacilityLevel1'
        self.EXPECTED_APPT_FOOTPRINT = the_appt_footprint
        self.ACCEPTED_FACILITY_LEVEL = 1
        self.ALERT_OTHER_DISEASES = []

    def apply(self, person_id, squeeze_factor):
        logger.debug(key='message',
                     data=f'This is HSI_GenericEmergencyFirstApptAtFacilityLevel1 for person {person_id}')

        df = self.sim.population.props
        symptoms = self.sim.modules['SymptomManager'].has_what(person_id)
        age = df.at[person_id, "age_years"]

        health_system = self.sim.modules["HealthSystem"]

        if 'Labour' in self.sim.modules:
            mni = self.sim.modules['Labour'].mother_and_newborn_info
            labour_list = self.sim.modules['Labour'].women_in_labour

            # -----  COMPLICATION DURING BIRTH  -----
            if person_id in labour_list:
                if df.at[person_id, 'la_currently_in_labour'] & (mni[person_id]['sought_care_for_complication']) \
                        & (mni[person_id]['sought_care_labour_phase'] == 'intrapartum'):
                    event = HSI_Labour_PresentsForSkilledBirthAttendanceInLabour(
                        module=self.sim.modules['Labour'], person_id=person_id,
                        facility_level_of_this_hsi=int(self.module.rng.choice([1, 2])))
                    health_system.schedule_hsi_event(event, priority=1, topen=self.sim.date)

            # -----  COMPLICATION AFTER BIRTH  -----
                if df.at[person_id, 'la_currently_in_labour'] & (mni[person_id]['sought_care_for_complication']) \
                        & (mni[person_id]['sought_care_labour_phase'] == 'postpartum'):
                    event = HSI_Labour_ReceivesCareForPostpartumPeriod(
                        module=self.sim.modules['Labour'], person_id=person_id,
                        facility_level_of_this_hsi=int(self.module.rng.choice([1, 2])))
                    health_system.schedule_hsi_event(event, priority=1, topen=self.sim.date)

        # -----  SUSPECTED DEPRESSION  -----
        if "Depression" in self.sim.modules:

            if 'Injuries_From_Self_Harm' in symptoms:
                self.sim.modules['Depression'].do_when_suspected_depression(person_id=person_id, hsi_event=self)
                # TODO: Trigger surgical care for injuries.

        # ------ MALARIA ------
        if "Malaria" in self.sim.modules:

            # Quick diagnosis algorithm - just perfectly recognises the symptoms of severe malaria
            sev_set = {"acidosis",
                       "coma_convulsions",
                       "renal_failure",
                       "shock",
                       "jaundice",
                       "anaemia"
                       }

            # if person's symptoms are on severe malaria list then treat
            any_symptoms_indicative_of_severe_malaria = len(sev_set.intersection(symptoms)) > 0

            # Run DxAlgorithmAdult to log consumable and confirm malaria parasitaemia:
            diagnosis = self.sim.modules["DxAlgorithmAdult"].diagnose(
                person_id=person_id, hsi_event=self
            )

            # if any symptoms indicative of malaria and they have parasitaemia (would return a positive rdt)
            if any_symptoms_indicative_of_severe_malaria and (diagnosis in ["severe_malaria", "clinical_malaria"]):
                # Launch the HSI for treatment for Malaria - choosing the right one for adults/children
                if age < 5.0:
                    health_system.schedule_hsi_event(
                        hsi_event=HSI_Malaria_complicated_treatment_child(
                            self.sim.modules["Malaria"], person_id=person_id
                        ),
                        priority=0,
                        topen=self.sim.date,
                    )
                else:
                    health_system.schedule_hsi_event(
                        hsi_event=HSI_Malaria_complicated_treatment_adult(
                            self.sim.modules["Malaria"], person_id=person_id
                        ),
                        priority=0,
                        topen=self.sim.date,
                    )
        # else:
            # treat symptoms acidosis, coma_convulsions, renal_failure, shock, jaundice, anaemia

        # -----  EXAMPLES FOR MOCKITIS AND CHRONIC SYNDROME  -----
        if 'craving_sandwiches' in symptoms:
            event = HSI_ChronicSyndrome_SeeksEmergencyCareAndGetsTreatment(
                module=self.sim.modules['ChronicSyndrome'],
                person_id=person_id
            )
            health_system.schedule_hsi_event(event, priority=1, topen=self.sim.date)

        if 'extreme_pain_in_the_nose' in symptoms:
            event = HSI_Mockitis_PresentsForCareWithSevereSymptoms(
                module=self.sim.modules['Mockitis'],
                person_id=person_id
            )
<<<<<<< HEAD
            self.sim.modules['HealthSystem'].schedule_hsi_event(event,
                                                                priority=1,
                                                                topen=self.sim.date
                                                                )
        if 'RTI' in self.sim.modules:
            if 'severe_trauma' in symptoms:

                df = self.sim.population.props
                consumables = self.sim.modules['HealthSystem'].parameters['Consumables']

                columns = ['rt_injury_1', 'rt_injury_2', 'rt_injury_3', 'rt_injury_4', 'rt_injury_5', 'rt_injury_6',
                           'rt_injury_7', 'rt_injury_8']
                persons_injuries = df.loc[[person_id], columns]

                # Request multiple x-rays here, note that the diagradio requirement for the appointment footprint
                # is dealt with in the RTI module itself.
                road_traffic_injuries = self.sim.modules['RTI']
                fracture_codes = ['112', '113', '211', '212', '412', '414', '612', '712', '811', '812', '813']
                idx, counts = road_traffic_injuries.rti_find_and_count_injuries(persons_injuries, fracture_codes)
                if counts >= 1:

                    item_code_x_ray_film = pd.unique(
                        consumables.loc[consumables['Items'] ==
                                        "Monochromatic blue senstive X-ray Film, screen SizeSize: 30cm x 40cm",
                                        'Item_Code'])[0]
                    consumables_x_ray = {
                        'Intervention_Package_Code': dict(),
                        'Item_Code': {item_code_x_ray_film: counts}}
                    is_cons_available_1 = self.sim.modules['HealthSystem'].request_consumables(
                        hsi_event=self,
                        cons_req_as_footprint=consumables_x_ray,
                        to_log=False)

                    if is_cons_available_1:
                        logger.debug(
                            'This facility has x-ray capability which has been used to diagnose person %d.',
                            person_id)
                        logger.debug(f'Person %d had x-rays for their {counts} fractures')
                    else:
                        logger.debug('Total amount of x-rays required for person %d unavailable', person_id)
                df.loc[person_id, 'rt_diagnosed'] = True
                road_traffic_injuries.rti_do_when_diagnosed(person_id=person_id)
=======
            health_system.schedule_hsi_event(event, priority=1, topen=self.sim.date)
>>>>>>> 60e7eb86

    def did_not_run(self):
        logger.debug(key='message',
                     data='HSI_GenericEmergencyFirstApptAtFacilityLevel1: did not run')

        return False  # Labour debugging
        # pass

    def not_available(self):
        pass<|MERGE_RESOLUTION|>--- conflicted
+++ resolved
@@ -23,7 +23,6 @@
 )
 from tlo.methods.mockitis import HSI_Mockitis_PresentsForCareWithSevereSymptoms
 from tlo.methods.oesophagealcancer import HSI_OesophagealCancer_Investigation_Following_Dysphagia
-# from tlo.methods.rti import HSI_RTI_Medical_Intervention
 import pandas as pd
 logger = logging.getLogger(__name__)
 logger.setLevel(logging.INFO)
@@ -42,9 +41,12 @@
 class HSI_GenericFirstApptAtFacilityLevel1(HSI_Event, IndividualScopeEventMixin):
     """
     This is a Health System Interaction Event.
+
     It is the generic appointment that describes the first interaction with the health system following the onset of
     acute generic symptoms.
+
     It occurs at Facility_Level = 1
+
     """
 
     def __init__(self, module, person_id):
@@ -216,7 +218,37 @@
                                                 depr.parameters['pr_assessed_for_depression_in_generic_appt_level1']):
                     depr.do_when_suspected_depression(person_id=person_id, hsi_event=self)
 
-<<<<<<< HEAD
+            # DxAlgorithmAdult only exists in the malaria branch currently
+            if "Malaria" in self.sim.modules:
+                # Run DxAlgorithmAdult to get additional diagnoses:
+                diagnosis = self.sim.modules["DxAlgorithmAdult"].diagnose(
+                    person_id=person_id, hsi_event=self
+                )
+
+                if diagnosis == "severe_malaria":
+
+                    # Make relevant treatment HSI event
+                    treatment_hsi = HSI_Malaria_complicated_treatment_adult(
+                        self.sim.modules["Malaria"], person_id=person_id
+                    )
+
+                    # Schedule relevant treatment HSI event
+                    self.sim.modules["HealthSystem"].schedule_hsi_event(
+                        treatment_hsi, priority=1, topen=self.sim.date, tclose=None
+                    )
+
+                elif diagnosis == "clinical_malaria":
+
+                    # Make relevant treatment HSI event
+                    treatment_hsi = HSI_Malaria_non_complicated_treatment_adult(
+                        self.sim.modules["Malaria"], person_id=person_id
+                    )
+
+                    # Schedule relevant treatment HSI event
+                    self.sim.modules["HealthSystem"].schedule_hsi_event(
+                        treatment_hsi, priority=1, topen=self.sim.date, tclose=None
+                    )
+
             if 'injury' in symptoms:
                 if 'RTI' in self.sim.modules:
                     df = self.sim.population.props
@@ -228,41 +260,6 @@
 
 
     def did_not_run(self):
-        logger.debug('HSI_GenericFirstApptAtFacilityLevel1: did not run')
-=======
-            # DxAlgorithmAdult only exists in the malaria branch currently
-            if "Malaria" in self.sim.modules:
-                # Run DxAlgorithmAdult to get additional diagnoses:
-                diagnosis = self.sim.modules["DxAlgorithmAdult"].diagnose(
-                    person_id=person_id, hsi_event=self
-                )
-
-                if diagnosis == "severe_malaria":
-
-                    # Make relevant treatment HSI event
-                    treatment_hsi = HSI_Malaria_complicated_treatment_adult(
-                        self.sim.modules["Malaria"], person_id=person_id
-                    )
-
-                    # Schedule relevant treatment HSI event
-                    self.sim.modules["HealthSystem"].schedule_hsi_event(
-                        treatment_hsi, priority=1, topen=self.sim.date, tclose=None
-                    )
-
-                elif diagnosis == "clinical_malaria":
->>>>>>> 60e7eb86
-
-                    # Make relevant treatment HSI event
-                    treatment_hsi = HSI_Malaria_non_complicated_treatment_adult(
-                        self.sim.modules["Malaria"], person_id=person_id
-                    )
-
-                    # Schedule relevant treatment HSI event
-                    self.sim.modules["HealthSystem"].schedule_hsi_event(
-                        treatment_hsi, priority=1, topen=self.sim.date, tclose=None
-                    )
-
-    def did_not_run(self):
         logger.debug(key='message',
                      data='HSI_GenericFirstApptAtFacilityLevel1: did not run')
 
@@ -274,9 +271,12 @@
 class HSI_GenericFirstApptAtFacilityLevel0(HSI_Event, IndividualScopeEventMixin):
     """
     This is a Health System Interaction Event.
+
     It is the generic appointment that describes the first interaction with the health system following the onset of
     acute generic symptoms.
+
     It occurs at Facility_Level = 0
+
     """
 
     def __init__(self, module, person_id):
@@ -313,9 +313,12 @@
 class HSI_GenericEmergencyFirstApptAtFacilityLevel1(HSI_Event, IndividualScopeEventMixin):
     """
     This is a Health System Interaction Event.
+
     It is the generic appointment that describes the first interaction with the health system following the onset of
     acute generic symptoms.
+
     It occurs at Facility_Level = 1
+
     """
 
     def __init__(self, module, person_id):
@@ -446,7 +449,7 @@
                 module=self.sim.modules['Mockitis'],
                 person_id=person_id
             )
-<<<<<<< HEAD
+            health_system.schedule_hsi_event(event, priority=1, topen=self.sim.date)
             self.sim.modules['HealthSystem'].schedule_hsi_event(event,
                                                                 priority=1,
                                                                 topen=self.sim.date
@@ -489,9 +492,6 @@
                         logger.debug('Total amount of x-rays required for person %d unavailable', person_id)
                 df.loc[person_id, 'rt_diagnosed'] = True
                 road_traffic_injuries.rti_do_when_diagnosed(person_id=person_id)
-=======
-            health_system.schedule_hsi_event(event, priority=1, topen=self.sim.date)
->>>>>>> 60e7eb86
 
     def did_not_run(self):
         logger.debug(key='message',
