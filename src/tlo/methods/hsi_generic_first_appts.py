"""
The file contains the event HSI_GenericFirstApptAtFacilityLevel1, which describes the first interaction with
the health system following the onset of acute generic symptoms.
"""
import pandas as pd

from tlo import logging
from tlo.events import IndividualScopeEventMixin
from tlo.methods.antenatal_care import (
    HSI_CareOfWomenDuringPregnancy_PostAbortionCaseManagement,
    HSI_CareOfWomenDuringPregnancy_TreatmentForEctopicPregnancy,
)
from tlo.methods.bladder_cancer import (
    HSI_BladderCancer_Investigation_Following_Blood_Urine,
    HSI_BladderCancer_Investigation_Following_pelvic_pain,
)
from tlo.methods.chronicsyndrome import HSI_ChronicSyndrome_SeeksEmergencyCareAndGetsTreatment
from tlo.methods.healthsystem import HSI_Event
from tlo.methods.hiv import HSI_Hiv_TestAndRefer
from tlo.methods.labour import (
    HSI_Labour_ReceivesSkilledBirthAttendanceDuringLabour,
    HSI_Labour_ReceivesSkilledBirthAttendanceFollowingLabour,
)
from tlo.methods.malaria import (
    HSI_Malaria_complicated_treatment_adult,
    HSI_Malaria_complicated_treatment_child,
    HSI_Malaria_non_complicated_treatment_adult,
    HSI_Malaria_non_complicated_treatment_age0_5,
    HSI_Malaria_non_complicated_treatment_age5_15,
)
from tlo.methods.mockitis import HSI_Mockitis_PresentsForCareWithSevereSymptoms
from tlo.methods.oesophagealcancer import HSI_OesophagealCancer_Investigation_Following_Dysphagia

logger = logging.getLogger(__name__)
logger.setLevel(logging.INFO)

# ---------------------------------------------------------------------------------------------------------
#
#    ** NON-EMERGENCY APPOINTMENTS **
#
# ---------------------------------------------------------------------------------------------------------


# ---------------------------------------------------------------------------------------------------------
#    HSI_GenericFirstApptAtFacilityLevel1
# ---------------------------------------------------------------------------------------------------------

class HSI_GenericFirstApptAtFacilityLevel1(HSI_Event, IndividualScopeEventMixin):
    """
    This is a Health System Interaction Event.

    It is the generic appointment that describes the first interaction with the health system following the onset of
    acute generic symptoms.

    It occurs at Facility_Level = 1

    """

    def __init__(self, module, person_id):
        super().__init__(module, person_id=person_id)

        # Confirm that this appointment has been created by the HealthSeekingBehaviour module
        assert module is self.sim.modules['HealthSeekingBehaviour']
        # Get symptoms of person
        symptoms = self.sim.modules['SymptomManager'].has_what(person_id=person_id)
        # Work out if this is for a child or an adult
        is_child = self.sim.population.props.at[person_id, "age_years"] < 5

        # Get a blank footprint and then edit to define call on resources of this treatment event
        if is_child:
            the_appt_footprint = self.make_appt_footprint({'Under5OPD': 1})  # Child out-patient appointment
        else:
            the_appt_footprint = self.make_appt_footprint({'Over5OPD': 1})   # Adult out-patient appointment

        if 'injury' in symptoms:
            if 'RTI' in self.sim.modules:
                # change the appointment footprint for general injuries if diagnostic equipment is needed
                self.sim.modules['RTI'].rti_injury_diagnosis(person_id, the_appt_footprint)

        # Define the necessary information for an HSI
        self.TREATMENT_ID = 'GenericFirstApptAtFacilityLevel1'
        self.EXPECTED_APPT_FOOTPRINT = the_appt_footprint
        self.ACCEPTED_FACILITY_LEVEL = 1
        self.ALERT_OTHER_DISEASES = []

    def apply(self, person_id, squeeze_factor):
        logger.debug(key='message',
                     data=f'HSI_GenericFirstApptAtFacilityLevel1 for person'
                          f'{person_id}')

        df = self.sim.population.props
        symptoms = self.sim.modules['SymptomManager'].has_what(person_id=person_id)
        age = df.at[person_id, "age_years"]
        # NOTES: this section is repeated from the malaria.HSI_Malaria_rdt
        # requests for consumables occur inside the HSI_treatment events
        # perhaps requests also need to occur here in case alternative treatments need to be scheduled

        # make sure query consumables has the generic hsi as the module requesting

        # Do HIV 'automatic' testing for everyone attending care:
        #  - suppress the footprint (as it done as part of another appointment)
        #  - do not do referrals if the person is HIV negative (assumed not time for counselling etc).
        if 'Hiv' in self.sim.modules:
            self.sim.modules['HealthSystem'].schedule_hsi_event(
                HSI_Hiv_TestAndRefer(person_id=person_id,
                                     module=self.sim.modules['Hiv'],
                                     suppress_footprint=True,
                                     do_not_refer_if_neg=True),
                topen=self.sim.date,
                tclose=None,
                priority=0
            )

        # diagnostic algorithm for child <5 yrs
        if age < 5:
            # ----------------------------------- CHILD <5 -----------------------------------
            # It's a child:
            logger.debug(key='message',
                         data='Run the ICMI algorithm for this child [dx_algorithm_child]')

            # If one of the symptoms is diarrhoea, then run the diarrhoea for a child routine:
            if 'diarrhoea' in symptoms:
                self.sim.modules['DxAlgorithmChild'].do_when_diarrhoea(person_id=person_id, hsi_event=self)

            # Run DxAlgorithmChild to get additional diagnoses:
            diagnosis = self.sim.modules["DxAlgorithmChild"].diagnose(
                person_id=person_id, hsi_event=self
            )

            if "Malaria" in self.sim.modules:

                # Treat / refer based on diagnosis
                if diagnosis == "severe_malaria":

                    # Make the relevant treatment HSI event:
                    treatment_hsi = HSI_Malaria_complicated_treatment_child(
                        self.sim.modules["Malaria"], person_id=person_id
                    )

                    # Schedule the HSI event:
                    self.sim.modules["HealthSystem"].schedule_hsi_event(
                        treatment_hsi, priority=1, topen=self.sim.date, tclose=None
                    )

                elif diagnosis == "clinical_malaria":

                    # Make the relevant treatment HSI event:
                    treatment_hsi = HSI_Malaria_non_complicated_treatment_age0_5(
                        self.sim.modules["Malaria"], person_id=person_id
                    )

                    # Schedule the HSI event:
                    self.sim.modules["HealthSystem"].schedule_hsi_event(
                        treatment_hsi, priority=1, topen=self.sim.date, tclose=None
                    )

        if (age >= 5) and (age < 15):
            # ----------------------------------- CHILD 5-14 -----------------------------------

            # Run DxAlgorithmChild to get (additional) diagnoses:
            diagnosis = self.sim.modules["DxAlgorithmChild"].diagnose(
                person_id=person_id, hsi_event=self
            )

            if "Malaria" in self.sim.modules:

                # Treat / refer based on diagnosis
                if diagnosis == "severe_malaria":

                    # Make the relevant treatment HSI event:
                    treatment_hsi = HSI_Malaria_complicated_treatment_child(
                        self.sim.modules["Malaria"], person_id=person_id
                    )

                    # Schedule the relevant HSI event:
                    self.sim.modules["HealthSystem"].schedule_hsi_event(
                        treatment_hsi, priority=1, topen=self.sim.date, tclose=None
                    )

                elif diagnosis == "clinical_malaria":

                    # Make the relevant treatment HSI event:
                    treatment_hsi = HSI_Malaria_non_complicated_treatment_age5_15(
                        self.sim.modules["Malaria"], person_id=person_id
                    )

                    # Schedule the relevant HSI event:
                    self.sim.modules["HealthSystem"].schedule_hsi_event(
                        treatment_hsi, priority=1, topen=self.sim.date, tclose=None
                    )

        if age >= 15:
            # ----------------------------------- ADULT -----------------------------------

            # If the symptoms include dysphagia, then begin investigation for Oesophageal Cancer:
            if 'dysphagia' in symptoms:
                hsi_event = HSI_OesophagealCancer_Investigation_Following_Dysphagia(
                    module=self.sim.modules['OesophagealCancer'],
                    person_id=person_id,
                )
                self.sim.modules['HealthSystem'].schedule_hsi_event(
                    hsi_event,
                    priority=0,
                    topen=self.sim.date,
                    tclose=None
                )

            if 'BladderCancer' in self.sim.modules:
                # If the symptoms include blood_urine, then begin investigation for Bladder Cancer:
                if 'blood_urine' in symptoms:
                    hsi_event = HSI_BladderCancer_Investigation_Following_Blood_Urine(
                        module=self.sim.modules['BladderCancer'],
                        person_id=person_id,
                    )
                    self.sim.modules['HealthSystem'].schedule_hsi_event(
                        hsi_event,
                        priority=0,
                        topen=self.sim.date,
                        tclose=None
                    )

                # If the symptoms include pelvic_pain, then begin investigation for Bladder Cancer:
                if 'pelvic_pain' in symptoms:
                    hsi_event = HSI_BladderCancer_Investigation_Following_pelvic_pain(
                        module=self.sim.modules['BladderCancer'],
                        person_id=person_id,
                    )
                    self.sim.modules['HealthSystem'].schedule_hsi_event(
                        hsi_event,
                        priority=0,
                        topen=self.sim.date,
                        tclose=None
                    )

            # ---- ROUTINE ASSESSEMENT FOR DEPRESSION ----
            if 'Depression' in self.sim.modules:
                depr = self.sim.modules['Depression']
                if (squeeze_factor == 0.0) and (self.module.rng.rand() <
                                                depr.parameters['pr_assessed_for_depression_in_generic_appt_level1']):
                    depr.do_when_suspected_depression(person_id=person_id, hsi_event=self)

            # DxAlgorithmAdult only exists in the malaria branch currently
            if "Malaria" in self.sim.modules:
                # Run DxAlgorithmAdult to get additional diagnoses:
                diagnosis = self.sim.modules["DxAlgorithmAdult"].diagnose(
                    person_id=person_id, hsi_event=self
                )

                if diagnosis == "severe_malaria":

                    # Make relevant treatment HSI event
                    treatment_hsi = HSI_Malaria_complicated_treatment_adult(
                        self.sim.modules["Malaria"], person_id=person_id
                    )

                    # Schedule relevant treatment HSI event
                    self.sim.modules["HealthSystem"].schedule_hsi_event(
                        treatment_hsi, priority=1, topen=self.sim.date, tclose=None
                    )

                elif diagnosis == "clinical_malaria":

                    # Make relevant treatment HSI event
                    treatment_hsi = HSI_Malaria_non_complicated_treatment_adult(
                        self.sim.modules["Malaria"], person_id=person_id
                    )

                    # Schedule relevant treatment HSI event
                    self.sim.modules["HealthSystem"].schedule_hsi_event(
                        treatment_hsi, priority=1, topen=self.sim.date, tclose=None
                    )

            if 'injury' in symptoms:
                if 'RTI' in self.sim.modules:
                    df = self.sim.population.props
                    road_traffic_injuries = self.sim.modules['RTI']
                    # Check they haven't died from another source
                    if df.loc[person_id, 'cause_of_death'] != '':
                        pass
                    else:
                        df.loc[person_id, 'rt_diagnosed'] = True
                        road_traffic_injuries.rti_do_when_diagnosed(person_id=person_id)

    def did_not_run(self):
        logger.debug(key='message',
                     data='HSI_GenericFirstApptAtFacilityLevel1: did not run')

# ---------------------------------------------------------------------------------------------------------
#    HSI_GenericFirstApptAtFacilityLevel0
# ---------------------------------------------------------------------------------------------------------


class HSI_GenericFirstApptAtFacilityLevel0(HSI_Event, IndividualScopeEventMixin):
    """
    This is a Health System Interaction Event.

    It is the generic appointment that describes the first interaction with the health system following the onset of
    acute generic symptoms.

    It occurs at Facility_Level = 0

    """

    def __init__(self, module, person_id):
        super().__init__(module, person_id=person_id)

        # Confirm that this appointment has been created by the HealthSeekingBehaviour module
        assert module is self.sim.modules['HealthSeekingBehaviour']

        # Define the necessary information for an HSI
        self.TREATMENT_ID = 'GenericFirstApptAtFacilityLevel0'
        self.EXPECTED_APPT_FOOTPRINT = self.make_appt_footprint({'ConWithDCSA': 1})
        self.ACCEPTED_FACILITY_LEVEL = 0
        self.ALERT_OTHER_DISEASES = []

    def apply(self, person_id, squeeze_factor):
        logger.debug(key='message',
                     data=f'This is HSI_GenericFirstApptAtFacilityLevel0 for person {person_id}')

    def did_not_run(self):
        logger.debug(key='message',
                     data='HSI_GenericFirstApptAtFacilityLevel0: did not run')

# ---------------------------------------------------------------------------------------------------------
#
#    ** EMERGENCY APPOINTMENTS **
#
# ---------------------------------------------------------------------------------------------------------


# ---------------------------------------------------------------------------------------------------------
#    HSI_GenericEmergencyFirstApptAtFacilityLevel1
# ---------------------------------------------------------------------------------------------------------

class HSI_GenericEmergencyFirstApptAtFacilityLevel1(HSI_Event, IndividualScopeEventMixin):
    """
    This is a Health System Interaction Event.

    It is the generic appointment that describes the first interaction with the health system following the onset of
    acute generic symptoms.

    It occurs at Facility_Level = 1

    """

    def __init__(self, module, person_id):
        super().__init__(module, person_id=person_id)

<<<<<<< HEAD
        # Confirm that this appointment has been created by the HealthSeekingBehaviour module, the Labour module or the
        # RTI module
        assert module.name in ['HealthSeekingBehaviour', 'Labour', 'RTI']
=======
        # Confirm that this appointment has been created by the HealthSeekingBehaviour module or Labour module
        # TODO: pregnancy supervisor added as per discussions with TH, eventually will combine with HSB
        assert module.name in ['HealthSeekingBehaviour', 'Labour', 'PregnancySupervisor']
>>>>>>> 84bb38f1

        # Work out if this is for a child or an adult
        is_child = self.sim.population.props.at[person_id, 'age_years'] < 5

        # Get a blank footprint and then edit to define call on resources of this treatment event
        if is_child:
            the_appt_footprint = self.make_appt_footprint({'Under5OPD': 1})  # Child out-patient appointment
        else:
            the_appt_footprint = self.make_appt_footprint({'Over5OPD': 1})   # Adult out-patient appointment

        # =============================== Adjust generic first appt for RTI requirements ============================
        if 'RTI' in self.sim.modules:
            road_traffic_injuries = self.sim.modules['RTI']
            columns = \
                ['rt_injury_1', 'rt_injury_2', 'rt_injury_3', 'rt_injury_4', 'rt_injury_5', 'rt_injury_6',
                 'rt_injury_7', 'rt_injury_8']
            df = self.sim.population.props
            if columns[0] in df.columns:  # Simple check to see if RTI module is registered
                # Determine what this person needs from the first emergency appointment
                road_traffic_injuries.rti_injury_diagnosis(person_id, the_appt_footprint)
        # Define the necessary information for an HSI
        self.TREATMENT_ID = 'GenericEmergencyFirstApptAtFacilityLevel1'
        self.EXPECTED_APPT_FOOTPRINT = the_appt_footprint
        self.ACCEPTED_FACILITY_LEVEL = 1
        self.ALERT_OTHER_DISEASES = []

    def apply(self, person_id, squeeze_factor):
        logger.debug(key='message',
                     data=f'This is HSI_GenericEmergencyFirstApptAtFacilityLevel1 for person {person_id}')

        df = self.sim.population.props
        symptoms = self.sim.modules['SymptomManager'].has_what(person_id)
        abortion_complications = self.sim.modules['PregnancySupervisor'].abortion_complications
        age = df.at[person_id, "age_years"]

        health_system = self.sim.modules["HealthSystem"]

        if 'PregnancySupervisor' in self.sim.modules:
            # -----  ECTOPIC PREGNANCY  -----
            if df.at[person_id, 'ps_ectopic_pregnancy'] != 'none':
                event = HSI_CareOfWomenDuringPregnancy_TreatmentForEctopicPregnancy(
                    module=self.sim.modules['CareOfWomenDuringPregnancy'], person_id=person_id)
                health_system.schedule_hsi_event(event, priority=1, topen=self.sim.date)

            # -----  COMPLICATIONS OF ABORTION  -----
            if abortion_complications.has_any([person_id], 'sepsis', 'injury', 'haemorrhage', first=True):
                event = HSI_CareOfWomenDuringPregnancy_PostAbortionCaseManagement(
                    module=self.sim.modules['CareOfWomenDuringPregnancy'], person_id=person_id)
                health_system.schedule_hsi_event(event, priority=1, topen=self.sim.date)

        if 'Labour' in self.sim.modules:
            mni = self.sim.modules['PregnancySupervisor'].mother_and_newborn_info
            labour_list = self.sim.modules['Labour'].women_in_labour

            # -----  COMPLICATION DURING BIRTH  -----
            if person_id in labour_list:
                if df.at[person_id, 'la_currently_in_labour'] & (mni[person_id]['sought_care_for_complication']) \
                        & (mni[person_id]['sought_care_labour_phase'] == 'intrapartum'):
                    event = HSI_Labour_ReceivesSkilledBirthAttendanceDuringLabour(
                        module=self.sim.modules['Labour'], person_id=person_id,
                        facility_level_of_this_hsi=int(self.module.rng.choice([1, 2])))
                    health_system.schedule_hsi_event(event, priority=1, topen=self.sim.date)

            # -----  COMPLICATION AFTER BIRTH  -----
                if df.at[person_id, 'la_currently_in_labour'] & (mni[person_id]['sought_care_for_complication']) \
                        & (mni[person_id]['sought_care_labour_phase'] == 'postpartum'):
                    event = HSI_Labour_ReceivesSkilledBirthAttendanceFollowingLabour(
                        module=self.sim.modules['Labour'], person_id=person_id,
                        facility_level_of_this_hsi=int(self.module.rng.choice([1, 2])))
                    health_system.schedule_hsi_event(event, priority=1, topen=self.sim.date)

        # -----  SUSPECTED DEPRESSION  -----
        if "Depression" in self.sim.modules:

            if 'Injuries_From_Self_Harm' in symptoms:
                self.sim.modules['Depression'].do_when_suspected_depression(person_id=person_id, hsi_event=self)
                # TODO: Trigger surgical care for injuries.

        # -----  HIV  -----
        # Do HIV 'automatic' testing for everyone attending care
        if 'Hiv' in self.sim.modules:
            self.sim.modules['HealthSystem'].schedule_hsi_event(
                HSI_Hiv_TestAndRefer(person_id=person_id, module=self.sim.modules['Hiv']),
                topen=self.sim.date,
                tclose=None,
                priority=0
            )

        # ------ MALARIA ------
        if "Malaria" in self.sim.modules:

            # Quick diagnosis algorithm - just perfectly recognises the symptoms of severe malaria
            sev_set = {"acidosis",
                       "coma_convulsions",
                       "renal_failure",
                       "shock",
                       "jaundice",
                       "anaemia"
                       }

            # if person's symptoms are on severe malaria list then treat
            any_symptoms_indicative_of_severe_malaria = len(sev_set.intersection(symptoms)) > 0

            # Run DxAlgorithmAdult to log consumable and confirm malaria parasitaemia:
            diagnosis = self.sim.modules["DxAlgorithmAdult"].diagnose(
                person_id=person_id, hsi_event=self
            )

            # if any symptoms indicative of malaria and they have parasitaemia (would return a positive rdt)
            if any_symptoms_indicative_of_severe_malaria and (diagnosis in ["severe_malaria", "clinical_malaria"]):
                # Launch the HSI for treatment for Malaria - choosing the right one for adults/children
                if age < 5.0:
                    health_system.schedule_hsi_event(
                        hsi_event=HSI_Malaria_complicated_treatment_child(
                            self.sim.modules["Malaria"], person_id=person_id
                        ),
                        priority=0,
                        topen=self.sim.date,
                    )
                else:
                    health_system.schedule_hsi_event(
                        hsi_event=HSI_Malaria_complicated_treatment_adult(
                            self.sim.modules["Malaria"], person_id=person_id
                        ),
                        priority=0,
                        topen=self.sim.date,
                    )
        # else:
            # treat symptoms acidosis, coma_convulsions, renal_failure, shock, jaundice, anaemia

        # -----  EXAMPLES FOR MOCKITIS AND CHRONIC SYNDROME  -----
        if 'craving_sandwiches' in symptoms:
            event = HSI_ChronicSyndrome_SeeksEmergencyCareAndGetsTreatment(
                module=self.sim.modules['ChronicSyndrome'],
                person_id=person_id
            )
            health_system.schedule_hsi_event(event, priority=1, topen=self.sim.date)

        if 'extreme_pain_in_the_nose' in symptoms:
            event = HSI_Mockitis_PresentsForCareWithSevereSymptoms(
                module=self.sim.modules['Mockitis'],
                person_id=person_id
            )
            health_system.schedule_hsi_event(event, priority=1, topen=self.sim.date)
            self.sim.modules['HealthSystem'].schedule_hsi_event(event,
                                                                priority=1,
                                                                topen=self.sim.date
                                                                )
        if 'RTI' in self.sim.modules:
            if 'severe_trauma' in symptoms:

                df = self.sim.population.props
                # Check they haven't died from another source
                if df.loc[person_id, 'cause_of_death'] != '':
                    pass
                else:
                    consumables = self.sim.modules['HealthSystem'].parameters['Consumables']

                    columns = ['rt_injury_1', 'rt_injury_2', 'rt_injury_3', 'rt_injury_4', 'rt_injury_5', 'rt_injury_6',
                               'rt_injury_7', 'rt_injury_8']
                    persons_injuries = df.loc[[person_id], columns]

                    # Request multiple x-rays here, note that the diagradio requirement for the appointment footprint
                    # is dealt with in the RTI module itself.
                    road_traffic_injuries = self.sim.modules['RTI']
                    fracture_codes = ['112', '113', '211', '212', '412', '414', '612', '712', '811', '812', '813']
                    idx, counts = road_traffic_injuries.rti_find_and_count_injuries(persons_injuries, fracture_codes)
                    if counts >= 1:

                        item_code_x_ray_film = pd.unique(
                            consumables.loc[consumables['Items'] ==
                                            "Monochromatic blue senstive X-ray Film, screen SizeSize: 30cm x 40cm",
                                            'Item_Code'])[0]
                        consumables_x_ray = {
                            'Intervention_Package_Code': dict(),
                            'Item_Code': {item_code_x_ray_film: counts}}
                        is_cons_available_1 = self.sim.modules['HealthSystem'].request_consumables(
                            hsi_event=self,
                            cons_req_as_footprint=consumables_x_ray,
                            to_log=False)

                        if is_cons_available_1:
                            logger.debug(
                                'This facility has x-ray capability which has been used to diagnose person %d.',
                                person_id)
                            logger.debug(f'Person %d had x-rays for their {counts} fractures')
                        else:
                            logger.debug('Total amount of x-rays required for person %d unavailable', person_id)
                    df.loc[person_id, 'rt_diagnosed'] = True

                    road_traffic_injuries.rti_do_when_diagnosed(person_id=person_id)

    def did_not_run(self):
        logger.debug(key='message',
                     data='HSI_GenericEmergencyFirstApptAtFacilityLevel1: did not run')

        return False  # Labour debugging
        # pass

    def not_available(self):
        pass<|MERGE_RESOLUTION|>--- conflicted
+++ resolved
@@ -346,15 +346,9 @@
     def __init__(self, module, person_id):
         super().__init__(module, person_id=person_id)
 
-<<<<<<< HEAD
         # Confirm that this appointment has been created by the HealthSeekingBehaviour module, the Labour module or the
         # RTI module
-        assert module.name in ['HealthSeekingBehaviour', 'Labour', 'RTI']
-=======
-        # Confirm that this appointment has been created by the HealthSeekingBehaviour module or Labour module
-        # TODO: pregnancy supervisor added as per discussions with TH, eventually will combine with HSB
-        assert module.name in ['HealthSeekingBehaviour', 'Labour', 'PregnancySupervisor']
->>>>>>> 84bb38f1
+        assert module.name in ['HealthSeekingBehaviour', 'Labour', 'PregnancySupervisor', 'RTI']
 
         # Work out if this is for a child or an adult
         is_child = self.sim.population.props.at[person_id, 'age_years'] < 5
