"""This file contains the HSI events that represent the first contact with the Health System, which are triggered by
the onset of symptoms. Non-emergency symptoms lead to `HSI_GenericFirstApptAtFacilityLevel0` and emergency symptoms
 lead to `HSI_GenericEmergencyFirstApptAtFacilityLevel1`. """

from tlo import logging
from tlo.events import IndividualScopeEventMixin
from tlo.methods.bladder_cancer import (
    HSI_BladderCancer_Investigation_Following_Blood_Urine,
    HSI_BladderCancer_Investigation_Following_pelvic_pain,
)
from tlo.methods.breast_cancer import (
    HSI_BreastCancer_Investigation_Following_breast_lump_discernible,
)
from tlo.methods.care_of_women_during_pregnancy import (
    HSI_CareOfWomenDuringPregnancy_PostAbortionCaseManagement,
    HSI_CareOfWomenDuringPregnancy_TreatmentForEctopicPregnancy,
)
from tlo.methods.chronicsyndrome import HSI_ChronicSyndrome_SeeksEmergencyCareAndGetsTreatment
from tlo.methods.healthsystem import HSI_Event
from tlo.methods.hiv import HSI_Hiv_TestAndRefer
from tlo.methods.labour import (
    HSI_Labour_ReceivesSkilledBirthAttendanceDuringLabour,
    HSI_Labour_ReceivesSkilledBirthAttendanceFollowingLabour,
)
from tlo.methods.malaria import (
    HSI_Malaria_complicated_treatment_adult,
    HSI_Malaria_complicated_treatment_child,
    HSI_Malaria_non_complicated_treatment_adult,
    HSI_Malaria_non_complicated_treatment_age0_5,
    HSI_Malaria_non_complicated_treatment_age5_15,
)
from tlo.methods.measles import HSI_Measles_Treatment
from tlo.methods.mockitis import HSI_Mockitis_PresentsForCareWithSevereSymptoms
from tlo.methods.oesophagealcancer import HSI_OesophagealCancer_Investigation_Following_Dysphagia
from tlo.methods.other_adult_cancers import (
    HSI_OtherAdultCancer_Investigation_Following_early_other_adult_ca_symptom,
)
from tlo.methods.prostate_cancer import (
    HSI_ProstateCancer_Investigation_Following_Pelvic_Pain,
    HSI_ProstateCancer_Investigation_Following_Urinary_Symptoms,
)

logger = logging.getLogger(__name__)
logger.setLevel(logging.INFO)


class HSI_GenericFirstApptAtFacilityLevel0(HSI_Event, IndividualScopeEventMixin):
    """This is a Health System Interaction Event that represents the first interaction with the health system following
     the onset of non-emergency symptom(s). It occurs at level 0. This is the HSI that is generated by the
     HealthCareSeekingBehaviour module by default."""

    def __init__(self, module, person_id):
        super().__init__(module, person_id=person_id)

        assert module is self.sim.modules['HealthSeekingBehaviour']

        self.TREATMENT_ID = 'GenericFirstApptAtFacilityLevel0'
        self.ACCEPTED_FACILITY_LEVEL = '0'
        self.EXPECTED_APPT_FOOTPRINT = self.make_appt_footprint({'ConWithDCSA': 1})
        self.ALERT_OTHER_DISEASES = []

    def apply(self, person_id, squeeze_factor):
        """Run the actions required during the HSI."""
        df = self.sim.population.props

        if not df.at[person_id, 'is_alive']:
            return

        do_at_generic_first_appt_non_emergency(hsi_event=self, squeeze_factor=squeeze_factor)


class HSI_GenericEmergencyFirstApptAtFacilityLevel1(HSI_Event, IndividualScopeEventMixin):
    """This is a Health System Interaction Event that represents the generic appointment which is the first interaction
    with the health system following the onset of emergency symptom(s). It occurs at level 1."""

    def __init__(self, module, person_id):
        super().__init__(module, person_id=person_id)

        assert module.name in ['HealthSeekingBehaviour', 'Labour', 'PregnancySupervisor']

        # Define the necessary information for an HSI
        self.TREATMENT_ID = 'GenericEmergencyFirstApptAtFacilityLevel1'
        self.ACCEPTED_FACILITY_LEVEL = '1b'
        self.EXPECTED_APPT_FOOTPRINT = self.make_appt_footprint({
            'Under5OPD' if self.sim.population.props.at[person_id, "age_years"] < 5 else 'Over5OPD': 1})

    def apply(self, person_id, squeeze_factor):

        df = self.sim.population.props

        if not df.at[person_id, 'is_alive']:
            return

        do_at_generic_first_appt_emergency(hsi_event=self, squeeze_factor=squeeze_factor)


def do_at_generic_first_appt_non_emergency(hsi_event, squeeze_factor):
    """The actions are taken during the non-emergency generic HSI, HSI_GenericFirstApptAtFacilityLevel0."""

    # Gather useful shortcuts
    sim = hsi_event.sim
    rng = hsi_event.module.rng
    person_id = hsi_event.target
    df = hsi_event.sim.population.props
    symptoms = hsi_event.sim.modules['SymptomManager'].has_what(person_id=person_id)
    age = df.at[person_id, 'age_years']
    schedule_hsi = hsi_event.sim.modules["HealthSystem"].schedule_hsi_event

<<<<<<< HEAD
        # --------------------------- automatic HIV testing ---------------------------
        # Do HIV 'automatic' testing for everyone attending care:
        #  - suppress the footprint (as it done as part of another appointment)
        #  - do not do referrals if the person is HIV negative (assumed not time for counselling etc).
        # todo comment/uncomment
        # if 'Hiv' in self.sim.modules:
        #     schedule_hsi(
        #          HSI_Hiv_TestAndRefer(
        #              person_id=person_id,
        #              module=self.sim.modules['Hiv'],
        #              suppress_footprint=True,
        #              do_not_refer_if_neg=True,
        #              referred_from='Generic_appt'),
        #          topen=self.sim.date,
        #          tclose=None,
        #          priority=0)

        if age <= 5:
            # ----------------------------------- CHILD <=5 -----------------------------------
            # It's a child: Run the ICMI algorithm for this child:
            # NB. This includes children who are aged 5

            # If one of the symptoms is diarrhoea, then run the algorithm for when a child presents with diarrhoea:
            if 'diarrhoea' in symptoms:
                if 'Diarrhoea' in self.sim.modules:
                    self.sim.modules['Diarrhoea'].do_when_presentation_with_diarrhoea(
                        person_id=person_id, hsi_event=self)

        # diagnostic algorithm for child <5 yrs
        if age < 5:
            # Next, run DxAlgorithmChild to get additional diagnoses:
            diagnosis = self.sim.modules["DxAlgorithmChild"].diagnose(
                person_id=person_id, hsi_event=self
            )

            if "Malaria" in self.sim.modules:
=======
    # ----------------------------------- ALL AGES -----------------------------------
    # Consider Measles if rash.
    if 'Measles' in sim.modules:
        if "rash" in symptoms:
            schedule_hsi(
                HSI_Measles_Treatment(
                    person_id=person_id,
                    module=hsi_event.sim.modules['Measles']),
                priority=0,
                topen=hsi_event.sim.date,
                tclose=None)

    # 'Automatic' testing for HIV for everyone attending care:
    #  - suppress the footprint (as it done as part of another appointment)
    #  - do not do referrals if the person is HIV negative (assumed not time for counselling etc).
    if 'Hiv' in sim.modules:
        schedule_hsi(
            HSI_Hiv_TestAndRefer(
                person_id=person_id,
                module=hsi_event.sim.modules['Hiv'],
                suppress_footprint=True,
                do_not_refer_if_neg=True),
            topen=hsi_event.sim.date,
            tclose=None,
            priority=0)

    if age < 5:
        # ----------------------------------- CHILD < 5 -----------------------------------
        if 'diarrhoea' in symptoms:
            if 'Diarrhoea' in sim.modules:
                sim.modules['Diarrhoea'].do_when_presentation_with_diarrhoea(
                    person_id=person_id, hsi_event=hsi_event)

        if "Malaria" in sim.modules:
            if 'fever' in symptoms:
                malaria_test_result = sim.modules['Malaria'].check_if_fever_is_caused_by_malaria(
                    person_id=person_id, hsi_event=hsi_event)

>>>>>>> e36a242e
                # Treat / refer based on diagnosis
                if malaria_test_result == "severe_malaria":
                    schedule_hsi(
                        HSI_Malaria_complicated_treatment_child(
                            person_id=person_id,
                            module=sim.modules["Malaria"]),
                        priority=1,
                        topen=sim.date,
                        tclose=None)

                elif malaria_test_result == "clinical_malaria":
                    schedule_hsi(
                        HSI_Malaria_non_complicated_treatment_age0_5(
                            person_id=person_id,
                            module=sim.modules["Malaria"]),
                        priority=1,
                        topen=sim.date,
                        tclose=None)

    elif age < 15:
        # ----------------------------------- CHILD 5-14 -----------------------------------
        if 'fever' in symptoms and "Malaria" in sim.modules:
            malaria_test_result = sim.modules['Malaria'].check_if_fever_is_caused_by_malaria(
                person_id=person_id, hsi_event=hsi_event)

            # Treat / refer based on diagnosis
            if malaria_test_result == "severe_malaria":
                schedule_hsi(
                    HSI_Malaria_complicated_treatment_child(
                        person_id=person_id,
                        module=sim.modules["Malaria"]),
                    priority=1,
                    topen=sim.date,
                    tclose=None)

            elif malaria_test_result == "clinical_malaria":
                schedule_hsi(
                    HSI_Malaria_non_complicated_treatment_age5_15(
                        person_id=person_id,
                        module=sim.modules["Malaria"]),
                    priority=1,
                    topen=sim.date,
                    tclose=None)

    else:
        # ----------------------------------- ADULT -----------------------------------
        if 'OesophagealCancer' in sim.modules:
            # If the symptoms include dysphagia, then begin investigation for Oesophageal Cancer:
            if 'dysphagia' in symptoms:
                schedule_hsi(
                    HSI_OesophagealCancer_Investigation_Following_Dysphagia(
                        person_id=person_id,
                        module=sim.modules['OesophagealCancer']),
                    priority=0,
                    topen=sim.date,
                    tclose=None
                )

        if 'BladderCancer' in sim.modules:
            # If the symptoms include blood_urine, then begin investigation for Bladder Cancer:
            if 'blood_urine' in symptoms:
                schedule_hsi(
                    HSI_BladderCancer_Investigation_Following_Blood_Urine(
                        person_id=person_id,
                        module=sim.modules['BladderCancer']),
                    priority=0,
                    topen=sim.date,
                    tclose=None
                )

            # If the symptoms include pelvic_pain, then begin investigation for Bladder Cancer:
            if 'pelvic_pain' in symptoms:
                schedule_hsi(
                    HSI_BladderCancer_Investigation_Following_pelvic_pain(
                        person_id=person_id,
                        module=sim.modules['BladderCancer']),
                    priority=0,
                    topen=sim.date,
                    tclose=None)

        if 'ProstateCancer' in sim.modules:
            # If the symptoms include urinary, then begin investigation for prostate cancer:
            if 'urinary' in symptoms:
                schedule_hsi(
                    HSI_ProstateCancer_Investigation_Following_Urinary_Symptoms(
                        person_id=person_id,
                        module=sim.modules['ProstateCancer']),
                    priority=0,
                    topen=sim.date,
                    tclose=None)

            if 'pelvic_pain' in symptoms:
                schedule_hsi(
                    HSI_ProstateCancer_Investigation_Following_Pelvic_Pain(
                        person_id=person_id,
                        module=sim.modules['ProstateCancer']),
                    priority=0,
                    topen=sim.date,
                    tclose=None)

        if 'OtherAdultCancer' in sim.modules:
            if 'early_other_adult_ca_symptom' in symptoms:
                schedule_hsi(
                    HSI_OtherAdultCancer_Investigation_Following_early_other_adult_ca_symptom(
                        person_id=person_id,
                        module=sim.modules['OtherAdultCancer']
                    ),
                    priority=0,
                    topen=sim.date,
                    tclose=None)

        if 'BreastCancer' in sim.modules:
            # If the symptoms include breast lump discernible:
            if 'breast_lump_discernible' in symptoms:
                schedule_hsi(
                    HSI_BreastCancer_Investigation_Following_breast_lump_discernible(
                        person_id=person_id,
                        module=sim.modules['BreastCancer'],
                    ),
                    priority=0,
                    topen=sim.date,
                    tclose=None)

        if 'Depression' in sim.modules:
            depr = sim.modules['Depression']
            if (squeeze_factor == 0.0) and (rng.rand() <
                                            depr.parameters['pr_assessed_for_depression_in_generic_appt_'
                                                            'level1']):
                depr.do_when_suspected_depression(person_id=person_id, hsi_event=hsi_event)

        if "Malaria" in sim.modules:
            if 'fever' in symptoms:
                malaria_test_result = sim.modules['Malaria'].check_if_fever_is_caused_by_malaria(
                    person_id=person_id, hsi_event=hsi_event)

                if malaria_test_result == "severe_malaria":
                    schedule_hsi(
                        HSI_Malaria_complicated_treatment_adult(
                            person_id=person_id,
                            module=sim.modules["Malaria"]),
                        priority=1,
                        topen=sim.date,
                        tclose=None)

                elif malaria_test_result == "clinical_malaria":
                    schedule_hsi(
                        HSI_Malaria_non_complicated_treatment_adult(
                            person_id=person_id,
                            module=sim.modules["Malaria"]),
                        priority=1,
                        topen=sim.date,
                        tclose=None)

        if 'CardioMetabolicDisorders' in sim.modules:
            # Take a blood pressure measurement for proportion of individuals who have not been diagnosed and
            # are either over 50 or younger than 50 but are selected to get tested.
            sim.modules['CardioMetabolicDisorders'].determine_if_will_be_investigated(person_id=person_id)


def do_at_generic_first_appt_emergency(hsi_event, squeeze_factor):
    """The actions are taken during the non-emergency generic HSI, HSI_GenericEmergencyFirstApptAtFacilityLevel1."""

    # Gather useful shortcuts
    sim = hsi_event.sim
    rng = hsi_event.module.rng
    person_id = hsi_event.target
    df = hsi_event.sim.population.props
    symptoms = hsi_event.sim.modules['SymptomManager'].has_what(person_id=person_id)
    schedule_hsi = hsi_event.sim.modules["HealthSystem"].schedule_hsi_event

    if 'PregnancySupervisor' in sim.modules:

        # -----  ECTOPIC PREGNANCY  -----
        if df.at[person_id, 'ps_ectopic_pregnancy'] != 'none':
            event = HSI_CareOfWomenDuringPregnancy_TreatmentForEctopicPregnancy(
                module=sim.modules['CareOfWomenDuringPregnancy'], person_id=person_id)
            schedule_hsi(event, priority=1, topen=sim.date)

        # -----  COMPLICATIONS OF ABORTION  -----
        abortion_complications = sim.modules['PregnancySupervisor'].abortion_complications
        if abortion_complications.has_any([person_id], 'sepsis', 'injury', 'haemorrhage', first=True):
            event = HSI_CareOfWomenDuringPregnancy_PostAbortionCaseManagement(
                module=sim.modules['CareOfWomenDuringPregnancy'], person_id=person_id)
            schedule_hsi(event, priority=1, topen=sim.date)

    if 'Labour' in sim.modules:
        mni = sim.modules['PregnancySupervisor'].mother_and_newborn_info
        labour_list = sim.modules['Labour'].women_in_labour

        # -----  COMPLICATION DURING BIRTH  -----
        if person_id in labour_list:
            la_currently_in_labour = df.at[person_id, 'la_currently_in_labour']
            if (
                la_currently_in_labour &
                mni[person_id]['sought_care_for_complication'] &
                (mni[person_id]['sought_care_labour_phase'] == 'intrapartum')
            ):
                event = HSI_Labour_ReceivesSkilledBirthAttendanceDuringLabour(
                    module=sim.modules['Labour'], person_id=person_id,
                    facility_level_of_this_hsi=rng.choice(['1a', '1b']))
                schedule_hsi(event, priority=1, topen=sim.date)

            # -----  COMPLICATION AFTER BIRTH  -----
<<<<<<< HEAD
                if df.at[person_id, 'la_currently_in_labour'] & (mni[person_id]['sought_care_for_complication']) \
                        & (mni[person_id]['sought_care_labour_phase'] == 'postpartum'):
                    event = HSI_Labour_ReceivesSkilledBirthAttendanceFollowingLabour(
                        module=self.sim.modules['Labour'], person_id=person_id,
                        facility_level_of_this_hsi=int(self.module.rng.choice([1, 2])))
                    health_system.schedule_hsi_event(event, priority=1, topen=self.sim.date)

        # -----  SUSPECTED DEPRESSION  -----
        if "Depression" in self.sim.modules:
            if 'Injuries_From_Self_Harm' in symptoms:
                self.sim.modules['Depression'].do_when_suspected_depression(person_id=person_id, hsi_event=self)
                # TODO: Trigger surgical care for injuries.

        # -----  HIV  -----
        # Do HIV 'automatic' testing for everyone attending care
        # todo comment/uncomment

        if 'Hiv' in self.sim.modules:
            self.sim.modules['HealthSystem'].schedule_hsi_event(
                HSI_Hiv_TestAndRefer(person_id=person_id, module=self.sim.modules['Hiv'], referred_from='Generic_appt'),
                topen=self.sim.date,
                tclose=None,
                priority=0
            )

        # ------ MALARIA ------
        if "Malaria" in self.sim.modules:
            # Quick diagnosis algorithm - just perfectly recognises the symptoms of severe malaria
            sev_set = {"acidosis",
                       "coma_convulsions",
                       "renal_failure",
                       "shock",
                       "jaundice",
                       "anaemia"
                       }

            # if person's symptoms are on severe malaria list then treat
            any_symptoms_indicative_of_severe_malaria = len(sev_set.intersection(symptoms)) > 0

            # Run DxAlgorithmAdult to log consumable and confirm malaria parasitaemia:
            diagnosis = self.sim.modules["DxAlgorithmAdult"].diagnose(
                person_id=person_id, hsi_event=self
            )
=======
            if (
                la_currently_in_labour &
                mni[person_id]['sought_care_for_complication'] &
                (mni[person_id]['sought_care_labour_phase'] == 'postpartum')
            ):
                event = HSI_Labour_ReceivesSkilledBirthAttendanceFollowingLabour(
                    module=sim.modules['Labour'], person_id=person_id,
                    facility_level_of_this_hsi=rng.choice(['1a', '1b']))
                schedule_hsi(event, priority=1, topen=sim.date)

    if "Depression" in sim.modules:
        if 'Injuries_From_Self_Harm' in symptoms:
            sim.modules['Depression'].do_when_suspected_depression(person_id=person_id, hsi_event=hsi_event)
            # TODO: Trigger surgical care for injuries.

    if 'Hiv' in sim.modules:
        sim.modules['HealthSystem'].schedule_hsi_event(
            HSI_Hiv_TestAndRefer(person_id=person_id, module=sim.modules['Hiv']),
            topen=sim.date,
            tclose=None,
            priority=0
        )

    if "Malaria" in sim.modules:
        # Quick diagnosis algorithm - just perfectly recognises the symptoms of severe malaria
        sev_set = {"acidosis",
                   "coma_convulsions",
                   "renal_failure",
                   "shock",
                   "jaundice",
                   "anaemia"}

        # if person's symptoms are on severe malaria list then consider treatment for malaria
        any_symptoms_indicative_of_severe_malaria = len(sev_set.intersection(symptoms)) > 0

        if any_symptoms_indicative_of_severe_malaria:
            # Check if malaria parasitaemia:
            malaria_test_result = sim.modules["Malaria"].check_if_fever_is_caused_by_malaria(
                person_id=person_id, hsi_event=hsi_event)
>>>>>>> e36a242e

            # if any symptoms indicative of malaria and they have parasitaemia (would return a positive rdt)
            if malaria_test_result in ("severe_malaria", "clinical_malaria"):
                # Launch the HSI for treatment for Malaria - choosing the right one for adults/children
                if df.at[person_id, 'age_years'] < 5.0:
                    schedule_hsi(
                        hsi_event=HSI_Malaria_complicated_treatment_child(
                            sim.modules["Malaria"], person_id=person_id
                        ),
                        priority=0,
                        topen=sim.date,
                    )
                else:
                    schedule_hsi(
                        hsi_event=HSI_Malaria_complicated_treatment_adult(
                            sim.modules["Malaria"], person_id=person_id
                        ),
                        priority=0,
                        topen=sim.date,
                    )

    # ------ CARDIO-METABOLIC DISORDERS ------
    if 'CardioMetabolicDisorders' in sim.modules:
        sim.modules['CardioMetabolicDisorders'].determine_if_will_be_investigated_events(person_id=person_id)

    # -----  EXAMPLES FOR MOCKITIS AND CHRONIC SYNDROME  -----
    if 'craving_sandwiches' in symptoms:
        event = HSI_ChronicSyndrome_SeeksEmergencyCareAndGetsTreatment(
            module=sim.modules['ChronicSyndrome'],
            person_id=person_id
        )
        schedule_hsi(event, priority=1, topen=sim.date)

    if 'extreme_pain_in_the_nose' in symptoms:
        event = HSI_Mockitis_PresentsForCareWithSevereSymptoms(
            module=sim.modules['Mockitis'],
            person_id=person_id
        )
        schedule_hsi(event, priority=1, topen=sim.date)<|MERGE_RESOLUTION|>--- conflicted
+++ resolved
@@ -106,44 +106,6 @@
     age = df.at[person_id, 'age_years']
     schedule_hsi = hsi_event.sim.modules["HealthSystem"].schedule_hsi_event
 
-<<<<<<< HEAD
-        # --------------------------- automatic HIV testing ---------------------------
-        # Do HIV 'automatic' testing for everyone attending care:
-        #  - suppress the footprint (as it done as part of another appointment)
-        #  - do not do referrals if the person is HIV negative (assumed not time for counselling etc).
-        # todo comment/uncomment
-        # if 'Hiv' in self.sim.modules:
-        #     schedule_hsi(
-        #          HSI_Hiv_TestAndRefer(
-        #              person_id=person_id,
-        #              module=self.sim.modules['Hiv'],
-        #              suppress_footprint=True,
-        #              do_not_refer_if_neg=True,
-        #              referred_from='Generic_appt'),
-        #          topen=self.sim.date,
-        #          tclose=None,
-        #          priority=0)
-
-        if age <= 5:
-            # ----------------------------------- CHILD <=5 -----------------------------------
-            # It's a child: Run the ICMI algorithm for this child:
-            # NB. This includes children who are aged 5
-
-            # If one of the symptoms is diarrhoea, then run the algorithm for when a child presents with diarrhoea:
-            if 'diarrhoea' in symptoms:
-                if 'Diarrhoea' in self.sim.modules:
-                    self.sim.modules['Diarrhoea'].do_when_presentation_with_diarrhoea(
-                        person_id=person_id, hsi_event=self)
-
-        # diagnostic algorithm for child <5 yrs
-        if age < 5:
-            # Next, run DxAlgorithmChild to get additional diagnoses:
-            diagnosis = self.sim.modules["DxAlgorithmChild"].diagnose(
-                person_id=person_id, hsi_event=self
-            )
-
-            if "Malaria" in self.sim.modules:
-=======
     # ----------------------------------- ALL AGES -----------------------------------
     # Consider Measles if rash.
     if 'Measles' in sim.modules:
@@ -182,7 +144,6 @@
                 malaria_test_result = sim.modules['Malaria'].check_if_fever_is_caused_by_malaria(
                     person_id=person_id, hsi_event=hsi_event)
 
->>>>>>> e36a242e
                 # Treat / refer based on diagnosis
                 if malaria_test_result == "severe_malaria":
                     schedule_hsi(
@@ -386,51 +347,6 @@
                 schedule_hsi(event, priority=1, topen=sim.date)
 
             # -----  COMPLICATION AFTER BIRTH  -----
-<<<<<<< HEAD
-                if df.at[person_id, 'la_currently_in_labour'] & (mni[person_id]['sought_care_for_complication']) \
-                        & (mni[person_id]['sought_care_labour_phase'] == 'postpartum'):
-                    event = HSI_Labour_ReceivesSkilledBirthAttendanceFollowingLabour(
-                        module=self.sim.modules['Labour'], person_id=person_id,
-                        facility_level_of_this_hsi=int(self.module.rng.choice([1, 2])))
-                    health_system.schedule_hsi_event(event, priority=1, topen=self.sim.date)
-
-        # -----  SUSPECTED DEPRESSION  -----
-        if "Depression" in self.sim.modules:
-            if 'Injuries_From_Self_Harm' in symptoms:
-                self.sim.modules['Depression'].do_when_suspected_depression(person_id=person_id, hsi_event=self)
-                # TODO: Trigger surgical care for injuries.
-
-        # -----  HIV  -----
-        # Do HIV 'automatic' testing for everyone attending care
-        # todo comment/uncomment
-
-        if 'Hiv' in self.sim.modules:
-            self.sim.modules['HealthSystem'].schedule_hsi_event(
-                HSI_Hiv_TestAndRefer(person_id=person_id, module=self.sim.modules['Hiv'], referred_from='Generic_appt'),
-                topen=self.sim.date,
-                tclose=None,
-                priority=0
-            )
-
-        # ------ MALARIA ------
-        if "Malaria" in self.sim.modules:
-            # Quick diagnosis algorithm - just perfectly recognises the symptoms of severe malaria
-            sev_set = {"acidosis",
-                       "coma_convulsions",
-                       "renal_failure",
-                       "shock",
-                       "jaundice",
-                       "anaemia"
-                       }
-
-            # if person's symptoms are on severe malaria list then treat
-            any_symptoms_indicative_of_severe_malaria = len(sev_set.intersection(symptoms)) > 0
-
-            # Run DxAlgorithmAdult to log consumable and confirm malaria parasitaemia:
-            diagnosis = self.sim.modules["DxAlgorithmAdult"].diagnose(
-                person_id=person_id, hsi_event=self
-            )
-=======
             if (
                 la_currently_in_labour &
                 mni[person_id]['sought_care_for_complication'] &
@@ -470,7 +386,6 @@
             # Check if malaria parasitaemia:
             malaria_test_result = sim.modules["Malaria"].check_if_fever_is_caused_by_malaria(
                 person_id=person_id, hsi_event=hsi_event)
->>>>>>> e36a242e
 
             # if any symptoms indicative of malaria and they have parasitaemia (would return a positive rdt)
             if malaria_test_result in ("severe_malaria", "clinical_malaria"):
