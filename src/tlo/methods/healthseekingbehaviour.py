--- conflicted
+++ resolved
@@ -156,12 +156,6 @@
                 self.prob_seeks_emergency_appt_in_adults[symptom.name] = (
                     symptom.prob_seeks_emergency_appt_in_adults
                 )
-<<<<<<< HEAD
-
-        # Define the linear models that govern healthcare seeking
-        self.define_linear_models()
-=======
->>>>>>> 335ff2f6
 
         # Define the linear models that govern healthcare seeking
         self.define_linear_models()
@@ -208,9 +202,6 @@
                            .when(5, p[f'odds_ratio_{subgroup}_wealth_higher']),
 
                 # Second set of predictors are the symptom-specific odd ratios
-<<<<<<< HEAD
-                *(Predictor(f'sy_{_symptom}').when('>0', _odds) for _symptom, _odds in care_seeking_odds_ratios.items())
-=======
                 *(Predictor(f'sy_{symptom}').when('>0', odds) for symptom, odds in care_seeking_odds_ratios.items())
             )
 
@@ -224,31 +215,7 @@
                     * np.array(list(self.prob_emergency_appt.values()))
                 ).max(axis=1),
                 df.index
->>>>>>> 335ff2f6
             )
-            return prob > rng.random_sample(len(prob))
-
-        for subgroup, prob_emergency_appt in zip(
-            (
-                'children',
-                'adults'
-            ),
-            (
-                self.prob_seeks_emergency_appt_in_children,
-                self.prob_seeks_emergency_appt_in_adults
-            ),
-        ):
-            self.emergency_appt_linear_models[subgroup] = LinearModel.custom(predict_function=custom_predict,
-                                                                             prob_emergency_appt=prob_emergency_appt)
-
-        # Model for the care-seeking (if it occurs) to be for an EMERGENCY Appointment
-
-        def custom_predict(self, df, rng=None, **externals) -> pd.Series:
-            """Custom predict function for LinearModel. This finds the probability that a person seeks emergency care
-            by finding the highest probability of seeking emergency care for all symptoms they have currently."""
-            prob = (df[[f'sy_{_symptom}' for _symptom in self.prob_emergency_appt.keys()]] > 0) \
-                .mul(self.prob_emergency_appt.values()) \
-                .max(axis=1)
             return prob > rng.random_sample(len(prob))
 
         for subgroup, prob_emergency_appt in zip(
@@ -326,11 +293,7 @@
         alive_newly_symptomatic_children = alive_newly_symptomatic_persons[are_under_15]
         alive_newly_symptomatic_adults = alive_newly_symptomatic_persons[~are_under_15]
 
-<<<<<<< HEAD
-        idx_where_true = lambda ser: set(ser.loc[ser].index)  # noqa: E731
-=======
         idx_where_true = lambda series: set(series.loc[series].index)  # noqa: E731
->>>>>>> 335ff2f6
 
         # Separately schedule HSI events for child and adult subgroups
         for subgroup, symptoms_that_allow_healthcareseeking, hsb_model, emergency_appt_model in zip(
@@ -338,7 +301,6 @@
                 alive_newly_symptomatic_children,
                 alive_newly_symptomatic_adults
             ),
-<<<<<<< HEAD
             (
                 module.odds_ratio_health_seeking_in_children.keys(),
                 module.odds_ratio_health_seeking_in_adults.keys(),
@@ -348,17 +310,6 @@
                 module.hsb_linear_models['adults']
             ),
             (
-=======
-            (
-                module.odds_ratio_health_seeking_in_children.keys(),
-                module.odds_ratio_health_seeking_in_adults.keys(),
-            ),
-            (
-                module.hsb_linear_models['children'],
-                module.hsb_linear_models['adults']
-            ),
-            (
->>>>>>> 335ff2f6
                 module.emergency_appt_linear_models['children'],
                 module.emergency_appt_linear_models['adults']
             ),
@@ -368,13 +319,7 @@
                 # If forcing any person with symptoms to seek care, find all those with any symptoms which cause
                 # any degree of healthcare seeking (i.e., excluding symptoms declared to have no healthcare-seeking
                 # behaviour).
-<<<<<<< HEAD
-                will_seek_care = set(
-                    idx_where_true(self._has_any_symptoms(subgroup, symptoms_that_allow_healthcareseeking))
-                )
-=======
                 will_seek_care = idx_where_true(self._has_any_symptoms(subgroup, symptoms_that_allow_healthcareseeking))
->>>>>>> 335ff2f6
             else:
                 # If not forcing, run the linear model to predict which persons will seek care, from among those with
                 # symptoms that cause any degree of healthcare seeking.
