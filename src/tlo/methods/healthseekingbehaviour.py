"""
Health Seeking Behaviour Module
This module determines if care is sought once a symptom is developed.

The write-up of these estimates is: Health-seeking behaviour estimates for adults and children.docx

"""
from pathlib import Path

import numpy as np
import pandas as pd

from tlo import Date, DateOffset, Module, Parameter, Types
from tlo.events import PopulationScopeEventMixin, Priority, RegularEvent
from tlo.lm import LinearModel, LinearModelType, Predictor
from tlo.methods import Metadata
from tlo.methods.hsi_generic_first_appts import (
    HSI_GenericEmergencyFirstApptAtFacilityLevel1,
    HSI_GenericFirstApptAtFacilityLevel0,
)

# ---------------------------------------------------------------------------------------------------------
#   MODULE DEFINITIONS
# ---------------------------------------------------------------------------------------------------------

HIGH_ODDS_RATIO = 1e5


class HealthSeekingBehaviour(Module):
    """
    This modules determines if the onset of symptoms will lead to that person presenting at the health
    facility for a HSI_GenericFirstAppointment.

    An equation gives the probability of seeking care in response to the "average" symptom. This is modified according
    to if the symptom is associated with a particular effect.
    """

    INIT_DEPENDENCIES = {'Demography', 'HealthSystem', 'SymptomManager'}
    ADDITIONAL_DEPENDENCIES = {'Lifestyle'}

    # Declare Metadata
    METADATA = {Metadata.USES_HEALTHSYSTEM}

    # No parameters to declare
    PARAMETERS = {
        'force_any_symptom_to_lead_to_healthcareseeking': Parameter(
            Types.BOOL, "Whether every symptom [except those that declare they should not lead to any healthcare "
                        "seeking] should always lead to healthcare seeking immediately."),
        'baseline_odds_of_healthcareseeking_children': Parameter(Types.REAL, 'odds of health-care seeking (children:'
                                                                             ' 0-14) if male, 0-5 years-old, living in'
                                                                             ' a rural setting in the Northern region,'
                                                                             ' and not in the wealth categories 4 or '
                                                                             '5'),
        'odds_ratio_children_sex_Female': Parameter(Types.REAL, 'odds ratio for health-care seeking (children) if sex'
                                                                ' is Female'),
        'odds_ratio_children_age_5to14': Parameter(Types.REAL, 'odds ratio for health-care seeking (children) if aged'
                                                               ' 5-14'),
        'odds_ratio_children_setting_urban': Parameter(Types.REAL, 'odds ratio for health-care seeking (children) if'
                                                                   ' setting is Urban'),
        'odds_ratio_children_region_Central': Parameter(Types.REAL, 'odds ratio for health-care seeking (children) if'
                                                                    ' region is Central'),
        'odds_ratio_children_region_Southern': Parameter(Types.REAL, 'odds ratio for health-care seeking (children) if'
                                                                     ' region is Southern'),
        'odds_ratio_children_wealth_higher': Parameter(Types.REAL, 'odds ratio for health-care seeking (children) if '
                                                                   'wealth is in categories 4 or 5'),
        'baseline_odds_of_healthcareseeking_adults': Parameter(Types.REAL, 'odds of health-care seeking (adults: 15+) '
                                                                           'if male, 15-34 year-olds, living in a rural'
                                                                           ' setting in the Northern region, and not in'
                                                                           ' the wealth categories 4 or 5.'),
        'odds_ratio_adults_sex_Female': Parameter(Types.REAL, 'odds ratio for health-care seeking (adults) if sex is'
                                                              ' Female'),
        'odds_ratio_adults_age_35to59': Parameter(Types.REAL, 'odds ratio for health-care seeking (adults) if aged'
                                                              ' 35-59'),
        'odds_ratio_adults_age_60plus': Parameter(Types.REAL, 'odds ratio for health-care seeking (adults) if aged'
                                                              ' 60+'),
        'odds_ratio_adults_setting_urban': Parameter(Types.REAL, 'odds ratio for health-care seeking (adults) if '
                                                                 'setting is Urban'),
        'odds_ratio_adults_region_Central': Parameter(Types.REAL, 'odds ratio for health-care seeking (adults) if '
                                                                  'region is Central'),
        'odds_ratio_adults_region_Southern': Parameter(Types.REAL, 'odds ratio for health-care seeking (adults) if '
                                                                   'region is Southern'),
        'odds_ratio_adults_wealth_higher': Parameter(Types.REAL, 'odds ratio for health-care seeking (adults) if wealth'
                                                                 ' is in categories 4 or 5'),
        'max_days_delay_to_generic_HSI_after_symptoms': Parameter(Types.INT,
                                                                  'Maximum days delay between symptom onset and first'
                                                                  'generic HSI. Actual delay is sample between 0 and '
                                                                  'this value.')
    }

    # No properties to declare
    PROPERTIES = {}

    def __init__(self, name=None, resourcefilepath=None, force_any_symptom_to_lead_to_healthcareseeking=None):
        super().__init__(name)
        self.resourcefilepath = resourcefilepath

        self.odds_ratio_health_seeking_in_children = dict()
        self.odds_ratio_health_seeking_in_adults = dict()
        self.prob_seeks_emergency_appt_in_children = dict()
        self.prob_seeks_emergency_appt_in_adults = dict()

        self.hsb_linear_models = dict()
        self.emergency_appt_linear_models = dict()

        # "force_any_symptom_to_lead_to_healthcareseeking"=True will mean that probability of health care seeking is 1.0
        # for anyone with newly onset symptoms (excepting symptoms explicitly declared to have no healthcareseeking
        # behaviour) and the care is sought on the same day.
        # (Note that if this is not specified, then the value is taken from the ResourceFile.)
        if force_any_symptom_to_lead_to_healthcareseeking is not None:
            assert isinstance(force_any_symptom_to_lead_to_healthcareseeking, bool)
        self.arg_force_any_symptom_to_lead_to_healthcareseeking = force_any_symptom_to_lead_to_healthcareseeking

    def read_parameters(self, data_folder):
        """Read in ResourceFile"""
        # Load parameters from resource file:
        self.load_parameters_from_dataframe(
            pd.read_csv(Path(self.resourcefilepath) / 'ResourceFile_HealthSeekingBehaviour.csv')
        )

        # Check that force_any_symptom_to_lead_to_healthcareseeking is a bool (this is returned in
        # `self.force_any_symptom_to_lead_to_healthcareseeking` without any further checking).
        assert isinstance(self.parameters['force_any_symptom_to_lead_to_healthcareseeking'], bool)

    def initialise_population(self, population):
        """Nothing to initialise in the population
        """
        pass

    def initialise_simulation(self, sim):
        """
        * define the linear models that govern healthcare seeking
        * set the first occurrence of the repeating HealthSeekingBehaviourPoll
        * assemble the health-care seeking information from the registered symptoms
        """

        # Schedule the HealthSeekingBehaviourPoll
        self.theHealthSeekingBehaviourPoll = HealthSeekingBehaviourPoll(self)
        sim.schedule_event(self.theHealthSeekingBehaviourPoll, sim.date)

        # Assemble the health-care seeking information from the registered symptoms
        for symptom in self.sim.modules['SymptomManager'].all_registered_symptoms:
            # Children:
            if not symptom.no_healthcareseeking_in_children:
                self.odds_ratio_health_seeking_in_children[symptom.name] = (
                    symptom.odds_ratio_health_seeking_in_children
                )
                self.prob_seeks_emergency_appt_in_children[symptom.name] = (
                    symptom.prob_seeks_emergency_appt_in_children
                )

            # Adults:
            if not symptom.no_healthcareseeking_in_adults:
                self.odds_ratio_health_seeking_in_adults[symptom.name] = (
                    symptom.odds_ratio_health_seeking_in_adults
                )
                self.prob_seeks_emergency_appt_in_adults[symptom.name] = (
                    symptom.prob_seeks_emergency_appt_in_adults
                )

        # Define the linear models that govern healthcare seeking
        self.define_linear_models()

    def on_birth(self, mother_id, child_id):
        """Nothing to handle on_birth
        """
        pass

    def define_linear_models(self):
        """Define linear models for health seeking behaviour for children and adults"""
        p = self.parameters

        # Model for care seeking:
        for subgroup, age_predictor, care_seeking_odds_ratios, in zip(
            (
                'children',
                'adults'
            ),
            (
                Predictor('age_years').when('>=5', p['odds_ratio_children_age_5to14']),
                Predictor('age_years', conditions_are_mutually_exclusive=True
                          ).when('.between(35,59)', p['odds_ratio_adults_age_35to59'])
                           .when('>=60', p['odds_ratio_adults_age_60plus']),
            ),
            (
                self.odds_ratio_health_seeking_in_children,
                self.odds_ratio_health_seeking_in_adults
            ),
        ):
            self.hsb_linear_models[subgroup] = LinearModel(
                LinearModelType.LOGISTIC,
                p[f'baseline_odds_of_healthcareseeking_{subgroup}'],

                # First set of predictors are for behaviour due to the 'average symptom'
                age_predictor,
                Predictor('li_urban').when(True, p[f'odds_ratio_{subgroup}_setting_urban']),
                Predictor('sex').when('F', p[f'odds_ratio_{subgroup}_sex_Female']),
                Predictor('region_of_residence', conditions_are_mutually_exclusive=True
                          ).when('Central', p[f'odds_ratio_{subgroup}_region_Central'])
                           .when('Southern', p[f'odds_ratio_{subgroup}_region_Southern']),
                Predictor('li_wealth', conditions_are_mutually_exclusive=True
                          ).when(4, p[f'odds_ratio_{subgroup}_wealth_higher'])
                           .when(5, p[f'odds_ratio_{subgroup}_wealth_higher']),

                # Second set of predictors are the symptom-specific odd ratios
                *(Predictor(f'sy_{symptom}').when('>0', odds) for symptom, odds in care_seeking_odds_ratios.items())
            )

        # Model for the care-seeking (if it occurs) to be for an EMERGENCY Appointment:
        def custom_predict(self, df, rng=None, **externals) -> pd.Series:
            """Custom predict function for LinearModel. This finds the probability that a person seeks emergency care
            by finding the highest probability of seeking emergency care for all symptoms they have currently."""
            prob = pd.Series(
                (
                    (df[[f'sy_{s}' for s in self.prob_emergency_appt]].to_numpy() > 0)
                    * np.array(list(self.prob_emergency_appt.values()))
                ).max(axis=1),
                df.index
            )
            return prob > rng.random_sample(len(prob))

        for subgroup, prob_emergency_appt in zip(
            (
                'children',
                'adults'
            ),
            (
                self.prob_seeks_emergency_appt_in_children,
                self.prob_seeks_emergency_appt_in_adults
            ),
        ):
            self.emergency_appt_linear_models[subgroup] = LinearModel.custom(predict_function=custom_predict,
                                                                             prob_emergency_appt=prob_emergency_appt)

    @property
    def force_any_symptom_to_lead_to_healthcareseeking(self):
        """Returns the parameter value stored for `force_any_symptom_to_lead_to_healthcareseeking` unless this has
         been over-ridden by an argument to the module."""
        if self.arg_force_any_symptom_to_lead_to_healthcareseeking is None:
            return self.parameters['force_any_symptom_to_lead_to_healthcareseeking']
        else:
            return self.arg_force_any_symptom_to_lead_to_healthcareseeking


# ---------------------------------------------------------------------------------------------------------
#   REGULAR POLLING EVENT
# ---------------------------------------------------------------------------------------------------------


class HealthSeekingBehaviourPoll(RegularEvent, PopulationScopeEventMixin):
    """This event occurs every day and determines if persons with newly onset symptoms will seek care.
    """

    def __init__(self, module):
        """Initialise the HealthSeekingBehaviourPoll
        :param module: the module that created this event
        """
        super().__init__(module, frequency=DateOffset(days=1), priority=Priority.LAST_HALF_OF_DAY)
        assert isinstance(module, HealthSeekingBehaviour)

    @staticmethod
    def _has_any_symptoms(persons, symptoms):
        """Which rows in `persons` have non-zero values for columns in `symptoms`."""
        if len(symptoms) == 0:
            raise ValueError('At least one symptom must be specified')
        return (persons[[f'sy_{symptom}' for symptom in symptoms]] != 0).any(axis=1)

    def apply(self, population):
        """Determine if persons with newly onset acute generic symptoms will seek care. This event runs second-to-last
        every day (i.e., just before the `HealthSystemScheduler`) in order that symptoms arising this day can lead to
        FirstAttendance on the same day.

        :param population: the current population
        """
        # Define some shorter aliases
        module = self.module
        symptom_manager = self.sim.modules["SymptomManager"]
        health_system = self.sim.modules["HealthSystem"]
        max_delay = module.parameters['max_days_delay_to_generic_HSI_after_symptoms']
        routine_hsi_event_class = HSI_GenericFirstApptAtFacilityLevel0
        emergency_hsi_event_class = HSI_GenericEmergencyFirstApptAtFacilityLevel1

        # Get IDs of alive persons with new symptoms
        person_ids_with_newly_onset_symptoms = sorted(
            symptom_manager.get_persons_with_newly_onset_symptoms())
        newly_symptomatic_persons = population.props.loc[person_ids_with_newly_onset_symptoms]
        alive_newly_symptomatic_persons = newly_symptomatic_persons[newly_symptomatic_persons.is_alive]

        # Clear the list of persons with newly onset symptoms
        symptom_manager.reset_persons_with_newly_onset_symptoms()

        # Split alive newly symptomatic persons into child and adult subgroups
        are_under_15 = alive_newly_symptomatic_persons.age_years < 15
        alive_newly_symptomatic_children = alive_newly_symptomatic_persons[are_under_15]
        alive_newly_symptomatic_adults = alive_newly_symptomatic_persons[~are_under_15]

<<<<<<< HEAD
        idx_where_true = lambda series: set(series.loc[series].index)  # noqa: E731
=======
        idx_where_true = lambda series: series.loc[series].index  # noqa: E731
>>>>>>> 56551199

        # Separately schedule HSI events for child and adult subgroups
        for subgroup, symptoms_that_allow_healthcareseeking, hsb_model, emergency_appt_model in zip(
            (
                alive_newly_symptomatic_children,
                alive_newly_symptomatic_adults
            ),
            (
                module.odds_ratio_health_seeking_in_children.keys(),
                module.odds_ratio_health_seeking_in_adults.keys(),
            ),
            (
                module.hsb_linear_models['children'],
                module.hsb_linear_models['adults']
            ),
            (
                module.emergency_appt_linear_models['children'],
                module.emergency_appt_linear_models['adults']
            ),
        ):
            # Determine who will seek care:
            if module.force_any_symptom_to_lead_to_healthcareseeking:
                # If forcing any person with symptoms to seek care, find all those with any symptoms which cause
                # any degree of healthcare seeking (i.e., excluding symptoms declared to have no healthcare-seeking
                # behaviour).
                will_seek_care = idx_where_true(self._has_any_symptoms(subgroup, symptoms_that_allow_healthcareseeking))
            else:
                # If not forcing, run the linear model to predict which persons will seek care, from among those with
                # symptoms that cause any degree of healthcare seeking.
                will_seek_care = idx_where_true(
                    hsb_model.predict(
                        subgroup.loc[self._has_any_symptoms(subgroup, symptoms_that_allow_healthcareseeking)],
                        module.rng,
                        squeeze_single_row_output=False
                    )
                )

                # Force the addition to this set those who are already in-patient. (In-patients will always get the
                # notional "FirstAppointment" for a new symptom.)
<<<<<<< HEAD
                will_seek_care.update(idx_where_true(subgroup.hs_is_inpatient))
=======
                will_seek_care = will_seek_care.union(idx_where_true(subgroup.hs_is_inpatient))
>>>>>>> 56551199

            # Determine if the care sought will be emergency care (for those that seek care):
            will_seek_emergency_care = idx_where_true(
                emergency_appt_model.predict(subgroup.loc[will_seek_care], module.rng, squeeze_single_row_output=False))

            # Determine who will seek non-emergency care (those that did not seek emergency care):
<<<<<<< HEAD
            will_seek_non_emergency_care = will_seek_care - will_seek_emergency_care
=======
            will_seek_non_emergency_care = will_seek_care.difference(will_seek_emergency_care)
>>>>>>> 56551199

            # Schedule Emergency Care for same day
            health_system.schedule_batch_of_individual_hsi_events(
                hsi_event_class=emergency_hsi_event_class,
                person_ids=sorted(will_seek_emergency_care),
                priority=0,
                topen=self.sim.date,
                tclose=None,
                module=module
            )

            # Schedule Non-Emergency Care for "soon" (after a random delay), or the same day if using
            # `force_any_symptom_to_lead_to_healthcareseeking`.
            if not module.force_any_symptom_to_lead_to_healthcareseeking:
                care_seeking_dates = (
                    # Create NumPy datetime with day unit to allow directly adding
                    # array of generated integer delays in [0, max_delay]
                    np.array(self.sim.date, dtype='datetime64[D]')
                    + module.rng.randint(0, max_delay + 1, size=len(will_seek_non_emergency_care))
                    # (The +1 is because `randint` takes the upper bound to be excluded.)
                )
            else:
<<<<<<< HEAD
                care_seeking_dates = np.array([self.sim.date] * len(will_seek_non_emergency_care))
=======
                care_seeking_dates = np.full(len(will_seek_non_emergency_care), self.sim.date)
>>>>>>> 56551199

            health_system.schedule_batch_of_individual_hsi_events(
                hsi_event_class=routine_hsi_event_class,
                person_ids=sorted(will_seek_non_emergency_care),
                priority=0,
                topen=map(Date, care_seeking_dates),
                tclose=None,
                module=module
            )<|MERGE_RESOLUTION|>--- conflicted
+++ resolved
@@ -293,11 +293,7 @@
         alive_newly_symptomatic_children = alive_newly_symptomatic_persons[are_under_15]
         alive_newly_symptomatic_adults = alive_newly_symptomatic_persons[~are_under_15]
 
-<<<<<<< HEAD
-        idx_where_true = lambda series: set(series.loc[series].index)  # noqa: E731
-=======
         idx_where_true = lambda series: series.loc[series].index  # noqa: E731
->>>>>>> 56551199
 
         # Separately schedule HSI events for child and adult subgroups
         for subgroup, symptoms_that_allow_healthcareseeking, hsb_model, emergency_appt_model in zip(
@@ -337,22 +333,14 @@
 
                 # Force the addition to this set those who are already in-patient. (In-patients will always get the
                 # notional "FirstAppointment" for a new symptom.)
-<<<<<<< HEAD
-                will_seek_care.update(idx_where_true(subgroup.hs_is_inpatient))
-=======
                 will_seek_care = will_seek_care.union(idx_where_true(subgroup.hs_is_inpatient))
->>>>>>> 56551199
 
             # Determine if the care sought will be emergency care (for those that seek care):
             will_seek_emergency_care = idx_where_true(
                 emergency_appt_model.predict(subgroup.loc[will_seek_care], module.rng, squeeze_single_row_output=False))
 
             # Determine who will seek non-emergency care (those that did not seek emergency care):
-<<<<<<< HEAD
-            will_seek_non_emergency_care = will_seek_care - will_seek_emergency_care
-=======
             will_seek_non_emergency_care = will_seek_care.difference(will_seek_emergency_care)
->>>>>>> 56551199
 
             # Schedule Emergency Care for same day
             health_system.schedule_batch_of_individual_hsi_events(
@@ -375,11 +363,7 @@
                     # (The +1 is because `randint` takes the upper bound to be excluded.)
                 )
             else:
-<<<<<<< HEAD
-                care_seeking_dates = np.array([self.sim.date] * len(will_seek_non_emergency_care))
-=======
                 care_seeking_dates = np.full(len(will_seek_non_emergency_care), self.sim.date)
->>>>>>> 56551199
 
             health_system.schedule_batch_of_individual_hsi_events(
                 hsi_event_class=routine_hsi_event_class,
