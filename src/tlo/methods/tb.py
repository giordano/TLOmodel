--- conflicted
+++ resolved
@@ -36,13 +36,6 @@
         self.lm = dict()
         self.footprints_for_consumables_required = dict()
         self.symptom_list = {"fever", "respiratory_symptoms", "fatigue", "night_sweats"}
-        self.district_list = pd.read_csv(
-            os.path.join(self.resourcefilepath, 'ResourceFile_District_Population_Data.csv')
-        ).District
-
-        workbook = pd.read_excel(
-            os.path.join(self.resourcefilepath, 'ResourceFile_TB.xlsx'), sheet_name=None
-        )
 
     METADATA = {
         Metadata.DISEASE_MODULE,
@@ -541,7 +534,6 @@
 
         # ------------------ fast progressors ------------------ #
         # adults only
-<<<<<<< HEAD
         # eligible_for_fast_progression = df.loc[(df.tb_date_latent == now) &
         #                                        df.is_alive &
         #                                        (df.age_years >= 15) &
@@ -552,17 +544,11 @@
                                                (df_tmp.age_years >= 15) &
                                                ~df_tmp.hv_inf].index
 
-=======
-        eligible_for_fast_progression = df.loc[(df.tb_date_latent == now) &
-                      df.is_alive &
-                      (df.age_years >= 15) &
-                      ~df.hv_inf].index
->>>>>>> e4cfe73d
+
         will_progress = rng.random_sample(len(eligible_for_fast_progression)) < p['prop_fast_progressor']
         fast = eligible_for_fast_progression[will_progress]
 
         # hiv-positive
-<<<<<<< HEAD
         # eligible_for_fast_progression_hiv = df.loc[(df.tb_date_latent == now) &
         #                                            df.is_alive &
         #                                            (df.age_years >= 15) &
@@ -571,12 +557,6 @@
                                                    df_tmp.is_alive &
                                                    (df_tmp.age_years >= 15) &
                                                    df_tmp.hv_inf].index
-=======
-        eligible_for_fast_progression_hiv = df.loc[(df.tb_date_latent == now) &
-                      df.is_alive &
-                      (df.age_years >= 15) &
-                      df.hv_inf].index
->>>>>>> e4cfe73d
         will_progress = rng.random_sample(len(eligible_for_fast_progression_hiv)) < p['prop_fast_progressor_hiv']
         fast_hiv = eligible_for_fast_progression_hiv[will_progress]
 
