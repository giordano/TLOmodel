--- conflicted
+++ resolved
@@ -541,17 +541,10 @@
         conditional_predictors = [
             Predictor("nc_diabetes").when(True, p['rr_tb_diabetes1']),
         ] if "cardio_metabolic_disorders" in self.sim.modules else []
-<<<<<<< HEAD
 
         self.lm["active_tb"] = LinearModel.multiplicative(
             *(predictors + conditional_predictors))
 
-=======
-
-        self.lm["active_tb"] = LinearModel.multiplicative(
-            *(predictors + conditional_predictors))
-
->>>>>>> 789e5af5
         # risk of relapse <2 years following treatment
         self.lm["risk_relapse_2yrs"] = LinearModel(
             LinearModelType.MULTIPLICATIVE,
@@ -1469,17 +1462,10 @@
             p["prop_mdr2010"] * \
             p["scaling_factor_WHO"] * \
             prop_untreated_mdr
-<<<<<<< HEAD
 
         # transmission ds-tb
         self.module.assign_active_tb(population, strain="ds", incidence=scaled_incidence_ds)
 
-=======
-
-        # transmission ds-tb
-        self.module.assign_active_tb(population, strain="ds", incidence=scaled_incidence_ds)
-
->>>>>>> 789e5af5
         # transmission mdr-tb, around 1% of total tb incidence
         self.module.assign_active_tb(population, strain="mdr", incidence=scaled_incidence_mdr)
 
@@ -1600,15 +1586,9 @@
         # -------- 5) schedule screening for asymptomatic and symptomatic people --------
         # sample from all new active cases (active_idx) and determine whether they will seek a test
         year = min(2019, max(2011, now.year))
-<<<<<<< HEAD
 
         active_testing_rates = p["rate_testing_active_tb"]
 
-=======
-
-        active_testing_rates = p["rate_testing_active_tb"]
-
->>>>>>> 789e5af5
         # change to NTP testing rates
         current_active_testing_rate = active_testing_rates.loc[
                                           (
@@ -2113,7 +2093,6 @@
         self.TREATMENT_ID = "Tb_Treatment"
         self.ACCEPTED_FACILITY_LEVEL = '1a'
         self.number_of_occurrences = 0
-<<<<<<< HEAD
 
     @property
     def EXPECTED_APPT_FOOTPRINT(self):
@@ -2124,8 +2103,6 @@
             return self.make_appt_footprint({'TBNew': 1})
         else:
             return self.make_appt_footprint({'PharmDispensing': 1})
-=======
->>>>>>> 789e5af5
 
     def apply(self, person_id, squeeze_factor):
         """This is a Health System Interaction Event - start TB treatment
@@ -2184,12 +2161,9 @@
                     tclose=None,
                     priority=0,
                 )
-<<<<<<< HEAD
 
     def post_apply_hook(self):
         self.number_of_occurrences += 1
-=======
->>>>>>> 789e5af5
 
     def select_treatment(self, person_id):
         """
