--- conflicted
+++ resolved
@@ -2623,17 +2623,8 @@
         assert isinstance(module, CareOfWomenDuringPregnancy)
 
         self.TREATMENT_ID = 'HSI_CareOfWomenDuringPregnancy_PresentsForInductionOfLabour'
-<<<<<<< HEAD
         self.EXPECTED_APPT_FOOTPRINT = self.make_appt_footprint({'Over5OPD': 1})
-        self.ACCEPTED_FACILITY_LEVEL = 1
-=======
-
-        the_appt_footprint = self.sim.modules['HealthSystem'].get_blank_appt_footprint()
-        the_appt_footprint['Over5OPD'] = 1
-        self.EXPECTED_APPT_FOOTPRINT = the_appt_footprint
-
         self.ACCEPTED_FACILITY_LEVEL = '1a'
->>>>>>> e36a242e
         self.ALERT_OTHER_DISEASES = []
 
     def apply(self, person_id, squeeze_factor):
@@ -2666,17 +2657,8 @@
         assert isinstance(module, CareOfWomenDuringPregnancy)
 
         self.TREATMENT_ID = 'CareOfWomenDuringPregnancy_MaternalEmergencyAssessment'
-<<<<<<< HEAD
         self.EXPECTED_APPT_FOOTPRINT = self.make_appt_footprint({'Over5OPD': 1})
-        self.ACCEPTED_FACILITY_LEVEL = 1
-=======
-
-        the_appt_footprint = self.sim.modules['HealthSystem'].get_blank_appt_footprint()
-        the_appt_footprint['Over5OPD'] = 1
-        self.EXPECTED_APPT_FOOTPRINT = the_appt_footprint
-
         self.ACCEPTED_FACILITY_LEVEL = '1a'
->>>>>>> e36a242e
         self.ALERT_OTHER_DISEASES = []
 
     def apply(self, person_id, squeeze_factor):
@@ -3024,17 +3006,8 @@
         assert isinstance(module, CareOfWomenDuringPregnancy)
 
         self.TREATMENT_ID = 'CareOfWomenDuringPregnancy_AntenatalOutpatientManagementOfAnaemia'
-<<<<<<< HEAD
         self.EXPECTED_APPT_FOOTPRINT = self.make_appt_footprint({'ANCSubsequent': 1})
-        self.ACCEPTED_FACILITY_LEVEL = 1
-=======
-
-        the_appt_footprint = self.sim.modules['HealthSystem'].get_blank_appt_footprint()
-        the_appt_footprint['ANCSubsequent'] = 1
-        self.EXPECTED_APPT_FOOTPRINT = the_appt_footprint
-
         self.ACCEPTED_FACILITY_LEVEL = '1a'
->>>>>>> e36a242e
         self.ALERT_OTHER_DISEASES = []
 
     def apply(self, person_id, squeeze_factor):
@@ -3090,17 +3063,8 @@
         assert isinstance(module, CareOfWomenDuringPregnancy)
 
         self.TREATMENT_ID = 'CareOfWomenDuringPregnancy_AntenatalOutpatientFollowUp'
-<<<<<<< HEAD
         self.EXPECTED_APPT_FOOTPRINT = self.make_appt_footprint({'ANCSubsequent': 1})
-        self.ACCEPTED_FACILITY_LEVEL = 1
-=======
-
-        the_appt_footprint = self.sim.modules['HealthSystem'].get_blank_appt_footprint()
-        the_appt_footprint['ANCSubsequent'] = 1
-        self.EXPECTED_APPT_FOOTPRINT = the_appt_footprint
-
         self.ACCEPTED_FACILITY_LEVEL = '1a'
->>>>>>> e36a242e
         self.ALERT_OTHER_DISEASES = []
 
     def apply(self, person_id, squeeze_factor):
