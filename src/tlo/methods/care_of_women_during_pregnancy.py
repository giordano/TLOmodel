from pathlib import Path

import pandas as pd

from tlo import DateOffset, Module, Parameter, Property, Types, logging
from tlo.events import IndividualScopeEventMixin
from tlo.methods import Metadata, pregnancy_helper_functions
from tlo.methods.dxmanager import DxTest
from tlo.methods.healthsystem import HSI_Event
# from tlo.methods.tb import HSI_TbScreening
from tlo.methods.epi import HSI_TdVaccine

from tlo.methods.hiv import HSI_Hiv_TestAndRefer
from tlo.methods.malaria import HSI_MalariaIPTp
from tlo.methods.labour import LabourOnsetEvent

logger = logging.getLogger(__name__)
logger.setLevel(logging.INFO)


class CareOfWomenDuringPregnancy(Module):
    """This is the CareOfWomenDuringPregnancy module which contains health system interaction events relevant to
     pregnancy and pregnancy loss including:

     1.) HSI_CareOfWomenDuringPregnancy_AntenatalCareContact (1-8) representing all 8 routine antenatal care contacts
        (ANC) recommended during pregnancy (with sequential scheduling of each event occurring within the HSI)

     2.) HSI_CareOfWomenDuringPregnancy_FocusedANCVisit which replicates the pre 2016 structure of ANC (focused ANC)
         used in some analysis scripts

     3.) HSI_CareOfWomenDuringPregnancy_PostAbortionCaseManagement representing treatment for complications following
         abortion (post abortion care of PAC) for women seeking care from the community

     4.) HSI_CareOfWomenDuringPregnancy_TreatmentForEctopicPregnancy representing treatment for ectopic pregnancy for
         women seeking care from the community

     5.) HSI_CareOfWomenDuringPregnancy_AntenatalWardInpatientCare which represents antenatal inpatient care for women
         who require admission following complications of pregnancy, detected via ANC or following care seeking from the
         community including treatment and/or referral for (hypertension, diabetes, antepartum haemorrhage, anaemia,
         premature of membranes, chorioamnionitis)

    Additionally the module stores a number of HSIs which represent follow up for women who are scheduled for additional
    testing following an admission and initiation of treatment (i.e. anaemia or gestational diabetes). Individual
    interventions are stored as functions within the module to prevent repetition.
    """

    def __init__(self, name=None, resourcefilepath=None):
        super().__init__(name)
        self.resourcefilepath = resourcefilepath

        # First we define dictionaries which will store the current parameters of interest (to allow parameters to
        # change between 2010 and 2020)
        self.current_parameters = dict()

        # and then define a dictionary which will hold the required consumables for each intervention
        self.item_codes_preg_consumables = dict()

    INIT_DEPENDENCIES = {'Demography', 'HealthSystem', 'PregnancySupervisor'}

    ADDITIONAL_DEPENDENCIES = {'Contraception', 'Labour', 'Lifestyle'}

    METADATA = {
        Metadata.USES_HEALTHSYSTEM,
    }

    PARAMETERS = {

<<<<<<< HEAD
        # CARE SEEKING...
        'prob_anc_continues': Parameter(
            Types.LIST, 'probability a woman will return for a subsequent ANC appointment'),
=======
        # n.b. Parameters are stored as LIST variables due to containing values to match both 2010 and 2015 data.

        # CARE SEEKING...
        'prob_seek_anc2': Parameter(
            Types.LIST, 'Probability a woman attending ANC1 will return to ANC2'),
        'prob_seek_anc3': Parameter(
            Types.LIST, 'Probability a woman attending ANC2 will return to ANC3'),
        'prob_seek_anc5': Parameter(
            Types.LIST, 'Probability a woman attending ANC4 will return to ANC5'),
        'prob_seek_anc6': Parameter(
            Types.LIST, 'Probability a woman attending ANC5 will return to ANC6'),
        'prob_seek_anc7': Parameter(
            Types.LIST, 'Probability a woman attending ANC6 will return to ANC7'),
        'prob_seek_anc8': Parameter(
            Types.LIST, 'Probability a woman attending ANC7 will return to ANC8'),
>>>>>>> 082c2ad7

        # TREATMENT EFFECTS...
        'effect_of_ifa_for_resolving_anaemia': Parameter(
            Types.LIST, 'treatment effectiveness of starting iron and folic acid on resolving anaemia'),
        'treatment_effect_blood_transfusion_anaemia': Parameter(
            Types.LIST, 'treatment effectiveness of blood transfusion for anaemia in pregnancy'),

        # INTERVENTION PROBABILITIES...
        'squeeze_factor_threshold_anc': Parameter(
            Types.LIST, 'squeeze factor threshold over which an ANC appointment cannot run'),
        'prob_intervention_delivered_urine_ds': Parameter(
            Types.LIST, 'probability a woman will receive the intervention "urine dipstick" given that the HSI has ran '
                        'and the consumables are available (proxy for clinical quality)'),
        'prob_intervention_delivered_bp': Parameter(
            Types.LIST, 'probability a woman will receive the intervention "blood pressure measurement" given that the '
                        'HSI has ran and the consumables are available (proxy for clinical quality)'),
        'prob_intervention_delivered_ifa': Parameter(
            Types.LIST, 'probability a woman will receive the intervention "iron and folic acid" given that the HSI'
                        ' has ran and the consumables are available (proxy for clinical quality)'),
        'prob_adherent_ifa': Parameter(
            Types.LIST, 'probability a woman who is given iron and folic acid will adhere to the treatment for their'
                        ' pregnancy'),
        'prob_intervention_delivered_poct': Parameter(
            Types.LIST, 'probability a woman will receive the intervention "point of care Hb testing" given that the '
                        'HSI has ran and the consumables are available (proxy for clinical quality)'),
        'prob_intervention_delivered_syph_test': Parameter(
            Types.LIST, 'probability a woman will receive the intervention "Syphilis test" given that the HSI has ran '
                        'and the consumables are available (proxy for clinical quality)'),
        'prob_intervention_delivered_gdm_test': Parameter(
            Types.LIST, 'probability a woman will receive the intervention "GDM screening" given that the HSI has ran '
                        'and the consumables are available (proxy for clinical quality)'),
        'prob_delivery_modes_ec': Parameter(
            Types.LIST, 'probabilities that a woman admitted with eclampsia will deliver normally, via caesarean or '
                        'via assisted vaginal delivery'),
        'prob_delivery_modes_spe': Parameter(
            Types.LIST, 'probabilities that a woman admitted with severe pre-eclampsia will deliver normally, via '
                        'caesarean or via assisted vaginal delivery'),

        # ASSESSMENT SENSITIVITIES/SPECIFICITIES...
        'sensitivity_bp_monitoring': Parameter(
            Types.LIST, 'sensitivity of blood pressure monitoring to detect hypertension'),
        'specificity_bp_monitoring': Parameter(
            Types.LIST, 'specificity of blood pressure monitoring to detect hypertension'),
        'sensitivity_urine_protein_1_plus': Parameter(
            Types.LIST, 'sensitivity of a urine dipstick test to detect proteinuria at 1+'),
        'specificity_urine_protein_1_plus': Parameter(
            Types.LIST, 'specificity of a urine dipstick test to detect proteinuria at 1+'),
        'sensitivity_poc_hb_test': Parameter(
            Types.LIST, 'sensitivity of a point of care Hb test to detect anaemia'),
        'specificity_poc_hb_test': Parameter(
            Types.LIST, 'specificity of a point of care Hb test to detect anaemia'),
        'sensitivity_fbc_hb_test': Parameter(
            Types.LIST, 'sensitivity of a Full Blood Count test to detect anaemia'),
        'specificity_fbc_hb_test': Parameter(
            Types.LIST, 'specificity of a Full Blood Count test to detect anaemia'),
        'sensitivity_blood_test_glucose': Parameter(
            Types.LIST, 'sensitivity of a blood test to detect raised blood glucose'),
        'specificity_blood_test_glucose': Parameter(
            Types.LIST, 'specificity of a blood test to detect raised blood glucose'),
        'sensitivity_blood_test_syphilis': Parameter(
            Types.LIST, 'sensitivity of a blood test to detect syphilis'),
        'specificity_blood_test_syphilis': Parameter(
            Types.LIST, 'specificity of a blood test to detect syphilis'),
<<<<<<< HEAD
=======

        'squeeze_threshold_for_delay_three_an': Parameter(
            Types.LIST, 'squeeze factor value over which an individual within a antenatal HSI is said to experience '
                        'type 3 delay i.e. delay in receiving appropriate care'),
>>>>>>> 082c2ad7
    }

    PROPERTIES = {
        'ac_total_anc_visits_current_pregnancy': Property(Types.INT, 'rolling total of antenatal visits this woman has '
                                                                     'attended during her pregnancy'),
        'ac_date_next_contact': Property(Types.DATE, 'Date on which this woman is scheduled to return for her next '
                                                     'ANC contact'),
        'ac_to_be_admitted': Property(Types.BOOL, 'Whether this woman requires admission following an ANC visit'),
        'ac_receiving_iron_folic_acid': Property(Types.BOOL, 'whether this woman is receiving daily iron & folic acid '
                                                             'supplementation'),
        'ac_receiving_bep_supplements': Property(Types.BOOL, 'whether this woman is receiving daily balanced energy '
                                                             'and protein supplementation'),
        'ac_receiving_calcium_supplements': Property(Types.BOOL, 'whether this woman is receiving daily calcium '
                                                                 'supplementation'),
        'ac_gest_htn_on_treatment': Property(Types.BOOL, 'Whether this woman has been initiated on treatment for '
                                                         'gestational hypertension'),
        'ac_gest_diab_on_treatment': Property(Types.CATEGORICAL, 'Treatment this woman is receiving for gestational '
                                                                 'diabetes', categories=['none', 'diet_exercise',
                                                                                         'orals', 'insulin']),
        'ac_ectopic_pregnancy_treated': Property(Types.BOOL, 'Whether this woman has received treatment for an ectopic '
                                                             'pregnancy'),
        'ac_received_post_abortion_care': Property(Types.BOOL, 'bitset list of interventions delivered to a woman '
                                                               'undergoing post abortion care'),
        'ac_received_abx_for_prom': Property(Types.BOOL, 'Whether this woman has received antibiotics as treatment for '
                                                         'premature rupture of membranes'),
        'ac_mag_sulph_treatment': Property(Types.BOOL, 'Whether this woman has received magnesium sulphate for '
                                                       'treatment of severe pre-eclampsia/eclampsia'),
        'ac_iv_anti_htn_treatment': Property(Types.BOOL, 'Whether this woman has received intravenous antihypertensive '
                                                         'drugs for treatment of severe hypertension'),
        'ac_admitted_for_immediate_delivery': Property(Types.CATEGORICAL, 'Admission type for women needing urgent '
                                                                          'delivery in the antenatal period',
                                                       categories=['none', 'induction_now', 'induction_future',
                                                                   'caesarean_now', 'caesarean_future', 'avd_now']),
    }

    def read_parameters(self, data_folder):
        parameter_dataframe = pd.read_excel(Path(self.resourcefilepath) / 'ResourceFile_AntenatalCare.xlsx',
                                            sheet_name='parameter_values')
        self.load_parameters_from_dataframe(parameter_dataframe)

        # For the first period (2010-2015) we use the first value in each list as a parameter
        pregnancy_helper_functions.update_current_parameter_dictionary(self, list_position=0)

    def initialise_population(self, population):
        df = population.props

        df.loc[df.is_alive, 'ac_total_anc_visits_current_pregnancy'] = 0
        df.loc[df.is_alive, 'ac_date_next_contact'] = pd.NaT
        df.loc[df.is_alive, 'ac_to_be_admitted'] = False
        df.loc[df.is_alive, 'ac_receiving_iron_folic_acid'] = False
        df.loc[df.is_alive, 'ac_receiving_bep_supplements'] = False
        df.loc[df.is_alive, 'ac_receiving_calcium_supplements'] = False
        df.loc[df.is_alive, 'ac_gest_htn_on_treatment'] = False
        df.loc[df.is_alive, 'ac_gest_diab_on_treatment'] = 'none'
        df.loc[df.is_alive, 'ac_ectopic_pregnancy_treated'] = False
        df.loc[df.is_alive, 'ac_received_post_abortion_care'] = False
        df.loc[df.is_alive, 'ac_received_abx_for_prom'] = False
        df.loc[df.is_alive, 'ac_mag_sulph_treatment'] = False
        df.loc[df.is_alive, 'ac_iv_anti_htn_treatment'] = False
        df.loc[df.is_alive, 'ac_admitted_for_immediate_delivery'] = 'none'

    def get_and_store_pregnancy_item_codes(self):
        """
        This function defines the required consumables for each intervention delivered during this module and stores
        them in a module level dictionary called within HSIs
        """
        get_list_of_items = pregnancy_helper_functions.get_list_of_items

        # ---------------------------------- BLOOD TEST EQUIPMENT ---------------------------------------------------
        self.item_codes_preg_consumables['blood_test_equipment'] = \
            get_list_of_items(self, ['Blood collecting tube, 5 ml',
                                     'Syringe, needle + swab',
                                     'Gloves, exam, latex, disposable, pair'])

        # ---------------------------------- IV DRUG ADMIN EQUIPMENT  -------------------------------------------------
        self.item_codes_preg_consumables['iv_drug_equipment'] = \
            get_list_of_items(self, ['Cannula iv  (winged with injection pot) 20_each_CMST',
                                     'IV giving/infusion set, with needle',
                                     'Gloves, exam, latex, disposable, pair'])

        # -------------------------------------------- ECTOPIC PREGNANCY ---------------------------------------------
        self.item_codes_preg_consumables['ectopic_pregnancy_core'] = \
            get_list_of_items(self, ['Halothane (fluothane)_250ml_CMST',
                                     'Scalpel blade size 22 (individually wrapped)_100_CMST',
                                     'Chlorhexidine 1.5% solution_5_CMST'])

        self.item_codes_preg_consumables['ectopic_pregnancy_optional'] = \
            get_list_of_items(self, ['Sodium chloride, injectable solution, 0,9 %, 500 ml',
                                     'Paracetamol, tablet, 500 mg',
                                     'Pethidine, 50 mg/ml, 2 ml ampoule',
                                     'Syringe, needle + swab',
                                     'Suture pack',
                                     'Gauze pad, 10 x 10 cm, sterile',
                                     'Cannula iv  (winged with injection pot) 20_each_CMST'])

        # ------------------------------------------- POST ABORTION CARE - GENERAL  -----------------------------------
        self.item_codes_preg_consumables['post_abortion_care_core'] = \
            get_list_of_items(self, ['Misoprostol, tablet, 200 mcg',
                                     'Metronidazole 200mg_1000_CMST'])

        self.item_codes_preg_consumables['post_abortion_care_optional'] = \
            get_list_of_items(self, ['Complete blood count',
                                     'Blood collecting tube, 5 ml',
                                     'Syringe, needle + swab',
                                     'Gloves, exam, latex, disposable, pair',
                                     'Paracetamol, tablet, 500 mg',
                                     'Pethidine, 50 mg/ml, 2 ml ampoule'])

        # ------------------------------------------- POST ABORTION CARE - SEPSIS -------------------------------------
        self.item_codes_preg_consumables['post_abortion_care_sepsis_core'] = \
            get_list_of_items(self, ['Ampicillin, powder for injection, 500 mg, vial',
                                     'Gentamycin, injection, 40 mg/ml in 2 ml vial',
                                     'Metronidazole, injection, 500 mg in 100 ml vial'])

        self.item_codes_preg_consumables['post_abortion_care_sepsis_optional'] = \
            get_list_of_items(self, ['Sodium chloride, injectable solution, 0,9 %, 500 ml',
                                     'Cannula iv  (winged with injection pot) 20_each_CMST',
                                     'Gloves, exam, latex, disposable, pair',
                                     'IV giving/infusion set, with needle',
                                     'Oxygen, 1000 liters, primarily with oxygen cylinders'])

        # ------------------------------------------- POST ABORTION CARE - SHOCK -------------------------------------
        self.item_codes_preg_consumables['post_abortion_care_shock'] = \
            get_list_of_items(self, ['Sodium chloride, injectable solution, 0,9 %, 500 ml',
                                     'Cannula iv  (winged with injection pot) 20_each_CMST',
                                     'Gloves, exam, latex, disposable, pair',
                                     'IV giving/infusion set, with needle',
                                     'Oxygen, 1000 liters, primarily with oxygen cylinders'])

        # ---------------------------------- URINE DIPSTICK ----------------------------------------------------------
        self.item_codes_preg_consumables['urine_dipstick'] = get_list_of_items(self, ['Test strips, urine analysis'])

        # ---------------------------------- IRON AND FOLIC ACID ------------------------------------------------------
        self.item_codes_preg_consumables['iron_folic_acid'] = get_list_of_items(
            self, ['Ferrous Salt + Folic Acid, tablet, 200 + 0.25 mg'])

        # --------------------------------- BALANCED ENERGY AND PROTEIN ----------------------------------------------
        self.item_codes_preg_consumables['balanced_energy_protein'] = get_list_of_items(
            self, ['Dietary supplements (country-specific)'])

        # --------------------------------- INSECTICIDE TREATED NETS ------------------------------------------------
        self.item_codes_preg_consumables['itn'] = get_list_of_items(self, ['Insecticide-treated net'])

        # --------------------------------- CALCIUM SUPPLEMENTS -----------------------------------------------------
        self.item_codes_preg_consumables['calcium'] = get_list_of_items(self, ['Calcium, tablet, 600 mg'])

        # -------------------------------- HAEMOGLOBIN TESTING -------------------------------------------------------
        self.item_codes_preg_consumables['hb_test'] = get_list_of_items(self, ['Haemoglobin test (HB)'])

        # ------------------------------------------- ALBENDAZOLE -----------------------------------------------------
        self.item_codes_preg_consumables['albendazole'] = get_list_of_items(self, ['Albendazole 200mg_1000_CMST'])

        # ------------------------------------------- HEP B TESTING ---------------------------------------------------
        self.item_codes_preg_consumables['hep_b_test'] = get_list_of_items(
            self, ['Hepatitis B test kit-Dertemine_100 tests_CMST'])

        # ------------------------------------------- SYPHILIS TESTING ------------------------------------------------
        self.item_codes_preg_consumables['syphilis_test'] = get_list_of_items(
            self, ['Test, Rapid plasma reagin (RPR)'])

        # ------------------------------------------- SYPHILIS TREATMENT ----------------------------------------------
        self.item_codes_preg_consumables['syphilis_treatment'] = get_list_of_items(
            self, ['Benzathine benzylpenicillin, powder for injection, 2.4 million IU'])

        # ----------------------------------------------- IPTP --------------------------------------------------------
        self.item_codes_preg_consumables['iptp'] = get_list_of_items(
            self, ['Sulfamethoxazole + trimethropin, tablet 400 mg + 80 mg'])

        # ----------------------------------------------- GDM TEST ----------------------------------------------------
        self.item_codes_preg_consumables['gdm_test'] = get_list_of_items(self, ['Blood glucose level test'])

        # ------------------------------------------ FULL BLOOD COUNT -------------------------------------------------
        self.item_codes_preg_consumables['full_blood_count'] = get_list_of_items(self, ['Complete blood count'])

        # ---------------------------------------- BLOOD TRANSFUSION -------------------------------------------------
        self.item_codes_preg_consumables['blood_transfusion'] = get_list_of_items(self, ['Blood, one unit'])

        # --------------------------------------- ORAL ANTIHYPERTENSIVES ---------------------------------------------
        self.item_codes_preg_consumables['oral_antihypertensives'] = get_list_of_items(
            self, ['Methyldopa 250mg_1000_CMST'])

        # -------------------------------------  INTRAVENOUS ANTIHYPERTENSIVES ---------------------------------------
        self.item_codes_preg_consumables['iv_antihypertensives'] = get_list_of_items(
            self, ['Hydralazine, powder for injection, 20 mg ampoule'])

        # ---------------------------------------- MAGNESIUM SULPHATE ------------------------------------------------
        self.item_codes_preg_consumables['magnesium_sulfate'] = get_list_of_items(
            self, ['Magnesium sulfate, injection, 500 mg/ml in 10-ml ampoule'])

        # ---------------------------------------- MANAGEMENT OF ECLAMPSIA --------------------------------------------
        self.item_codes_preg_consumables['eclampsia_management_optional'] = get_list_of_items(
            self, ['Misoprostol, tablet, 200 mcg',
                   'Oxytocin, injection, 10 IU in 1 ml ampoule',
                   'Sodium chloride, injectable solution, 0,9 %, 500 ml',
                   'Cannula iv  (winged with injection pot) 20_each_CMST',
                   'IV giving/infusion set, with needle',
                   'Gloves, exam, latex, disposable, pair',
                   'Oxygen, 1000 liters, primarily with oxygen cylinders',
                   'Complete blood count',
                   'Blood collecting tube, 5 ml',
                   'Syringe, needle + swab',
                   'Foley catheter',
                   'Bag, urine, collecting, 2000 ml'])

        # -------------------------------------- ANTIBIOTICS FOR PROM ------------------------------------------------
        self.item_codes_preg_consumables['abx_for_prom'] = get_list_of_items(
            self, ['Benzathine benzylpenicillin, powder for injection, 2.4 million IU'])

        # ----------------------------------- ORAL DIABETIC MANAGEMENT -----------------------------------------------
        self.item_codes_preg_consumables['oral_diabetic_treatment'] = get_list_of_items(
            self, ['Glibenclamide 5mg_1000_CMST'])

        # ---------------------------------------- INSULIN ----------------------------------------------------------
        self.item_codes_preg_consumables['insulin_treatment'] = get_list_of_items(
            self, ['Insulin soluble 100 IU/ml, 10ml_each_CMST'])

    def initialise_simulation(self, sim):

        # We call the following function to store the required consumables for the simulation run within the appropriate
        # dictionary
        self.get_and_store_pregnancy_item_codes()

        # ==================================== REGISTERING DX_TESTS =================================================
        params = self.current_parameters
        item_codes = self.item_codes_preg_consumables

        # Next we register the relevant dx_tests used within this module...
        self.sim.modules['HealthSystem'].dx_manager.register_dx_test(

            # This test represents measurement of blood pressure used in ANC screening to detect hypertension in
            # pregnancy
            blood_pressure_measurement=DxTest(
                property='ps_htn_disorders',
                target_categories=['gest_htn', 'mild_pre_eclamp', 'severe_gest_htn', 'severe_pre_eclamp', 'eclampsia'],
                sensitivity=params['sensitivity_bp_monitoring'],
                specificity=params['specificity_bp_monitoring']),

            # This test represents a urine dipstick which is used to measuring the presence and amount of protein in a
            # womans urine, proteinuria being indicative of pre-eclampsia/eclampsia
            urine_dipstick_protein=DxTest(
                property='ps_htn_disorders',
                target_categories=['mild_pre_eclamp', 'severe_pre_eclamp', 'eclampsia'],
                item_codes=item_codes['urine_dipstick'],
                sensitivity=params['sensitivity_urine_protein_1_plus'],
                specificity=params['specificity_urine_protein_1_plus']),


            # This test represents point of care haemoglobin testing used in ANC to detect anaemia (all-severity)
            point_of_care_hb_test=DxTest(
                property='ps_anaemia_in_pregnancy',
                target_categories=['mild', 'moderate', 'severe'],
                item_codes=item_codes['hb_test'],
                sensitivity=params['sensitivity_poc_hb_test'],
                specificity=params['specificity_poc_hb_test']),

            # This test represents laboratory based full blood count testing used in hospitals to determine severity of
            # anaemia via Hb levels
            full_blood_count_hb=DxTest(
                property='ps_anaemia_in_pregnancy',
                target_categories=['mild', 'moderate', 'severe'],
                item_codes=item_codes['full_blood_count'],
                sensitivity=params['sensitivity_fbc_hb_test'],
                specificity=params['specificity_fbc_hb_test']),

            # This test represents point of care glucose testing used in ANC to detect hyperglycemia, associated with
            # gestational diabetes
            blood_test_glucose=DxTest(
                property='ps_gest_diab',
                target_categories=['uncontrolled'],
                item_codes=item_codes['gdm_test'],
                sensitivity=params['sensitivity_blood_test_glucose'],
                specificity=params['specificity_blood_test_glucose']),

            # This test represents point of care glucose testing used in ANC to detect hyperglycemia, associated with
            # gestational diabetes
            blood_test_syphilis=DxTest(
                property='ps_syphilis',
                item_codes=item_codes['syphilis_test'],
                sensitivity=params['sensitivity_blood_test_syphilis'],
                specificity=params['specificity_blood_test_syphilis']))

        if 'Hiv' not in self.sim.modules:
            logger.debug(key='message', data='HIV module is not registered in this simulation run and therefore HIV '
                                             'testing will not happen in antenatal care')

    def care_of_women_in_pregnancy_property_reset(self, id_or_index):
        """
        This function is called following birth/pregnancy loss to reset the variables stored in this module. This
        prevents women experiencing the effects of these properties in future pregnancies
        :param id_or_index: individual id OR set of indexes to change the properties
        :return:
        """
        df = self.sim.population.props

        df.loc[id_or_index, 'ac_total_anc_visits_current_pregnancy'] = 0
        df.loc[id_or_index, 'ac_to_be_admitted'] = False
        df.loc[id_or_index, 'ac_date_next_contact'] = pd.NaT
        df.loc[id_or_index, 'ac_receiving_iron_folic_acid'] = False
        df.loc[id_or_index, 'ac_receiving_bep_supplements'] = False
        df.loc[id_or_index, 'ac_receiving_calcium_supplements'] = False
        df.loc[id_or_index, 'ac_gest_htn_on_treatment'] = False
        df.loc[id_or_index, 'ac_gest_diab_on_treatment'] = 'none'
        df.loc[id_or_index, 'ac_ectopic_pregnancy_treated'] = False
        df.loc[id_or_index, 'ac_received_abx_for_prom'] = False
        df.loc[id_or_index, 'ac_mag_sulph_treatment'] = False
        df.loc[id_or_index, 'ac_iv_anti_htn_treatment'] = False
        df.loc[id_or_index, 'ac_admitted_for_immediate_delivery'] = 'none'

    def on_birth(self, mother_id, child_id):
        df = self.sim.population.props

        df.at[child_id, 'ac_total_anc_visits_current_pregnancy'] = 0
        df.at[child_id, 'ac_to_be_admitted'] = False
        df.at[child_id, 'ac_date_next_contact'] = pd.NaT
        df.at[child_id, 'ac_receiving_iron_folic_acid'] = False
        df.at[child_id, 'ac_receiving_bep_supplements'] = False
        df.at[child_id, 'ac_receiving_calcium_supplements'] = False
        df.at[child_id, 'ac_gest_htn_on_treatment'] = False
        df.at[child_id, 'ac_gest_diab_on_treatment'] = 'none'
        df.at[child_id, 'ac_ectopic_pregnancy_treated'] = False
        df.at[child_id, 'ac_received_post_abortion_care'] = False
        df.at[child_id, 'ac_received_abx_for_prom'] = False
        df.at[child_id, 'ac_mag_sulph_treatment'] = False
        df.at[child_id, 'ac_iv_anti_htn_treatment'] = False
        df.at[child_id, 'ac_admitted_for_immediate_delivery'] = 'none'

    def further_on_birth_care_of_women_in_pregnancy(self, mother_id):
        """
        This function is called by the on_birth function of NewbornOutcomes module following a live birth or the Labour
         module following an intrapartum stillbirth . This function contains additional code related to the antenatal
         care module that should be ran following all births/late stillbirths - this is to ensure each modules
         (pregnancy,antenatal care, labour, newborn, postnatal) on_birth code is ran in the correct sequence
        :param mother_id: mothers individual id
        """
        df = self.sim.population.props
        mni = self.sim.modules['PregnancySupervisor'].mother_and_newborn_info

        if df.at[mother_id, 'is_alive']:

            #  run a check at birth to make sure no women exceed 8 visits
            if df.at[mother_id, 'ac_total_anc_visits_current_pregnancy'] > 9:
                logger.debug(key='error', data=f'Mother {mother_id} attended >8 ANC visits during her pregnancy')

            # We log the total number of ANC contacts a woman has undergone at the time of birth via this dictionary
<<<<<<< HEAD
            if 'ga_anc_one' in mni[mother_id].keys():
=======
            if 'ga_anc_one' in mni[mother_id]:
>>>>>>> 082c2ad7
                ga_anc_one = mni[mother_id]['ga_anc_one']
            else:
                ga_anc_one = 0

            total_anc_visit_count = {'person_id': mother_id,
                                     'total_anc': df.at[mother_id, 'ac_total_anc_visits_current_pregnancy'],
                                     'ga_anc_one': ga_anc_one}

            logger.info(key='anc_count_on_birth', data=total_anc_visit_count,
                        description='A dictionary containing the number of ANC visits each woman has on birth')

            # We then reset all relevant variables pertaining to care received during the antenatal period to avoid
            # treatments remaining in place for future pregnancies
            self.care_of_women_in_pregnancy_property_reset(id_or_index=mother_id)

    def on_hsi_alert(self, person_id, treatment_id):
        logger.debug(key='message', data=f'This is CareOfWomenDuringPregnancy, being alerted about a health system '
                                         f'interaction person {person_id} for: {treatment_id}')

    #  ================================ ADDITIONAL ANTENATAL HELPER FUNCTIONS =========================================
    def get_approx_days_of_pregnancy(self, person_id):
        """
        This function calculates the approximate number of days remaining in a womans pregnancy- assuming all
         pregnancies go to full term (40 weeks gestational age)
        :param person_id: Mothers individual id
        :return: Approximate number of days left in a term pregnancy
        """
        df = self.sim.population.props

        approx_days = (40 - df.at[person_id, 'ps_gestational_age_in_weeks']) * 7

        # Ensure only a positive number of days is returned
        if approx_days <= 1:
            approx_days = 7

        return round(approx_days)

    def determine_gestational_age_for_next_contact(self, person_id):
        """
        This function is called by each of the ANC HSIs to determine the number of weeks before a woman is required to
        return for her next ANC contact in the schedule
        :param person_id: individual_id
        """
        df = self.sim.population.props
        mother = df.loc[person_id]

        # The recommended ANC schedule (gestational age in weeks at which it is recommended women attend) is
        # ANC1 - 12wks, ANC2 - 20wks, ANC3 - 26wks, ANC4 - 30wks, ANC5 - 34wks, ANC6 - 36wks, ANC7 - 38wks,
        # ANC8 - 40 wks

        # Using a womans gestational age at the time of her current visit, we calculate how many weeks in the future
        # until she should return for her next visit in the schedule
        if mother.ps_gestational_age_in_weeks < 20:
            recommended_gestation_next_anc = 20

        elif 20 <= mother.ps_gestational_age_in_weeks < 26:
            recommended_gestation_next_anc = 26

        elif 26 <= mother.ps_gestational_age_in_weeks < 30:
            recommended_gestation_next_anc = 30

        elif 30 <= mother.ps_gestational_age_in_weeks < 34:
            recommended_gestation_next_anc = 34

        elif 34 <= mother.ps_gestational_age_in_weeks < 36:
            recommended_gestation_next_anc = 36

        elif 36 <= mother.ps_gestational_age_in_weeks < 38:
            recommended_gestation_next_anc = 38

        elif 38 <= mother.ps_gestational_age_in_weeks < 40:
            recommended_gestation_next_anc = 40

        # We schedule women who present very late for ANC to return in two weeks
        elif 42 > mother.ps_gestational_age_in_weeks >= 40:
            recommended_gestation_next_anc = 42

        # Return a gestation beyond the normal length of pregnancy. This wont be used for scheduling because women
        # arent scheduled ANC past 42 weeks (see next function)
        else:
            recommended_gestation_next_anc = 50

        return recommended_gestation_next_anc

    def antenatal_care_scheduler(self, individual_id, visit_to_be_scheduled, recommended_gestation_next_anc):
        """
        This function is responsible for scheduling a womans next ANC contact in the schedule if she chooses to seek
        care again.  It is called by each of the ANC HSIs.
        :param individual_id: individual_id
        :param visit_to_be_scheduled: Number if next visit in the schedule (2-8)
        :param recommended_gestation_next_anc: Gestational age in weeks a woman should be for the next visit in her
        schedule
        """
        df = self.sim.population.props
        params = self.current_parameters

        # Prevent women returning to ANC at very late gestational age
        if df.at[individual_id, 'ps_gestational_age_in_weeks'] >= 42:
            return

        # We check that women will only be scheduled for the next ANC contact in the schedule
        if df.at[individual_id, 'ps_gestational_age_in_weeks'] > recommended_gestation_next_anc:
            logger.debug(key='error', data=f'Attempted to schedule an ANC visit for mother {individual_id} at a'
                                           f' gestation lower than her current gestation')
            return

        visit_dict = {2: HSI_CareOfWomenDuringPregnancy_SecondAntenatalCareContact(self, person_id=individual_id),
                      3: HSI_CareOfWomenDuringPregnancy_ThirdAntenatalCareContact(self, person_id=individual_id),
                      4: HSI_CareOfWomenDuringPregnancy_FourthAntenatalCareContact(self, person_id=individual_id),
                      5: HSI_CareOfWomenDuringPregnancy_FifthAntenatalCareContact(self, person_id=individual_id),
                      6: HSI_CareOfWomenDuringPregnancy_SixthAntenatalCareContact(self, person_id=individual_id),
                      7: HSI_CareOfWomenDuringPregnancy_SeventhAntenatalCareContact(self, person_id=individual_id),
                      8: HSI_CareOfWomenDuringPregnancy_EighthAntenatalCareContact(self, person_id=individual_id)}

        visit = visit_dict[visit_to_be_scheduled]

        def calculate_visit_date_and_schedule_visit(visit):
            # We subtract this womans current gestational age from the recommended gestational age for the next
            # contact
            weeks_due_next_visit = int(recommended_gestation_next_anc - df.at[individual_id,
                                                                              'ps_gestational_age_in_weeks'])

            # And use this value as the number of weeks until she is required to return for her next ANC
            visit_date = self.sim.date + DateOffset(weeks=weeks_due_next_visit)
            self.sim.modules['HealthSystem'].schedule_hsi_event(visit,
                                                                priority=0,
                                                                topen=visit_date,
                                                                tclose=visit_date + DateOffset(days=7))

            # We store the date of her next visit and use this date as part of a check when the ANC HSIs run
            df.at[individual_id, 'ac_date_next_contact'] = visit_date

        # If this woman has attended less than 4 visits, and is predicted to attend > 4 (as determined via the
        # PregnancySupervisor module when ANC1 is scheduled) her subsequent ANC appointment is automatically
        # scheduled
<<<<<<< HEAD
        if visit_to_be_scheduled <= 4:
            if df.at[individual_id, 'ps_anc4']:
                calculate_visit_date_and_schedule_visit(visit)
            else:
                # If she is not predicted to attend 4 or more visits, we use a probability to determine if she will
                # seek care for her next contact
                # If so, the HSI is scheduled in the same way
                if self.rng.random_sample() < params['prob_anc_continues']:
                    calculate_visit_date_and_schedule_visit(visit)

        elif visit_to_be_scheduled > 4:
            # After 4 or more visits we use this probability to determine if the woman will seek care for
            # her next contact
            if self.rng.random_sample() < params['prob_anc_continues']:
=======
        if (visit_to_be_scheduled <= 4) and df.at[individual_id, 'ps_anc4']:
            calculate_visit_date_and_schedule_visit(visit)

        elif ((visit_to_be_scheduled < 4) and not df.at[individual_id, 'ps_anc4']) or (visit_to_be_scheduled > 4):
            if self.rng.random_sample() < params[f'prob_seek_anc{visit_to_be_scheduled}']:
>>>>>>> 082c2ad7
                calculate_visit_date_and_schedule_visit(visit)

    def schedule_admission(self, individual_id):
        """
        This function is called within each of the ANC HSIs for women who require admission due to a complication
        detected during ANC
        :param individual_id: individual_id
        """
        df = self.sim.population.props

        # check correct women have been sent
        if not df.at[individual_id, 'ac_to_be_admitted']:
            logger.debug(key='error', data=f'Mother {individual_id} was scheduled for admission despite not requiring'
                                           f' it')
            return

        logger.info(key='anc_interventions', data={'mother': individual_id, 'intervention': 'admission'})

        inpatient = HSI_CareOfWomenDuringPregnancy_AntenatalWardInpatientCare(
            self.sim.modules['CareOfWomenDuringPregnancy'], person_id=individual_id)

        self.sim.modules['HealthSystem'].schedule_hsi_event(inpatient, priority=0,
                                                            topen=self.sim.date,
                                                            tclose=self.sim.date + DateOffset(days=1))

        # Reset the variable to prevent future scheduling errors
        df.at[individual_id, 'ac_to_be_admitted'] = False

    def call_if_maternal_emergency_assessment_cant_run(self, hsi_event):
        """
        This function is called if HSI_CareOfWomenDuringPregnancy_MaternalEmergencyAssessment is unable to run to ensure
         women still experience risk of death associated with the complication they had sought treatment for (as risk of
        death is applied following treatment within the HSI)
        :param hsi_event: HSI event in which the function has been called:
        """
        df = self.sim.population.props
        individual_id = hsi_event.target
<<<<<<< HEAD
=======
        mni = self.sim.modules['PregnancySupervisor'].mother_and_newborn_info
>>>>>>> 082c2ad7

        if df.at[individual_id, 'is_pregnant'] and not df.at[individual_id, 'la_currently_in_labour']:
            logger.debug(key='message', data=f'HSI_CareOfWomenDuringPregnancy_MaternalEmergencyAssessment: did not'
                                             f' run for person {individual_id}')

            self.sim.modules['PregnancySupervisor'].apply_risk_of_death_from_monthly_complications(individual_id)
<<<<<<< HEAD
=======
            if df.at[individual_id, 'is_alive']:
                mni[individual_id]['delay_one_two'] = False
                mni[individual_id]['delay_three'] = False
>>>>>>> 082c2ad7

    # ================================= INTERVENTIONS DELIVERED DURING ANC ============================================
    # The following functions contain the interventions that are delivered as part of routine ANC contacts. Functions
    # are called from within the ANC HSIs. Which interventions are called depends on the mothers gestation and the
    # number of visits she has attended at the time each HSI runs (see ANC HSIs)

    def check_intervention_should_run_and_update_mni(self, person_id, int_1, int2):
        """
        This function is called to check if specific interventions within the ANC matrix should run for an individual.
        If the individual has received the intervention the appropriate amount of times per pregnancy then the
        intervention wont run again
        :param person_id: individual id
        :param int_1: first intervention (i.e. first tetanus vaccine)
        :param int2: second intervention (i.e. second tetanus vaccine)
        :return BOOL (should the intervention be delivered)
        """
        mni = self.sim.modules['PregnancySupervisor'].mother_and_newborn_info

        # If the first intervention hasn't already been given, store within the mni, return True so the intervention is
        # delivered
        if int_1 not in mni[person_id]['anc_ints']:
            mni[person_id]['anc_ints'].append(int_1)
            return True

        # If the second intervention hasn't already been given, store within the mni, return True so the intervention is
        # delivered
        elif int2 not in mni[person_id]['anc_ints']:
            mni[person_id]['anc_ints'].append(int2)
            return True

        # If both of the interventions have been delivered, return false to prevent the intervention being delivered
        # again
        elif int_1 and int2 in mni[person_id]['anc_ints']:
            return False

    def screening_interventions_delivered_at_every_contact(self, hsi_event):
        """
        This function contains the screening interventions which are delivered at every ANC contact regardless of the
        womans gestational age and include blood pressure measurement and urine dipstick testing
        :param hsi_event: HSI event in which the function has been called:
        """
        person_id = hsi_event.target
        df = self.sim.population.props
        params = self.current_parameters
        mni = self.sim.modules['PregnancySupervisor'].mother_and_newborn_info

        hypertension_diagnosed = False
        proteinuria_diagnosed = False

        # Delivery of the intervention is conditioned on a random draw against a probability that the intervention
        # would be delivered (used to calibrate to SPA data- acts as proxy for clinical quality)
        if self.rng.random_sample() < params['prob_intervention_delivered_urine_ds']:

            # If the intervention will be delivered the dx_manager runs, returning True if the consumables are
            # available and the test detects protein in the urine
            if self.sim.modules['HealthSystem'].dx_manager.run_dx_test(dx_tests_to_run='urine_dipstick_protein',
                                                                       hsi_event=hsi_event):

                # We use a temporary variable to store if proteinuria is detected
                proteinuria_diagnosed = True
                logger.info(key='anc_interventions', data={'mother': person_id, 'intervention': 'dipstick'})

        # The process is repeated for blood pressure monitoring
        if self.rng.random_sample() < params['prob_intervention_delivered_bp']:

            if self.sim.modules['HealthSystem'].dx_manager.run_dx_test(dx_tests_to_run='blood_pressure_measurement',
                                                                       hsi_event=hsi_event):
                hypertension_diagnosed = True
                logger.info(key='anc_interventions', data={'mother': person_id, 'intervention': 'bp_measurement'})

                if not df.at[person_id, 'ac_gest_htn_on_treatment'] and\
                    (df.at[person_id, 'ps_htn_disorders'] != 'none') and pd.isnull(mni[person_id]['hypertension'
                                                                                                  '_onset']):

                    # We store date of onset to calculate dalys- only women who are aware of diagnosis experience DALYs
                    # (see daly weight for hypertension)
                    pregnancy_helper_functions.store_dalys_in_mni(person_id, mni, 'hypertension_onset', self.sim.date)

        # If either high blood pressure or proteinuria are detected (or both) we assume this woman needs to be admitted
        # for further treatment following this ANC contact

        # Only women who are not on treatment OR are determined to have severe disease whilst on treatment are admitted
        if hypertension_diagnosed or proteinuria_diagnosed:
            if (((df.at[person_id, 'ps_htn_disorders'] == 'severe_pre_eclamp') and mni[person_id]['new_onset_spe']) or
                (df.at[person_id, 'ps_htn_disorders'] == 'eclampsia') or
               not df.at[person_id, 'ac_gest_htn_on_treatment']):

                df.at[person_id, 'ac_to_be_admitted'] = True

        # Here we conduct screening and initiate treatment for depression as needed
        if 'Depression' in self.sim.modules:
            logger.info(key='anc_interventions', data={'mother': person_id, 'intervention': 'depression_screen'})

            if not df.at[person_id, 'de_ever_diagnosed_depression']:
                self.sim.modules['Depression'].do_when_suspected_depression(person_id, hsi_event)

    def iron_and_folic_acid_supplementation(self, hsi_event):
        """This function contains the intervention iron and folic acid supplementation delivered during ANC.
        :param hsi_event: HSI event in which the function has been called
        """
        df = self.sim.population.props
        person_id = hsi_event.target
        params = self.current_parameters
        mni = self.sim.modules['PregnancySupervisor'].mother_and_newborn_info

        if not df.at[person_id, 'ac_receiving_iron_folic_acid']:

            days = self.get_approx_days_of_pregnancy(person_id)
            cons = {_i: days for _i in self.item_codes_preg_consumables['iron_folic_acid']}

            avail = hsi_event.get_consumables(item_codes=cons)

            # As with previous interventions - condition on consumables and probability intervention is delivered
            if avail and (self.rng.random_sample() < params['prob_intervention_delivered_ifa']):

                logger.info(key='anc_interventions', data={'mother': person_id, 'intervention': 'iron_folic_acid'})

                # Importantly, only women who will be adherent to iron will experience the benefits of the
                # treatment effect
                if self.rng.random_sample() < params['prob_adherent_ifa']:
                    df.at[person_id, 'ac_receiving_iron_folic_acid'] = True

                    # Women started on IFA at this stage may already be anaemic, we here apply a probability that
                    # starting on a course of IFA will correct anaemia prior to follow up
                    if self.rng.random_sample() < params['effect_of_ifa_for_resolving_anaemia']:

                        # Store date of resolution for daly calculations
                        pregnancy_helper_functions.store_dalys_in_mni(
                            person_id, mni, f'{df.at[person_id, "ps_anaemia_in_pregnancy"]}_anaemia_resolution',
                            self.sim.date)

                        df.at[person_id, 'ps_anaemia_in_pregnancy'] = 'none'

    def balance_energy_and_protein_supplementation(self, hsi_event):
        """This function contains the intervention balance energy and protein supplementation delivered during ANC.
        :param hsi_event: HSI event in which the function has been called
        """
        df = self.sim.population.props
        person_id = hsi_event.target

        # Check the woman is not already receiving the supplements
        if not df.at[person_id, 'ac_receiving_bep_supplements']:

            # If the consumables are available...
            days = self.get_approx_days_of_pregnancy(person_id)
            cons = {_i: days for _i in self.item_codes_preg_consumables['balanced_energy_protein']}
            avail = hsi_event.get_consumables(item_codes=cons)

            # And she is deemed to be at risk (i.e. BMI < 18) she is started on supplements
            if avail and (df.at[person_id, 'li_bmi'] == 1):
                df.at[person_id, 'ac_receiving_bep_supplements'] = True
                logger.info(key='anc_interventions', data={'mother': person_id, 'intervention': 'b_e_p'})

    def insecticide_treated_bed_net(self, hsi_event):
        """This function simply logs a consumable request for insecticide treated bed nets. Coverage of ITN and its
        effect is managed through the malaria module's calculation of malaria incidence.
        :param hsi_event: HSI event in which the function has been called
        """

        hsi_event.get_consumables(item_codes=self.item_codes_preg_consumables['itn'])

    def tb_screening(self, hsi_event):
        """
        This function schedules HSI_TbScreening which represents screening for TB. Screening is only scheduled if
        if the TB module is registered.
        :param hsi_event: HSI event in which the function has been called
        """
        pass

        # TODO: link when TB module finalised (following code should still be functional)

        # Currently we schedule women to the TB screening HSI in the TB module

        # if 'Tb' in self.sim.modules.keys():

        #        tb_screen = HSI_TbScreening(
        #            module=self.sim.modules['tb'], person_id=person_id)

        #        self.sim.modules['HealthSystem'].schedule_hsi_event(tb_screen, priority=0,
        #                                                            topen=self.sim.date,
        #                                                            tclose=self.sim.date + DateOffset(days=1))

    def tetanus_vaccination(self, hsi_event):
        """
        This function contains the intervention tetanus vaccination. A booster dose of the vaccine is given to all women
         during ANC. Effect of vaccination is managed by the EPI module and therefore here we just capture consumables
         and number of doses
        :param hsi_event: HSI event in which the function has been called
        """
        person_id = hsi_event.target
        df = self.sim.population.props

        if 'Epi' in self.sim.modules:

            # Define the HSI in which the vaccine is delivered
            vaccine_hsi = HSI_TdVaccine(self.sim.modules['Epi'], person_id=person_id)

            # Identify individuals district of residence in order to determine district level coverage of TT
            ind_district = df.at[person_id, 'district_num_of_residence']
            vaccine_coverage_df = self.sim.modules['Epi'].parameters['district_vaccine_coverage']

            # If the year is 2010-2018 we condition the HSI being scheduled on the district level coverage
            if self.sim.date.year <= 2018:
                coverage_year = self.sim.date.year

                tt2_coverage = vaccine_coverage_df.loc[(vaccine_coverage_df['District'] == ind_district) &
                                                       (vaccine_coverage_df['Year'] == coverage_year)]['TT2+']

                if self.rng.random_sample() < tt2_coverage.values:

                    self.sim.modules['HealthSystem'].schedule_hsi_event(vaccine_hsi, priority=0,
                                                                        topen=self.sim.date)
            else:
                # After 2018 all women are scheduled the HSI and consumable availability will determine intervention
                # delivery
                self.sim.modules['HealthSystem'].schedule_hsi_event(vaccine_hsi, priority=0,
                                                                    topen=self.sim.date)

    def calcium_supplementation(self, hsi_event):
        """This function contains the intervention calcium supplementation delivered during ANC.
        :param hsi_event: HSI event in which the function has been called
        """
        df = self.sim.population.props
        person_id = hsi_event.target
<<<<<<< HEAD

        # If the woman is not already receiving supplements AND has been designated as high risk for pre-eclampsia
        # (as defined by ANC guidelines) then she will receive the interventions, conditional on consumables
        if not df.at[person_id, 'ac_receiving_calcium_supplements'] and ((df.at[person_id, 'la_parity'] == 0)
                                                                         or (df.at[person_id, 'la_parity'] > 4)):

            dose = self.get_approx_days_of_pregnancy(person_id) * 3
            cons = {_i: dose for _i in self.item_codes_preg_consumables['calcium']}
            avail = hsi_event.get_consumables(item_codes=cons)

=======

        # If the woman is not already receiving supplements AND has been designated as high risk for pre-eclampsia
        # (as defined by ANC guidelines) then she will receive the interventions, conditional on consumables
        if not df.at[person_id, 'ac_receiving_calcium_supplements'] and ((df.at[person_id, 'la_parity'] == 0)
                                                                         or (df.at[person_id, 'la_parity'] > 4)):

            dose = self.get_approx_days_of_pregnancy(person_id) * 3
            cons = {_i: dose for _i in self.item_codes_preg_consumables['calcium']}
            avail = hsi_event.get_consumables(item_codes=cons)

>>>>>>> 082c2ad7
            if avail:
                df.at[person_id, 'ac_receiving_calcium_supplements'] = True
                logger.info(key='anc_interventions', data={'mother': person_id, 'intervention': 'calcium'})

    def point_of_care_hb_testing(self, hsi_event):
        """
        This function contains the intervention point of care haemoglobin testing provided to women during ANC1/ANC6
        to detect anaemia during pregnancy
        :param hsi_event: HSI event in which the function has been called
        """
        person_id = hsi_event.target
        df = self.sim.population.props
        params = self.current_parameters

        # If this woman has already had her Hb checked twice during pregnancy she will not receive another Hb test
        if not self.check_intervention_should_run_and_update_mni(person_id, 'hb_1', 'hb_2'):
            return

        # Run check against probability of testing being delivered
        elif self.rng.random_sample() < params['prob_intervention_delivered_poct']:
            logger.info(key='anc_interventions', data={'mother': person_id, 'intervention': 'hb_screen'})

            hsi_event.get_consumables(item_codes=self.item_codes_preg_consumables['blood_test_equipment'])

            # We run the test through the dx_manager and if a woman has anaemia and its detected she will be admitted
            # for further care
            if self.sim.modules['HealthSystem'].dx_manager.run_dx_test(dx_tests_to_run='point_of_care_hb_test',
                                                                       hsi_event=hsi_event):
                df.at[person_id, 'ac_to_be_admitted'] = True

    def albendazole_administration(self, hsi_event):
        """
        This function contains the intervention albendazole administration (de-worming) and is provided to women during
         ANC
        :param hsi_event: HSI event in which the function has been called
        """
        person_id = hsi_event.target
        mni = self.sim.modules['PregnancySupervisor'].mother_and_newborn_info

        # If this woman has already had deworming the intervention is not delivered again
        if 'albend' in mni[person_id]['anc_ints']:
            return
        else:
            mni[person_id]['anc_ints'].append('albend')
<<<<<<< HEAD

            # We run this function to store the associated consumables with albendazole administration. This
            # intervention has no effect in the model due to limited evidence

            # If the consumables are available and the HCW will provide the tablets, the intervention is given
            avail = hsi_event.get_consumables(item_codes=self.item_codes_preg_consumables['albendazole'])

=======

            # We run this function to store the associated consumables with albendazole administration. This
            # intervention has no effect in the model due to limited evidence

            # If the consumables are available and the HCW will provide the tablets, the intervention is given
            avail = hsi_event.get_consumables(item_codes=self.item_codes_preg_consumables['albendazole'])

>>>>>>> 082c2ad7
            if avail:
                logger.info(key='anc_interventions', data={'mother': person_id, 'intervention': 'albendazole'})

    def hep_b_testing(self, hsi_event):
        """
        This function contains the intervention Hepatitis B testing and is provided to women during ANC. As Hepatitis
        B is not modelled currently this intervention just maps consumables used during ANC
        :param hsi_event: HSI event in which the function has been called
        """
        person_id = hsi_event.target
        cons = self.item_codes_preg_consumables
<<<<<<< HEAD

        # If this woman has already been tested for hep b twice in her pregnancy the intervention will not run
        if not self.check_intervention_should_run_and_update_mni(person_id, 'hep_b_1', 'hep_b_2'):
            return
        else:
            # This intervention is a place holder prior to the Hepatitis B module being coded
            # Define the consumables
            avail = hsi_event.get_consumables(item_codes=cons['hep_b_test'],
                                              optional_item_codes=cons['blood_test_equipment'])

            # We log all the consumables required above but we only condition the event test happening on the
            # availability of the test itself
            if avail:
                logger.info(key='anc_interventions', data={'mother': person_id, 'intervention': 'hep_b'})

=======

        # If this woman has already been tested for hep b twice in her pregnancy the intervention will not run
        if not self.check_intervention_should_run_and_update_mni(person_id, 'hep_b_1', 'hep_b_2'):
            return
        else:
            # This intervention is a place holder prior to the Hepatitis B module being coded
            # Define the consumables
            avail = hsi_event.get_consumables(item_codes=cons['hep_b_test'],
                                              optional_item_codes=cons['blood_test_equipment'])

            # We log all the consumables required above but we only condition the event test happening on the
            # availability of the test itself
            if avail:
                logger.info(key='anc_interventions', data={'mother': person_id, 'intervention': 'hep_b'})

>>>>>>> 082c2ad7
    def syphilis_screening_and_treatment(self, hsi_event):
        """
        This function contains the intervention Syphilis testing and is provided to women during ANC. As Syphilis is
        not modelled currently this intervention just maps consumables used during ANC
        :param hsi_event: HSI event in which the function has been called
        """
        params = self.current_parameters
        person_id = hsi_event.target
        df = self.sim.population.props
        cons = self.item_codes_preg_consumables

        # If this woman has already been screened twice for syphilis then the intervention will not run
        if not self.check_intervention_should_run_and_update_mni(person_id, 'syph_1', 'syph_2'):
            return
<<<<<<< HEAD

        elif self.rng.random_sample() < params['prob_intervention_delivered_syph_test']:
            logger.info(key='anc_interventions', data={'mother': person_id, 'intervention': 'syphilis_test'})

            hsi_event.get_consumables(item_codes=self.item_codes_preg_consumables['blood_test_equipment'])

            if self.sim.modules['HealthSystem'].dx_manager.run_dx_test(dx_tests_to_run='blood_test_syphilis',
                                                                       hsi_event=hsi_event):

=======

        elif self.rng.random_sample() < params['prob_intervention_delivered_syph_test']:
            logger.info(key='anc_interventions', data={'mother': person_id, 'intervention': 'syphilis_test'})

            hsi_event.get_consumables(item_codes=self.item_codes_preg_consumables['blood_test_equipment'])

            if self.sim.modules['HealthSystem'].dx_manager.run_dx_test(dx_tests_to_run='blood_test_syphilis',
                                                                       hsi_event=hsi_event):

>>>>>>> 082c2ad7
                avail = hsi_event.get_consumables(item_codes=cons['syphilis_treatment'],
                                                  optional_item_codes=cons['iv_drug_equipment'])

                if avail:
                    # We assume that treatment is 100% effective at curing infection
                    df.at[person_id, 'ps_syphilis'] = False
                    logger.info(key='anc_interventions', data={'mother': person_id, 'intervention': 'syphilis_treat'})

    def hiv_testing(self, hsi_event):
        """
        This function contains the scheduling for HIV testing and is provided to women during ANC.
        :param hsi_event: HSI event in which the function has been called
        """
        df = self.sim.population.props
        person_id = hsi_event.target
        mni = self.sim.modules['PregnancySupervisor'].mother_and_newborn_info

        # If she has already been tested for HIV she will not be tested again during ANC
        if 'hiv' in mni[person_id]['anc_ints']:
            return
        else:
            if 'Hiv' in self.sim.modules:

                # Women who are already diagnosed will not be tested again, testing is managed in the HIV module
                if not df.at[person_id, 'hv_diagnosed']:
                    mni[person_id]['anc_ints'].append('hiv')

                    self.sim.modules['HealthSystem'].schedule_hsi_event(
                       HSI_Hiv_TestAndRefer(person_id=person_id, module=self.sim.modules['Hiv']),
                       topen=self.sim.date,
                       tclose=None,
                       priority=0)

                logger.info(key='anc_interventions', data={'mother': person_id, 'intervention': 'hiv_screen'})

    def iptp_administration(self, hsi_event):
        """
        This function schedules HSI_MalariaIPTp for women who should receive IPTp during pregnancy (if the malaria
        module is registered)
        :param hsi_event: HSI event in which the function has been called
        """
        person_id = hsi_event.target

        # If the Malaria module is registered women are scheduled to receive IPTp via this HSI event
        if 'Malaria' in self.sim.modules:
            self.sim.modules['HealthSystem'].schedule_hsi_event(
                HSI_MalariaIPTp(person_id=person_id,
                                module=self.sim.modules['Malaria']), topen=self.sim.date, tclose=None, priority=0)

    def gdm_screening(self, hsi_event):
        """This function contains intervention of gestational diabetes screening during ANC. Screening is only conducted
         on women with pre-specified risk factors for the disease.
        :param hsi_event: HSI event in which the function has been called
        """
        df = self.sim.population.props
        params = self.current_parameters
        person_id = hsi_event.target
        mni = self.sim.modules['PregnancySupervisor'].mother_and_newborn_info

        # Women already screened will not be screened again
        if 'gdm_screen' in mni[person_id]['anc_ints']:
            return
        else:

            # We check if this women has any of the key risk factors, if so they are sent for additional blood tests
            if df.at[person_id, 'li_bmi'] >= 4 or df.at[person_id, 'ps_prev_gest_diab'] or df.at[person_id,
                                                                                                 'ps_prev_stillbirth']:

                # If they are available, the test is conducted
                if self.rng.random_sample() < params['prob_intervention_delivered_gdm_test']:
<<<<<<< HEAD

                    hsi_event.get_consumables(item_codes=self.item_codes_preg_consumables['blood_test_equipment'])

                    # If the test accurately detects a woman has gestational diabetes the consumables are recorded and
                    # she is referred for treatment
                    if self.sim.modules['HealthSystem'].dx_manager.run_dx_test(dx_tests_to_run='blood_test_glucose',
                                                                               hsi_event=hsi_event):

                        logger.info(key='anc_interventions', data={'mother': person_id, 'intervention': 'gdm_screen'})
                        mni[person_id]['anc_ints'].append('gdm_screen')

                        # We assume women with a positive GDM screen will be admitted (if they are not already receiving
                        # outpatient care)
                        if df.at[person_id, 'ac_gest_diab_on_treatment'] == 'none':

=======

                    hsi_event.get_consumables(item_codes=self.item_codes_preg_consumables['blood_test_equipment'])

                    # If the test accurately detects a woman has gestational diabetes the consumables are recorded and
                    # she is referred for treatment
                    if self.sim.modules['HealthSystem'].dx_manager.run_dx_test(dx_tests_to_run='blood_test_glucose',
                                                                               hsi_event=hsi_event):

                        logger.info(key='anc_interventions', data={'mother': person_id, 'intervention': 'gdm_screen'})
                        mni[person_id]['anc_ints'].append('gdm_screen')

                        # We assume women with a positive GDM screen will be admitted (if they are not already receiving
                        # outpatient care)
                        if df.at[person_id, 'ac_gest_diab_on_treatment'] == 'none':

>>>>>>> 082c2ad7
                            # Store onset after diagnosis as daly weight is tied to diagnosis
                            pregnancy_helper_functions.store_dalys_in_mni(person_id, mni, 'gest_diab_onset',
                                                                          self.sim.date)
                            df.at[person_id, 'ac_to_be_admitted'] = True

    def interventions_delivered_each_visit_from_anc2(self, hsi_event):
        """This function contains a collection of interventions that are delivered to women every time they attend ANC
        from ANC visit 2
        :param hsi_event: HSI event in which the function has been called
        """
        self.screening_interventions_delivered_at_every_contact(hsi_event=hsi_event)
        self.iron_and_folic_acid_supplementation(hsi_event=hsi_event)
        self.balance_energy_and_protein_supplementation(hsi_event=hsi_event)
        self.calcium_supplementation(hsi_event=hsi_event)

    def check_anc1_can_run(self, individual_id, squeeze_factor, gest_age_next_contact):
        """
        This function is called by the first ANC contact and runs a series of checks to determine if the HSI should run
        on the date it has been scheduled for
        :param individual_id: individual id
        :param squeeze_factor: squeeze_factor of the HSI calling this function
        :param gest_age_next_contact: gestational age, in weeks, this woman is due to return for her next ANC
        :returns True/False as to whether the event can run
        """
        df = self.sim.population.props
        params = self.current_parameters
        mother = df.loc[individual_id]

        visit = HSI_CareOfWomenDuringPregnancy_FirstAntenatalCareContact(
            self.sim.modules['CareOfWomenDuringPregnancy'],
            person_id=individual_id)

        # Calculate the difference between the current date and when anc1 was scheduled for this woman at the start of
        # pregnancy
        date_difference = self.sim.date - df.at[individual_id, 'ps_date_of_anc1']

        # Only women who are alive, still pregnant and not in labour can attend ANC1
        if not mother.is_alive or not mother.is_pregnant or mother.la_currently_in_labour:
            return False

        # Here we block the event from running for previously scheduled ANC1 HSIs for women who have lost a pregnancy
        # and become pregnant again
        elif (
            (date_difference > pd.to_timedelta(7, unit='D')) or
            (df.at[individual_id, 'ac_total_anc_visits_current_pregnancy'] > 0) or
            (df.at[individual_id, 'ps_gestational_age_in_weeks'] < 7)
             ):
            return False

        # If the woman is an inpatient when ANC1 is scheduled, she will try and return at the next appropriate
        # gestational age
        elif df.at[individual_id, 'hs_is_inpatient']:

            # We assume that she will return for her first appointment at the next gestation in the schedule
            logger.debug(key='msg', data=f'mother {individual_id} is scheduled to attend ANC today but is currently an '
                                         f'inpatient- she will be scheduled to arrive at her next visit instead and'
                                         f' no interventions will be delivered here')

            weeks_due_next_visit = int(gest_age_next_contact - df.at[individual_id, 'ps_gestational_age_in_weeks'])
            visit_date = self.sim.date + DateOffset(weeks=weeks_due_next_visit)

            self.sim.modules['HealthSystem'].schedule_hsi_event(visit, priority=0,
                                                                topen=visit_date,
                                                                tclose=visit_date + DateOffset(days=7))
            df.at[individual_id, 'ps_date_of_anc1'] = visit_date
            return False

        # Finally, if the squeeze factor is too high the event wont run and she will return tomorrow
        elif squeeze_factor > params['squeeze_factor_threshold_anc']:

            self.sim.modules['HealthSystem'].schedule_hsi_event(visit, priority=0,
                                                                topen=self.sim.date + DateOffset(days=1),
                                                                tclose=self.sim.date + DateOffset(days=2))
            return False
        else:
            return True

    def check_subsequent_anc_can_run(self, individual_id, this_contact, this_visit_number, squeeze_factor,
                                     gest_age_next_contact):
        """
        This function is called by the subsequent ANC contacts and runs a series of checks to determine if the HSI
        should run on the date it has been scheduled for
        :param individual_id: individual id
        :param this_contact: HSI object of the current ANC contact that needs to be rebooked
        :param this_visit_number: Number of the next ANC contact in the schedule
        :param squeeze_factor: squeeze_factor of the HSI calling this function
        :param gest_age_next_contact: gestational age, in weeks, this woman is due to return for her next ANC
        :returns True/False as to whether the event can run
        """

        df = self.sim.population.props
        params = self.current_parameters

        date_difference = self.sim.date - df.at[individual_id, 'ac_date_next_contact']

        ga_for_anc_dict = {2: 20, 3: 26, 4: 30, 5: 34, 6: 36, 7: 38, 8: 40}

        # If women have died, are no longer pregnant, are in labour, are postnatal, are pregnant but with a gestational
        # age lower than required for this anc visit or are 'late' to attend this visit (usually for visits scheduled in
        # one pregnancy but running in a subsequent one) it will not run
        if (not df.at[individual_id, 'is_alive'] or
            not df.at[individual_id, 'is_pregnant'] or
            df.at[individual_id, 'la_currently_in_labour'] or
            df.at[individual_id, 'la_is_postpartum'] or
            (df.at[individual_id, 'ps_gestational_age_in_weeks'] < ga_for_anc_dict[this_visit_number]) or
            (date_difference > pd.to_timedelta(7, unit='D') or
             not df.at[individual_id, 'ac_total_anc_visits_current_pregnancy'] == (this_visit_number - 1))):
            return False

        # If the woman is currently an inpatient then she will return at the next point in the contact schedule but
        # receive the care she has missed in this visit
        elif df.at[individual_id, 'hs_is_inpatient']:
            self.antenatal_care_scheduler(individual_id, visit_to_be_scheduled=this_visit_number,
                                          recommended_gestation_next_anc=gest_age_next_contact)
            return False

        # If the squeeze factor is too high she will return tomorrow
        elif squeeze_factor > params['squeeze_factor_threshold_anc']:
            self.sim.modules['HealthSystem'].schedule_hsi_event(this_contact, priority=0,
                                                                topen=self.sim.date + DateOffset(days=1),
                                                                tclose=self.sim.date + DateOffset(days=2))
            return False

        else:
            return True

    # =============================== INTERVENTIONS DELIVERED DURING INPATIENT CARE ===================================
    # The following functions contain code for the interventions which are called by antenatal HSIs (not including
    # routine ANC) this includes post abortion/ectopic care and antenatal inpatient care

    def full_blood_count_testing(self, hsi_event):
        """This function contains the intervention 'full blood count testing' and represents blood testing requiring a
        laboratory. It is called by HSI_CareOfWomenDuringPregnancy_AntenatalWardInpatientCare for women admitted due to
        anaemia
        :param hsi_event: HSI event in which the function has been called
        :returns: result of the FBC ['none', 'mild_mod', 'severe'] (STR)
        """
        df = self.sim.population.props
        person_id = hsi_event.target
<<<<<<< HEAD

        # Run dx_test for anaemia...
        # If a woman is not truly anaemic but the FBC returns a result of anaemia, due to tests specificity, we
        # assume the reported anaemia is mild
        hsi_event.get_consumables(item_codes=self.item_codes_preg_consumables['blood_test_equipment'])

=======

        # Run dx_test for anaemia...
        # If a woman is not truly anaemic but the FBC returns a result of anaemia, due to tests specificity, we
        # assume the reported anaemia is mild
        hsi_event.get_consumables(item_codes=self.item_codes_preg_consumables['blood_test_equipment'])

>>>>>>> 082c2ad7
        test_result = self.sim.modules['HealthSystem'].dx_manager.run_dx_test(
                dx_tests_to_run='full_blood_count_hb', hsi_event=hsi_event)

        if test_result and (df.at[person_id, 'ps_anaemia_in_pregnancy'] == 'none'):
            return 'non_severe'

        # If the test correctly identifies a woman's anaemia we assume it correctly identifies its severity
        elif test_result and (df.at[person_id, 'ps_anaemia_in_pregnancy'] != 'none'):
            return df.at[person_id, 'ps_anaemia_in_pregnancy']

        # We return a none value if no anaemia was detected
        else:
            return 'none'

    def antenatal_blood_transfusion(self, individual_id, hsi_event):
        """
        This function contains the intervention 'blood transfusion'. It is called by either
        HSI_CareOfWomenDuringPregnancy_AntenatalWardInpatientCare or HSI_CareOfWomenDuringPregnancy_PostAbortionCase
        Management for women requiring blood for either haemorrhage or severe anaemia.
        given iron and folic acid supplements during ANC
        :param individual_id: individual_id
        :param hsi_event: HSI event in which the function has been called
        """
        df = self.sim.population.props
        params = self.current_parameters
        store_dalys_in_mni = pregnancy_helper_functions.store_dalys_in_mni
        mni = self.sim.modules['PregnancySupervisor'].mother_and_newborn_info
        cons = self.item_codes_preg_consumables

        # Check for consumables
        avail = hsi_event.get_consumables(item_codes=cons['blood_transfusion'],
                                          optional_item_codes=cons['iv_drug_equipment'])

<<<<<<< HEAD
        # If the blood is available we assume the intervention can be delivered
        if avail:
=======
        sf_check = self.sim.modules['Labour'].check_emonc_signal_function_will_run(
            sf='blood_tran', f_lvl=hsi_event.ACCEPTED_FACILITY_LEVEL)

        # If the blood is available we assume the intervention can be delivered
        if avail and sf_check:
>>>>>>> 082c2ad7

            # If the woman is receiving blood due to anaemia we apply a probability that a transfusion of 2 units
            # RBCs will correct this woman's severe anaemia
            if params['treatment_effect_blood_transfusion_anaemia'] > self.rng.random_sample():
                store_dalys_in_mni(individual_id, mni, 'severe_anaemia_resolution', self.sim.date)
                df.at[individual_id, 'ps_anaemia_in_pregnancy'] = 'none'

    def initiate_maintenance_anti_hypertensive_treatment(self, individual_id, hsi_event):
        """
        This function contains initiation of oral antihypertensive medication for women with high blood pressure. It is
        called by HSI_CareOfWomenDuringPregnancy_AntenatalWardInpatientCare for women who have been identified as having
         high blood pressure in pregnancy but are not yet receiving treatment
        :param individual_id: individual_id
        :param hsi_event: HSI event in which the function has been called
        """
        df = self.sim.population.props

        # Calculate the approximate dose for the remainder of pregnancy and check availability
        dose = self.get_approx_days_of_pregnancy(individual_id) * 4
        cons = {_i: dose for _i in self.item_codes_preg_consumables['oral_antihypertensives']}
        avail = hsi_event.get_consumables(item_codes=cons)

        # If the consumables are available then the woman is started on treatment
        if avail:
            df.at[individual_id, 'ac_gest_htn_on_treatment'] = True

    def initiate_treatment_for_severe_hypertension(self, individual_id, hsi_event):
        """
        This function contains initiation of intravenous antihypertensive medication for women with severely high blood
        pressure. It is called by HSI_CareOfWomenDuringPregnancy_AntenatalWardInpatientCare for women who have been
        admitted due to severely high blood pressure (severe gestational hypertension, severe pre-eclampsia or
        eclampsia)
        :param individual_id: individual_id
        :param hsi_event: HSI event in which the function has been called
        """
        df = self.sim.population.props
        cons = self.item_codes_preg_consumables

        # Define the consumables and check their availability
        avail = hsi_event.get_consumables(item_codes=cons['iv_antihypertensives'],
                                          optional_item_codes=cons['iv_drug_equipment'])

        # If they are available then the woman is started on treatment
        if avail:

            # We assume women treated with antihypertensives would no longer be severely hypertensive- meaning they
            # are not at risk of death from severe gestational hypertension in the PregnancySupervisor event
            if df.at[individual_id, 'ps_htn_disorders'] == 'severe_gest_htn':
                df.at[individual_id, 'ps_htn_disorders'] = 'gest_htn'

            # We dont assume antihypertensives convert severe pre-eclampsia/eclampsia to a more mild version of the
            # disease (as the disease is multi-system and hypertension is only one contributing factor to mortality) but
            # instead use this property to reduce risk of acute death from this episode of disease
            if (df.at[individual_id, 'ps_htn_disorders'] == 'severe_pre_eclamp') or (df.at[individual_id,
                                                                                           'ps_htn_disorders'] ==
                                                                                     'eclampsia'):
                df.at[individual_id, 'ac_iv_anti_htn_treatment'] = True

    def treatment_for_severe_pre_eclampsia_or_eclampsia(self, individual_id, hsi_event):
        """
        This function contains initiation of intravenous magnesium sulphate medication for women with severely
        pre-eclampsia/eclampsia It is called by HSI_CareOfWomenDuringPregnancy_AntenatalWardInpatientCare for women who
        have been admitted with those conditions
        :param individual_id: individual_id
        :param hsi_event: HSI event in which the function has been called
        """
        df = self.sim.population.props
        cons = self.item_codes_preg_consumables
<<<<<<< HEAD

        avail = hsi_event.get_consumables(item_codes=cons['magnesium_sulfate'],
                                          optional_item_codes=cons['eclampsia_management_optional'])

        # If available deliver the treatment
        if avail:
=======

        avail = hsi_event.get_consumables(item_codes=cons['magnesium_sulfate'],
                                          optional_item_codes=cons['eclampsia_management_optional'])

        # check HCW will deliver intervention
        sf_check = self.sim.modules['Labour'].check_emonc_signal_function_will_run(
            sf='anticonvulsant', f_lvl=hsi_event.ACCEPTED_FACILITY_LEVEL)

        # If available deliver the treatment
        if avail and sf_check:
>>>>>>> 082c2ad7
            df.at[individual_id, 'ac_mag_sulph_treatment'] = True

    def antibiotics_for_prom(self, individual_id, hsi_event):
        """
        This function contains initiation of antibiotics for women with who have been admitted following premature
        rupture of membranes .It is called by HSI_CareOfWomenDuringPregnancy_AntenatalWardInpatientCare
        :param individual_id: individual_id
        :param hsi_event: HSI event in which the function has been called
        """
        df = self.sim.population.props
        cons = self.item_codes_preg_consumables

        avail = hsi_event.get_consumables(item_codes=cons['abx_for_prom'],
                                          optional_item_codes=cons['iv_drug_equipment'])

<<<<<<< HEAD
        if avail:
=======
        sf_check = self.sim.modules['Labour'].check_emonc_signal_function_will_run(
            sf='iv_abx', f_lvl=hsi_event.ACCEPTED_FACILITY_LEVEL)

        if avail and sf_check:
>>>>>>> 082c2ad7
            df.at[individual_id, 'ac_received_abx_for_prom'] = True

    def ectopic_pregnancy_treatment_doesnt_run(self, hsi_event):
        """
        This function is called within HSI_CareOfWomenDuringPregnancy_TreatmentForEctopicPregnancy if the event cannot
        run/the intervention cannot be delivered. This ensures that women with ectopic pregnancies that haven't ruptured
        will experience rupture and risk of death without treatment
        :param hsi_event: HSI event in which the function has been called
        """
        individual_id = hsi_event.target
        df = self.sim.population.props

        logger.debug(key='message', data='HSI_CareOfWomenDuringPregnancy_TreatmentForEctopicPregnancy: did not run')

        from tlo.methods.pregnancy_supervisor import EctopicPregnancyRuptureEvent

        # If this event cannot run we ensure all women will eventually experience rupture due to untreated ectopic
        if df.at[individual_id, 'ps_ectopic_pregnancy'] == 'not_ruptured':
            self.sim.schedule_event(EctopicPregnancyRuptureEvent(
                self.sim.modules['PregnancySupervisor'], individual_id), self.sim.date + DateOffset(days=7))

    def calculate_beddays(self, individual_id):
        """
        This function is called by HSI_CareOfWomenDuringPregnancy_AntenatalWardInpatientCare to calculate the number of
        beddays required by a women following admission. This is determined according to the reason for her admission
        and her gestation
        :param individual_id: individual_id
        :return:
        """
        df = self.sim.population.props
        mother = df.loc[individual_id]

        # Women with severe pre-eclampsia/eclampsia, severe haemorrhage, moderate haemorrhage at later gestation,
        # premature rupture of membranes complicated by chorioamnionitis, or at later gestation can be delivered
        # immediately and will only require a day in the antenatal ward for treatment before being admitted for
        # delivery
        if (mother.ps_htn_disorders == 'severe_pre_eclamp') or \
            (mother.ps_htn_disorders == 'eclampsia') or \
            mother.ps_placental_abruption or \
            (mother.ps_placenta_praevia and (mother.ps_antepartum_haemorrhage == 'severe')) or \
            (mother.ps_placenta_praevia and (mother.ps_antepartum_haemorrhage == 'mild_moderate') and
             (mother.ps_gestational_age_in_weeks >= 37)) or\
            (mother.ps_premature_rupture_of_membranes and mother.ps_chorioamnionitis) or \
            (mother.ps_premature_rupture_of_membranes and not mother.ps_chorioamnionitis and
             (mother.ps_gestational_age_in_weeks >= 34)):
            beddays = 1

        # Otherwise women will remain as an inpatient until their gestation is greater, to improve newborn outcomes
        elif (mother.ps_placenta_praevia and (mother.ps_antepartum_haemorrhage == 'mild_moderate') and
              (mother.ps_gestational_age_in_weeks < 37)) or (mother.ps_premature_rupture_of_membranes and
                                                             not mother.ps_chorioamnionitis and
                                                             (mother.ps_gestational_age_in_weeks < 34)):

            beddays = int((37 * 7) - (mother.ps_gestational_age_in_weeks * 7))

        else:
            beddays = 1

        return beddays


class HSI_CareOfWomenDuringPregnancy_FirstAntenatalCareContact(HSI_Event, IndividualScopeEventMixin):
    """ This is the  HSI_CareOfWomenDuringPregnancy_FirstAntenatalCareContact which represents the first routine
    antenatal care contact (ANC1). It is scheduled by the PregnancySupervisor Event for women who choose to seek
    routine antenatal care during their pregnancy. It is recommended that this visit occur before 12 weeks gestation.
    This event delivers the interventions to women which are part of ANC1. Additionally interventions that should be
    offered in the early ANC contacts are provided to women who present to ANC1 later in their pregnancy. Scheduling
    the next ANC contact in the occurs during this HSI along with admission to antenatal inpatient ward in the
    case of complications """

    def __init__(self, module, person_id):
        super().__init__(module, person_id=person_id)
        assert isinstance(module, CareOfWomenDuringPregnancy)

        self.TREATMENT_ID = 'CareOfWomenDuringPregnancy_FirstAntenatalCareContact'
        self.EXPECTED_APPT_FOOTPRINT = self.make_appt_footprint({'AntenatalFirst': 1})
        self.ACCEPTED_FACILITY_LEVEL = '1a'
        self.ALERT_OTHER_DISEASES = []

    def apply(self, person_id, squeeze_factor):
        df = self.sim.population.props
        mother = df.loc[person_id]

        # Calculate when this woman should return for her next visit
        gest_age_next_contact = self.module.determine_gestational_age_for_next_contact(person_id)

        # Check this visit can run
        can_anc1_run = self.module.check_anc1_can_run(person_id, squeeze_factor, gest_age_next_contact)

        if can_anc1_run:

            # Add variables to the mni dictionary to store information on interventions received and GA at first visit
            anc_rows = {'ga_anc_one': df.at[person_id, 'ps_gestational_age_in_weeks'],
                        'anc_ints': []}
            self.sim.modules['PregnancySupervisor'].mother_and_newborn_info[person_id].update(anc_rows)

            # We add a visit to a rolling total of ANC visits in this pregnancy
            df.at[person_id, 'ac_total_anc_visits_current_pregnancy'] += 1

            #  =================================== INTERVENTIONS ====================================================
            # First all women, regardless of ANC contact or gestation, undergo urine and blood pressure measurement
            # and depression screening
            self.module.screening_interventions_delivered_at_every_contact(hsi_event=self)

            # Next, all women attending their first ANC receive the following interventions, regardless of gestational
            # age at presentation
            self.module.iron_and_folic_acid_supplementation(hsi_event=self)
            self.module.balance_energy_and_protein_supplementation(hsi_event=self)
            self.module.insecticide_treated_bed_net(hsi_event=self)
            self.module.tb_screening(hsi_event=self)
            self.module.hiv_testing(hsi_event=self)
            self.module.hep_b_testing(hsi_event=self)
            self.module.syphilis_screening_and_treatment(hsi_event=self)
            self.module.point_of_care_hb_testing(hsi_event=self)
            self.module.tetanus_vaccination(hsi_event=self)

            # If the woman presents after 20 weeks she is provided interventions she has missed by presenting late
            if mother.ps_gestational_age_in_weeks > 19:
                self.module.point_of_care_hb_testing(hsi_event=self)
                self.module.albendazole_administration(hsi_event=self)
                self.module.iptp_administration(hsi_event=self)
                self.module.calcium_supplementation(hsi_event=self)

            # Any women presenting for ANC1 after 26 week are also required to have a GDM screen
            if mother.ps_gestational_age_in_weeks >= 26:
                self.module.gdm_screening(hsi_event=self)

            # Then we determine if this woman will return for her next ANC visit
            if mother.ps_gestational_age_in_weeks < 40:
                self.module.antenatal_care_scheduler(person_id, visit_to_be_scheduled=2,
                                                     recommended_gestation_next_anc=gest_age_next_contact)

            # If the woman has had any complications detected during ANC she is admitted for treatment to be initiated
            if df.at[person_id, 'ac_to_be_admitted']:
                self.module.schedule_admission(person_id)

        actual_appt_footprint = self.EXPECTED_APPT_FOOTPRINT

        return actual_appt_footprint

    def did_not_run(self):
        logger.debug(key='message', data='HSI_CareOfWomenDuringPregnancy_FirstAntenatalCareVisit: did not run')

    def not_available(self):
        logger.debug(key='message', data='HSI_CareOfWomenDuringPregnancy_FirstAntenatalCareVisit: cannot not run with '
                                         'this configuration')


class HSI_CareOfWomenDuringPregnancy_SecondAntenatalCareContact(HSI_Event, IndividualScopeEventMixin):
    """This is the  HSI_CareOfWomenDuringPregnancy_SecondAntenatalCareContact which represents the second routine
    antenatal care contact (ANC2). It is scheduled by the HSI_CareOfWomenDuringPregnancy_FirstAntenatalCareContact for
    women who choose to seek additional ANC after their previous visit. It is recommended that this visit occur at 20
    weeks gestation. This event delivers the interventions to women which are part of ANC2. Additionally interventions
    that should be delivered according to a womans gestational age and position in her ANC schedule are delivered.
    Finally scheduling the next ANC contact in the occurs during this HSI along with admission to antenatal inpatient
    ward in the case of complications"""

    def __init__(self, module, person_id):
        super().__init__(module, person_id=person_id)
        assert isinstance(module, CareOfWomenDuringPregnancy)

        self.TREATMENT_ID = 'CareOfWomenDuringPregnancy_SecondAntenatalCareContact'
        self.EXPECTED_APPT_FOOTPRINT = self.make_appt_footprint({'ANCSubsequent': 1})
        self.ACCEPTED_FACILITY_LEVEL = '1a'
        self.ALERT_OTHER_DISEASES = []

    def apply(self, person_id, squeeze_factor):
        df = self.sim.population.props
        mother = df.loc[person_id]

        # Here we define variables used within the function that checks in this ANC visit can run
        gest_age_next_contact = self.module.determine_gestational_age_for_next_contact(person_id)
        this_contact = HSI_CareOfWomenDuringPregnancy_SecondAntenatalCareContact(
            self.module, person_id=person_id)

        # Run the check
        can_anc_run = self.module.check_subsequent_anc_can_run(individual_id=person_id, this_contact=this_contact,
                                                               this_visit_number=2, squeeze_factor=squeeze_factor,
                                                               gest_age_next_contact=gest_age_next_contact)

        if can_anc_run:
            df.at[person_id, 'ac_total_anc_visits_current_pregnancy'] += 1

            #  =================================== INTERVENTIONS ====================================================
            # First we administer the administer the interventions all women will receive at this contact regardless of
            # gestational age
            self.module.interventions_delivered_each_visit_from_anc2(hsi_event=self)
            self.module.tetanus_vaccination(hsi_event=self)

            # And we schedule the next ANC appointment
            if mother.ps_gestational_age_in_weeks < 40:
                self.module.antenatal_care_scheduler(person_id, visit_to_be_scheduled=3,
                                                     recommended_gestation_next_anc=gest_age_next_contact)

            # Then we administer interventions that are due to be delivered at this womans gestational age, which may be
            # in addition to intervention delivered in ANC2
            if mother.ps_gestational_age_in_weeks < 26:
                self.module.albendazole_administration(hsi_event=self)
                self.module.iptp_administration(hsi_event=self)

            elif mother.ps_gestational_age_in_weeks < 30:
                self.module.iptp_administration(hsi_event=self)
                self.module.gdm_screening(hsi_event=self)

            elif mother.ps_gestational_age_in_weeks < 34:
                self.module.iptp_administration(hsi_event=self)

            elif mother.ps_gestational_age_in_weeks < 36:
                self.module.iptp_administration(hsi_event=self)
                self.module.hep_b_testing(hsi_event=self)
                self.module.syphilis_screening_and_treatment(hsi_event=self)

            elif mother.ps_gestational_age_in_weeks < 38:
                self.module.point_of_care_hb_testing(hsi_event=self)

            elif mother.ps_gestational_age_in_weeks < 40:
                self.module.iptp_administration(hsi_event=self)

            elif mother.ps_gestational_age_in_weeks >= 40:
                pass

            if df.at[person_id, 'ac_to_be_admitted']:
                self.module.schedule_admission(person_id)

        actual_appt_footprint = self.EXPECTED_APPT_FOOTPRINT
        return actual_appt_footprint

    def did_not_run(self):
        logger.debug(key='message', data='HSI_CareOfWomenDuringPregnancy_SecondAntenatalCareVisit: did not run')

    def not_available(self):
        logger.debug(key='message', data='HSI_CareOfWomenDuringPregnancy_SecondAntenatalCareVisit: cannot not run with '
                                         'this configuration')


class HSI_CareOfWomenDuringPregnancy_ThirdAntenatalCareContact(HSI_Event, IndividualScopeEventMixin):
    """This is the  HSI_CareOfWomenDuringPregnancy_ThirdAntenatalCareContact which represents the third routine
    antenatal care contact (ANC3). It is scheduled by the HSI_CareOfWomenDuringPregnancy_SecondAntenatalCareContact for
    women who choose to seek additional ANC after their previous visit. It is recommended that this visit occur at 26
    weeks gestation. This event delivers the interventions to women which are part of ANC3. Additionally interventions
    that should be delivered according to a womans gestational age and position in her ANC schedule are delivered.
    Finally scheduling the next ANC contact in the occurs during this HSI along with admission to antenatal inpatient
    ward in the case of complications"""

    def __init__(self, module, person_id):
        super().__init__(module, person_id=person_id)
        assert isinstance(module, CareOfWomenDuringPregnancy)

        self.TREATMENT_ID = 'CareOfWomenDuringPregnancy_ThirdAntenatalCareContact'
        self.EXPECTED_APPT_FOOTPRINT = self.make_appt_footprint({'ANCSubsequent': 1})
        self.ACCEPTED_FACILITY_LEVEL = '1a'
        self.ALERT_OTHER_DISEASES = []

    def apply(self, person_id, squeeze_factor):
        df = self.sim.population.props
        mother = df.loc[person_id]

        # Here we define variables used within the function that checks in this ANC visit can run
        gest_age_next_contact = self.module.determine_gestational_age_for_next_contact(person_id)
        this_contact = HSI_CareOfWomenDuringPregnancy_ThirdAntenatalCareContact(self.module, person_id=person_id)

        # Run the check
        can_anc_run = self.module.check_subsequent_anc_can_run(person_id, this_contact, 3, squeeze_factor,
                                                               gest_age_next_contact)

        if can_anc_run:
            df.at[person_id, 'ac_total_anc_visits_current_pregnancy'] += 1

            #  =================================== INTERVENTIONS ====================================================
            gest_age_next_contact = self.module.determine_gestational_age_for_next_contact(person_id)
            self.module.interventions_delivered_each_visit_from_anc2(hsi_event=self)

            if mother.ps_gestational_age_in_weeks < 40:
                self.module.antenatal_care_scheduler(person_id, visit_to_be_scheduled=4,
                                                     recommended_gestation_next_anc=gest_age_next_contact)

            if mother.ps_gestational_age_in_weeks < 30:
                self.module.iptp_administration(hsi_event=self)
                self.module.gdm_screening(hsi_event=self)

            elif mother.ps_gestational_age_in_weeks < 34:
                self.module.iptp_administration(hsi_event=self)

            elif mother.ps_gestational_age_in_weeks < 36:
                self.module.iptp_administration(hsi_event=self)
                self.module.hep_b_testing(hsi_event=self)
                self.module.syphilis_screening_and_treatment(hsi_event=self)

            elif mother.ps_gestational_age_in_weeks < 38:
                self.module.point_of_care_hb_testing(hsi_event=self)

            elif mother.ps_gestational_age_in_weeks < 40:
                self.module.iptp_administration(hsi_event=self)

            if df.at[person_id, 'ac_to_be_admitted']:
                self.module.schedule_admission(person_id)

        actual_appt_footprint = self.EXPECTED_APPT_FOOTPRINT
        return actual_appt_footprint

    def did_not_run(self):
        logger.debug(key='message', data='HSI_CareOfWomenDuringPregnancy_ThirdAntenatalCareContact: did not run')

    def not_available(self):
        logger.debug(key='message', data='HSI_CareOfWomenDuringPregnancy_ThirdAntenatalCareContact: cannot not run '
                                         'with this configuration')


class HSI_CareOfWomenDuringPregnancy_FourthAntenatalCareContact(HSI_Event, IndividualScopeEventMixin):
    """This is the  HSI_CareOfWomenDuringPregnancy_FourthAntenatalCareContact which represents the fourth routine
    antenatal care contact (ANC4). It is scheduled by the HSI_CareOfWomenDuringPregnancy_ThirdAntenatalCareContact for
    women who choose to seek additional ANC after their previous visit. It is recommended that this visit occur at 30
    weeks gestation. This event delivers the interventions to women which are part of ANC4. Additionally interventions
    that should be delivered according to a womans gestational age and position in her ANC schedule are delivered.
    Finally scheduling the next ANC contact in the occurs during this HSI along with admission to antenatal inpatient
    ward in the case of complications"""

    def __init__(self, module, person_id):
        super().__init__(module, person_id=person_id)
        assert isinstance(module, CareOfWomenDuringPregnancy)

        self.TREATMENT_ID = 'CareOfWomenDuringPregnancy_FourthAntenatalCareContact'
        self.EXPECTED_APPT_FOOTPRINT = self.make_appt_footprint({'ANCSubsequent': 1})
        self.ACCEPTED_FACILITY_LEVEL = '1a'
        self.ALERT_OTHER_DISEASES = []

    def apply(self, person_id, squeeze_factor):
        df = self.sim.population.props
        mother = df.loc[person_id]

        # Here we define variables used within the function that checks in this ANC visit can run
        gest_age_next_contact = self.module.determine_gestational_age_for_next_contact(person_id)
        this_contact = HSI_CareOfWomenDuringPregnancy_FourthAntenatalCareContact(self.module, person_id=person_id)

        # Run the check
        can_anc_run = self.module.check_subsequent_anc_can_run(person_id, this_contact, 4, squeeze_factor,
                                                               gest_age_next_contact)

        if can_anc_run:
            df.at[person_id, 'ac_total_anc_visits_current_pregnancy'] += 1

            #  =================================== INTERVENTIONS ====================================================
            gest_age_next_contact = self.module.determine_gestational_age_for_next_contact(person_id)
            self.module.interventions_delivered_each_visit_from_anc2(hsi_event=self)

            if mother.ps_gestational_age_in_weeks < 40:
                self.module.antenatal_care_scheduler(person_id, visit_to_be_scheduled=5,
                                                     recommended_gestation_next_anc=gest_age_next_contact)

            if mother.ps_gestational_age_in_weeks < 34:
                self.module.iptp_administration(hsi_event=self)

            elif df.at[person_id, 'ps_gestational_age_in_weeks'] < 36:
                self.module.iptp_administration(hsi_event=self)
                self.module.hep_b_testing(hsi_event=self)
                self.module.syphilis_screening_and_treatment(hsi_event=self)

            elif df.at[person_id, 'ps_gestational_age_in_weeks'] < 38:
                self.module.point_of_care_hb_testing(hsi_event=self)

            elif df.at[person_id, 'ps_gestational_age_in_weeks'] < 40:
                self.module.iptp_administration(hsi_event=self)

            if df.at[person_id, 'ac_to_be_admitted']:
                self.module.schedule_admission(person_id)

        actual_appt_footprint = self.EXPECTED_APPT_FOOTPRINT
        return actual_appt_footprint

    def did_not_run(self):
        logger.debug(key='message', data='HSI_CareOfWomenDuringPregnancy_FourthAntenatalCareContact: did not run')

    def not_available(self):
        logger.debug(key='message', data='HSI_CareOfWomenDuringPregnancy_FourthAntenatalCareContact: cannot not run '
                                         'with this configuration')


class HSI_CareOfWomenDuringPregnancy_FifthAntenatalCareContact(HSI_Event, IndividualScopeEventMixin):
    """This is the  HSI_CareOfWomenDuringPregnancy_FifthAntenatalCareContact which represents the fifth routine
    antenatal care contact (ANC5). It is scheduled by the HSI_CareOfWomenDuringPregnancy_FourthAntenatalCareContact for
    women who choose to seek additional ANC after their previous visit. It is recommended that this visit occur at 34
    weeks gestation. This event delivers the interventions to women which are part of ANC5. Additionally interventions
    that should be delivered according to a womans gestational age and position in her ANC schedule are delivered.
    Finally scheduling the next ANC contact in the occurs during this HSI along with admission to antenatal inpatient
    ward in the case of complications"""

    def __init__(self, module, person_id):
        super().__init__(module, person_id=person_id)
        assert isinstance(module, CareOfWomenDuringPregnancy)

        self.TREATMENT_ID = 'CareOfWomenDuringPregnancy_FifthAntenatalCareContact'
        self.EXPECTED_APPT_FOOTPRINT = self.make_appt_footprint({'ANCSubsequent': 1})
        self.ACCEPTED_FACILITY_LEVEL = '1a'
        self.ALERT_OTHER_DISEASES = []

    def apply(self, person_id, squeeze_factor):
        df = self.sim.population.props
        mother = df.loc[person_id]

        # Here we define variables used within the function that checks in this ANC visit can run
        gest_age_next_contact = self.module.determine_gestational_age_for_next_contact(person_id)
        this_contact = HSI_CareOfWomenDuringPregnancy_FifthAntenatalCareContact(self.module, person_id=person_id)

        # Run the check
        can_anc_run = self.module.check_subsequent_anc_can_run(person_id, this_contact, 5, squeeze_factor,
                                                               gest_age_next_contact)

        if can_anc_run:
            df.at[person_id, 'ac_total_anc_visits_current_pregnancy'] += 1

            #  =================================== INTERVENTIONS ====================================================
            gest_age_next_contact = self.module.determine_gestational_age_for_next_contact(person_id)
            self.module.interventions_delivered_each_visit_from_anc2(hsi_event=self)

            if mother.ps_gestational_age_in_weeks < 40:
                self.module.antenatal_care_scheduler(person_id, visit_to_be_scheduled=6,
                                                     recommended_gestation_next_anc=gest_age_next_contact)

            if mother.ps_gestational_age_in_weeks < 36:
                self.module.iptp_administration(hsi_event=self)
                self.module.hep_b_testing(hsi_event=self)
                self.module.syphilis_screening_and_treatment(hsi_event=self)

            elif mother.ps_gestational_age_in_weeks < 38:
                self.module.point_of_care_hb_testing(hsi_event=self)

            elif mother.ps_gestational_age_in_weeks < 40:
                self.module.iptp_administration(hsi_event=self)

            if df.at[person_id, 'ac_to_be_admitted']:
                self.module.schedule_admission(person_id)

        actual_appt_footprint = self.EXPECTED_APPT_FOOTPRINT
        return actual_appt_footprint

    def did_not_run(self):
        logger.debug(key='message', data='HSI_CareOfWomenDuringPregnancy_FifthAntenatalCareContact: did not run')

    def not_available(self):
        logger.debug(key='message', data='HSI_CareOfWomenDuringPregnancy_FifthAntenatalCareContact: cannot not run '
                                         'with this configuration')


class HSI_CareOfWomenDuringPregnancy_SixthAntenatalCareContact(HSI_Event, IndividualScopeEventMixin):
    """This is the  HSI_CareOfWomenDuringPregnancy_SixthAntenatalCareContact which represents the sixth routine
    antenatal care contact (ANC6). It is scheduled by the HSI_CareOfWomenDuringPregnancy_FifthAntenatalCareContact for
    women who choose to seek additional ANC after their previous visit. It is recommended that this visit occur at 36
    weeks gestation. This event delivers the interventions to women which are part of ANC6. Additionally interventions
    that should be delivered according to a womans gestational age and position in her ANC schedule are delivered.
    Finally scheduling the next ANC contact in the occurs during this HSI along with admission to antenatal inpatient
    ward in the case of complications"""

    def __init__(self, module, person_id):
        super().__init__(module, person_id=person_id)
        assert isinstance(module, CareOfWomenDuringPregnancy)

        self.TREATMENT_ID = 'CareOfWomenDuringPregnancy_SixthAntenatalCareContact'
        self.EXPECTED_APPT_FOOTPRINT = self.make_appt_footprint({'ANCSubsequent': 1})
        self.ACCEPTED_FACILITY_LEVEL = '1a'
        self.ALERT_OTHER_DISEASES = []

    def apply(self, person_id, squeeze_factor):
        df = self.sim.population.props
        mother = df.loc[person_id]

        # Here we define variables used within the function that checks in this ANC visit can run
        gest_age_next_contact = self.module.determine_gestational_age_for_next_contact(person_id)
        this_contact = HSI_CareOfWomenDuringPregnancy_SixthAntenatalCareContact(self.module, person_id=person_id)

        # Run the check
        can_anc_run = self.module.check_subsequent_anc_can_run(person_id, this_contact, 6, squeeze_factor,
                                                               gest_age_next_contact)

        if can_anc_run:
            df.at[person_id, 'ac_total_anc_visits_current_pregnancy'] += 1

            gest_age_next_contact = self.module.determine_gestational_age_for_next_contact(person_id)

            #  =================================== INTERVENTIONS ====================================================
            self.module.interventions_delivered_each_visit_from_anc2(hsi_event=self)

            if mother.ps_gestational_age_in_weeks < 40:
                self.module.antenatal_care_scheduler(person_id, visit_to_be_scheduled=7,
                                                     recommended_gestation_next_anc=gest_age_next_contact)

            if mother.ps_gestational_age_in_weeks < 38:
                self.module.point_of_care_hb_testing(hsi_event=self)

            elif mother.ps_gestational_age_in_weeks < 40:
                self.module.iptp_administration(hsi_event=self)

            if df.at[person_id, 'ac_to_be_admitted']:
                self.module.schedule_admission(person_id)

        actual_appt_footprint = self.EXPECTED_APPT_FOOTPRINT
        return actual_appt_footprint

    def did_not_run(self):
        logger.debug(key='message', data='HSI_CareOfWomenDuringPregnancy_SixthAntenatalCareContact: did not run')

    def not_available(self):
        logger.debug(key='message', data='HSI_CareOfWomenDuringPregnancy_SixthAntenatalCareContact: cannot not run with'
                                         'this configuration')


class HSI_CareOfWomenDuringPregnancy_SeventhAntenatalCareContact(HSI_Event, IndividualScopeEventMixin):
    """"This is the  HSI_CareOfWomenDuringPregnancy_SeventhAntenatalCareContact which represents the seventh routine
    antenatal care contact (ANC7). It is scheduled by the HSI_CareOfWomenDuringPregnancy_SixthAntenatalCareContact for
    women who choose to seek additional ANC after their previous visit. It is recommended that this visit occur at 36
    weeks gestation. This event delivers the interventions to women which are part of ANC7. Additionally interventions
    that should be delivered according to a womans gestational age and position in her ANC schedule are delivered.
    Finally scheduling the next ANC contact in the occurs during this HSI along with admission to antenatal inpatient
    ward in the case of complications"""

    def __init__(self, module, person_id):
        super().__init__(module, person_id=person_id)
        assert isinstance(module, CareOfWomenDuringPregnancy)

        self.TREATMENT_ID = 'CareOfWomenDuringPregnancy_SeventhAntenatalCareContact'
        self.EXPECTED_APPT_FOOTPRINT = self.make_appt_footprint({'ANCSubsequent': 1})
        self.ACCEPTED_FACILITY_LEVEL = '1a'
        self.ALERT_OTHER_DISEASES = []

    def apply(self, person_id, squeeze_factor):
        df = self.sim.population.props
        mother = df.loc[person_id]

        # Here we define variables used within the function that checks in this ANC visit can run
        gest_age_next_contact = self.module.determine_gestational_age_for_next_contact(person_id)
        this_contact = HSI_CareOfWomenDuringPregnancy_SeventhAntenatalCareContact(self.module, person_id=person_id)

        # Run the check
        can_anc_run = self.module.check_subsequent_anc_can_run(person_id, this_contact, 7, squeeze_factor,
                                                               gest_age_next_contact)

        if can_anc_run:
            df.at[person_id, 'ac_total_anc_visits_current_pregnancy'] += 1

            #  =================================== INTERVENTIONS ====================================================
            gest_age_next_contact = self.module.determine_gestational_age_for_next_contact(person_id)
            self.module.interventions_delivered_each_visit_from_anc2(hsi_event=self)

            if mother.ps_gestational_age_in_weeks < 40:
                self.module.iptp_administration(hsi_event=self)
                self.module.antenatal_care_scheduler(person_id, visit_to_be_scheduled=8,
                                                     recommended_gestation_next_anc=gest_age_next_contact)

            if df.at[person_id, 'ac_to_be_admitted']:
                self.module.schedule_admission(person_id)

        actual_appt_footprint = self.EXPECTED_APPT_FOOTPRINT
        return actual_appt_footprint

    def did_not_run(self):
        logger.debug(key='message', data='HSI_CareOfWomenDuringPregnancy_SeventhAntenatalCareContact: did not run')

    def not_available(self):
        logger.debug(key='message', data='HSI_CareOfWomenDuringPregnancy_SeventhAntenatalCareContact: cannot not run'
                                         ' with this configuration')


class HSI_CareOfWomenDuringPregnancy_EighthAntenatalCareContact(HSI_Event, IndividualScopeEventMixin):
    """"This is the  HSI_CareOfWomenDuringPregnancy_EighthAntenatalCareContact which represents the eighth routine
    antenatal care contact (ANC8). It is scheduled by the HSI_CareOfWomenDuringPregnancy_SeventhAntenatalCareContact for
    women who choose to seek additional ANC after their previous visit. It is recommended that this visit occur at 36
    weeks gestation. This event delivers the interventions to women which are part of ANC8. Additionally interventions
    that should be delivered according to a womans gestational age and position in her ANC schedule are delivered.
    Finally scheduling the next ANC contact in the occurs during this HSI along with admission to antenatal inpatient
    ward in the case of complications"""

    def __init__(self, module, person_id):
        super().__init__(module, person_id=person_id)
        assert isinstance(module, CareOfWomenDuringPregnancy)

        self.TREATMENT_ID = 'CareOfWomenDuringPregnancy_EighthAntenatalCareContact'
        self.EXPECTED_APPT_FOOTPRINT = self.make_appt_footprint({'ANCSubsequent': 1})
        self.ACCEPTED_FACILITY_LEVEL = '1a'
        self.ALERT_OTHER_DISEASES = []

    def apply(self, person_id, squeeze_factor):
        df = self.sim.population.props

        # Here we define variables used within the function that checks in this ANC visit can run
        gest_age_next_contact = self.module.determine_gestational_age_for_next_contact(person_id)
        this_contact = HSI_CareOfWomenDuringPregnancy_EighthAntenatalCareContact(self.module, person_id=person_id)

        # Run the check
        can_anc_run = self.module.check_subsequent_anc_can_run(person_id, this_contact, 8, squeeze_factor,
                                                               gest_age_next_contact)

        if can_anc_run:
            df.at[person_id, 'ac_total_anc_visits_current_pregnancy'] += 1

            self.module.interventions_delivered_each_visit_from_anc2(hsi_event=self)

            if df.at[person_id, 'ac_to_be_admitted']:
                self.module.schedule_admission(person_id)

        actual_appt_footprint = self.EXPECTED_APPT_FOOTPRINT
        return actual_appt_footprint

    def did_not_run(self):
        logger.debug(key='message', data='HSI_CareOfWomenDuringPregnancy_EighthAntenatalCareContact: did not run')

    def not_available(self):
        logger.debug(key='message', data='HSI_CareOfWomenDuringPregnancy_EighthAntenatalCareContact: cannot not run'
                                         ' with this configuration')


class HSI_CareOfWomenDuringPregnancy_FocusedANCVisit(HSI_Event, IndividualScopeEventMixin):
    """
     This is HSI_CareOfWomenDuringPregnancy_FocusedANCVisit which is scheduled by the PregnancySupervisor if the
     parameter 'anc_service_structure' == 4. This HSI replicates the ANC service structured used within Malawi prior
     to 2016. We use this HSI to replicate the Focused ANC service structure (4 visits at approx 16, 22, 30, 36 weeks)
     within some analyses as the scheduled of interventions per visit is different from the ANC8 structure. This event
     represents all four ANC visits.
     """
    def __init__(self, module, person_id, visit_number):
        super().__init__(module, person_id=person_id)
        assert isinstance(module, CareOfWomenDuringPregnancy)

        self.visit_number = visit_number

        self.TREATMENT_ID = 'CareOfWomenDuringPregnancy_FocusedANCVisit'
        self.EXPECTED_APPT_FOOTPRINT = self.make_appt_footprint({('AntenatalFirst' if (self.visit_number == 1)
                                                                  else 'ANCSubsequent'): 1})
        self.ACCEPTED_FACILITY_LEVEL = '1a'
        self.ALERT_OTHER_DISEASES = []

    def apply(self, person_id, squeeze_factor):
        df = self.sim.population.props
        mother = df.loc[person_id]
        params = self.module.current_parameters

        # First we determine at what point in this womans pregnancy should she return for another visit
        if mother.ps_gestational_age_in_weeks < 22:
            recommended_gestation_next_anc = 22
        elif 22 <= mother.ps_gestational_age_in_weeks < 30:
            recommended_gestation_next_anc = 30
        elif 30 <= mother.ps_gestational_age_in_weeks < 36:
            recommended_gestation_next_anc = 36
        else:
            recommended_gestation_next_anc = 50

        # We calculate the difference between today's date and the date this event should run
        if self.visit_number == 1:
            date_difference = self.sim.date - df.at[person_id, 'ps_date_of_anc1']
        else:
            date_difference = self.sim.date - df.at[person_id, 'ac_date_next_contact']

        # Only women who are alive, still pregnant, not in labour, less than a week 'over due' for the event, have
        # attended less than four visits and are greater than 7 weeks pregnant will undergo the HSI
        if (
            not df.at[person_id, 'is_alive'] or
            not df.at[person_id, 'is_pregnant'] or
            df.at[person_id, 'la_currently_in_labour'] or
            (date_difference > pd.to_timedelta(7, unit='D')) or
            (df.at[person_id, 'ac_total_anc_visits_current_pregnancy'] >= 4) or
            (df.at[person_id, 'ps_gestational_age_in_weeks'] < 7) or
            self.visit_number > 4 or
            self.visit_number != (df.at[person_id, 'ac_total_anc_visits_current_pregnancy'] + 1)
        ):
            return

        # Women who are inpatients at the time the HSI should run will return at the next recommended point in
        # pregnancy
        elif df.at[person_id, 'hs_is_inpatient'] and (df.at[person_id, 'ps_gestational_age_in_weeks'] < 37):
            weeks_due_next_visit = int(recommended_gestation_next_anc - df.at[person_id, 'ps_gestational_age_in_weeks'])
            visit_date = self.sim.date + DateOffset(weeks=weeks_due_next_visit)
            self.sim.modules['HealthSystem'].schedule_hsi_event(self, priority=0,
                                                                topen=visit_date,
                                                                tclose=visit_date + DateOffset(days=7))

            if self.visit_number == 1:
                df.at[person_id, 'ps_date_of_anc1'] = visit_date
            else:
                df.at[person_id, 'ac_date_next_contact'] = visit_date

        # Finally, if the squeeze factor is too high the event wont run and she will return tomorrow
        elif squeeze_factor > params['squeeze_factor_threshold_anc']:
            self.sim.modules['HealthSystem'].schedule_hsi_event(self, priority=0,
                                                                topen=self.sim.date + DateOffset(days=1),
                                                                tclose=self.sim.date + DateOffset(days=2))
            return

        # Add variables to the mni dictionary to store information on interventions received and GA at first visit
        if self.visit_number == 1:
            anc_rows = {'ga_anc_one': df.at[person_id, 'ps_gestational_age_in_weeks'],
                        'anc_ints': []}
            self.sim.modules['PregnancySupervisor'].mother_and_newborn_info[person_id].update(anc_rows)

        # We add a visit to a rolling total of ANC visits in this pregnancy used for logging
        df.at[person_id, 'ac_total_anc_visits_current_pregnancy'] += 1

        # Next interventions are delivered according to gestational age and visit number
        self.module.screening_interventions_delivered_at_every_contact(hsi_event=self)
        self.module.iron_and_folic_acid_supplementation(hsi_event=self)
        self.module.iptp_administration(hsi_event=self)

        if self.visit_number == 1:
            self.module.tb_screening(hsi_event=self)
            self.module.hiv_testing(hsi_event=self)
            self.module.syphilis_screening_and_treatment(hsi_event=self)
            self.module.point_of_care_hb_testing(hsi_event=self)
            self.module.tetanus_vaccination(hsi_event=self)

        if (self.visit_number == 2) or ((mother.ps_gestational_age_in_weeks > 20) and (self.visit_number == 1)):
            self.module.albendazole_administration(hsi_event=self)
            self.module.tetanus_vaccination(hsi_event=self)

        elif self.visit_number == 3 or ((mother.ps_gestational_age_in_weeks > 30) and (self.visit_number == 1)):
            self.module.point_of_care_hb_testing(hsi_event=self)

        # Following this the womans next visit is scheduled (if she hasn't already attended 4 visits)
        if self.visit_number < 4:

            # update the visit number for the event scheduling
            self.visit_number = self.visit_number + 1

            if df.at[person_id, 'ps_anc4']:
                weeks_due_next_visit = int(recommended_gestation_next_anc - df.at[person_id, 'ps_gestational_age_'
                                                                                             'in_weeks'])

                visit_date = self.sim.date + DateOffset(weeks=weeks_due_next_visit)
                self.sim.modules['HealthSystem'].schedule_hsi_event(self,
                                                                    priority=0,
                                                                    topen=visit_date,
                                                                    tclose=visit_date + DateOffset(days=7))

                df.at[person_id, 'ac_date_next_contact'] = visit_date

            else:
                if self. module.rng.random_sample() < params['prob_anc_continues']:
                    weeks_due_next_visit = int(
                        recommended_gestation_next_anc - df.at[person_id, 'ps_gestational_age_in_weeks'])

                    visit_date = self.sim.date + DateOffset(weeks=weeks_due_next_visit)
                    self.sim.modules['HealthSystem'].schedule_hsi_event(self,
                                                                        priority=0,
                                                                        topen=visit_date,
                                                                        tclose=visit_date + DateOffset(days=7))

                    df.at[person_id, 'ac_date_next_contact'] = visit_date

        # If the woman has had any complications detected during ANC she is admitted for treatment to be initiated
        if df.at[person_id, 'ac_to_be_admitted']:
            self.module.schedule_admission(person_id)


class HSI_CareOfWomenDuringPregnancy_PresentsForInductionOfLabour(HSI_Event, IndividualScopeEventMixin):
    """
    This is HSI_CareOfWomenDuringPregnancy_PresentsForInductionOfLabour. It is schedule by the PregnancySupervisor Event
    for women who present to the health system for induction as their labour has progressed longer than expected.
    """

    def __init__(self, module, person_id):
        super().__init__(module, person_id=person_id)
        assert isinstance(module, CareOfWomenDuringPregnancy)

        self.TREATMENT_ID = 'HSI_CareOfWomenDuringPregnancy_PresentsForInductionOfLabour'
        self.EXPECTED_APPT_FOOTPRINT = self.make_appt_footprint({'Over5OPD': 1})
        self.ACCEPTED_FACILITY_LEVEL = '1a'
        self.ALERT_OTHER_DISEASES = []

    def apply(self, person_id, squeeze_factor):
        df = self.sim.population.props

        # If the woman is no longer alive, pregnant is in labour or is an inpatient already then the event doesnt run
        if not df.at[person_id, 'is_alive'] or not df.at[person_id, 'is_pregnant'] or \
           df.at[person_id, 'la_currently_in_labour'] or df.at[person_id, 'hs_is_inpatient']:
            return

        # We set this admission property to show shes being admitted for induction of labour and hand her over to the
        # labour events
        df.at[person_id, 'ac_admitted_for_immediate_delivery'] = 'induction_now'
        logger.debug(key='msg', data=f'Mother {person_id} will move to labour ward for '
                                     f'{df.at[person_id, "ac_admitted_for_immediate_delivery"]} today')

        self.sim.schedule_event(LabourOnsetEvent(self.sim.modules['Labour'], person_id), self.sim.date)


class HSI_CareOfWomenDuringPregnancy_MaternalEmergencyAssessment(HSI_Event, IndividualScopeEventMixin):
    """
    This is HSI_CareOfWomenDuringPregnancy_MaternalEmergencyAssessment. It is schedule by the PregnancySupervisor Event
    for women who choose to seek care for emergency treatment in pregnancy (due to severe pre-eclampsia/eclampsia,
    antepartum haemorrhage, premature rupture of membranes or chorioamnionitis). It is assumed women present to this
    event as their first point of contact for an emergency in pregnancy, and therefore circumnavigate regular A&E.
    """

    def __init__(self, module, person_id):
        super().__init__(module, person_id=person_id)
        assert isinstance(module, CareOfWomenDuringPregnancy)

        self.TREATMENT_ID = 'CareOfWomenDuringPregnancy_MaternalEmergencyAssessment'
        self.EXPECTED_APPT_FOOTPRINT = self.make_appt_footprint({'Over5OPD': 1})
        self.ACCEPTED_FACILITY_LEVEL = '1b'
        self.ALERT_OTHER_DISEASES = []

    def apply(self, person_id, squeeze_factor):
        df = self.sim.population.props

        if not df.at[person_id, 'is_alive'] or not df.at[person_id, 'is_pregnant']:
            return

        if not df.at[person_id, 'hs_is_inpatient'] and not df.at[person_id, 'la_currently_in_labour']:
            admission = HSI_CareOfWomenDuringPregnancy_AntenatalWardInpatientCare(
                self.sim.modules['CareOfWomenDuringPregnancy'], person_id=person_id)

            self.sim.modules['HealthSystem'].schedule_hsi_event(admission, priority=0,
                                                                topen=self.sim.date,
                                                                tclose=self.sim.date + DateOffset(days=1))

    def never_ran(self):
        self.module.call_if_maternal_emergency_assessment_cant_run(self)

    def did_not_run(self):
<<<<<<< HEAD
=======
        df = self.sim.population.props
>>>>>>> 082c2ad7
        self.module.call_if_maternal_emergency_assessment_cant_run(self)
        return False

    def not_available(self):
        self.module.call_if_maternal_emergency_assessment_cant_run(self)


class HSI_CareOfWomenDuringPregnancy_AntenatalWardInpatientCare(HSI_Event, IndividualScopeEventMixin):
    """
    This is HSI_CareOfWomenDuringPregnancy_AntenatalWardInpatientCare. This HSI can be scheduled by any of the ANC HSIs
    for women who have been identified as having complications or by HSI_CareOfWomenDuringPregnancy_
    MaternalEmergencyAssessment or HSI_CareOfWomenDuringPregnancy_AntenatalOutpatientFollowUp.This HSI represents the
    antenatal ward which would deliver care to women experiencing complications associated with their pregnancy
    including anaemia, hypertension, gestational diabetes, antepartum haemorrhage, premature rupture of membranes or
    chorioamnionitis. For women whom delivery is indicated as part of treatment for a complications they are scheduled
    to the LabourOnset Event
    """

    def __init__(self, module, person_id):
        super().__init__(module, person_id=person_id)

        assert isinstance(module, CareOfWomenDuringPregnancy)

        self.TREATMENT_ID = 'CareOfWomenDuringPregnancy_AntenatalWardInpatientCare'
        self.EXPECTED_APPT_FOOTPRINT = self.make_appt_footprint({'InpatientDays': 1})
        self.ACCEPTED_FACILITY_LEVEL = '1b'
        self.ALERT_OTHER_DISEASES = []

        beddays = self.module.calculate_beddays(person_id)
        self.BEDDAYS_FOOTPRINT = self.make_beddays_footprint({'general_bed': beddays})

    def apply(self, person_id, squeeze_factor):
        df = self.sim.population.props
        params = self.module.current_parameters
        mother = df.loc[person_id]
        mni = self.sim.modules['PregnancySupervisor'].mother_and_newborn_info

        if not mother.is_alive:
            return

        if mother.is_pregnant and not mother.la_currently_in_labour and not mother.hs_is_inpatient:
<<<<<<< HEAD
=======

            # check if she will experience delayed care
            pregnancy_helper_functions.check_if_delayed_care_delivery(self.module, squeeze_factor, person_id,
                                                                      hsi_type='an')
>>>>>>> 082c2ad7

            # The event represents inpatient care delivered within the antenatal ward at a health facility. Therefore
            # it is assumed that women with a number of different complications could be sent to this HSI for treatment.

            # ================================= INITIATE TREATMENT FOR ANAEMIA ========================================
            # Women who are referred from ANC or an outpatient appointment following point of care Hb which detected
            # anaemia first have a full blood count test to determine the severity of their anaemia
            if mother.ps_anaemia_in_pregnancy != 'none':

                # This test returns one of a number of possible outcomes as seen below...
                fbc_result = self.module.full_blood_count_testing(self)
                if fbc_result not in ('none', 'mild', 'moderate', 'severe'):
                    logger.debug(key='error', data='FBC result error')

                # If the FBC detected non severe anaemia (Hb >7) she is treated
                if fbc_result == 'mild' or fbc_result == 'moderate':

                    # Women are started on daily iron and folic acid supplementation (if they are not already receiving
                    # supplements) as treatment for mild/moderate anaemia
                    if not mother.ac_receiving_iron_folic_acid:
                        self.module.iron_and_folic_acid_supplementation(self)

                elif fbc_result == 'severe':
                    # In the case of severe anaemia (Hb <7) then, in addition to the above treatments, this woman
                    # should receive a blood transfusion to correct her anaemia
                    self.module.antenatal_blood_transfusion(person_id, self)
                    if not mother.ac_receiving_iron_folic_acid:
                        self.module.iron_and_folic_acid_supplementation(self)

                if fbc_result == 'mild' or fbc_result == 'moderate' or fbc_result == 'severe':
                    # Women treated for anaemia will need follow up to ensure the treatment has been effective. Clinical
                    # guidelines suggest follow up one month after treatment

                    # To avoid issues with scheduling of events we assume women who are not scheduled to return to
                    # routine ANC OR their next ANC appointment is more than a month away will be asked to routine for
                    # follow up
                    follow_up_date = self.sim.date + DateOffset(days=28)
                    if pd.isnull(mother.ac_date_next_contact) or ((mother.ac_date_next_contact - self.sim.date) >
                                                                  pd.to_timedelta(28, unit='D')):

                        outpatient_checkup = HSI_CareOfWomenDuringPregnancy_AntenatalOutpatientManagementOfAnaemia(
                            self.sim.modules['CareOfWomenDuringPregnancy'], person_id=person_id)

                        self.sim.modules['HealthSystem'].schedule_hsi_event(outpatient_checkup, priority=0,
                                                                            topen=follow_up_date,
                                                                            tclose=follow_up_date + DateOffset(days=7))

            # ======================== INITIATE TREATMENT FOR GESTATIONAL DIABETES (case management) ==================
            # Women admitted with gestational diabetes are given dietary and exercise advice as first line treatment
            if (mother.ps_gest_diab == 'uncontrolled') and (mother.ac_gest_diab_on_treatment == 'none'):
                df.at[person_id, 'ac_gest_diab_on_treatment'] = 'diet_exercise'
                df.at[person_id, 'ps_gest_diab'] = 'controlled'

                # We then schedule GestationalDiabetesGlycaemicControlEvent which determines if this treatment will be
                # effective in controlling this womans blood sugar prior to her next check up
                from tlo.methods.pregnancy_supervisor import (
                    GestationalDiabetesGlycaemicControlEvent,
                )
                self.sim.schedule_event(GestationalDiabetesGlycaemicControlEvent(
                    self.sim.modules['PregnancySupervisor'], person_id), self.sim.date + DateOffset(days=7))

                # We then schedule this woman to return for blood sugar testing to evaluate the effectiveness of her
                # treatment and potentially move to second line treatment
                check_up_date = self.sim.date + DateOffset(days=28)

                outpatient_checkup = HSI_CareOfWomenDuringPregnancy_AntenatalOutpatientManagementOfGestationalDiabetes(
                    self.sim.modules['CareOfWomenDuringPregnancy'], person_id=person_id)
                self.sim.modules['HealthSystem'].schedule_hsi_event(outpatient_checkup, priority=0,
                                                                    topen=check_up_date,
                                                                    tclose=check_up_date + DateOffset(days=3))

            # =============================== INITIATE TREATMENT FOR HYPERTENSION =====================================
            # Treatment delivered to mothers with hypertension is dependent on severity. Women admitted due to more mild
            # hypertension are started on regular oral antihypertensives therapy (reducing risk of progression to more
            # severe hypertension)

            if ((mother.ps_htn_disorders == 'gest_htn') or
                (mother.ps_htn_disorders == 'mild_pre_eclamp')) and \
               not mother.ac_gest_htn_on_treatment:
                self.module.initiate_maintenance_anti_hypertensive_treatment(person_id, self)

            # Women with severe gestational hypertension are also started on routine oral antihypertensives (if not
            # already receiving- this will prevent progression once this episode of severe hypertension has been
            # rectified)
            elif mother.ps_htn_disorders == 'severe_gest_htn':
                if not mother.ac_gest_htn_on_treatment:
                    self.module.initiate_maintenance_anti_hypertensive_treatment(person_id, self)

                # In addition, women with more severe disease are given intravenous anti hypertensives to reduce risk
                # of death
                self.module.initiate_treatment_for_severe_hypertension(person_id, self)

            # Treatment guidelines dictate that women with severe forms of pre-eclampsia should be admitted for delivery
            # to reduce risk of death and pregnancy loss
            elif (mother.ps_htn_disorders == 'severe_pre_eclamp') or (mother.ps_htn_disorders == 'eclampsia'):

                # Women are started on oral antihypertensives
                if not mother.ac_gest_htn_on_treatment:
                    self.module.initiate_maintenance_anti_hypertensive_treatment(person_id, self)

                # And are given intravenous magnesium sulfate which reduces risk of death from eclampsia and reduces a
                # womans risk of progressing from severe pre-eclampsia to eclampsia during the intrapartum period
                self.module.treatment_for_severe_pre_eclampsia_or_eclampsia(person_id,
                                                                            hsi_event=self)
                # intravenous antihypertensives are also given
                self.module.initiate_treatment_for_severe_hypertension(person_id, self)

                # Finally This property stores what type of delivery this woman is being admitted for
                delivery_mode = ['induction_now', 'avd_now', 'caesarean_now']

                # Mode of delivery is dependent on individual case severity. We use a probability weighted random draw
                # to determine mode of delivery here
                if mother.ps_htn_disorders == 'eclampsia':
                    df.at[person_id, 'ac_admitted_for_immediate_delivery'] = self.module.rng.choice(
                        delivery_mode,  p=params['prob_delivery_modes_ec'])

                elif mother.ps_htn_disorders == 'severe_pre_eclamp':
                    df.at[person_id, 'ac_admitted_for_immediate_delivery'] = self.module.rng.choice(
                        delivery_mode, p=params['prob_delivery_modes_spe'])

            # ========================= INITIATE TREATMENT FOR ANTEPARTUM HAEMORRHAGE =================================
            # Treatment delivered to mothers due to haemorrhage in the antepartum period is dependent on the underlying
            # etiology of the bleeding (in this model, whether a woman is experiencing a placental abruption or
            # placenta praevia)

            if mother.ps_antepartum_haemorrhage != 'none':
                # ---------------------- APH SECONDARY TO PLACENTAL ABRUPTION -----------------------------------------
                if mother.ps_placental_abruption:
                    # Women experiencing placenta abruption at are admitted for immediate
                    # caesarean delivery due to high risk of mortality/morbidity
                    df.at[person_id, 'ac_admitted_for_immediate_delivery'] = 'caesarean_now'
                    mni[person_id]['cs_indication'] = 'an_aph_pa'

                # ---------------------- APH SECONDARY TO PLACENTA PRAEVIA -----------------------------------------
                if mother.ps_placenta_praevia:
                    # The treatment plan for a woman with placenta praevia is dependent on both the severity of the
                    # bleed and her current gestation at the time of bleeding

                    if mother.ps_antepartum_haemorrhage == 'severe':

                        # Women experiencing severe bleeding are admitted immediately for caesarean section
                        df.at[person_id, 'ac_admitted_for_immediate_delivery'] = 'caesarean_now'
                        mni[person_id]['cs_indication'] = 'an_aph_pp'

                    elif (mother.ps_antepartum_haemorrhage != 'severe') and (mother.ps_gestational_age_in_weeks >= 37):
                        # Women experiencing mild or moderate bleeding but who are around term gestation are admitted
                        # for caesarean
                        df.at[person_id, 'ac_admitted_for_immediate_delivery'] = 'caesarean_now'
                        mni[person_id]['cs_indication'] = 'an_aph_pp'

                    elif (mother.ps_antepartum_haemorrhage != 'severe') and (mother.ps_gestational_age_in_weeks < 37):
                        # Women with more mild bleeding remain as inpatients until their gestation has increased and
                        # then will be delivered by caesarean - (no risk of death associated with mild/moderate bleeds)
                        df.at[person_id, 'ac_admitted_for_immediate_delivery'] = 'caesarean_future'
                        mni[person_id]['cs_indication'] = 'an_aph_pp'

                        # self.module.antenatal_blood_transfusion(person_id, self, cause='antepartum_haem')

                if df.at[person_id, 'ac_admitted_for_immediate_delivery'] == 'none':
                    logger.debug(key='error', data=f'Mother {person_id} was not admitted for delviery following APH')

            # ===================================== INITIATE TREATMENT FOR PROM =======================================
            # Treatment for women with premature rupture of membranes is dependent upon a womans gestational age and if
            # she also has an infection of membrane surrounding the foetus (the chorion)

            if mother.ps_premature_rupture_of_membranes and not mother.ps_chorioamnionitis:
                # If the woman has PROM but no infection, she is given prophylactic antibiotics which will reduce
                # the risk of maternal and neonatal infection
                self.module.antibiotics_for_prom(person_id, self)

                # Guidelines suggest women over 34 weeks of gestation should be admitted for induction to to
                # increased risk of morbidity and mortality
                if mother.ps_gestational_age_in_weeks >= 34:
                    df.at[person_id, 'ac_admitted_for_immediate_delivery'] = 'induction_now'

                # Otherwise they may stay as an inpatient until their gestation as increased prior to delivery
                elif mother.ps_gestational_age_in_weeks < 34:
                    df.at[person_id, 'ac_admitted_for_immediate_delivery'] = 'induction_future'

            # ============================== INITIATE TREATMENT FOR CHORIOAMNIONITIS ==================================
            # Women with chorioamnionitis are admitted for delivery (and will receive antibiotics in the labour module)
            if mother.ps_chorioamnionitis:
                df.at[person_id, 'ac_admitted_for_immediate_delivery'] = 'induction_now'

            # ======================== ADMISSION FOR DELIVERY (INDUCTION) ========================================
            # Women for whom immediate delivery is indicated are schedule to move straight to the labour model where
            # they will have the appropriate properties set and facility delivery at a hospital scheduled (mode of
            # delivery will match the recommended mode here)
            if (df.at[person_id, 'ac_admitted_for_immediate_delivery'] == 'induction_now') or (df.at[person_id,
                                                                                                     'ac_admitted_'
                                                                                                     'for_immediate_'
                                                                                                     'delivery'] ==
                                                                                               'caesarean_now'):

                self.sim.schedule_event(LabourOnsetEvent(self.sim.modules['Labour'], person_id), self.sim.date)

            # Women who require delivery BUT are not in immediate risk of morbidity/mortality will remain as
            # inpatients until they can move to the labour model. Currently it is possible for women to go into
            # labour whilst as an inpatient - it is assumed they are delivered via the mode recommended here
            # (i.e induction/caesarean)
            elif (df.at[person_id, 'ac_admitted_for_immediate_delivery'] == 'caesarean_future') or (df.at[person_id,
                                                                                                          'ac_admitted_'
                                                                                                          'for_'
                                                                                                          'immediate_'
                                                                                                          'delivery'] ==
                                                                                                    'induction_future'):

                # Here we calculate how many days this woman needs to remain on the antenatal ward before she can go
                # for delivery (assuming delivery is indicated to occur at 37 weeks)
                if mother.ps_gestational_age_in_weeks < 37:
                    days_until_safe_for_cs = int((37 * 7) - (mother.ps_gestational_age_in_weeks * 7))
                else:
                    days_until_safe_for_cs = 1

                # We schedule the LabourOnset event for this woman will be able to progress for delivery
                admission_date = self.sim.date + DateOffset(days=days_until_safe_for_cs)

                logger.debug(key='msg', data=f'Mother {person_id} will move to labour ward for '
                                             f'{df.at[person_id, "ac_admitted_for_immediate_delivery"]} on '
                                             f'{admission_date}')

                self.sim.schedule_event(LabourOnsetEvent(self.sim.modules['Labour'], person_id),
                                        admission_date)
            else:
                mni[person_id]['delay_one_two'] = False
                mni[person_id]['delay_three'] = False

    def did_not_run(self):
        logger.debug(key='message', data='HSI_CareOfWomenDuringPregnancy_AntenatalWardInpatientCare: did not run')
        return False

    def not_available(self):
        logger.debug(key='message', data='HSI_CareOfWomenDuringPregnancy_AntenatalWardInpatientCare: cannot not run'
                                         ' with this configuration')


class HSI_CareOfWomenDuringPregnancy_AntenatalOutpatientManagementOfAnaemia(HSI_Event, IndividualScopeEventMixin):
    """
    HSI_CareOfWomenDuringPregnancy_AntenatalManagementOfAnaemia. It is scheduled by HSI_CareOfWomenDuringPregnancy_
    AntenatalWardInpatientCare for women who have developed anaemia during pregnancy. This event manages repeat blood
    testing for women who were found to be anaemic and treated. If the woman remains anaemic she is readmitted to the
    inpatient ward for further care.
    """

    def __init__(self, module, person_id):
        super().__init__(module, person_id=person_id)
        assert isinstance(module, CareOfWomenDuringPregnancy)

        self.TREATMENT_ID = 'CareOfWomenDuringPregnancy_AntenatalOutpatientManagementOfAnaemia'
        self.EXPECTED_APPT_FOOTPRINT = self.make_appt_footprint({'ANCSubsequent': 1})
        self.ACCEPTED_FACILITY_LEVEL = '1a'
        self.ALERT_OTHER_DISEASES = []

    def apply(self, person_id, squeeze_factor):
        df = self.sim.population.props
        mother = df.loc[person_id]

        if not mother.is_alive or not mother.is_pregnant:
            return

        # We only run the event if the woman is not already in labour or already admitted due to something else
        if not mother.la_currently_in_labour and not mother.hs_is_inpatient:

            # Health care worker performs a full blood count
            fbc_result = self.module.full_blood_count_testing(self)

            # If she is determined to still be anaemic she is admitted for additional treatment via the inpatient event
            if fbc_result == 'mild' or fbc_result == 'moderate' or fbc_result == 'severe':

                admission = HSI_CareOfWomenDuringPregnancy_AntenatalWardInpatientCare(
                    self.sim.modules['CareOfWomenDuringPregnancy'], person_id=person_id)

                self.sim.modules['HealthSystem'].schedule_hsi_event(admission, priority=0,
                                                                    topen=self.sim.date,
                                                                    tclose=self.sim.date + DateOffset(days=1))

    def did_not_run(self):
        logger.debug(key='message', data='HSI_CareOfWomenDuringPregnancy_AntenatalOutpatientManagementOfAnaemia: did '
                                         'not run')

    def not_available(self):
        logger.debug(key='message', data='HSI_CareOfWomenDuringPregnancy_AntenatalOutpatientManagementOfAnaemia: '
                                         'cannot not run with this configuration')


class HSI_CareOfWomenDuringPregnancy_AntenatalOutpatientManagementOfGestationalDiabetes(HSI_Event,
                                                                                        IndividualScopeEventMixin):
    """
     This is HSI_CareOfWomenDuringPregnancy_AntenatalOutpatientManagementOfGestationalDiabetes. It is scheduled by
     HSI_CareOfWomenDuringPregnancy_AntenatalWardInpatientCare for women who have developed gestational diabetes during
     pregnancy. This event manages repeat blood testing for women who were found to have GDM and treated. If the woman
     remains hyperglycaemic she is moved to the next line treatment and scheduled to return for follow up.
    """
    def __init__(self, module, person_id):
        super().__init__(module, person_id=person_id)
        assert isinstance(module, CareOfWomenDuringPregnancy)

        self.TREATMENT_ID = 'CareOfWomenDuringPregnancy_AntenatalOutpatientFollowUp'
        self.EXPECTED_APPT_FOOTPRINT = self.make_appt_footprint({'ANCSubsequent': 1})
        self.ACCEPTED_FACILITY_LEVEL = '1a'
        self.ALERT_OTHER_DISEASES = []

    def apply(self, person_id, squeeze_factor):
        df = self.sim.population.props
        mother = df.loc[person_id]

        from tlo.methods.pregnancy_supervisor import GestationalDiabetesGlycaemicControlEvent

        if not mother.is_alive or not mother.is_pregnant:
            return

        if not mother.la_currently_in_labour and not mother.hs_is_inpatient and mother.ps_gest_diab != 'none' \
                and (mother.ac_gest_diab_on_treatment != 'none') and (mother.ps_gestational_age_in_weeks > 21):

            def schedule_gdm_event_and_checkup():
                # Schedule GestationalDiabetesGlycaemicControlEvent which determines if this new treatment will
                # effectively control blood glucose prior to next follow up
                self.sim.schedule_event(GestationalDiabetesGlycaemicControlEvent(
                    self.sim.modules['PregnancySupervisor'], person_id), self.sim.date + DateOffset(days=7))

                # Schedule follow-up
                check_up_date = self.sim.date + DateOffset(days=28)

                outpatient_checkup = \
                    HSI_CareOfWomenDuringPregnancy_AntenatalOutpatientManagementOfGestationalDiabetes(
                        self.sim.modules['CareOfWomenDuringPregnancy'], person_id=person_id)
                self.sim.modules['HealthSystem'].schedule_hsi_event(outpatient_checkup, priority=0,
                                                                    topen=check_up_date,
                                                                    tclose=check_up_date + DateOffset(days=3))

            # If the treatment a woman was started on has not controlled her hyperglycemia she will be started on the
            # next treatment
            if mother.ps_gest_diab == 'uncontrolled':

                # Women for whom diet and exercise was not effective in controlling hyperglycemia are started on oral
                # meds
                if mother.ac_gest_diab_on_treatment == 'diet_exercise':
                    dose = self.module.get_approx_days_of_pregnancy(person_id) * 2
                    cons = {_i: dose for _i in self.module.item_codes_preg_consumables['oral_diabetic_treatment']}
                    avail = self.get_consumables(item_codes=cons)

                    # If the meds are available women are started on that treatment
                    if avail:
                        df.at[person_id, 'ac_gest_diab_on_treatment'] = 'orals'

                        # Assume new treatment is effective in controlling blood glucose on initiation
                        df.at[person_id, 'ps_gest_diab'] = 'controlled'

                        # schedule followup
                        schedule_gdm_event_and_checkup()

                # This process is repeated for mothers for whom oral medication is not effectively controlling their
                # blood sugar- they are started on insulin
                if mother.ac_gest_diab_on_treatment == 'orals':
                    cons = {_i: 5 for _i in self.module.item_codes_preg_consumables['insulin_treatment']}
                    avail = self.get_consumables(item_codes=cons)

                    if avail:
                        df.at[person_id, 'ac_gest_diab_on_treatment'] = 'insulin'
                        df.at[person_id, 'ps_gest_diab'] = 'controlled'

    def did_not_run(self):
        logger.debug(key='message', data='HSI_CareOfWomenDuringPregnancy_AntenatalOutpatientManagementOfGestational'
                                         'Diabetes: did '
                                         'not run')

    def not_available(self):
        logger.debug(key='message', data='HSI_CareOfWomenDuringPregnancy_AntenatalOutpatientManagementOfGestational'
                                         'Diabetes: cannot not run with this configuration')


class HSI_CareOfWomenDuringPregnancy_PostAbortionCaseManagement(HSI_Event, IndividualScopeEventMixin):
    """
    This is HSI_CareOfWomenDuringPregnancy_PostAbortionCaseManagement. It is scheduled by
    HSI_GenericEmergencyFirstApptAtFacilityLevel1 for women who have presented to hospital due to the complications of
    either induced or spontaneous abortion. This event manages interventions delivered for women who are experiencing
    either sepsis, haemorrhage or injury post-abortion.
    """

    def __init__(self, module, person_id):
        super().__init__(module, person_id=person_id)
        assert isinstance(module, CareOfWomenDuringPregnancy)

        self.TREATMENT_ID = 'CareOfWomenDuringPregnancy_PostAbortionCaseManagement'
        self.EXPECTED_APPT_FOOTPRINT = self.make_appt_footprint({'InpatientDays': 1})
        self.ACCEPTED_FACILITY_LEVEL = '1b'  # any hospital?
        self.ALERT_OTHER_DISEASES = []
        self.BEDDAYS_FOOTPRINT = self.make_beddays_footprint({'general_bed': 3})

    def apply(self, person_id, squeeze_factor):
        df = self.sim.population.props
        mother = df.loc[person_id]
        cons = self.module.item_codes_preg_consumables
        abortion_complications = self.sim.modules['PregnancySupervisor'].abortion_complications

        if not mother.is_alive or not abortion_complications.has_any([person_id], 'sepsis', 'haemorrhage', 'injury',
                                                                     'other', first=True):
            return

<<<<<<< HEAD
        # Request baseline PAC consumables
        baseline_cons = self.get_consumables(item_codes=cons['post_abortion_care_core'],
                                             optional_item_codes=cons['post_abortion_care_optional'])
        # todo: add equipment for uterine evacuation for TLO version 2.0
        # todo: specify key consumables instead of groups (await calibration)

        # Then we determine if a woman gets treatment for her complication depending on availability of the baseline
        # consumables plus additional consumables required for management of her specific complication
        if abortion_complications.has_any([person_id], 'sepsis', first=True):

            cons_for_sepsis_pac = self.get_consumables(
                item_codes=cons['post_abortion_care_sepsis_core'],
                optional_item_codes=cons['post_abortion_care_sepsis_optional']
            )

            if cons_for_sepsis_pac and baseline_cons:
                df.at[person_id, 'ac_received_post_abortion_care'] = True

        elif abortion_complications.has_any([person_id], 'haemorrhage', first=True):

            cons_for_haemorrhage = self.get_consumables(
                item_codes=cons['blood_transfusion'],
                optional_item_codes=cons['iv_drug_equipment']
            )

            cons_for_shock = self.get_consumables(
                item_codes=cons['post_abortion_care_shock'])

            if cons_for_haemorrhage and cons_for_shock and baseline_cons:
                df.at[person_id, 'ac_received_post_abortion_care'] = True

=======
        # Determine if there will be a delay due to high squeeze
        pregnancy_helper_functions.check_if_delayed_care_delivery(self.module, squeeze_factor, person_id,
                                                                  hsi_type='an')

        # Request baseline PAC consumables
        baseline_cons = self.get_consumables(item_codes=cons['post_abortion_care_core'],
                                             optional_item_codes=cons['post_abortion_care_optional'])

        # Check HCW availability
        sf_check = self.sim.modules['Labour'].check_emonc_signal_function_will_run(sf='retained_prod',
                                                                                   f_lvl=self.ACCEPTED_FACILITY_LEVEL)

        # todo: add equipment for uterine evacuation for TLO version 2.0
        # todo: specify key consumables instead of groups (await calibration)

        # Then we determine if a woman gets treatment for her complication depending on availability of the baseline
        # consumables plus additional consumables required for management of her specific complication
        if abortion_complications.has_any([person_id], 'sepsis', first=True):

            cons_for_sepsis_pac = self.get_consumables(
                item_codes=cons['post_abortion_care_sepsis_core'],
                optional_item_codes=cons['post_abortion_care_sepsis_optional']
            )

            if cons_for_sepsis_pac and baseline_cons and sf_check:
                df.at[person_id, 'ac_received_post_abortion_care'] = True

        elif abortion_complications.has_any([person_id], 'haemorrhage', first=True):

            cons_for_haemorrhage = self.get_consumables(
                item_codes=cons['blood_transfusion'],
                optional_item_codes=cons['iv_drug_equipment']
            )

            cons_for_shock = self.get_consumables(
                item_codes=cons['post_abortion_care_shock'])

            if cons_for_haemorrhage and cons_for_shock and baseline_cons and sf_check:
                df.at[person_id, 'ac_received_post_abortion_care'] = True

>>>>>>> 082c2ad7
        elif abortion_complications.has_any([person_id], 'injury', first=True):
            cons_for_shock = self.get_consumables(
                item_codes=cons['post_abortion_care_shock'])

<<<<<<< HEAD
            if cons_for_shock and baseline_cons:
=======
            if cons_for_shock and baseline_cons and sf_check:
>>>>>>> 082c2ad7
                df.at[person_id, 'ac_received_post_abortion_care'] = True

        elif abortion_complications.has_any([person_id], 'other', first=True) and baseline_cons:
            df.at[person_id, 'ac_received_post_abortion_care'] = True

    def did_not_run(self):
        logger.debug(key='message', data='HSI_CareOfWomenDuringPregnancy_PostAbortionCaseManagement: did not run')
        return False

    def not_available(self):
        logger.debug(key='message', data='HSI_CareOfWomenDuringPregnancy_PostAbortionCaseManagement: cannot not run '
                                         'with this configuration')


class HSI_CareOfWomenDuringPregnancy_TreatmentForEctopicPregnancy(HSI_Event, IndividualScopeEventMixin):
    """
    This is HSI_CareOfWomenDuringPregnancy_TreatmentForEctopicPregnancy. It is scheduled by
    HSI_GenericEmergencyFirstApptAtFacilityLevel1 for women who have presented to hospital due to ectopic pregnancy.
    This event manages interventions delivered as part of the case management of ectopic pregnancy
    """

    def __init__(self, module, person_id):
        super().__init__(module, person_id=person_id)
        assert isinstance(module, CareOfWomenDuringPregnancy)

        self.TREATMENT_ID = 'CareOfWomenDuringPregnancy_TreatmentForEctopicPregnancy'
        self.EXPECTED_APPT_FOOTPRINT = self.make_appt_footprint({'MajorSurg': 1})
        self.ACCEPTED_FACILITY_LEVEL = '1b'
        self.ALERT_OTHER_DISEASES = []
        self.BEDDAYS_FOOTPRINT = self.make_beddays_footprint({'general_bed': 5})

    def apply(self, person_id, squeeze_factor):
        df = self.sim.population.props
        mother = df.loc[person_id]
        cons = self.module.item_codes_preg_consumables

        if not mother.is_alive or (mother.ps_ectopic_pregnancy == 'none'):
            return

        # We define the required consumables and check their availability
        avail = self.get_consumables(item_codes=cons['ectopic_pregnancy_core'],
                                     optional_item_codes=cons['ectopic_pregnancy_optional'])

        # If they are available then treatment can go ahead
        if avail:
            self.sim.modules['PregnancySupervisor'].mother_and_newborn_info[person_id]['delete_mni'] = True

            # For women who have sought care after they have experienced rupture we use this treatment variable to
            # reduce risk of death (women who present prior to rupture do not pass through the death event as we assume
            # rupture is on the causal pathway to death - hence no treatment property)
            if mother.ps_ectopic_pregnancy == 'ruptured':
                df.at[person_id, 'ac_ectopic_pregnancy_treated'] = True

        else:
            # However if treatment cant be delivered for women who have not yet experienced rupture (due to lack of
            # consumables) we schedule these women to arrive at the rupture event as they have not received treatment
            if df.at[person_id, 'ps_ectopic_pregnancy'] == 'not_ruptured':
                self.module.ectopic_pregnancy_treatment_doesnt_run(self)

    def never_ran(self):
        self.module.ectopic_pregnancy_treatment_doesnt_run(self)

    def did_not_run(self):
        self.module.ectopic_pregnancy_treatment_doesnt_run(self)
        return False

    def not_available(self):
        self.module.ectopic_pregnancy_treatment_doesnt_run(self)<|MERGE_RESOLUTION|>--- conflicted
+++ resolved
@@ -65,11 +65,6 @@
 
     PARAMETERS = {
 
-<<<<<<< HEAD
-        # CARE SEEKING...
-        'prob_anc_continues': Parameter(
-            Types.LIST, 'probability a woman will return for a subsequent ANC appointment'),
-=======
         # n.b. Parameters are stored as LIST variables due to containing values to match both 2010 and 2015 data.
 
         # CARE SEEKING...
@@ -85,7 +80,6 @@
             Types.LIST, 'Probability a woman attending ANC6 will return to ANC7'),
         'prob_seek_anc8': Parameter(
             Types.LIST, 'Probability a woman attending ANC7 will return to ANC8'),
->>>>>>> 082c2ad7
 
         # TREATMENT EFFECTS...
         'effect_of_ifa_for_resolving_anaemia': Parameter(
@@ -149,13 +143,10 @@
             Types.LIST, 'sensitivity of a blood test to detect syphilis'),
         'specificity_blood_test_syphilis': Parameter(
             Types.LIST, 'specificity of a blood test to detect syphilis'),
-<<<<<<< HEAD
-=======
 
         'squeeze_threshold_for_delay_three_an': Parameter(
             Types.LIST, 'squeeze factor value over which an individual within a antenatal HSI is said to experience '
                         'type 3 delay i.e. delay in receiving appropriate care'),
->>>>>>> 082c2ad7
     }
 
     PROPERTIES = {
@@ -500,11 +491,7 @@
                 logger.debug(key='error', data=f'Mother {mother_id} attended >8 ANC visits during her pregnancy')
 
             # We log the total number of ANC contacts a woman has undergone at the time of birth via this dictionary
-<<<<<<< HEAD
-            if 'ga_anc_one' in mni[mother_id].keys():
-=======
             if 'ga_anc_one' in mni[mother_id]:
->>>>>>> 082c2ad7
                 ga_anc_one = mni[mother_id]['ga_anc_one']
             else:
                 ga_anc_one = 0
@@ -640,28 +627,11 @@
         # If this woman has attended less than 4 visits, and is predicted to attend > 4 (as determined via the
         # PregnancySupervisor module when ANC1 is scheduled) her subsequent ANC appointment is automatically
         # scheduled
-<<<<<<< HEAD
-        if visit_to_be_scheduled <= 4:
-            if df.at[individual_id, 'ps_anc4']:
-                calculate_visit_date_and_schedule_visit(visit)
-            else:
-                # If she is not predicted to attend 4 or more visits, we use a probability to determine if she will
-                # seek care for her next contact
-                # If so, the HSI is scheduled in the same way
-                if self.rng.random_sample() < params['prob_anc_continues']:
-                    calculate_visit_date_and_schedule_visit(visit)
-
-        elif visit_to_be_scheduled > 4:
-            # After 4 or more visits we use this probability to determine if the woman will seek care for
-            # her next contact
-            if self.rng.random_sample() < params['prob_anc_continues']:
-=======
         if (visit_to_be_scheduled <= 4) and df.at[individual_id, 'ps_anc4']:
             calculate_visit_date_and_schedule_visit(visit)
 
         elif ((visit_to_be_scheduled < 4) and not df.at[individual_id, 'ps_anc4']) or (visit_to_be_scheduled > 4):
             if self.rng.random_sample() < params[f'prob_seek_anc{visit_to_be_scheduled}']:
->>>>>>> 082c2ad7
                 calculate_visit_date_and_schedule_visit(visit)
 
     def schedule_admission(self, individual_id):
@@ -699,22 +669,16 @@
         """
         df = self.sim.population.props
         individual_id = hsi_event.target
-<<<<<<< HEAD
-=======
         mni = self.sim.modules['PregnancySupervisor'].mother_and_newborn_info
->>>>>>> 082c2ad7
 
         if df.at[individual_id, 'is_pregnant'] and not df.at[individual_id, 'la_currently_in_labour']:
             logger.debug(key='message', data=f'HSI_CareOfWomenDuringPregnancy_MaternalEmergencyAssessment: did not'
                                              f' run for person {individual_id}')
 
             self.sim.modules['PregnancySupervisor'].apply_risk_of_death_from_monthly_complications(individual_id)
-<<<<<<< HEAD
-=======
             if df.at[individual_id, 'is_alive']:
                 mni[individual_id]['delay_one_two'] = False
                 mni[individual_id]['delay_three'] = False
->>>>>>> 082c2ad7
 
     # ================================= INTERVENTIONS DELIVERED DURING ANC ============================================
     # The following functions contain the interventions that are delivered as part of routine ANC contacts. Functions
@@ -939,7 +903,6 @@
         """
         df = self.sim.population.props
         person_id = hsi_event.target
-<<<<<<< HEAD
 
         # If the woman is not already receiving supplements AND has been designated as high risk for pre-eclampsia
         # (as defined by ANC guidelines) then she will receive the interventions, conditional on consumables
@@ -950,18 +913,6 @@
             cons = {_i: dose for _i in self.item_codes_preg_consumables['calcium']}
             avail = hsi_event.get_consumables(item_codes=cons)
 
-=======
-
-        # If the woman is not already receiving supplements AND has been designated as high risk for pre-eclampsia
-        # (as defined by ANC guidelines) then she will receive the interventions, conditional on consumables
-        if not df.at[person_id, 'ac_receiving_calcium_supplements'] and ((df.at[person_id, 'la_parity'] == 0)
-                                                                         or (df.at[person_id, 'la_parity'] > 4)):
-
-            dose = self.get_approx_days_of_pregnancy(person_id) * 3
-            cons = {_i: dose for _i in self.item_codes_preg_consumables['calcium']}
-            avail = hsi_event.get_consumables(item_codes=cons)
-
->>>>>>> 082c2ad7
             if avail:
                 df.at[person_id, 'ac_receiving_calcium_supplements'] = True
                 logger.info(key='anc_interventions', data={'mother': person_id, 'intervention': 'calcium'})
@@ -1006,7 +957,6 @@
             return
         else:
             mni[person_id]['anc_ints'].append('albend')
-<<<<<<< HEAD
 
             # We run this function to store the associated consumables with albendazole administration. This
             # intervention has no effect in the model due to limited evidence
@@ -1014,15 +964,6 @@
             # If the consumables are available and the HCW will provide the tablets, the intervention is given
             avail = hsi_event.get_consumables(item_codes=self.item_codes_preg_consumables['albendazole'])
 
-=======
-
-            # We run this function to store the associated consumables with albendazole administration. This
-            # intervention has no effect in the model due to limited evidence
-
-            # If the consumables are available and the HCW will provide the tablets, the intervention is given
-            avail = hsi_event.get_consumables(item_codes=self.item_codes_preg_consumables['albendazole'])
-
->>>>>>> 082c2ad7
             if avail:
                 logger.info(key='anc_interventions', data={'mother': person_id, 'intervention': 'albendazole'})
 
@@ -1034,7 +975,6 @@
         """
         person_id = hsi_event.target
         cons = self.item_codes_preg_consumables
-<<<<<<< HEAD
 
         # If this woman has already been tested for hep b twice in her pregnancy the intervention will not run
         if not self.check_intervention_should_run_and_update_mni(person_id, 'hep_b_1', 'hep_b_2'):
@@ -1050,23 +990,6 @@
             if avail:
                 logger.info(key='anc_interventions', data={'mother': person_id, 'intervention': 'hep_b'})
 
-=======
-
-        # If this woman has already been tested for hep b twice in her pregnancy the intervention will not run
-        if not self.check_intervention_should_run_and_update_mni(person_id, 'hep_b_1', 'hep_b_2'):
-            return
-        else:
-            # This intervention is a place holder prior to the Hepatitis B module being coded
-            # Define the consumables
-            avail = hsi_event.get_consumables(item_codes=cons['hep_b_test'],
-                                              optional_item_codes=cons['blood_test_equipment'])
-
-            # We log all the consumables required above but we only condition the event test happening on the
-            # availability of the test itself
-            if avail:
-                logger.info(key='anc_interventions', data={'mother': person_id, 'intervention': 'hep_b'})
-
->>>>>>> 082c2ad7
     def syphilis_screening_and_treatment(self, hsi_event):
         """
         This function contains the intervention Syphilis testing and is provided to women during ANC. As Syphilis is
@@ -1081,7 +1004,6 @@
         # If this woman has already been screened twice for syphilis then the intervention will not run
         if not self.check_intervention_should_run_and_update_mni(person_id, 'syph_1', 'syph_2'):
             return
-<<<<<<< HEAD
 
         elif self.rng.random_sample() < params['prob_intervention_delivered_syph_test']:
             logger.info(key='anc_interventions', data={'mother': person_id, 'intervention': 'syphilis_test'})
@@ -1091,17 +1013,6 @@
             if self.sim.modules['HealthSystem'].dx_manager.run_dx_test(dx_tests_to_run='blood_test_syphilis',
                                                                        hsi_event=hsi_event):
 
-=======
-
-        elif self.rng.random_sample() < params['prob_intervention_delivered_syph_test']:
-            logger.info(key='anc_interventions', data={'mother': person_id, 'intervention': 'syphilis_test'})
-
-            hsi_event.get_consumables(item_codes=self.item_codes_preg_consumables['blood_test_equipment'])
-
-            if self.sim.modules['HealthSystem'].dx_manager.run_dx_test(dx_tests_to_run='blood_test_syphilis',
-                                                                       hsi_event=hsi_event):
-
->>>>>>> 082c2ad7
                 avail = hsi_event.get_consumables(item_codes=cons['syphilis_treatment'],
                                                   optional_item_codes=cons['iv_drug_equipment'])
 
@@ -1172,7 +1083,6 @@
 
                 # If they are available, the test is conducted
                 if self.rng.random_sample() < params['prob_intervention_delivered_gdm_test']:
-<<<<<<< HEAD
 
                     hsi_event.get_consumables(item_codes=self.item_codes_preg_consumables['blood_test_equipment'])
 
@@ -1188,23 +1098,6 @@
                         # outpatient care)
                         if df.at[person_id, 'ac_gest_diab_on_treatment'] == 'none':
 
-=======
-
-                    hsi_event.get_consumables(item_codes=self.item_codes_preg_consumables['blood_test_equipment'])
-
-                    # If the test accurately detects a woman has gestational diabetes the consumables are recorded and
-                    # she is referred for treatment
-                    if self.sim.modules['HealthSystem'].dx_manager.run_dx_test(dx_tests_to_run='blood_test_glucose',
-                                                                               hsi_event=hsi_event):
-
-                        logger.info(key='anc_interventions', data={'mother': person_id, 'intervention': 'gdm_screen'})
-                        mni[person_id]['anc_ints'].append('gdm_screen')
-
-                        # We assume women with a positive GDM screen will be admitted (if they are not already receiving
-                        # outpatient care)
-                        if df.at[person_id, 'ac_gest_diab_on_treatment'] == 'none':
-
->>>>>>> 082c2ad7
                             # Store onset after diagnosis as daly weight is tied to diagnosis
                             pregnancy_helper_functions.store_dalys_in_mni(person_id, mni, 'gest_diab_onset',
                                                                           self.sim.date)
@@ -1344,21 +1237,12 @@
         """
         df = self.sim.population.props
         person_id = hsi_event.target
-<<<<<<< HEAD
 
         # Run dx_test for anaemia...
         # If a woman is not truly anaemic but the FBC returns a result of anaemia, due to tests specificity, we
         # assume the reported anaemia is mild
         hsi_event.get_consumables(item_codes=self.item_codes_preg_consumables['blood_test_equipment'])
 
-=======
-
-        # Run dx_test for anaemia...
-        # If a woman is not truly anaemic but the FBC returns a result of anaemia, due to tests specificity, we
-        # assume the reported anaemia is mild
-        hsi_event.get_consumables(item_codes=self.item_codes_preg_consumables['blood_test_equipment'])
-
->>>>>>> 082c2ad7
         test_result = self.sim.modules['HealthSystem'].dx_manager.run_dx_test(
                 dx_tests_to_run='full_blood_count_hb', hsi_event=hsi_event)
 
@@ -1392,16 +1276,11 @@
         avail = hsi_event.get_consumables(item_codes=cons['blood_transfusion'],
                                           optional_item_codes=cons['iv_drug_equipment'])
 
-<<<<<<< HEAD
-        # If the blood is available we assume the intervention can be delivered
-        if avail:
-=======
         sf_check = self.sim.modules['Labour'].check_emonc_signal_function_will_run(
             sf='blood_tran', f_lvl=hsi_event.ACCEPTED_FACILITY_LEVEL)
 
         # If the blood is available we assume the intervention can be delivered
         if avail and sf_check:
->>>>>>> 082c2ad7
 
             # If the woman is receiving blood due to anaemia we apply a probability that a transfusion of 2 units
             # RBCs will correct this woman's severe anaemia
@@ -1470,14 +1349,6 @@
         """
         df = self.sim.population.props
         cons = self.item_codes_preg_consumables
-<<<<<<< HEAD
-
-        avail = hsi_event.get_consumables(item_codes=cons['magnesium_sulfate'],
-                                          optional_item_codes=cons['eclampsia_management_optional'])
-
-        # If available deliver the treatment
-        if avail:
-=======
 
         avail = hsi_event.get_consumables(item_codes=cons['magnesium_sulfate'],
                                           optional_item_codes=cons['eclampsia_management_optional'])
@@ -1488,7 +1359,6 @@
 
         # If available deliver the treatment
         if avail and sf_check:
->>>>>>> 082c2ad7
             df.at[individual_id, 'ac_mag_sulph_treatment'] = True
 
     def antibiotics_for_prom(self, individual_id, hsi_event):
@@ -1504,14 +1374,10 @@
         avail = hsi_event.get_consumables(item_codes=cons['abx_for_prom'],
                                           optional_item_codes=cons['iv_drug_equipment'])
 
-<<<<<<< HEAD
-        if avail:
-=======
         sf_check = self.sim.modules['Labour'].check_emonc_signal_function_will_run(
             sf='iv_abx', f_lvl=hsi_event.ACCEPTED_FACILITY_LEVEL)
 
         if avail and sf_check:
->>>>>>> 082c2ad7
             df.at[individual_id, 'ac_received_abx_for_prom'] = True
 
     def ectopic_pregnancy_treatment_doesnt_run(self, hsi_event):
@@ -2328,10 +2194,7 @@
         self.module.call_if_maternal_emergency_assessment_cant_run(self)
 
     def did_not_run(self):
-<<<<<<< HEAD
-=======
-        df = self.sim.population.props
->>>>>>> 082c2ad7
+        df = self.sim.population.props
         self.module.call_if_maternal_emergency_assessment_cant_run(self)
         return False
 
@@ -2373,13 +2236,10 @@
             return
 
         if mother.is_pregnant and not mother.la_currently_in_labour and not mother.hs_is_inpatient:
-<<<<<<< HEAD
-=======
 
             # check if she will experience delayed care
             pregnancy_helper_functions.check_if_delayed_care_delivery(self.module, squeeze_factor, person_id,
                                                                       hsi_type='an')
->>>>>>> 082c2ad7
 
             # The event represents inpatient care delivered within the antenatal ward at a health facility. Therefore
             # it is assumed that women with a number of different complications could be sent to this HSI for treatment.
@@ -2779,10 +2639,18 @@
                                                                      'other', first=True):
             return
 
-<<<<<<< HEAD
+        # Determine if there will be a delay due to high squeeze
+        pregnancy_helper_functions.check_if_delayed_care_delivery(self.module, squeeze_factor, person_id,
+                                                                  hsi_type='an')
+
         # Request baseline PAC consumables
         baseline_cons = self.get_consumables(item_codes=cons['post_abortion_care_core'],
                                              optional_item_codes=cons['post_abortion_care_optional'])
+
+        # Check HCW availability
+        sf_check = self.sim.modules['Labour'].check_emonc_signal_function_will_run(sf='retained_prod',
+                                                                                   f_lvl=self.ACCEPTED_FACILITY_LEVEL)
+
         # todo: add equipment for uterine evacuation for TLO version 2.0
         # todo: specify key consumables instead of groups (await calibration)
 
@@ -2795,7 +2663,7 @@
                 optional_item_codes=cons['post_abortion_care_sepsis_optional']
             )
 
-            if cons_for_sepsis_pac and baseline_cons:
+            if cons_for_sepsis_pac and baseline_cons and sf_check:
                 df.at[person_id, 'ac_received_post_abortion_care'] = True
 
         elif abortion_complications.has_any([person_id], 'haemorrhage', first=True):
@@ -2808,60 +2676,14 @@
             cons_for_shock = self.get_consumables(
                 item_codes=cons['post_abortion_care_shock'])
 
-            if cons_for_haemorrhage and cons_for_shock and baseline_cons:
-                df.at[person_id, 'ac_received_post_abortion_care'] = True
-
-=======
-        # Determine if there will be a delay due to high squeeze
-        pregnancy_helper_functions.check_if_delayed_care_delivery(self.module, squeeze_factor, person_id,
-                                                                  hsi_type='an')
-
-        # Request baseline PAC consumables
-        baseline_cons = self.get_consumables(item_codes=cons['post_abortion_care_core'],
-                                             optional_item_codes=cons['post_abortion_care_optional'])
-
-        # Check HCW availability
-        sf_check = self.sim.modules['Labour'].check_emonc_signal_function_will_run(sf='retained_prod',
-                                                                                   f_lvl=self.ACCEPTED_FACILITY_LEVEL)
-
-        # todo: add equipment for uterine evacuation for TLO version 2.0
-        # todo: specify key consumables instead of groups (await calibration)
-
-        # Then we determine if a woman gets treatment for her complication depending on availability of the baseline
-        # consumables plus additional consumables required for management of her specific complication
-        if abortion_complications.has_any([person_id], 'sepsis', first=True):
-
-            cons_for_sepsis_pac = self.get_consumables(
-                item_codes=cons['post_abortion_care_sepsis_core'],
-                optional_item_codes=cons['post_abortion_care_sepsis_optional']
-            )
-
-            if cons_for_sepsis_pac and baseline_cons and sf_check:
-                df.at[person_id, 'ac_received_post_abortion_care'] = True
-
-        elif abortion_complications.has_any([person_id], 'haemorrhage', first=True):
-
-            cons_for_haemorrhage = self.get_consumables(
-                item_codes=cons['blood_transfusion'],
-                optional_item_codes=cons['iv_drug_equipment']
-            )
-
-            cons_for_shock = self.get_consumables(
-                item_codes=cons['post_abortion_care_shock'])
-
             if cons_for_haemorrhage and cons_for_shock and baseline_cons and sf_check:
                 df.at[person_id, 'ac_received_post_abortion_care'] = True
 
->>>>>>> 082c2ad7
         elif abortion_complications.has_any([person_id], 'injury', first=True):
             cons_for_shock = self.get_consumables(
                 item_codes=cons['post_abortion_care_shock'])
 
-<<<<<<< HEAD
-            if cons_for_shock and baseline_cons:
-=======
             if cons_for_shock and baseline_cons and sf_check:
->>>>>>> 082c2ad7
                 df.at[person_id, 'ac_received_post_abortion_care'] = True
 
         elif abortion_complications.has_any([person_id], 'other', first=True) and baseline_cons:
