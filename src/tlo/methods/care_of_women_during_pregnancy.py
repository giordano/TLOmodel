--- conflicted
+++ resolved
@@ -68,19 +68,6 @@
 
         # CARE SEEKING...
         'prob_seek_anc2': Parameter(
-<<<<<<< HEAD
-            Types.LIST, ''),
-        'prob_seek_anc3': Parameter(
-            Types.LIST, ''),
-        'prob_seek_anc5': Parameter(
-            Types.LIST, ''),
-        'prob_seek_anc6': Parameter(
-            Types.LIST, ''),
-        'prob_seek_anc7': Parameter(
-            Types.LIST, ''),
-        'prob_seek_anc8': Parameter(
-            Types.LIST, ''),
-=======
             Types.LIST, 'Probability a women who is not predicted to attended four or more ANC visits will attend '
                         'ANC2'),
         'prob_seek_anc3': Parameter(
@@ -94,7 +81,6 @@
             Types.LIST, 'Probability a women who is predicted to attend four or more ANC visits will attend ANC7'),
         'prob_seek_anc8': Parameter(
             Types.LIST, 'Probability a women who is predicted to attend four or more ANC visits will attend ANC8'),
->>>>>>> 1159e298
 
         # TREATMENT EFFECTS...
         'effect_of_ifa_for_resolving_anaemia': Parameter(
