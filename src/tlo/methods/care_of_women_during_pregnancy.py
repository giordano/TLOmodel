--- conflicted
+++ resolved
@@ -55,7 +55,7 @@
         # and then define a dictionary which will hold the required consumables for each intervention
         self.item_codes_preg_consumables = dict()
 
-    INIT_DEPENDENCIES = {'Demography', 'HealthSystem'}
+    INIT_DEPENDENCIES = {'Demography', 'HealthSystem', 'PregnancySupervisor'}
 
     ADDITIONAL_DEPENDENCIES = {'Contraception', 'Labour', 'Lifestyle'}
 
@@ -942,8 +942,6 @@
         mni = self.sim.modules['PregnancySupervisor'].mother_and_newborn_info
 
         # If this woman has already had deworming the intervention is not delivered again
-        if 'anc_ints' not in mni[person_id]:
-            x='y'
         if 'albend' in mni[person_id]['anc_ints']:
             return
         else:
@@ -2019,13 +2017,8 @@
             (df.at[person_id, 'ac_total_anc_visits_current_pregnancy'] >= 4) or
             (df.at[person_id, 'ps_gestational_age_in_weeks'] < 7) or
             self.visit_number > 4 or
-<<<<<<< HEAD
-            not self.visit_number == (df.at[person_id, 'ac_total_anc_visits_current_pregnancy'] + 1)
-            ):
-=======
             self.visit_number != (df.at[person_id, 'ac_total_anc_visits_current_pregnancy'] + 1)
         ):
->>>>>>> 87c479ce
             return
 
         # Women who are inpatients at the time the HSI should run will return at the next recommended point in
@@ -2062,9 +2055,6 @@
         self.module.screening_interventions_delivered_at_every_contact(hsi_event=self)
         self.module.iron_and_folic_acid_supplementation(hsi_event=self)
         self.module.iptp_administration(hsi_event=self)
-
-        if 'anc_ints' not in self.sim.modules['PregnancySupervisor'].mother_and_newborn_info[person_id]:
-            x='y'
 
         if self.visit_number == 1:
             self.module.tb_screening(hsi_event=self)
