from pathlib import Path

import pandas as pd

from tlo import DateOffset, Module, Parameter, Property, Types, logging
from tlo.events import IndividualScopeEventMixin
from tlo.methods import Metadata, pregnancy_helper_functions
from tlo.methods.dxmanager import DxTest
from tlo.methods.healthsystem import HSI_Event
# from tlo.methods.tb import HSI_TbScreening
from tlo.methods.epi import HSI_TdVaccine

from tlo.methods.hiv import HSI_Hiv_TestAndRefer
from tlo.methods.malaria import HSI_MalariaIPTp
from tlo.methods.labour import LabourOnsetEvent

logger = logging.getLogger(__name__)
logger.setLevel(logging.INFO)


class CareOfWomenDuringPregnancy(Module):
    """This is the CareOfWomenDuringPregnancy module which contains health system interaction events relevant to
     pregnancy and pregnancy loss including:

     1.) HSI_CareOfWomenDuringPregnancy_AntenatalCareContact (1-8) representing all 8 routine antenatal care contacts
        (ANC) recommended during pregnancy (with sequential scheduling of each event occurring within the HSI)

     2.) HSI_CareOfWomenDuringPregnancy_FocusedANCVisit which replicates the pre 2016 structure of ANC (focused ANC)
         used in some analysis scripts

     3.) HSI_CareOfWomenDuringPregnancy_PostAbortionCaseManagement representing treatment for complications following
         abortion (post abortion care of PAC) for women seeking care from the community

     4.) HSI_CareOfWomenDuringPregnancy_TreatmentForEctopicPregnancy representing treatment for ectopic pregnancy for
         women seeking care from the community

     5.) HSI_CareOfWomenDuringPregnancy_AntenatalWardInpatientCare which represents antenatal inpatient care for women
         who require admission following complications of pregnancy, detected via ANC or following care seeking from the
         community including treatment and/or referral for (hypertension, diabetes, antepartum haemorrhage, anaemia,
         premature of membranes, chorioamnionitis)

    Additionally the module stores a number of HSIs which represent follow up for women who are scheduled for additional
    testing following an admission and initiation of treatment (i.e. anaemia or gestational diabetes). Individual
    interventions are stored as functions within the module to prevent repetition.
    """

    def __init__(self, name=None, resourcefilepath=None):
        super().__init__(name)
        self.resourcefilepath = resourcefilepath

        # First we define dictionaries which will store the current parameters of interest (to allow parameters to
        # change between 2010 and 2020)
        self.current_parameters = dict()

        # and then define a dictionary which will hold the required consumables for each intervention
        self.item_codes_preg_consumables = dict()

    INIT_DEPENDENCIES = {'Demography', 'HealthSystem', 'PregnancySupervisor'}

    ADDITIONAL_DEPENDENCIES = {'Contraception', 'Labour', 'Lifestyle'}

    METADATA = {
        Metadata.USES_HEALTHSYSTEM,
    }

    PARAMETERS = {

<<<<<<< HEAD
        # CARE SEEKING...
        'prob_seek_anc2': Parameter(
            Types.LIST, 'Probability a woman attending ANC1 will return to ANC2'),
        'prob_seek_anc3': Parameter(
            Types.LIST, 'Probability a woman attending ANC2 will return to ANC3'),
        'prob_seek_anc5': Parameter(
            Types.LIST, 'Probability a woman attending ANC4 will return to ANC5'),
        'prob_seek_anc6': Parameter(
            Types.LIST, 'Probability a woman attending ANC5 will return to ANC6'),
        'prob_seek_anc7': Parameter(
            Types.LIST, 'Probability a woman attending ANC6 will return to ANC7'),
        'prob_seek_anc8': Parameter(
            Types.LIST, 'Probability a woman attending ANC7 will return to ANC8'),
=======
        # n.b. Parameters are stored as LIST variables due to containing values to match both 2010 and 2015 data.

        # CARE SEEKING...
        'prob_anc_continues': Parameter(
            Types.LIST, 'probability a woman will return for a subsequent ANC appointment'),
>>>>>>> 155d61c5

        # TREATMENT EFFECTS...
        'effect_of_ifa_for_resolving_anaemia': Parameter(
            Types.LIST, 'treatment effectiveness of starting iron and folic acid on resolving anaemia'),
        'treatment_effect_blood_transfusion_anaemia': Parameter(
            Types.LIST, 'treatment effectiveness of blood transfusion for anaemia in pregnancy'),

        # INTERVENTION PROBABILITIES...
        'squeeze_factor_threshold_anc': Parameter(
            Types.LIST, 'squeeze factor threshold over which an ANC appointment cannot run'),
        'prob_intervention_delivered_urine_ds': Parameter(
            Types.LIST, 'probability a woman will receive the intervention "urine dipstick" given that the HSI has ran '
                        'and the consumables are available (proxy for clinical quality)'),
        'prob_intervention_delivered_bp': Parameter(
            Types.LIST, 'probability a woman will receive the intervention "blood pressure measurement" given that the '
                        'HSI has ran and the consumables are available (proxy for clinical quality)'),
        'prob_intervention_delivered_ifa': Parameter(
            Types.LIST, 'probability a woman will receive the intervention "iron and folic acid" given that the HSI'
                        ' has ran and the consumables are available (proxy for clinical quality)'),
        'prob_adherent_ifa': Parameter(
            Types.LIST, 'probability a woman who is given iron and folic acid will adhere to the treatment for their'
                        ' pregnancy'),
        'prob_intervention_delivered_poct': Parameter(
            Types.LIST, 'probability a woman will receive the intervention "point of care Hb testing" given that the '
                        'HSI has ran and the consumables are available (proxy for clinical quality)'),
        'prob_intervention_delivered_syph_test': Parameter(
            Types.LIST, 'probability a woman will receive the intervention "Syphilis test" given that the HSI has ran '
                        'and the consumables are available (proxy for clinical quality)'),
        'prob_intervention_delivered_gdm_test': Parameter(
            Types.LIST, 'probability a woman will receive the intervention "GDM screening" given that the HSI has ran '
                        'and the consumables are available (proxy for clinical quality)'),
        'prob_delivery_modes_ec': Parameter(
            Types.LIST, 'probabilities that a woman admitted with eclampsia will deliver normally, via caesarean or '
                        'via assisted vaginal delivery'),
        'prob_delivery_modes_spe': Parameter(
            Types.LIST, 'probabilities that a woman admitted with severe pre-eclampsia will deliver normally, via '
                        'caesarean or via assisted vaginal delivery'),

        # ASSESSMENT SENSITIVITIES/SPECIFICITIES...
        'sensitivity_bp_monitoring': Parameter(
            Types.LIST, 'sensitivity of blood pressure monitoring to detect hypertension'),
        'specificity_bp_monitoring': Parameter(
            Types.LIST, 'specificity of blood pressure monitoring to detect hypertension'),
        'sensitivity_urine_protein_1_plus': Parameter(
            Types.LIST, 'sensitivity of a urine dipstick test to detect proteinuria at 1+'),
        'specificity_urine_protein_1_plus': Parameter(
            Types.LIST, 'specificity of a urine dipstick test to detect proteinuria at 1+'),
        'sensitivity_poc_hb_test': Parameter(
            Types.LIST, 'sensitivity of a point of care Hb test to detect anaemia'),
        'specificity_poc_hb_test': Parameter(
            Types.LIST, 'specificity of a point of care Hb test to detect anaemia'),
        'sensitivity_fbc_hb_test': Parameter(
            Types.LIST, 'sensitivity of a Full Blood Count test to detect anaemia'),
        'specificity_fbc_hb_test': Parameter(
            Types.LIST, 'specificity of a Full Blood Count test to detect anaemia'),
        'sensitivity_blood_test_glucose': Parameter(
            Types.LIST, 'sensitivity of a blood test to detect raised blood glucose'),
        'specificity_blood_test_glucose': Parameter(
            Types.LIST, 'specificity of a blood test to detect raised blood glucose'),
        'sensitivity_blood_test_syphilis': Parameter(
            Types.LIST, 'sensitivity of a blood test to detect syphilis'),
        'specificity_blood_test_syphilis': Parameter(
            Types.LIST, 'specificity of a blood test to detect syphilis'),

        'squeeze_threshold_for_delay_three_an': Parameter(
            Types.LIST, 'squeeze factor value over which an individual within a antenatal HSI is said to experience '
                        'type 3 delay i.e. delay in receiving appropriate care'),
    }

    PROPERTIES = {
        'ac_total_anc_visits_current_pregnancy': Property(Types.INT, 'rolling total of antenatal visits this woman has '
                                                                     'attended during her pregnancy'),
        'ac_date_next_contact': Property(Types.DATE, 'Date on which this woman is scheduled to return for her next '
                                                     'ANC contact'),
        'ac_to_be_admitted': Property(Types.BOOL, 'Whether this woman requires admission following an ANC visit'),
        'ac_receiving_iron_folic_acid': Property(Types.BOOL, 'whether this woman is receiving daily iron & folic acid '
                                                             'supplementation'),
        'ac_receiving_bep_supplements': Property(Types.BOOL, 'whether this woman is receiving daily balanced energy '
                                                             'and protein supplementation'),
        'ac_receiving_calcium_supplements': Property(Types.BOOL, 'whether this woman is receiving daily calcium '
                                                                 'supplementation'),
        'ac_gest_htn_on_treatment': Property(Types.BOOL, 'Whether this woman has been initiated on treatment for '
                                                         'gestational hypertension'),
        'ac_gest_diab_on_treatment': Property(Types.CATEGORICAL, 'Treatment this woman is receiving for gestational '
                                                                 'diabetes', categories=['none', 'diet_exercise',
                                                                                         'orals', 'insulin']),
        'ac_ectopic_pregnancy_treated': Property(Types.BOOL, 'Whether this woman has received treatment for an ectopic '
                                                             'pregnancy'),
        'ac_received_post_abortion_care': Property(Types.BOOL, 'bitset list of interventions delivered to a woman '
                                                               'undergoing post abortion care'),
        'ac_received_abx_for_prom': Property(Types.BOOL, 'Whether this woman has received antibiotics as treatment for '
                                                         'premature rupture of membranes'),
        'ac_mag_sulph_treatment': Property(Types.BOOL, 'Whether this woman has received magnesium sulphate for '
                                                       'treatment of severe pre-eclampsia/eclampsia'),
        'ac_iv_anti_htn_treatment': Property(Types.BOOL, 'Whether this woman has received intravenous antihypertensive '
                                                         'drugs for treatment of severe hypertension'),
        'ac_admitted_for_immediate_delivery': Property(Types.CATEGORICAL, 'Admission type for women needing urgent '
                                                                          'delivery in the antenatal period',
                                                       categories=['none', 'induction_now', 'induction_future',
                                                                   'caesarean_now', 'caesarean_future', 'avd_now']),
    }

    def read_parameters(self, data_folder):
        parameter_dataframe = pd.read_excel(Path(self.resourcefilepath) / 'ResourceFile_AntenatalCare.xlsx',
                                            sheet_name='parameter_values')
        self.load_parameters_from_dataframe(parameter_dataframe)

        # For the first period (2010-2015) we use the first value in each list as a parameter
        pregnancy_helper_functions.update_current_parameter_dictionary(self, list_position=0)

    def initialise_population(self, population):
        df = population.props

        df.loc[df.is_alive, 'ac_total_anc_visits_current_pregnancy'] = 0
        df.loc[df.is_alive, 'ac_date_next_contact'] = pd.NaT
        df.loc[df.is_alive, 'ac_to_be_admitted'] = False
        df.loc[df.is_alive, 'ac_receiving_iron_folic_acid'] = False
        df.loc[df.is_alive, 'ac_receiving_bep_supplements'] = False
        df.loc[df.is_alive, 'ac_receiving_calcium_supplements'] = False
        df.loc[df.is_alive, 'ac_gest_htn_on_treatment'] = False
        df.loc[df.is_alive, 'ac_gest_diab_on_treatment'] = 'none'
        df.loc[df.is_alive, 'ac_ectopic_pregnancy_treated'] = False
        df.loc[df.is_alive, 'ac_received_post_abortion_care'] = False
        df.loc[df.is_alive, 'ac_received_abx_for_prom'] = False
        df.loc[df.is_alive, 'ac_mag_sulph_treatment'] = False
        df.loc[df.is_alive, 'ac_iv_anti_htn_treatment'] = False
        df.loc[df.is_alive, 'ac_admitted_for_immediate_delivery'] = 'none'

    def get_and_store_pregnancy_item_codes(self):
        """
        This function defines the required consumables for each intervention delivered during this module and stores
        them in a module level dictionary called within HSIs
        """
        get_list_of_items = pregnancy_helper_functions.get_list_of_items

        # ---------------------------------- BLOOD TEST EQUIPMENT ---------------------------------------------------
        self.item_codes_preg_consumables['blood_test_equipment'] = \
            get_list_of_items(self, ['Blood collecting tube, 5 ml',
                                     'Syringe, needle + swab',
                                     'Gloves, exam, latex, disposable, pair'])

        # ---------------------------------- IV DRUG ADMIN EQUIPMENT  -------------------------------------------------
        self.item_codes_preg_consumables['iv_drug_equipment'] = \
            get_list_of_items(self, ['Cannula iv  (winged with injection pot) 20_each_CMST',
                                     'IV giving/infusion set, with needle',
                                     'Gloves, exam, latex, disposable, pair'])

        # -------------------------------------------- ECTOPIC PREGNANCY ---------------------------------------------
        self.item_codes_preg_consumables['ectopic_pregnancy_core'] = \
            get_list_of_items(self, ['Halothane (fluothane)_250ml_CMST',
                                     'Scalpel blade size 22 (individually wrapped)_100_CMST',
                                     'Chlorhexidine 1.5% solution_5_CMST'])

        self.item_codes_preg_consumables['ectopic_pregnancy_optional'] = \
            get_list_of_items(self, ['Sodium chloride, injectable solution, 0,9 %, 500 ml',
                                     'Paracetamol, tablet, 500 mg',
                                     'Pethidine, 50 mg/ml, 2 ml ampoule',
                                     'Syringe, needle + swab',
                                     'Suture pack',
                                     'Gauze pad, 10 x 10 cm, sterile',
                                     'Cannula iv  (winged with injection pot) 20_each_CMST'])

        # ------------------------------------------- POST ABORTION CARE - GENERAL  -----------------------------------
        self.item_codes_preg_consumables['post_abortion_care_core'] = \
            get_list_of_items(self, ['Misoprostol, tablet, 200 mcg',
                                     'Metronidazole 200mg_1000_CMST'])

        self.item_codes_preg_consumables['post_abortion_care_optional'] = \
            get_list_of_items(self, ['Complete blood count',
                                     'Blood collecting tube, 5 ml',
                                     'Syringe, needle + swab',
                                     'Gloves, exam, latex, disposable, pair',
                                     'Paracetamol, tablet, 500 mg',
                                     'Pethidine, 50 mg/ml, 2 ml ampoule'])

        # ------------------------------------------- POST ABORTION CARE - SEPSIS -------------------------------------
        self.item_codes_preg_consumables['post_abortion_care_sepsis_core'] = \
            get_list_of_items(self, ['Ampicillin, powder for injection, 500 mg, vial',
                                     'Gentamycin, injection, 40 mg/ml in 2 ml vial',
                                     'Metronidazole, injection, 500 mg in 100 ml vial'])

        self.item_codes_preg_consumables['post_abortion_care_sepsis_optional'] = \
            get_list_of_items(self, ['Sodium chloride, injectable solution, 0,9 %, 500 ml',
                                     'Cannula iv  (winged with injection pot) 20_each_CMST',
                                     'Gloves, exam, latex, disposable, pair',
                                     'IV giving/infusion set, with needle',
                                     'Oxygen, 1000 liters, primarily with oxygen cylinders'])

        # ------------------------------------------- POST ABORTION CARE - SHOCK -------------------------------------
        self.item_codes_preg_consumables['post_abortion_care_shock'] = \
            get_list_of_items(self, ['Sodium chloride, injectable solution, 0,9 %, 500 ml',
                                     'Cannula iv  (winged with injection pot) 20_each_CMST',
                                     'Gloves, exam, latex, disposable, pair',
                                     'IV giving/infusion set, with needle',
                                     'Oxygen, 1000 liters, primarily with oxygen cylinders'])

        # ---------------------------------- URINE DIPSTICK ----------------------------------------------------------
        self.item_codes_preg_consumables['urine_dipstick'] = get_list_of_items(self, ['Test strips, urine analysis'])

        # ---------------------------------- IRON AND FOLIC ACID ------------------------------------------------------
        self.item_codes_preg_consumables['iron_folic_acid'] = get_list_of_items(
            self, ['Ferrous Salt + Folic Acid, tablet, 200 + 0.25 mg'])

        # --------------------------------- BALANCED ENERGY AND PROTEIN ----------------------------------------------
        self.item_codes_preg_consumables['balanced_energy_protein'] = get_list_of_items(
            self, ['Dietary supplements (country-specific)'])

        # --------------------------------- INSECTICIDE TREATED NETS ------------------------------------------------
        self.item_codes_preg_consumables['itn'] = get_list_of_items(self, ['Insecticide-treated net'])

        # --------------------------------- CALCIUM SUPPLEMENTS -----------------------------------------------------
        self.item_codes_preg_consumables['calcium'] = get_list_of_items(self, ['Calcium, tablet, 600 mg'])

        # -------------------------------- HAEMOGLOBIN TESTING -------------------------------------------------------
        self.item_codes_preg_consumables['hb_test'] = get_list_of_items(self, ['Haemoglobin test (HB)'])

        # ------------------------------------------- ALBENDAZOLE -----------------------------------------------------
        self.item_codes_preg_consumables['albendazole'] = get_list_of_items(self, ['Albendazole 200mg_1000_CMST'])

        # ------------------------------------------- HEP B TESTING ---------------------------------------------------
        self.item_codes_preg_consumables['hep_b_test'] = get_list_of_items(
            self, ['Hepatitis B test kit-Dertemine_100 tests_CMST'])

        # ------------------------------------------- SYPHILIS TESTING ------------------------------------------------
        self.item_codes_preg_consumables['syphilis_test'] = get_list_of_items(
            self, ['Test, Rapid plasma reagin (RPR)'])

        # ------------------------------------------- SYPHILIS TREATMENT ----------------------------------------------
        self.item_codes_preg_consumables['syphilis_treatment'] = get_list_of_items(
            self, ['Benzathine benzylpenicillin, powder for injection, 2.4 million IU'])

        # ----------------------------------------------- IPTP --------------------------------------------------------
        self.item_codes_preg_consumables['iptp'] = get_list_of_items(
            self, ['Sulfamethoxazole + trimethropin, tablet 400 mg + 80 mg'])

        # ----------------------------------------------- GDM TEST ----------------------------------------------------
        self.item_codes_preg_consumables['gdm_test'] = get_list_of_items(self, ['Blood glucose level test'])

        # ------------------------------------------ FULL BLOOD COUNT -------------------------------------------------
        self.item_codes_preg_consumables['full_blood_count'] = get_list_of_items(self, ['Complete blood count'])

        # ---------------------------------------- BLOOD TRANSFUSION -------------------------------------------------
        self.item_codes_preg_consumables['blood_transfusion'] = get_list_of_items(self, ['Blood, one unit'])

        # --------------------------------------- ORAL ANTIHYPERTENSIVES ---------------------------------------------
        self.item_codes_preg_consumables['oral_antihypertensives'] = get_list_of_items(
            self, ['Methyldopa 250mg_1000_CMST'])

        # -------------------------------------  INTRAVENOUS ANTIHYPERTENSIVES ---------------------------------------
        self.item_codes_preg_consumables['iv_antihypertensives'] = get_list_of_items(
            self, ['Hydralazine, powder for injection, 20 mg ampoule'])

        # ---------------------------------------- MAGNESIUM SULPHATE ------------------------------------------------
        self.item_codes_preg_consumables['magnesium_sulfate'] = get_list_of_items(
            self, ['Magnesium sulfate, injection, 500 mg/ml in 10-ml ampoule'])

        # ---------------------------------------- MANAGEMENT OF ECLAMPSIA --------------------------------------------
        self.item_codes_preg_consumables['eclampsia_management_optional'] = get_list_of_items(
            self, ['Misoprostol, tablet, 200 mcg',
                   'Oxytocin, injection, 10 IU in 1 ml ampoule',
                   'Sodium chloride, injectable solution, 0,9 %, 500 ml',
                   'Cannula iv  (winged with injection pot) 20_each_CMST',
                   'IV giving/infusion set, with needle',
                   'Gloves, exam, latex, disposable, pair',
                   'Oxygen, 1000 liters, primarily with oxygen cylinders',
                   'Complete blood count',
                   'Blood collecting tube, 5 ml',
                   'Syringe, needle + swab',
                   'Foley catheter',
                   'Bag, urine, collecting, 2000 ml'])

        # -------------------------------------- ANTIBIOTICS FOR PROM ------------------------------------------------
        self.item_codes_preg_consumables['abx_for_prom'] = get_list_of_items(
            self, ['Benzathine benzylpenicillin, powder for injection, 2.4 million IU'])

        # ----------------------------------- ORAL DIABETIC MANAGEMENT -----------------------------------------------
        self.item_codes_preg_consumables['oral_diabetic_treatment'] = get_list_of_items(
            self, ['Glibenclamide 5mg_1000_CMST'])

        # ---------------------------------------- INSULIN ----------------------------------------------------------
        self.item_codes_preg_consumables['insulin_treatment'] = get_list_of_items(
            self, ['Insulin soluble 100 IU/ml, 10ml_each_CMST'])

    def initialise_simulation(self, sim):

        # We call the following function to store the required consumables for the simulation run within the appropriate
        # dictionary
        self.get_and_store_pregnancy_item_codes()

        # ==================================== REGISTERING DX_TESTS =================================================
        params = self.current_parameters
        item_codes = self.item_codes_preg_consumables

        # Next we register the relevant dx_tests used within this module...
        self.sim.modules['HealthSystem'].dx_manager.register_dx_test(

            # This test represents measurement of blood pressure used in ANC screening to detect hypertension in
            # pregnancy
            blood_pressure_measurement=DxTest(
                property='ps_htn_disorders',
                target_categories=['gest_htn', 'mild_pre_eclamp', 'severe_gest_htn', 'severe_pre_eclamp', 'eclampsia'],
                sensitivity=params['sensitivity_bp_monitoring'],
                specificity=params['specificity_bp_monitoring']),

            # This test represents a urine dipstick which is used to measuring the presence and amount of protein in a
            # womans urine, proteinuria being indicative of pre-eclampsia/eclampsia
            urine_dipstick_protein=DxTest(
                property='ps_htn_disorders',
                target_categories=['mild_pre_eclamp', 'severe_pre_eclamp', 'eclampsia'],
                item_codes=item_codes['urine_dipstick'],
                sensitivity=params['sensitivity_urine_protein_1_plus'],
                specificity=params['specificity_urine_protein_1_plus']),


            # This test represents point of care haemoglobin testing used in ANC to detect anaemia (all-severity)
            point_of_care_hb_test=DxTest(
                property='ps_anaemia_in_pregnancy',
                target_categories=['mild', 'moderate', 'severe'],
                item_codes=item_codes['hb_test'],
                sensitivity=params['sensitivity_poc_hb_test'],
                specificity=params['specificity_poc_hb_test']),

            # This test represents laboratory based full blood count testing used in hospitals to determine severity of
            # anaemia via Hb levels
            full_blood_count_hb=DxTest(
                property='ps_anaemia_in_pregnancy',
                target_categories=['mild', 'moderate', 'severe'],
                item_codes=item_codes['full_blood_count'],
                sensitivity=params['sensitivity_fbc_hb_test'],
                specificity=params['specificity_fbc_hb_test']),

            # This test represents point of care glucose testing used in ANC to detect hyperglycemia, associated with
            # gestational diabetes
            blood_test_glucose=DxTest(
                property='ps_gest_diab',
                target_categories=['uncontrolled'],
                item_codes=item_codes['gdm_test'],
                sensitivity=params['sensitivity_blood_test_glucose'],
                specificity=params['specificity_blood_test_glucose']),

            # This test represents point of care glucose testing used in ANC to detect hyperglycemia, associated with
            # gestational diabetes
            blood_test_syphilis=DxTest(
                property='ps_syphilis',
                item_codes=item_codes['syphilis_test'],
                sensitivity=params['sensitivity_blood_test_syphilis'],
                specificity=params['specificity_blood_test_syphilis']))

        if 'Hiv' not in self.sim.modules:
            logger.debug(key='message', data='HIV module is not registered in this simulation run and therefore HIV '
                                             'testing will not happen in antenatal care')

    def care_of_women_in_pregnancy_property_reset(self, id_or_index):
        """
        This function is called following birth/pregnancy loss to reset the variables stored in this module. This
        prevents women experiencing the effects of these properties in future pregnancies
        :param id_or_index: individual id OR set of indexes to change the properties
        :return:
        """
        df = self.sim.population.props

        df.loc[id_or_index, 'ac_total_anc_visits_current_pregnancy'] = 0
        df.loc[id_or_index, 'ac_to_be_admitted'] = False
        df.loc[id_or_index, 'ac_date_next_contact'] = pd.NaT
        df.loc[id_or_index, 'ac_receiving_iron_folic_acid'] = False
        df.loc[id_or_index, 'ac_receiving_bep_supplements'] = False
        df.loc[id_or_index, 'ac_receiving_calcium_supplements'] = False
        df.loc[id_or_index, 'ac_gest_htn_on_treatment'] = False
        df.loc[id_or_index, 'ac_gest_diab_on_treatment'] = 'none'
        df.loc[id_or_index, 'ac_ectopic_pregnancy_treated'] = False
        df.loc[id_or_index, 'ac_received_abx_for_prom'] = False
        df.loc[id_or_index, 'ac_mag_sulph_treatment'] = False
        df.loc[id_or_index, 'ac_iv_anti_htn_treatment'] = False
        df.loc[id_or_index, 'ac_admitted_for_immediate_delivery'] = 'none'

    def on_birth(self, mother_id, child_id):
        df = self.sim.population.props

        df.at[child_id, 'ac_total_anc_visits_current_pregnancy'] = 0
        df.at[child_id, 'ac_to_be_admitted'] = False
        df.at[child_id, 'ac_date_next_contact'] = pd.NaT
        df.at[child_id, 'ac_receiving_iron_folic_acid'] = False
        df.at[child_id, 'ac_receiving_bep_supplements'] = False
        df.at[child_id, 'ac_receiving_calcium_supplements'] = False
        df.at[child_id, 'ac_gest_htn_on_treatment'] = False
        df.at[child_id, 'ac_gest_diab_on_treatment'] = 'none'
        df.at[child_id, 'ac_ectopic_pregnancy_treated'] = False
        df.at[child_id, 'ac_received_post_abortion_care'] = False
        df.at[child_id, 'ac_received_abx_for_prom'] = False
        df.at[child_id, 'ac_mag_sulph_treatment'] = False
        df.at[child_id, 'ac_iv_anti_htn_treatment'] = False
        df.at[child_id, 'ac_admitted_for_immediate_delivery'] = 'none'

    def further_on_birth_care_of_women_in_pregnancy(self, mother_id):
        """
        This function is called by the on_birth function of NewbornOutcomes module following a live birth or the Labour
         module following an intrapartum stillbirth . This function contains additional code related to the antenatal
         care module that should be ran following all births/late stillbirths - this is to ensure each modules
         (pregnancy,antenatal care, labour, newborn, postnatal) on_birth code is ran in the correct sequence
        :param mother_id: mothers individual id
        """
        df = self.sim.population.props
        mni = self.sim.modules['PregnancySupervisor'].mother_and_newborn_info
<<<<<<< HEAD

        if df.at[mother_id, 'is_alive']:

            #  run a check at birth to make sure no women exceed 8 visits
            if df.at[mother_id, 'ac_total_anc_visits_current_pregnancy'] > 9:
                logger.debug(key='error', data=f'Mother {mother_id} attended >8 ANC visits during her pregnancy')

            # We log the total number of ANC contacts a woman has undergone at the time of birth via this dictionary
            if 'ga_anc_one' in mni[mother_id].keys():
                ga_anc_one = mni[mother_id]['ga_anc_one']
            else:
                ga_anc_one = 0

=======

        if df.at[mother_id, 'is_alive']:

            #  run a check at birth to make sure no women exceed 8 visits
            if df.at[mother_id, 'ac_total_anc_visits_current_pregnancy'] > 9:
                logger.debug(key='error', data=f'Mother {mother_id} attended >8 ANC visits during her pregnancy')

            # We log the total number of ANC contacts a woman has undergone at the time of birth via this dictionary
            if 'ga_anc_one' in mni[mother_id]:
                ga_anc_one = mni[mother_id]['ga_anc_one']
            else:
                ga_anc_one = 0

>>>>>>> 155d61c5
            total_anc_visit_count = {'person_id': mother_id,
                                     'total_anc': df.at[mother_id, 'ac_total_anc_visits_current_pregnancy'],
                                     'ga_anc_one': ga_anc_one}

            logger.info(key='anc_count_on_birth', data=total_anc_visit_count,
                        description='A dictionary containing the number of ANC visits each woman has on birth')

            # We then reset all relevant variables pertaining to care received during the antenatal period to avoid
            # treatments remaining in place for future pregnancies
            self.care_of_women_in_pregnancy_property_reset(id_or_index=mother_id)

    def on_hsi_alert(self, person_id, treatment_id):
        logger.debug(key='message', data=f'This is CareOfWomenDuringPregnancy, being alerted about a health system '
                                         f'interaction person {person_id} for: {treatment_id}')

    #  ================================ ADDITIONAL ANTENATAL HELPER FUNCTIONS =========================================
    def get_approx_days_of_pregnancy(self, person_id):
        """
        This function calculates the approximate number of days remaining in a womans pregnancy- assuming all
         pregnancies go to full term (40 weeks gestational age)
        :param person_id: Mothers individual id
        :return: Approximate number of days left in a term pregnancy
        """
        df = self.sim.population.props

        approx_days = (40 - df.at[person_id, 'ps_gestational_age_in_weeks']) * 7

        # Ensure only a positive number of days is returned
        if approx_days <= 1:
            approx_days = 7

        return round(approx_days)

    def determine_gestational_age_for_next_contact(self, person_id):
        """
        This function is called by each of the ANC HSIs to determine the number of weeks before a woman is required to
        return for her next ANC contact in the schedule
        :param person_id: individual_id
        """
        df = self.sim.population.props
        mother = df.loc[person_id]

        # The recommended ANC schedule (gestational age in weeks at which it is recommended women attend) is
        # ANC1 - 12wks, ANC2 - 20wks, ANC3 - 26wks, ANC4 - 30wks, ANC5 - 34wks, ANC6 - 36wks, ANC7 - 38wks,
        # ANC8 - 40 wks

        # Using a womans gestational age at the time of her current visit, we calculate how many weeks in the future
        # until she should return for her next visit in the schedule
        if mother.ps_gestational_age_in_weeks < 20:
            recommended_gestation_next_anc = 20

        elif 20 <= mother.ps_gestational_age_in_weeks < 26:
            recommended_gestation_next_anc = 26

        elif 26 <= mother.ps_gestational_age_in_weeks < 30:
            recommended_gestation_next_anc = 30

        elif 30 <= mother.ps_gestational_age_in_weeks < 34:
            recommended_gestation_next_anc = 34

        elif 34 <= mother.ps_gestational_age_in_weeks < 36:
            recommended_gestation_next_anc = 36

        elif 36 <= mother.ps_gestational_age_in_weeks < 38:
            recommended_gestation_next_anc = 38

        elif 38 <= mother.ps_gestational_age_in_weeks < 40:
            recommended_gestation_next_anc = 40

        # We schedule women who present very late for ANC to return in two weeks
        elif 42 > mother.ps_gestational_age_in_weeks >= 40:
            recommended_gestation_next_anc = 42

        # Return a gestation beyond the normal length of pregnancy. This wont be used for scheduling because women
        # arent scheduled ANC past 42 weeks (see next function)
        else:
            recommended_gestation_next_anc = 50

        return recommended_gestation_next_anc

    def antenatal_care_scheduler(self, individual_id, visit_to_be_scheduled, recommended_gestation_next_anc):
        """
        This function is responsible for scheduling a womans next ANC contact in the schedule if she chooses to seek
        care again.  It is called by each of the ANC HSIs.
        :param individual_id: individual_id
        :param visit_to_be_scheduled: Number if next visit in the schedule (2-8)
        :param recommended_gestation_next_anc: Gestational age in weeks a woman should be for the next visit in her
        schedule
        """
        df = self.sim.population.props
        params = self.current_parameters

        # Prevent women returning to ANC at very late gestational age
        if df.at[individual_id, 'ps_gestational_age_in_weeks'] >= 42:
            return

        # We check that women will only be scheduled for the next ANC contact in the schedule
        if df.at[individual_id, 'ps_gestational_age_in_weeks'] > recommended_gestation_next_anc:
            logger.debug(key='error', data=f'Attempted to schedule an ANC visit for mother {individual_id} at a'
                                           f' gestation lower than her current gestation')
            return

        visit_dict = {2: HSI_CareOfWomenDuringPregnancy_SecondAntenatalCareContact(self, person_id=individual_id),
                      3: HSI_CareOfWomenDuringPregnancy_ThirdAntenatalCareContact(self, person_id=individual_id),
                      4: HSI_CareOfWomenDuringPregnancy_FourthAntenatalCareContact(self, person_id=individual_id),
                      5: HSI_CareOfWomenDuringPregnancy_FifthAntenatalCareContact(self, person_id=individual_id),
                      6: HSI_CareOfWomenDuringPregnancy_SixthAntenatalCareContact(self, person_id=individual_id),
                      7: HSI_CareOfWomenDuringPregnancy_SeventhAntenatalCareContact(self, person_id=individual_id),
                      8: HSI_CareOfWomenDuringPregnancy_EighthAntenatalCareContact(self, person_id=individual_id)}

        visit = visit_dict[visit_to_be_scheduled]

        def calculate_visit_date_and_schedule_visit(visit):
            # We subtract this womans current gestational age from the recommended gestational age for the next
            # contact
            weeks_due_next_visit = int(recommended_gestation_next_anc - df.at[individual_id,
                                                                              'ps_gestational_age_in_weeks'])

            # And use this value as the number of weeks until she is required to return for her next ANC
            visit_date = self.sim.date + DateOffset(weeks=weeks_due_next_visit)
            self.sim.modules['HealthSystem'].schedule_hsi_event(visit,
                                                                priority=0,
                                                                topen=visit_date,
                                                                tclose=visit_date + DateOffset(days=7))
<<<<<<< HEAD

            # We store the date of her next visit and use this date as part of a check when the ANC HSIs run
            df.at[individual_id, 'ac_date_next_contact'] = visit_date

        # If this woman has attended less than 4 visits, and is predicted to attend > 4 (as determined via the
        # PregnancySupervisor module when ANC1 is scheduled) her subsequent ANC appointment is automatically
        # scheduled
        if (visit_to_be_scheduled <= 4) and df.at[individual_id, 'ps_anc4']:
            calculate_visit_date_and_schedule_visit(visit)

        elif ((visit_to_be_scheduled < 4) and not df.at[individual_id, 'ps_anc4']) or (visit_to_be_scheduled > 4):
            if self.rng.random_sample() < params[f'prob_seek_anc{visit_to_be_scheduled}']:
=======

            # We store the date of her next visit and use this date as part of a check when the ANC HSIs run
            df.at[individual_id, 'ac_date_next_contact'] = visit_date

        # If this woman has attended less than 4 visits, and is predicted to attend > 4 (as determined via the
        # PregnancySupervisor module when ANC1 is scheduled) her subsequent ANC appointment is automatically
        # scheduled
        if visit_to_be_scheduled <= 4:
            if df.at[individual_id, 'ps_anc4']:
                calculate_visit_date_and_schedule_visit(visit)
            else:
                # If she is not predicted to attend 4 or more visits, we use a probability to determine if she will
                # seek care for her next contact
                # If so, the HSI is scheduled in the same way
                if self.rng.random_sample() < params['prob_anc_continues']:
                    calculate_visit_date_and_schedule_visit(visit)

        elif visit_to_be_scheduled > 4:
            # After 4 or more visits we use this probability to determine if the woman will seek care for
            # her next contact
            if self.rng.random_sample() < params['prob_anc_continues']:
>>>>>>> 155d61c5
                calculate_visit_date_and_schedule_visit(visit)

    def schedule_admission(self, individual_id):
        """
        This function is called within each of the ANC HSIs for women who require admission due to a complication
        detected during ANC
        :param individual_id: individual_id
        """
        df = self.sim.population.props

        # check correct women have been sent
        if not df.at[individual_id, 'ac_to_be_admitted']:
            logger.debug(key='error', data=f'Mother {individual_id} was scheduled for admission despite not requiring'
                                           f' it')
            return

        logger.info(key='anc_interventions', data={'mother': individual_id, 'intervention': 'admission'})

        inpatient = HSI_CareOfWomenDuringPregnancy_AntenatalWardInpatientCare(
            self.sim.modules['CareOfWomenDuringPregnancy'], person_id=individual_id)

        self.sim.modules['HealthSystem'].schedule_hsi_event(inpatient, priority=0,
                                                            topen=self.sim.date,
                                                            tclose=self.sim.date + DateOffset(days=1))

        # Reset the variable to prevent future scheduling errors
        df.at[individual_id, 'ac_to_be_admitted'] = False

    def call_if_maternal_emergency_assessment_cant_run(self, hsi_event):
        """
        This function is called if HSI_CareOfWomenDuringPregnancy_MaternalEmergencyAssessment is unable to run to ensure
         women still experience risk of death associated with the complication they had sought treatment for (as risk of
        death is applied following treatment within the HSI)
        :param hsi_event: HSI event in which the function has been called:
        """
        df = self.sim.population.props
        individual_id = hsi_event.target
        mni = self.sim.modules['PregnancySupervisor'].mother_and_newborn_info

        if df.at[individual_id, 'is_pregnant'] and not df.at[individual_id, 'la_currently_in_labour']:
            logger.debug(key='message', data=f'HSI_CareOfWomenDuringPregnancy_MaternalEmergencyAssessment: did not'
                                             f' run for person {individual_id}')

            self.sim.modules['PregnancySupervisor'].apply_risk_of_death_from_monthly_complications(individual_id)
<<<<<<< HEAD
            mni[individual_id]['delay_one_two'] = False
            mni[individual_id]['delay_three'] = False
=======
            if df.at[individual_id, 'is_alive']:
                mni[individual_id]['delay_one_two'] = False
                mni[individual_id]['delay_three'] = False
>>>>>>> 155d61c5

    # ================================= INTERVENTIONS DELIVERED DURING ANC ============================================
    # The following functions contain the interventions that are delivered as part of routine ANC contacts. Functions
    # are called from within the ANC HSIs. Which interventions are called depends on the mothers gestation and the
    # number of visits she has attended at the time each HSI runs (see ANC HSIs)

    def check_intervention_should_run_and_update_mni(self, person_id, int_1, int2):
        """
        This function is called to check if specific interventions within the ANC matrix should run for an individual.
        If the individual has received the intervention the appropriate amount of times per pregnancy then the
        intervention wont run again
        :param person_id: individual id
        :param int_1: first intervention (i.e. first tetanus vaccine)
        :param int2: second intervention (i.e. second tetanus vaccine)
        :return BOOL (should the intervention be delivered)
        """
        mni = self.sim.modules['PregnancySupervisor'].mother_and_newborn_info

        # If the first intervention hasn't already been given, store within the mni, return True so the intervention is
        # delivered
        if int_1 not in mni[person_id]['anc_ints']:
            mni[person_id]['anc_ints'].append(int_1)
            return True

        # If the second intervention hasn't already been given, store within the mni, return True so the intervention is
        # delivered
        elif int2 not in mni[person_id]['anc_ints']:
            mni[person_id]['anc_ints'].append(int2)
            return True

        # If both of the interventions have been delivered, return false to prevent the intervention being delivered
        # again
        elif int_1 and int2 in mni[person_id]['anc_ints']:
            return False

    def screening_interventions_delivered_at_every_contact(self, hsi_event):
        """
        This function contains the screening interventions which are delivered at every ANC contact regardless of the
        womans gestational age and include blood pressure measurement and urine dipstick testing
        :param hsi_event: HSI event in which the function has been called:
        """
        person_id = hsi_event.target
        df = self.sim.population.props
        params = self.current_parameters
        mni = self.sim.modules['PregnancySupervisor'].mother_and_newborn_info

        hypertension_diagnosed = False
        proteinuria_diagnosed = False

        # Delivery of the intervention is conditioned on a random draw against a probability that the intervention
        # would be delivered (used to calibrate to SPA data- acts as proxy for clinical quality)
        if self.rng.random_sample() < params['prob_intervention_delivered_urine_ds']:

            # If the intervention will be delivered the dx_manager runs, returning True if the consumables are
            # available and the test detects protein in the urine
            if self.sim.modules['HealthSystem'].dx_manager.run_dx_test(dx_tests_to_run='urine_dipstick_protein',
                                                                       hsi_event=hsi_event):

                # We use a temporary variable to store if proteinuria is detected
                proteinuria_diagnosed = True
                logger.info(key='anc_interventions', data={'mother': person_id, 'intervention': 'dipstick'})

        # The process is repeated for blood pressure monitoring
        if self.rng.random_sample() < params['prob_intervention_delivered_bp']:

            if self.sim.modules['HealthSystem'].dx_manager.run_dx_test(dx_tests_to_run='blood_pressure_measurement',
                                                                       hsi_event=hsi_event):
                hypertension_diagnosed = True
                logger.info(key='anc_interventions', data={'mother': person_id, 'intervention': 'bp_measurement'})

                if not df.at[person_id, 'ac_gest_htn_on_treatment'] and\
                    (df.at[person_id, 'ps_htn_disorders'] != 'none') and pd.isnull(mni[person_id]['hypertension'
                                                                                                  '_onset']):

                    # We store date of onset to calculate dalys- only women who are aware of diagnosis experience DALYs
                    # (see daly weight for hypertension)
                    pregnancy_helper_functions.store_dalys_in_mni(person_id, mni, 'hypertension_onset', self.sim.date)

        # If either high blood pressure or proteinuria are detected (or both) we assume this woman needs to be admitted
        # for further treatment following this ANC contact

        # Only women who are not on treatment OR are determined to have severe disease whilst on treatment are admitted
        if hypertension_diagnosed or proteinuria_diagnosed:
            if (((df.at[person_id, 'ps_htn_disorders'] == 'severe_pre_eclamp') and mni[person_id]['new_onset_spe']) or
                (df.at[person_id, 'ps_htn_disorders'] == 'eclampsia') or
               not df.at[person_id, 'ac_gest_htn_on_treatment']):

                df.at[person_id, 'ac_to_be_admitted'] = True

        # Here we conduct screening and initiate treatment for depression as needed
        if 'Depression' in self.sim.modules:
            logger.info(key='anc_interventions', data={'mother': person_id, 'intervention': 'depression_screen'})

            if not df.at[person_id, 'de_ever_diagnosed_depression']:
                self.sim.modules['Depression'].do_when_suspected_depression(person_id, hsi_event)

    def iron_and_folic_acid_supplementation(self, hsi_event):
        """This function contains the intervention iron and folic acid supplementation delivered during ANC.
        :param hsi_event: HSI event in which the function has been called
        """
        df = self.sim.population.props
        person_id = hsi_event.target
        params = self.current_parameters
        mni = self.sim.modules['PregnancySupervisor'].mother_and_newborn_info

        if not df.at[person_id, 'ac_receiving_iron_folic_acid']:

            days = self.get_approx_days_of_pregnancy(person_id)
            cons = {_i: days for _i in self.item_codes_preg_consumables['iron_folic_acid']}

            avail = hsi_event.get_consumables(item_codes=cons)

            # As with previous interventions - condition on consumables and probability intervention is delivered
            if avail and (self.rng.random_sample() < params['prob_intervention_delivered_ifa']):

                logger.info(key='anc_interventions', data={'mother': person_id, 'intervention': 'iron_folic_acid'})

                # Importantly, only women who will be adherent to iron will experience the benefits of the
                # treatment effect
                if self.rng.random_sample() < params['prob_adherent_ifa']:
                    df.at[person_id, 'ac_receiving_iron_folic_acid'] = True

                    # Women started on IFA at this stage may already be anaemic, we here apply a probability that
                    # starting on a course of IFA will correct anaemia prior to follow up
                    if self.rng.random_sample() < params['effect_of_ifa_for_resolving_anaemia']:

                        # Store date of resolution for daly calculations
                        pregnancy_helper_functions.store_dalys_in_mni(
                            person_id, mni, f'{df.at[person_id, "ps_anaemia_in_pregnancy"]}_anaemia_resolution',
                            self.sim.date)

                        df.at[person_id, 'ps_anaemia_in_pregnancy'] = 'none'

    def balance_energy_and_protein_supplementation(self, hsi_event):
        """This function contains the intervention balance energy and protein supplementation delivered during ANC.
        :param hsi_event: HSI event in which the function has been called
        """
        df = self.sim.population.props
        person_id = hsi_event.target

        # Check the woman is not already receiving the supplements
        if not df.at[person_id, 'ac_receiving_bep_supplements']:

            # If the consumables are available...
            days = self.get_approx_days_of_pregnancy(person_id)
            cons = {_i: days for _i in self.item_codes_preg_consumables['balanced_energy_protein']}
            avail = hsi_event.get_consumables(item_codes=cons)

            # And she is deemed to be at risk (i.e. BMI < 18) she is started on supplements
            if avail and (df.at[person_id, 'li_bmi'] == 1):
                df.at[person_id, 'ac_receiving_bep_supplements'] = True
                logger.info(key='anc_interventions', data={'mother': person_id, 'intervention': 'b_e_p'})

    def insecticide_treated_bed_net(self, hsi_event):
        """This function simply logs a consumable request for insecticide treated bed nets. Coverage of ITN and its
        effect is managed through the malaria module's calculation of malaria incidence.
        :param hsi_event: HSI event in which the function has been called
        """

        hsi_event.get_consumables(item_codes=self.item_codes_preg_consumables['itn'])

    def tb_screening(self, hsi_event):
        """
        This function schedules HSI_TbScreening which represents screening for TB. Screening is only scheduled if
        if the TB module is registered.
        :param hsi_event: HSI event in which the function has been called
        """
        pass

        # TODO: link when TB module finalised (following code should still be functional)

        # Currently we schedule women to the TB screening HSI in the TB module

        # if 'Tb' in self.sim.modules.keys():

        #        tb_screen = HSI_TbScreening(
        #            module=self.sim.modules['tb'], person_id=person_id)

        #        self.sim.modules['HealthSystem'].schedule_hsi_event(tb_screen, priority=0,
        #                                                            topen=self.sim.date,
        #                                                            tclose=self.sim.date + DateOffset(days=1))

    def tetanus_vaccination(self, hsi_event):
        """
        This function contains the intervention tetanus vaccination. A booster dose of the vaccine is given to all women
         during ANC. Effect of vaccination is managed by the EPI module and therefore here we just capture consumables
         and number of doses
        :param hsi_event: HSI event in which the function has been called
        """
        person_id = hsi_event.target
        df = self.sim.population.props

        if 'Epi' in self.sim.modules:

            # Define the HSI in which the vaccine is delivered
            vaccine_hsi = HSI_TdVaccine(self.sim.modules['Epi'], person_id=person_id)

            # Identify individuals district of residence in order to determine district level coverage of TT
            ind_district = df.at[person_id, 'district_num_of_residence']
            vaccine_coverage_df = self.sim.modules['Epi'].parameters['district_vaccine_coverage']

            # If the year is 2010-2018 we condition the HSI being scheduled on the district level coverage
            if self.sim.date.year <= 2018:
                coverage_year = self.sim.date.year

                tt2_coverage = vaccine_coverage_df.loc[(vaccine_coverage_df['District'] == ind_district) &
                                                       (vaccine_coverage_df['Year'] == coverage_year)]['TT2+']

                if self.rng.random_sample() < tt2_coverage.values:

                    self.sim.modules['HealthSystem'].schedule_hsi_event(vaccine_hsi, priority=0,
                                                                        topen=self.sim.date)
            else:
                # After 2018 all women are scheduled the HSI and consumable availability will determine intervention
                # delivery
                self.sim.modules['HealthSystem'].schedule_hsi_event(vaccine_hsi, priority=0,
                                                                    topen=self.sim.date)

    def calcium_supplementation(self, hsi_event):
        """This function contains the intervention calcium supplementation delivered during ANC.
        :param hsi_event: HSI event in which the function has been called
        """
        df = self.sim.population.props
        person_id = hsi_event.target

        # If the woman is not already receiving supplements AND has been designated as high risk for pre-eclampsia
        # (as defined by ANC guidelines) then she will receive the interventions, conditional on consumables
        if not df.at[person_id, 'ac_receiving_calcium_supplements'] and ((df.at[person_id, 'la_parity'] == 0)
                                                                         or (df.at[person_id, 'la_parity'] > 4)):

            dose = self.get_approx_days_of_pregnancy(person_id) * 3
            cons = {_i: dose for _i in self.item_codes_preg_consumables['calcium']}
            avail = hsi_event.get_consumables(item_codes=cons)

            if avail:
                df.at[person_id, 'ac_receiving_calcium_supplements'] = True
                logger.info(key='anc_interventions', data={'mother': person_id, 'intervention': 'calcium'})

    def point_of_care_hb_testing(self, hsi_event):
        """
        This function contains the intervention point of care haemoglobin testing provided to women during ANC1/ANC6
        to detect anaemia during pregnancy
        :param hsi_event: HSI event in which the function has been called
        """
        person_id = hsi_event.target
        df = self.sim.population.props
        params = self.current_parameters

        # If this woman has already had her Hb checked twice during pregnancy she will not receive another Hb test
        if not self.check_intervention_should_run_and_update_mni(person_id, 'hb_1', 'hb_2'):
            return

        # Run check against probability of testing being delivered
        elif self.rng.random_sample() < params['prob_intervention_delivered_poct']:
            logger.info(key='anc_interventions', data={'mother': person_id, 'intervention': 'hb_screen'})

            hsi_event.get_consumables(item_codes=self.item_codes_preg_consumables['blood_test_equipment'])

            # We run the test through the dx_manager and if a woman has anaemia and its detected she will be admitted
            # for further care
            if self.sim.modules['HealthSystem'].dx_manager.run_dx_test(dx_tests_to_run='point_of_care_hb_test',
                                                                       hsi_event=hsi_event):
                df.at[person_id, 'ac_to_be_admitted'] = True

    def albendazole_administration(self, hsi_event):
        """
        This function contains the intervention albendazole administration (de-worming) and is provided to women during
         ANC
        :param hsi_event: HSI event in which the function has been called
        """
        person_id = hsi_event.target
        mni = self.sim.modules['PregnancySupervisor'].mother_and_newborn_info

        # If this woman has already had deworming the intervention is not delivered again
        if 'albend' in mni[person_id]['anc_ints']:
            return
        else:
            mni[person_id]['anc_ints'].append('albend')

            # We run this function to store the associated consumables with albendazole administration. This
            # intervention has no effect in the model due to limited evidence

            # If the consumables are available and the HCW will provide the tablets, the intervention is given
            avail = hsi_event.get_consumables(item_codes=self.item_codes_preg_consumables['albendazole'])

            if avail:
                logger.info(key='anc_interventions', data={'mother': person_id, 'intervention': 'albendazole'})

    def hep_b_testing(self, hsi_event):
        """
        This function contains the intervention Hepatitis B testing and is provided to women during ANC. As Hepatitis
        B is not modelled currently this intervention just maps consumables used during ANC
        :param hsi_event: HSI event in which the function has been called
        """
        person_id = hsi_event.target
        cons = self.item_codes_preg_consumables

        # If this woman has already been tested for hep b twice in her pregnancy the intervention will not run
        if not self.check_intervention_should_run_and_update_mni(person_id, 'hep_b_1', 'hep_b_2'):
            return
        else:
            # This intervention is a place holder prior to the Hepatitis B module being coded
            # Define the consumables
            avail = hsi_event.get_consumables(item_codes=cons['hep_b_test'],
                                              optional_item_codes=cons['blood_test_equipment'])

            # We log all the consumables required above but we only condition the event test happening on the
            # availability of the test itself
            if avail:
                logger.info(key='anc_interventions', data={'mother': person_id, 'intervention': 'hep_b'})

    def syphilis_screening_and_treatment(self, hsi_event):
        """
        This function contains the intervention Syphilis testing and is provided to women during ANC. As Syphilis is
        not modelled currently this intervention just maps consumables used during ANC
        :param hsi_event: HSI event in which the function has been called
        """
        params = self.current_parameters
        person_id = hsi_event.target
        df = self.sim.population.props
        cons = self.item_codes_preg_consumables

        # If this woman has already been screened twice for syphilis then the intervention will not run
        if not self.check_intervention_should_run_and_update_mni(person_id, 'syph_1', 'syph_2'):
            return

        elif self.rng.random_sample() < params['prob_intervention_delivered_syph_test']:
            logger.info(key='anc_interventions', data={'mother': person_id, 'intervention': 'syphilis_test'})

            hsi_event.get_consumables(item_codes=self.item_codes_preg_consumables['blood_test_equipment'])

            if self.sim.modules['HealthSystem'].dx_manager.run_dx_test(dx_tests_to_run='blood_test_syphilis',
                                                                       hsi_event=hsi_event):

                avail = hsi_event.get_consumables(item_codes=cons['syphilis_treatment'],
                                                  optional_item_codes=cons['iv_drug_equipment'])

                if avail:
                    # We assume that treatment is 100% effective at curing infection
                    df.at[person_id, 'ps_syphilis'] = False
                    logger.info(key='anc_interventions', data={'mother': person_id, 'intervention': 'syphilis_treat'})

    def hiv_testing(self, hsi_event):
        """
        This function contains the scheduling for HIV testing and is provided to women during ANC.
        :param hsi_event: HSI event in which the function has been called
        """
        df = self.sim.population.props
        person_id = hsi_event.target
        mni = self.sim.modules['PregnancySupervisor'].mother_and_newborn_info

        # If she has already been tested for HIV she will not be tested again during ANC
        if 'hiv' in mni[person_id]['anc_ints']:
            return
        else:
            if 'Hiv' in self.sim.modules:

                # Women who are already diagnosed will not be tested again, testing is managed in the HIV module
                if not df.at[person_id, 'hv_diagnosed']:
                    mni[person_id]['anc_ints'].append('hiv')

                    self.sim.modules['HealthSystem'].schedule_hsi_event(
                       HSI_Hiv_TestAndRefer(person_id=person_id, module=self.sim.modules['Hiv']),
                       topen=self.sim.date,
                       tclose=None,
                       priority=0)

                logger.info(key='anc_interventions', data={'mother': person_id, 'intervention': 'hiv_screen'})

    def iptp_administration(self, hsi_event):
        """
        This function schedules HSI_MalariaIPTp for women who should receive IPTp during pregnancy (if the malaria
        module is registered)
        :param hsi_event: HSI event in which the function has been called
        """
        person_id = hsi_event.target

        # If the Malaria module is registered women are scheduled to receive IPTp via this HSI event
        if 'Malaria' in self.sim.modules:
            self.sim.modules['HealthSystem'].schedule_hsi_event(
                HSI_MalariaIPTp(person_id=person_id,
                                module=self.sim.modules['Malaria']), topen=self.sim.date, tclose=None, priority=0)

    def gdm_screening(self, hsi_event):
        """This function contains intervention of gestational diabetes screening during ANC. Screening is only conducted
         on women with pre-specified risk factors for the disease.
        :param hsi_event: HSI event in which the function has been called
        """
        df = self.sim.population.props
        params = self.current_parameters
        person_id = hsi_event.target
        mni = self.sim.modules['PregnancySupervisor'].mother_and_newborn_info

        # Women already screened will not be screened again
        if 'gdm_screen' in mni[person_id]['anc_ints']:
            return
        else:

            # We check if this women has any of the key risk factors, if so they are sent for additional blood tests
            if df.at[person_id, 'li_bmi'] >= 4 or df.at[person_id, 'ps_prev_gest_diab'] or df.at[person_id,
                                                                                                 'ps_prev_stillbirth']:

                # If they are available, the test is conducted
                if self.rng.random_sample() < params['prob_intervention_delivered_gdm_test']:

                    hsi_event.get_consumables(item_codes=self.item_codes_preg_consumables['blood_test_equipment'])

                    # If the test accurately detects a woman has gestational diabetes the consumables are recorded and
                    # she is referred for treatment
                    if self.sim.modules['HealthSystem'].dx_manager.run_dx_test(dx_tests_to_run='blood_test_glucose',
                                                                               hsi_event=hsi_event):

                        logger.info(key='anc_interventions', data={'mother': person_id, 'intervention': 'gdm_screen'})
                        mni[person_id]['anc_ints'].append('gdm_screen')

                        # We assume women with a positive GDM screen will be admitted (if they are not already receiving
                        # outpatient care)
                        if df.at[person_id, 'ac_gest_diab_on_treatment'] == 'none':

                            # Store onset after diagnosis as daly weight is tied to diagnosis
                            pregnancy_helper_functions.store_dalys_in_mni(person_id, mni, 'gest_diab_onset',
                                                                          self.sim.date)
                            df.at[person_id, 'ac_to_be_admitted'] = True

    def interventions_delivered_each_visit_from_anc2(self, hsi_event):
        """This function contains a collection of interventions that are delivered to women every time they attend ANC
        from ANC visit 2
        :param hsi_event: HSI event in which the function has been called
        """
        self.screening_interventions_delivered_at_every_contact(hsi_event=hsi_event)
        self.iron_and_folic_acid_supplementation(hsi_event=hsi_event)
        self.balance_energy_and_protein_supplementation(hsi_event=hsi_event)
        self.calcium_supplementation(hsi_event=hsi_event)

    def check_anc1_can_run(self, individual_id, squeeze_factor, gest_age_next_contact):
        """
        This function is called by the first ANC contact and runs a series of checks to determine if the HSI should run
        on the date it has been scheduled for
        :param individual_id: individual id
        :param squeeze_factor: squeeze_factor of the HSI calling this function
        :param gest_age_next_contact: gestational age, in weeks, this woman is due to return for her next ANC
        :returns True/False as to whether the event can run
        """
        df = self.sim.population.props
        params = self.current_parameters
        mother = df.loc[individual_id]

        visit = HSI_CareOfWomenDuringPregnancy_FirstAntenatalCareContact(
            self.sim.modules['CareOfWomenDuringPregnancy'],
            person_id=individual_id)

        # Calculate the difference between the current date and when anc1 was scheduled for this woman at the start of
        # pregnancy
        date_difference = self.sim.date - df.at[individual_id, 'ps_date_of_anc1']

        # Only women who are alive, still pregnant and not in labour can attend ANC1
        if not mother.is_alive or not mother.is_pregnant or mother.la_currently_in_labour:
            return False

        # Here we block the event from running for previously scheduled ANC1 HSIs for women who have lost a pregnancy
        # and become pregnant again
        elif (
            (date_difference > pd.to_timedelta(7, unit='D')) or
            (df.at[individual_id, 'ac_total_anc_visits_current_pregnancy'] > 0) or
            (df.at[individual_id, 'ps_gestational_age_in_weeks'] < 7)
             ):
            return False

        # If the woman is an inpatient when ANC1 is scheduled, she will try and return at the next appropriate
        # gestational age
        elif df.at[individual_id, 'hs_is_inpatient']:

            # We assume that she will return for her first appointment at the next gestation in the schedule
            logger.debug(key='msg', data=f'mother {individual_id} is scheduled to attend ANC today but is currently an '
                                         f'inpatient- she will be scheduled to arrive at her next visit instead and'
                                         f' no interventions will be delivered here')

            weeks_due_next_visit = int(gest_age_next_contact - df.at[individual_id, 'ps_gestational_age_in_weeks'])
            visit_date = self.sim.date + DateOffset(weeks=weeks_due_next_visit)

            self.sim.modules['HealthSystem'].schedule_hsi_event(visit, priority=0,
                                                                topen=visit_date,
                                                                tclose=visit_date + DateOffset(days=7))
            df.at[individual_id, 'ps_date_of_anc1'] = visit_date
            return False

        # Finally, if the squeeze factor is too high the event wont run and she will return tomorrow
        elif squeeze_factor > params['squeeze_factor_threshold_anc']:

            self.sim.modules['HealthSystem'].schedule_hsi_event(visit, priority=0,
                                                                topen=self.sim.date + DateOffset(days=1),
                                                                tclose=self.sim.date + DateOffset(days=2))
            return False
        else:
            return True

    def check_subsequent_anc_can_run(self, individual_id, this_contact, this_visit_number, squeeze_factor,
                                     gest_age_next_contact):
        """
        This function is called by the subsequent ANC contacts and runs a series of checks to determine if the HSI
        should run on the date it has been scheduled for
        :param individual_id: individual id
        :param this_contact: HSI object of the current ANC contact that needs to be rebooked
        :param this_visit_number: Number of the next ANC contact in the schedule
        :param squeeze_factor: squeeze_factor of the HSI calling this function
        :param gest_age_next_contact: gestational age, in weeks, this woman is due to return for her next ANC
        :returns True/False as to whether the event can run
        """

        df = self.sim.population.props
        params = self.current_parameters

        date_difference = self.sim.date - df.at[individual_id, 'ac_date_next_contact']

        ga_for_anc_dict = {2: 20, 3: 26, 4: 30, 5: 34, 6: 36, 7: 38, 8: 40}

        # If women have died, are no longer pregnant, are in labour, are postnatal, are pregnant but with a gestational
        # age lower than required for this anc visit or are 'late' to attend this visit (usually for visits scheduled in
        # one pregnancy but running in a subsequent one) it will not run
        if (not df.at[individual_id, 'is_alive'] or
            not df.at[individual_id, 'is_pregnant'] or
            df.at[individual_id, 'la_currently_in_labour'] or
            df.at[individual_id, 'la_is_postpartum'] or
            (df.at[individual_id, 'ps_gestational_age_in_weeks'] < ga_for_anc_dict[this_visit_number]) or
            (date_difference > pd.to_timedelta(7, unit='D') or
             not df.at[individual_id, 'ac_total_anc_visits_current_pregnancy'] == (this_visit_number - 1))):
            return False

        # If the woman is currently an inpatient then she will return at the next point in the contact schedule but
        # receive the care she has missed in this visit
        elif df.at[individual_id, 'hs_is_inpatient']:
            self.antenatal_care_scheduler(individual_id, visit_to_be_scheduled=this_visit_number,
                                          recommended_gestation_next_anc=gest_age_next_contact)
            return False

        # If the squeeze factor is too high she will return tomorrow
        elif squeeze_factor > params['squeeze_factor_threshold_anc']:
            self.sim.modules['HealthSystem'].schedule_hsi_event(this_contact, priority=0,
                                                                topen=self.sim.date + DateOffset(days=1),
                                                                tclose=self.sim.date + DateOffset(days=2))
            return False

        else:
            return True

    # =============================== INTERVENTIONS DELIVERED DURING INPATIENT CARE ===================================
    # The following functions contain code for the interventions which are called by antenatal HSIs (not including
    # routine ANC) this includes post abortion/ectopic care and antenatal inpatient care

    def full_blood_count_testing(self, hsi_event):
        """This function contains the intervention 'full blood count testing' and represents blood testing requiring a
        laboratory. It is called by HSI_CareOfWomenDuringPregnancy_AntenatalWardInpatientCare for women admitted due to
        anaemia
        :param hsi_event: HSI event in which the function has been called
        :returns: result of the FBC ['none', 'mild_mod', 'severe'] (STR)
        """
        df = self.sim.population.props
        person_id = hsi_event.target
<<<<<<< HEAD

        # Run dx_test for anaemia...
        # If a woman is not truly anaemic but the FBC returns a result of anaemia, due to tests specificity, we
        # assume the reported anaemia is mild
        hsi_event.get_consumables(item_codes=self.item_codes_preg_consumables['blood_test_equipment'])

=======

        # Run dx_test for anaemia...
        # If a woman is not truly anaemic but the FBC returns a result of anaemia, due to tests specificity, we
        # assume the reported anaemia is mild
        hsi_event.get_consumables(item_codes=self.item_codes_preg_consumables['blood_test_equipment'])

>>>>>>> 155d61c5
        test_result = self.sim.modules['HealthSystem'].dx_manager.run_dx_test(
                dx_tests_to_run='full_blood_count_hb', hsi_event=hsi_event)

        if test_result and (df.at[person_id, 'ps_anaemia_in_pregnancy'] == 'none'):
            return 'non_severe'

        # If the test correctly identifies a woman's anaemia we assume it correctly identifies its severity
        elif test_result and (df.at[person_id, 'ps_anaemia_in_pregnancy'] != 'none'):
            return df.at[person_id, 'ps_anaemia_in_pregnancy']

        # We return a none value if no anaemia was detected
        else:
            return 'none'

    def antenatal_blood_transfusion(self, individual_id, hsi_event):
        """
        This function contains the intervention 'blood transfusion'. It is called by either
        HSI_CareOfWomenDuringPregnancy_AntenatalWardInpatientCare or HSI_CareOfWomenDuringPregnancy_PostAbortionCase
        Management for women requiring blood for either haemorrhage or severe anaemia.
        given iron and folic acid supplements during ANC
        :param individual_id: individual_id
        :param hsi_event: HSI event in which the function has been called
        """
        df = self.sim.population.props
        params = self.current_parameters
        store_dalys_in_mni = pregnancy_helper_functions.store_dalys_in_mni
        mni = self.sim.modules['PregnancySupervisor'].mother_and_newborn_info
        cons = self.item_codes_preg_consumables

        # Check for consumables
        avail = hsi_event.get_consumables(item_codes=cons['blood_transfusion'],
                                          optional_item_codes=cons['iv_drug_equipment'])

        sf_check = self.sim.modules['Labour'].check_emonc_signal_function_will_run(
            sf='blood_tran', f_lvl=hsi_event.ACCEPTED_FACILITY_LEVEL)

        # If the blood is available we assume the intervention can be delivered
        if avail and sf_check:

            # If the woman is receiving blood due to anaemia we apply a probability that a transfusion of 2 units
            # RBCs will correct this woman's severe anaemia
            if params['treatment_effect_blood_transfusion_anaemia'] > self.rng.random_sample():
                store_dalys_in_mni(individual_id, mni, 'severe_anaemia_resolution', self.sim.date)
                df.at[individual_id, 'ps_anaemia_in_pregnancy'] = 'none'

    def initiate_maintenance_anti_hypertensive_treatment(self, individual_id, hsi_event):
        """
        This function contains initiation of oral antihypertensive medication for women with high blood pressure. It is
        called by HSI_CareOfWomenDuringPregnancy_AntenatalWardInpatientCare for women who have been identified as having
         high blood pressure in pregnancy but are not yet receiving treatment
        :param individual_id: individual_id
        :param hsi_event: HSI event in which the function has been called
        """
        df = self.sim.population.props
<<<<<<< HEAD

        # Calculate the approximate dose for the remainder of pregnancy and check availability
        dose = self.get_approx_days_of_pregnancy(individual_id) * 4
        cons = {_i: dose for _i in self.item_codes_preg_consumables['oral_antihypertensives']}
        avail = hsi_event.get_consumables(item_codes=cons)

=======

        # Calculate the approximate dose for the remainder of pregnancy and check availability
        dose = self.get_approx_days_of_pregnancy(individual_id) * 4
        cons = {_i: dose for _i in self.item_codes_preg_consumables['oral_antihypertensives']}
        avail = hsi_event.get_consumables(item_codes=cons)

>>>>>>> 155d61c5
        # If the consumables are available then the woman is started on treatment
        if avail:
            df.at[individual_id, 'ac_gest_htn_on_treatment'] = True

    def initiate_treatment_for_severe_hypertension(self, individual_id, hsi_event):
        """
        This function contains initiation of intravenous antihypertensive medication for women with severely high blood
        pressure. It is called by HSI_CareOfWomenDuringPregnancy_AntenatalWardInpatientCare for women who have been
        admitted due to severely high blood pressure (severe gestational hypertension, severe pre-eclampsia or
        eclampsia)
        :param individual_id: individual_id
        :param hsi_event: HSI event in which the function has been called
        """
        df = self.sim.population.props
        cons = self.item_codes_preg_consumables

        # Define the consumables and check their availability
        avail = hsi_event.get_consumables(item_codes=cons['iv_antihypertensives'],
                                          optional_item_codes=cons['iv_drug_equipment'])

        # If they are available then the woman is started on treatment
        if avail:

            # We assume women treated with antihypertensives would no longer be severely hypertensive- meaning they
            # are not at risk of death from severe gestational hypertension in the PregnancySupervisor event
            if df.at[individual_id, 'ps_htn_disorders'] == 'severe_gest_htn':
                df.at[individual_id, 'ps_htn_disorders'] = 'gest_htn'

            # We dont assume antihypertensives convert severe pre-eclampsia/eclampsia to a more mild version of the
            # disease (as the disease is multi-system and hypertension is only one contributing factor to mortality) but
            # instead use this property to reduce risk of acute death from this episode of disease
            if (df.at[individual_id, 'ps_htn_disorders'] == 'severe_pre_eclamp') or (df.at[individual_id,
                                                                                           'ps_htn_disorders'] ==
                                                                                     'eclampsia'):
                df.at[individual_id, 'ac_iv_anti_htn_treatment'] = True

    def treatment_for_severe_pre_eclampsia_or_eclampsia(self, individual_id, hsi_event):
        """
        This function contains initiation of intravenous magnesium sulphate medication for women with severely
        pre-eclampsia/eclampsia It is called by HSI_CareOfWomenDuringPregnancy_AntenatalWardInpatientCare for women who
        have been admitted with those conditions
        :param individual_id: individual_id
        :param hsi_event: HSI event in which the function has been called
        """
        df = self.sim.population.props
        cons = self.item_codes_preg_consumables
<<<<<<< HEAD

        avail = hsi_event.get_consumables(item_codes=cons['magnesium_sulfate'],
                                          optional_item_codes=cons['eclampsia_management_optional'])

=======

        avail = hsi_event.get_consumables(item_codes=cons['magnesium_sulfate'],
                                          optional_item_codes=cons['eclampsia_management_optional'])

>>>>>>> 155d61c5
        # check HCW will deliver intervention
        sf_check = self.sim.modules['Labour'].check_emonc_signal_function_will_run(
            sf='anticonvulsant', f_lvl=hsi_event.ACCEPTED_FACILITY_LEVEL)

        # If available deliver the treatment
        if avail and sf_check:
            df.at[individual_id, 'ac_mag_sulph_treatment'] = True

    def antibiotics_for_prom(self, individual_id, hsi_event):
        """
        This function contains initiation of antibiotics for women with who have been admitted following premature
        rupture of membranes .It is called by HSI_CareOfWomenDuringPregnancy_AntenatalWardInpatientCare
        :param individual_id: individual_id
        :param hsi_event: HSI event in which the function has been called
        """
        df = self.sim.population.props
        cons = self.item_codes_preg_consumables

        avail = hsi_event.get_consumables(item_codes=cons['abx_for_prom'],
                                          optional_item_codes=cons['iv_drug_equipment'])

        sf_check = self.sim.modules['Labour'].check_emonc_signal_function_will_run(
            sf='iv_abx', f_lvl=hsi_event.ACCEPTED_FACILITY_LEVEL)

        if avail and sf_check:
            df.at[individual_id, 'ac_received_abx_for_prom'] = True

    def ectopic_pregnancy_treatment_doesnt_run(self, hsi_event):
        """
        This function is called within HSI_CareOfWomenDuringPregnancy_TreatmentForEctopicPregnancy if the event cannot
        run/the intervention cannot be delivered. This ensures that women with ectopic pregnancies that haven't ruptured
        will experience rupture and risk of death without treatment
        :param hsi_event: HSI event in which the function has been called
        """
        individual_id = hsi_event.target
        df = self.sim.population.props

        logger.debug(key='message', data='HSI_CareOfWomenDuringPregnancy_TreatmentForEctopicPregnancy: did not run')

        from tlo.methods.pregnancy_supervisor import EctopicPregnancyRuptureEvent

        # If this event cannot run we ensure all women will eventually experience rupture due to untreated ectopic
        if df.at[individual_id, 'ps_ectopic_pregnancy'] == 'not_ruptured':
            self.sim.schedule_event(EctopicPregnancyRuptureEvent(
                self.sim.modules['PregnancySupervisor'], individual_id), self.sim.date + DateOffset(days=7))

    def calculate_beddays(self, individual_id):
        """
        This function is called by HSI_CareOfWomenDuringPregnancy_AntenatalWardInpatientCare to calculate the number of
        beddays required by a women following admission. This is determined according to the reason for her admission
        and her gestation
        :param individual_id: individual_id
        :return:
        """
        df = self.sim.population.props
        mother = df.loc[individual_id]

        # Women with severe pre-eclampsia/eclampsia, severe haemorrhage, moderate haemorrhage at later gestation,
        # premature rupture of membranes complicated by chorioamnionitis, or at later gestation can be delivered
        # immediately and will only require a day in the antenatal ward for treatment before being admitted for
        # delivery
        if (mother.ps_htn_disorders == 'severe_pre_eclamp') or \
            (mother.ps_htn_disorders == 'eclampsia') or \
            mother.ps_placental_abruption or \
            (mother.ps_placenta_praevia and (mother.ps_antepartum_haemorrhage == 'severe')) or \
            (mother.ps_placenta_praevia and (mother.ps_antepartum_haemorrhage == 'mild_moderate') and
             (mother.ps_gestational_age_in_weeks >= 37)) or\
            (mother.ps_premature_rupture_of_membranes and mother.ps_chorioamnionitis) or \
            (mother.ps_premature_rupture_of_membranes and not mother.ps_chorioamnionitis and
             (mother.ps_gestational_age_in_weeks >= 34)):
            beddays = 1

        # Otherwise women will remain as an inpatient until their gestation is greater, to improve newborn outcomes
        elif (mother.ps_placenta_praevia and (mother.ps_antepartum_haemorrhage == 'mild_moderate') and
              (mother.ps_gestational_age_in_weeks < 37)) or (mother.ps_premature_rupture_of_membranes and
                                                             not mother.ps_chorioamnionitis and
                                                             (mother.ps_gestational_age_in_weeks < 34)):

            beddays = int((37 * 7) - (mother.ps_gestational_age_in_weeks * 7))

        else:
            beddays = 1

        return beddays


class HSI_CareOfWomenDuringPregnancy_FirstAntenatalCareContact(HSI_Event, IndividualScopeEventMixin):
    """ This is the  HSI_CareOfWomenDuringPregnancy_FirstAntenatalCareContact which represents the first routine
    antenatal care contact (ANC1). It is scheduled by the PregnancySupervisor Event for women who choose to seek
    routine antenatal care during their pregnancy. It is recommended that this visit occur before 12 weeks gestation.
    This event delivers the interventions to women which are part of ANC1. Additionally interventions that should be
    offered in the early ANC contacts are provided to women who present to ANC1 later in their pregnancy. Scheduling
    the next ANC contact in the occurs during this HSI along with admission to antenatal inpatient ward in the
    case of complications """

    def __init__(self, module, person_id):
        super().__init__(module, person_id=person_id)
        assert isinstance(module, CareOfWomenDuringPregnancy)

        self.TREATMENT_ID = 'CareOfWomenDuringPregnancy_FirstAntenatalCareContact'
        self.EXPECTED_APPT_FOOTPRINT = self.make_appt_footprint({'AntenatalFirst': 1})
        self.ACCEPTED_FACILITY_LEVEL = '1a'
        self.ALERT_OTHER_DISEASES = []

    def apply(self, person_id, squeeze_factor):
        df = self.sim.population.props
        mother = df.loc[person_id]

        # Calculate when this woman should return for her next visit
        gest_age_next_contact = self.module.determine_gestational_age_for_next_contact(person_id)

        # Check this visit can run
        can_anc1_run = self.module.check_anc1_can_run(person_id, squeeze_factor, gest_age_next_contact)

        if can_anc1_run:

            # Add variables to the mni dictionary to store information on interventions received and GA at first visit
            anc_rows = {'ga_anc_one': df.at[person_id, 'ps_gestational_age_in_weeks'],
                        'anc_ints': []}
            self.sim.modules['PregnancySupervisor'].mother_and_newborn_info[person_id].update(anc_rows)

            # We add a visit to a rolling total of ANC visits in this pregnancy
            df.at[person_id, 'ac_total_anc_visits_current_pregnancy'] += 1

            #  =================================== INTERVENTIONS ====================================================
            # First all women, regardless of ANC contact or gestation, undergo urine and blood pressure measurement
            # and depression screening
            self.module.screening_interventions_delivered_at_every_contact(hsi_event=self)

            # Next, all women attending their first ANC receive the following interventions, regardless of gestational
            # age at presentation
            self.module.iron_and_folic_acid_supplementation(hsi_event=self)
            self.module.balance_energy_and_protein_supplementation(hsi_event=self)
            self.module.insecticide_treated_bed_net(hsi_event=self)
            self.module.tb_screening(hsi_event=self)
            self.module.hiv_testing(hsi_event=self)
            self.module.hep_b_testing(hsi_event=self)
            self.module.syphilis_screening_and_treatment(hsi_event=self)
            self.module.point_of_care_hb_testing(hsi_event=self)
            self.module.tetanus_vaccination(hsi_event=self)

            # If the woman presents after 20 weeks she is provided interventions she has missed by presenting late
            if mother.ps_gestational_age_in_weeks > 19:
                self.module.point_of_care_hb_testing(hsi_event=self)
                self.module.albendazole_administration(hsi_event=self)
                self.module.iptp_administration(hsi_event=self)
                self.module.calcium_supplementation(hsi_event=self)

            # Any women presenting for ANC1 after 26 week are also required to have a GDM screen
            if mother.ps_gestational_age_in_weeks >= 26:
                self.module.gdm_screening(hsi_event=self)

            # Then we determine if this woman will return for her next ANC visit
            if mother.ps_gestational_age_in_weeks < 40:
                self.module.antenatal_care_scheduler(person_id, visit_to_be_scheduled=2,
                                                     recommended_gestation_next_anc=gest_age_next_contact)

            # If the woman has had any complications detected during ANC she is admitted for treatment to be initiated
            if df.at[person_id, 'ac_to_be_admitted']:
                self.module.schedule_admission(person_id)

        actual_appt_footprint = self.EXPECTED_APPT_FOOTPRINT

        return actual_appt_footprint

    def did_not_run(self):
        logger.debug(key='message', data='HSI_CareOfWomenDuringPregnancy_FirstAntenatalCareVisit: did not run')

    def not_available(self):
        logger.debug(key='message', data='HSI_CareOfWomenDuringPregnancy_FirstAntenatalCareVisit: cannot not run with '
                                         'this configuration')


class HSI_CareOfWomenDuringPregnancy_SecondAntenatalCareContact(HSI_Event, IndividualScopeEventMixin):
    """This is the  HSI_CareOfWomenDuringPregnancy_SecondAntenatalCareContact which represents the second routine
    antenatal care contact (ANC2). It is scheduled by the HSI_CareOfWomenDuringPregnancy_FirstAntenatalCareContact for
    women who choose to seek additional ANC after their previous visit. It is recommended that this visit occur at 20
    weeks gestation. This event delivers the interventions to women which are part of ANC2. Additionally interventions
    that should be delivered according to a womans gestational age and position in her ANC schedule are delivered.
    Finally scheduling the next ANC contact in the occurs during this HSI along with admission to antenatal inpatient
    ward in the case of complications"""

    def __init__(self, module, person_id):
        super().__init__(module, person_id=person_id)
        assert isinstance(module, CareOfWomenDuringPregnancy)

        self.TREATMENT_ID = 'CareOfWomenDuringPregnancy_SecondAntenatalCareContact'
        self.EXPECTED_APPT_FOOTPRINT = self.make_appt_footprint({'ANCSubsequent': 1})
        self.ACCEPTED_FACILITY_LEVEL = '1a'
        self.ALERT_OTHER_DISEASES = []

    def apply(self, person_id, squeeze_factor):
        df = self.sim.population.props
        mother = df.loc[person_id]

        # Here we define variables used within the function that checks in this ANC visit can run
        gest_age_next_contact = self.module.determine_gestational_age_for_next_contact(person_id)
        this_contact = HSI_CareOfWomenDuringPregnancy_SecondAntenatalCareContact(
            self.module, person_id=person_id)

        # Run the check
        can_anc_run = self.module.check_subsequent_anc_can_run(individual_id=person_id, this_contact=this_contact,
                                                               this_visit_number=2, squeeze_factor=squeeze_factor,
                                                               gest_age_next_contact=gest_age_next_contact)

        if can_anc_run:
            df.at[person_id, 'ac_total_anc_visits_current_pregnancy'] += 1

            #  =================================== INTERVENTIONS ====================================================
            # First we administer the administer the interventions all women will receive at this contact regardless of
            # gestational age
            self.module.interventions_delivered_each_visit_from_anc2(hsi_event=self)
            self.module.tetanus_vaccination(hsi_event=self)

            # And we schedule the next ANC appointment
            if mother.ps_gestational_age_in_weeks < 40:
                self.module.antenatal_care_scheduler(person_id, visit_to_be_scheduled=3,
                                                     recommended_gestation_next_anc=gest_age_next_contact)

            # Then we administer interventions that are due to be delivered at this womans gestational age, which may be
            # in addition to intervention delivered in ANC2
            if mother.ps_gestational_age_in_weeks < 26:
                self.module.albendazole_administration(hsi_event=self)
                self.module.iptp_administration(hsi_event=self)

            elif mother.ps_gestational_age_in_weeks < 30:
                self.module.iptp_administration(hsi_event=self)
                self.module.gdm_screening(hsi_event=self)

            elif mother.ps_gestational_age_in_weeks < 34:
                self.module.iptp_administration(hsi_event=self)

            elif mother.ps_gestational_age_in_weeks < 36:
                self.module.iptp_administration(hsi_event=self)
                self.module.hep_b_testing(hsi_event=self)
                self.module.syphilis_screening_and_treatment(hsi_event=self)

            elif mother.ps_gestational_age_in_weeks < 38:
                self.module.point_of_care_hb_testing(hsi_event=self)

            elif mother.ps_gestational_age_in_weeks < 40:
                self.module.iptp_administration(hsi_event=self)

            elif mother.ps_gestational_age_in_weeks >= 40:
                pass

            if df.at[person_id, 'ac_to_be_admitted']:
                self.module.schedule_admission(person_id)

        actual_appt_footprint = self.EXPECTED_APPT_FOOTPRINT
        return actual_appt_footprint

    def did_not_run(self):
        logger.debug(key='message', data='HSI_CareOfWomenDuringPregnancy_SecondAntenatalCareVisit: did not run')

    def not_available(self):
        logger.debug(key='message', data='HSI_CareOfWomenDuringPregnancy_SecondAntenatalCareVisit: cannot not run with '
                                         'this configuration')


class HSI_CareOfWomenDuringPregnancy_ThirdAntenatalCareContact(HSI_Event, IndividualScopeEventMixin):
    """This is the  HSI_CareOfWomenDuringPregnancy_ThirdAntenatalCareContact which represents the third routine
    antenatal care contact (ANC3). It is scheduled by the HSI_CareOfWomenDuringPregnancy_SecondAntenatalCareContact for
    women who choose to seek additional ANC after their previous visit. It is recommended that this visit occur at 26
    weeks gestation. This event delivers the interventions to women which are part of ANC3. Additionally interventions
    that should be delivered according to a womans gestational age and position in her ANC schedule are delivered.
    Finally scheduling the next ANC contact in the occurs during this HSI along with admission to antenatal inpatient
    ward in the case of complications"""

    def __init__(self, module, person_id):
        super().__init__(module, person_id=person_id)
        assert isinstance(module, CareOfWomenDuringPregnancy)

        self.TREATMENT_ID = 'CareOfWomenDuringPregnancy_ThirdAntenatalCareContact'
        self.EXPECTED_APPT_FOOTPRINT = self.make_appt_footprint({'ANCSubsequent': 1})
        self.ACCEPTED_FACILITY_LEVEL = '1a'
        self.ALERT_OTHER_DISEASES = []

    def apply(self, person_id, squeeze_factor):
        df = self.sim.population.props
        mother = df.loc[person_id]

        # Here we define variables used within the function that checks in this ANC visit can run
        gest_age_next_contact = self.module.determine_gestational_age_for_next_contact(person_id)
        this_contact = HSI_CareOfWomenDuringPregnancy_ThirdAntenatalCareContact(self.module, person_id=person_id)

        # Run the check
        can_anc_run = self.module.check_subsequent_anc_can_run(person_id, this_contact, 3, squeeze_factor,
                                                               gest_age_next_contact)

        if can_anc_run:
            df.at[person_id, 'ac_total_anc_visits_current_pregnancy'] += 1

            #  =================================== INTERVENTIONS ====================================================
            gest_age_next_contact = self.module.determine_gestational_age_for_next_contact(person_id)
            self.module.interventions_delivered_each_visit_from_anc2(hsi_event=self)

            if mother.ps_gestational_age_in_weeks < 40:
                self.module.antenatal_care_scheduler(person_id, visit_to_be_scheduled=4,
                                                     recommended_gestation_next_anc=gest_age_next_contact)

            if mother.ps_gestational_age_in_weeks < 30:
                self.module.iptp_administration(hsi_event=self)
                self.module.gdm_screening(hsi_event=self)

            elif mother.ps_gestational_age_in_weeks < 34:
                self.module.iptp_administration(hsi_event=self)

            elif mother.ps_gestational_age_in_weeks < 36:
                self.module.iptp_administration(hsi_event=self)
                self.module.hep_b_testing(hsi_event=self)
                self.module.syphilis_screening_and_treatment(hsi_event=self)

            elif mother.ps_gestational_age_in_weeks < 38:
                self.module.point_of_care_hb_testing(hsi_event=self)

            elif mother.ps_gestational_age_in_weeks < 40:
                self.module.iptp_administration(hsi_event=self)

            if df.at[person_id, 'ac_to_be_admitted']:
                self.module.schedule_admission(person_id)

        actual_appt_footprint = self.EXPECTED_APPT_FOOTPRINT
        return actual_appt_footprint

    def did_not_run(self):
        logger.debug(key='message', data='HSI_CareOfWomenDuringPregnancy_ThirdAntenatalCareContact: did not run')

    def not_available(self):
        logger.debug(key='message', data='HSI_CareOfWomenDuringPregnancy_ThirdAntenatalCareContact: cannot not run '
                                         'with this configuration')


class HSI_CareOfWomenDuringPregnancy_FourthAntenatalCareContact(HSI_Event, IndividualScopeEventMixin):
    """This is the  HSI_CareOfWomenDuringPregnancy_FourthAntenatalCareContact which represents the fourth routine
    antenatal care contact (ANC4). It is scheduled by the HSI_CareOfWomenDuringPregnancy_ThirdAntenatalCareContact for
    women who choose to seek additional ANC after their previous visit. It is recommended that this visit occur at 30
    weeks gestation. This event delivers the interventions to women which are part of ANC4. Additionally interventions
    that should be delivered according to a womans gestational age and position in her ANC schedule are delivered.
    Finally scheduling the next ANC contact in the occurs during this HSI along with admission to antenatal inpatient
    ward in the case of complications"""

    def __init__(self, module, person_id):
        super().__init__(module, person_id=person_id)
        assert isinstance(module, CareOfWomenDuringPregnancy)

        self.TREATMENT_ID = 'CareOfWomenDuringPregnancy_FourthAntenatalCareContact'
        self.EXPECTED_APPT_FOOTPRINT = self.make_appt_footprint({'ANCSubsequent': 1})
        self.ACCEPTED_FACILITY_LEVEL = '1a'
        self.ALERT_OTHER_DISEASES = []

    def apply(self, person_id, squeeze_factor):
        df = self.sim.population.props
        mother = df.loc[person_id]

        # Here we define variables used within the function that checks in this ANC visit can run
        gest_age_next_contact = self.module.determine_gestational_age_for_next_contact(person_id)
        this_contact = HSI_CareOfWomenDuringPregnancy_FourthAntenatalCareContact(self.module, person_id=person_id)

        # Run the check
        can_anc_run = self.module.check_subsequent_anc_can_run(person_id, this_contact, 4, squeeze_factor,
                                                               gest_age_next_contact)

        if can_anc_run:
            df.at[person_id, 'ac_total_anc_visits_current_pregnancy'] += 1

            #  =================================== INTERVENTIONS ====================================================
            gest_age_next_contact = self.module.determine_gestational_age_for_next_contact(person_id)
            self.module.interventions_delivered_each_visit_from_anc2(hsi_event=self)

            if mother.ps_gestational_age_in_weeks < 40:
                self.module.antenatal_care_scheduler(person_id, visit_to_be_scheduled=5,
                                                     recommended_gestation_next_anc=gest_age_next_contact)

            if mother.ps_gestational_age_in_weeks < 34:
                self.module.iptp_administration(hsi_event=self)

            elif df.at[person_id, 'ps_gestational_age_in_weeks'] < 36:
                self.module.iptp_administration(hsi_event=self)
                self.module.hep_b_testing(hsi_event=self)
                self.module.syphilis_screening_and_treatment(hsi_event=self)

            elif df.at[person_id, 'ps_gestational_age_in_weeks'] < 38:
                self.module.point_of_care_hb_testing(hsi_event=self)

            elif df.at[person_id, 'ps_gestational_age_in_weeks'] < 40:
                self.module.iptp_administration(hsi_event=self)

            if df.at[person_id, 'ac_to_be_admitted']:
                self.module.schedule_admission(person_id)

        actual_appt_footprint = self.EXPECTED_APPT_FOOTPRINT
        return actual_appt_footprint

    def did_not_run(self):
        logger.debug(key='message', data='HSI_CareOfWomenDuringPregnancy_FourthAntenatalCareContact: did not run')

    def not_available(self):
        logger.debug(key='message', data='HSI_CareOfWomenDuringPregnancy_FourthAntenatalCareContact: cannot not run '
                                         'with this configuration')


class HSI_CareOfWomenDuringPregnancy_FifthAntenatalCareContact(HSI_Event, IndividualScopeEventMixin):
    """This is the  HSI_CareOfWomenDuringPregnancy_FifthAntenatalCareContact which represents the fifth routine
    antenatal care contact (ANC5). It is scheduled by the HSI_CareOfWomenDuringPregnancy_FourthAntenatalCareContact for
    women who choose to seek additional ANC after their previous visit. It is recommended that this visit occur at 34
    weeks gestation. This event delivers the interventions to women which are part of ANC5. Additionally interventions
    that should be delivered according to a womans gestational age and position in her ANC schedule are delivered.
    Finally scheduling the next ANC contact in the occurs during this HSI along with admission to antenatal inpatient
    ward in the case of complications"""

    def __init__(self, module, person_id):
        super().__init__(module, person_id=person_id)
        assert isinstance(module, CareOfWomenDuringPregnancy)

        self.TREATMENT_ID = 'CareOfWomenDuringPregnancy_FifthAntenatalCareContact'
        self.EXPECTED_APPT_FOOTPRINT = self.make_appt_footprint({'ANCSubsequent': 1})
        self.ACCEPTED_FACILITY_LEVEL = '1a'
        self.ALERT_OTHER_DISEASES = []

    def apply(self, person_id, squeeze_factor):
        df = self.sim.population.props
        mother = df.loc[person_id]

        # Here we define variables used within the function that checks in this ANC visit can run
        gest_age_next_contact = self.module.determine_gestational_age_for_next_contact(person_id)
        this_contact = HSI_CareOfWomenDuringPregnancy_FifthAntenatalCareContact(self.module, person_id=person_id)

        # Run the check
        can_anc_run = self.module.check_subsequent_anc_can_run(person_id, this_contact, 5, squeeze_factor,
                                                               gest_age_next_contact)

        if can_anc_run:
            df.at[person_id, 'ac_total_anc_visits_current_pregnancy'] += 1

            #  =================================== INTERVENTIONS ====================================================
            gest_age_next_contact = self.module.determine_gestational_age_for_next_contact(person_id)
            self.module.interventions_delivered_each_visit_from_anc2(hsi_event=self)

            if mother.ps_gestational_age_in_weeks < 40:
                self.module.antenatal_care_scheduler(person_id, visit_to_be_scheduled=6,
                                                     recommended_gestation_next_anc=gest_age_next_contact)

            if mother.ps_gestational_age_in_weeks < 36:
                self.module.iptp_administration(hsi_event=self)
                self.module.hep_b_testing(hsi_event=self)
                self.module.syphilis_screening_and_treatment(hsi_event=self)

            elif mother.ps_gestational_age_in_weeks < 38:
                self.module.point_of_care_hb_testing(hsi_event=self)

            elif mother.ps_gestational_age_in_weeks < 40:
                self.module.iptp_administration(hsi_event=self)

            if df.at[person_id, 'ac_to_be_admitted']:
                self.module.schedule_admission(person_id)

        actual_appt_footprint = self.EXPECTED_APPT_FOOTPRINT
        return actual_appt_footprint

    def did_not_run(self):
        logger.debug(key='message', data='HSI_CareOfWomenDuringPregnancy_FifthAntenatalCareContact: did not run')

    def not_available(self):
        logger.debug(key='message', data='HSI_CareOfWomenDuringPregnancy_FifthAntenatalCareContact: cannot not run '
                                         'with this configuration')


class HSI_CareOfWomenDuringPregnancy_SixthAntenatalCareContact(HSI_Event, IndividualScopeEventMixin):
    """This is the  HSI_CareOfWomenDuringPregnancy_SixthAntenatalCareContact which represents the sixth routine
    antenatal care contact (ANC6). It is scheduled by the HSI_CareOfWomenDuringPregnancy_FifthAntenatalCareContact for
    women who choose to seek additional ANC after their previous visit. It is recommended that this visit occur at 36
    weeks gestation. This event delivers the interventions to women which are part of ANC6. Additionally interventions
    that should be delivered according to a womans gestational age and position in her ANC schedule are delivered.
    Finally scheduling the next ANC contact in the occurs during this HSI along with admission to antenatal inpatient
    ward in the case of complications"""

    def __init__(self, module, person_id):
        super().__init__(module, person_id=person_id)
        assert isinstance(module, CareOfWomenDuringPregnancy)

        self.TREATMENT_ID = 'CareOfWomenDuringPregnancy_SixthAntenatalCareContact'
        self.EXPECTED_APPT_FOOTPRINT = self.make_appt_footprint({'ANCSubsequent': 1})
        self.ACCEPTED_FACILITY_LEVEL = '1a'
        self.ALERT_OTHER_DISEASES = []

    def apply(self, person_id, squeeze_factor):
        df = self.sim.population.props
        mother = df.loc[person_id]

        # Here we define variables used within the function that checks in this ANC visit can run
        gest_age_next_contact = self.module.determine_gestational_age_for_next_contact(person_id)
        this_contact = HSI_CareOfWomenDuringPregnancy_SixthAntenatalCareContact(self.module, person_id=person_id)

        # Run the check
        can_anc_run = self.module.check_subsequent_anc_can_run(person_id, this_contact, 6, squeeze_factor,
                                                               gest_age_next_contact)

        if can_anc_run:
            df.at[person_id, 'ac_total_anc_visits_current_pregnancy'] += 1

            gest_age_next_contact = self.module.determine_gestational_age_for_next_contact(person_id)

            #  =================================== INTERVENTIONS ====================================================
            self.module.interventions_delivered_each_visit_from_anc2(hsi_event=self)

            if mother.ps_gestational_age_in_weeks < 40:
                self.module.antenatal_care_scheduler(person_id, visit_to_be_scheduled=7,
                                                     recommended_gestation_next_anc=gest_age_next_contact)

            if mother.ps_gestational_age_in_weeks < 38:
                self.module.point_of_care_hb_testing(hsi_event=self)

            elif mother.ps_gestational_age_in_weeks < 40:
                self.module.iptp_administration(hsi_event=self)

            if df.at[person_id, 'ac_to_be_admitted']:
                self.module.schedule_admission(person_id)

        actual_appt_footprint = self.EXPECTED_APPT_FOOTPRINT
        return actual_appt_footprint

    def did_not_run(self):
        logger.debug(key='message', data='HSI_CareOfWomenDuringPregnancy_SixthAntenatalCareContact: did not run')

    def not_available(self):
        logger.debug(key='message', data='HSI_CareOfWomenDuringPregnancy_SixthAntenatalCareContact: cannot not run with'
                                         'this configuration')


class HSI_CareOfWomenDuringPregnancy_SeventhAntenatalCareContact(HSI_Event, IndividualScopeEventMixin):
    """"This is the  HSI_CareOfWomenDuringPregnancy_SeventhAntenatalCareContact which represents the seventh routine
    antenatal care contact (ANC7). It is scheduled by the HSI_CareOfWomenDuringPregnancy_SixthAntenatalCareContact for
    women who choose to seek additional ANC after their previous visit. It is recommended that this visit occur at 36
    weeks gestation. This event delivers the interventions to women which are part of ANC7. Additionally interventions
    that should be delivered according to a womans gestational age and position in her ANC schedule are delivered.
    Finally scheduling the next ANC contact in the occurs during this HSI along with admission to antenatal inpatient
    ward in the case of complications"""

    def __init__(self, module, person_id):
        super().__init__(module, person_id=person_id)
        assert isinstance(module, CareOfWomenDuringPregnancy)

        self.TREATMENT_ID = 'CareOfWomenDuringPregnancy_SeventhAntenatalCareContact'
        self.EXPECTED_APPT_FOOTPRINT = self.make_appt_footprint({'ANCSubsequent': 1})
        self.ACCEPTED_FACILITY_LEVEL = '1a'
        self.ALERT_OTHER_DISEASES = []

    def apply(self, person_id, squeeze_factor):
        df = self.sim.population.props
        mother = df.loc[person_id]

        # Here we define variables used within the function that checks in this ANC visit can run
        gest_age_next_contact = self.module.determine_gestational_age_for_next_contact(person_id)
        this_contact = HSI_CareOfWomenDuringPregnancy_SeventhAntenatalCareContact(self.module, person_id=person_id)

        # Run the check
        can_anc_run = self.module.check_subsequent_anc_can_run(person_id, this_contact, 7, squeeze_factor,
                                                               gest_age_next_contact)

        if can_anc_run:
            df.at[person_id, 'ac_total_anc_visits_current_pregnancy'] += 1

            #  =================================== INTERVENTIONS ====================================================
            gest_age_next_contact = self.module.determine_gestational_age_for_next_contact(person_id)
            self.module.interventions_delivered_each_visit_from_anc2(hsi_event=self)

            if mother.ps_gestational_age_in_weeks < 40:
                self.module.iptp_administration(hsi_event=self)
                self.module.antenatal_care_scheduler(person_id, visit_to_be_scheduled=8,
                                                     recommended_gestation_next_anc=gest_age_next_contact)

            if df.at[person_id, 'ac_to_be_admitted']:
                self.module.schedule_admission(person_id)

        actual_appt_footprint = self.EXPECTED_APPT_FOOTPRINT
        return actual_appt_footprint

    def did_not_run(self):
        logger.debug(key='message', data='HSI_CareOfWomenDuringPregnancy_SeventhAntenatalCareContact: did not run')

    def not_available(self):
        logger.debug(key='message', data='HSI_CareOfWomenDuringPregnancy_SeventhAntenatalCareContact: cannot not run'
                                         ' with this configuration')


class HSI_CareOfWomenDuringPregnancy_EighthAntenatalCareContact(HSI_Event, IndividualScopeEventMixin):
    """"This is the  HSI_CareOfWomenDuringPregnancy_EighthAntenatalCareContact which represents the eighth routine
    antenatal care contact (ANC8). It is scheduled by the HSI_CareOfWomenDuringPregnancy_SeventhAntenatalCareContact for
    women who choose to seek additional ANC after their previous visit. It is recommended that this visit occur at 36
    weeks gestation. This event delivers the interventions to women which are part of ANC8. Additionally interventions
    that should be delivered according to a womans gestational age and position in her ANC schedule are delivered.
    Finally scheduling the next ANC contact in the occurs during this HSI along with admission to antenatal inpatient
    ward in the case of complications"""

    def __init__(self, module, person_id):
        super().__init__(module, person_id=person_id)
        assert isinstance(module, CareOfWomenDuringPregnancy)

        self.TREATMENT_ID = 'CareOfWomenDuringPregnancy_EighthAntenatalCareContact'
        self.EXPECTED_APPT_FOOTPRINT = self.make_appt_footprint({'ANCSubsequent': 1})
        self.ACCEPTED_FACILITY_LEVEL = '1a'
        self.ALERT_OTHER_DISEASES = []

    def apply(self, person_id, squeeze_factor):
        df = self.sim.population.props

        # Here we define variables used within the function that checks in this ANC visit can run
        gest_age_next_contact = self.module.determine_gestational_age_for_next_contact(person_id)
        this_contact = HSI_CareOfWomenDuringPregnancy_EighthAntenatalCareContact(self.module, person_id=person_id)

        # Run the check
        can_anc_run = self.module.check_subsequent_anc_can_run(person_id, this_contact, 8, squeeze_factor,
                                                               gest_age_next_contact)

        if can_anc_run:
            df.at[person_id, 'ac_total_anc_visits_current_pregnancy'] += 1

            self.module.interventions_delivered_each_visit_from_anc2(hsi_event=self)

            if df.at[person_id, 'ac_to_be_admitted']:
                self.module.schedule_admission(person_id)

        actual_appt_footprint = self.EXPECTED_APPT_FOOTPRINT
        return actual_appt_footprint

    def did_not_run(self):
        logger.debug(key='message', data='HSI_CareOfWomenDuringPregnancy_EighthAntenatalCareContact: did not run')

    def not_available(self):
        logger.debug(key='message', data='HSI_CareOfWomenDuringPregnancy_EighthAntenatalCareContact: cannot not run'
                                         ' with this configuration')


class HSI_CareOfWomenDuringPregnancy_FocusedANCVisit(HSI_Event, IndividualScopeEventMixin):
    """
     This is HSI_CareOfWomenDuringPregnancy_FocusedANCVisit which is scheduled by the PregnancySupervisor if the
     parameter 'anc_service_structure' == 4. This HSI replicates the ANC service structured used within Malawi prior
     to 2016. We use this HSI to replicate the Focused ANC service structure (4 visits at approx 16, 22, 30, 36 weeks)
     within some analyses as the scheduled of interventions per visit is different from the ANC8 structure. This event
     represents all four ANC visits.
     """
    def __init__(self, module, person_id, visit_number):
        super().__init__(module, person_id=person_id)
        assert isinstance(module, CareOfWomenDuringPregnancy)

        self.visit_number = visit_number

        self.TREATMENT_ID = 'CareOfWomenDuringPregnancy_FocusedANCVisit'
        self.EXPECTED_APPT_FOOTPRINT = self.make_appt_footprint({('AntenatalFirst' if (self.visit_number == 1)
                                                                  else 'ANCSubsequent'): 1})
        self.ACCEPTED_FACILITY_LEVEL = '1a'
        self.ALERT_OTHER_DISEASES = []

    def apply(self, person_id, squeeze_factor):
        df = self.sim.population.props
        mother = df.loc[person_id]
        params = self.module.current_parameters

        # First we determine at what point in this womans pregnancy should she return for another visit
        if mother.ps_gestational_age_in_weeks < 22:
            recommended_gestation_next_anc = 22
        elif 22 <= mother.ps_gestational_age_in_weeks < 30:
            recommended_gestation_next_anc = 30
        elif 30 <= mother.ps_gestational_age_in_weeks < 36:
            recommended_gestation_next_anc = 36
        else:
            recommended_gestation_next_anc = 50

        # We calculate the difference between today's date and the date this event should run
        if self.visit_number == 1:
            date_difference = self.sim.date - df.at[person_id, 'ps_date_of_anc1']
        else:
            date_difference = self.sim.date - df.at[person_id, 'ac_date_next_contact']

        # Only women who are alive, still pregnant, not in labour, less than a week 'over due' for the event, have
        # attended less than four visits and are greater than 7 weeks pregnant will undergo the HSI
        if (
            not df.at[person_id, 'is_alive'] or
            not df.at[person_id, 'is_pregnant'] or
            df.at[person_id, 'la_currently_in_labour'] or
            (date_difference > pd.to_timedelta(7, unit='D')) or
            (df.at[person_id, 'ac_total_anc_visits_current_pregnancy'] >= 4) or
            (df.at[person_id, 'ps_gestational_age_in_weeks'] < 7) or
            self.visit_number > 4 or
            self.visit_number != (df.at[person_id, 'ac_total_anc_visits_current_pregnancy'] + 1)
        ):
            return

        # Women who are inpatients at the time the HSI should run will return at the next recommended point in
        # pregnancy
        elif df.at[person_id, 'hs_is_inpatient'] and (df.at[person_id, 'ps_gestational_age_in_weeks'] < 37):
            weeks_due_next_visit = int(recommended_gestation_next_anc - df.at[person_id, 'ps_gestational_age_in_weeks'])
            visit_date = self.sim.date + DateOffset(weeks=weeks_due_next_visit)
            self.sim.modules['HealthSystem'].schedule_hsi_event(self, priority=0,
                                                                topen=visit_date,
                                                                tclose=visit_date + DateOffset(days=7))

            if self.visit_number == 1:
                df.at[person_id, 'ps_date_of_anc1'] = visit_date
            else:
                df.at[person_id, 'ac_date_next_contact'] = visit_date

        # Finally, if the squeeze factor is too high the event wont run and she will return tomorrow
        elif squeeze_factor > params['squeeze_factor_threshold_anc']:
            self.sim.modules['HealthSystem'].schedule_hsi_event(self, priority=0,
                                                                topen=self.sim.date + DateOffset(days=1),
                                                                tclose=self.sim.date + DateOffset(days=2))
            return

        # Add variables to the mni dictionary to store information on interventions received and GA at first visit
        if self.visit_number == 1:
            anc_rows = {'ga_anc_one': df.at[person_id, 'ps_gestational_age_in_weeks'],
                        'anc_ints': []}
            self.sim.modules['PregnancySupervisor'].mother_and_newborn_info[person_id].update(anc_rows)

        # We add a visit to a rolling total of ANC visits in this pregnancy used for logging
        df.at[person_id, 'ac_total_anc_visits_current_pregnancy'] += 1

        # Next interventions are delivered according to gestational age and visit number
        self.module.screening_interventions_delivered_at_every_contact(hsi_event=self)
        self.module.iron_and_folic_acid_supplementation(hsi_event=self)
        self.module.iptp_administration(hsi_event=self)

        if self.visit_number == 1:
            self.module.tb_screening(hsi_event=self)
            self.module.hiv_testing(hsi_event=self)
            self.module.syphilis_screening_and_treatment(hsi_event=self)
            self.module.point_of_care_hb_testing(hsi_event=self)
            self.module.tetanus_vaccination(hsi_event=self)

        if (self.visit_number == 2) or ((mother.ps_gestational_age_in_weeks > 20) and (self.visit_number == 1)):
            self.module.albendazole_administration(hsi_event=self)
            self.module.tetanus_vaccination(hsi_event=self)

        elif self.visit_number == 3 or ((mother.ps_gestational_age_in_weeks > 30) and (self.visit_number == 1)):
            self.module.point_of_care_hb_testing(hsi_event=self)

        # Following this the womans next visit is scheduled (if she hasn't already attended 4 visits)
        if self.visit_number < 4:

            # update the visit number for the event scheduling
            self.visit_number = self.visit_number + 1

            if df.at[person_id, 'ps_anc4']:
                weeks_due_next_visit = int(recommended_gestation_next_anc - df.at[person_id, 'ps_gestational_age_'
                                                                                             'in_weeks'])

                visit_date = self.sim.date + DateOffset(weeks=weeks_due_next_visit)
                self.sim.modules['HealthSystem'].schedule_hsi_event(self,
                                                                    priority=0,
                                                                    topen=visit_date,
                                                                    tclose=visit_date + DateOffset(days=7))

                df.at[person_id, 'ac_date_next_contact'] = visit_date

            else:
                if self. module.rng.random_sample() < params['prob_anc_continues']:
                    weeks_due_next_visit = int(
                        recommended_gestation_next_anc - df.at[person_id, 'ps_gestational_age_in_weeks'])

                    visit_date = self.sim.date + DateOffset(weeks=weeks_due_next_visit)
                    self.sim.modules['HealthSystem'].schedule_hsi_event(self,
                                                                        priority=0,
                                                                        topen=visit_date,
                                                                        tclose=visit_date + DateOffset(days=7))

                    df.at[person_id, 'ac_date_next_contact'] = visit_date

        # If the woman has had any complications detected during ANC she is admitted for treatment to be initiated
        if df.at[person_id, 'ac_to_be_admitted']:
            self.module.schedule_admission(person_id)


class HSI_CareOfWomenDuringPregnancy_PresentsForInductionOfLabour(HSI_Event, IndividualScopeEventMixin):
    """
    This is HSI_CareOfWomenDuringPregnancy_PresentsForInductionOfLabour. It is schedule by the PregnancySupervisor Event
    for women who present to the health system for induction as their labour has progressed longer than expected.
    """

    def __init__(self, module, person_id):
        super().__init__(module, person_id=person_id)
        assert isinstance(module, CareOfWomenDuringPregnancy)

        self.TREATMENT_ID = 'HSI_CareOfWomenDuringPregnancy_PresentsForInductionOfLabour'
        self.EXPECTED_APPT_FOOTPRINT = self.make_appt_footprint({'Over5OPD': 1})
        self.ACCEPTED_FACILITY_LEVEL = '1a'
        self.ALERT_OTHER_DISEASES = []

    def apply(self, person_id, squeeze_factor):
        df = self.sim.population.props

        # If the woman is no longer alive, pregnant is in labour or is an inpatient already then the event doesnt run
        if not df.at[person_id, 'is_alive'] or not df.at[person_id, 'is_pregnant'] or \
           df.at[person_id, 'la_currently_in_labour'] or df.at[person_id, 'hs_is_inpatient']:
            return

        # We set this admission property to show shes being admitted for induction of labour and hand her over to the
        # labour events
        df.at[person_id, 'ac_admitted_for_immediate_delivery'] = 'induction_now'
        logger.debug(key='msg', data=f'Mother {person_id} will move to labour ward for '
                                     f'{df.at[person_id, "ac_admitted_for_immediate_delivery"]} today')

        self.sim.schedule_event(LabourOnsetEvent(self.sim.modules['Labour'], person_id), self.sim.date)


class HSI_CareOfWomenDuringPregnancy_MaternalEmergencyAssessment(HSI_Event, IndividualScopeEventMixin):
    """
    This is HSI_CareOfWomenDuringPregnancy_MaternalEmergencyAssessment. It is schedule by the PregnancySupervisor Event
    for women who choose to seek care for emergency treatment in pregnancy (due to severe pre-eclampsia/eclampsia,
    antepartum haemorrhage, premature rupture of membranes or chorioamnionitis). It is assumed women present to this
    event as their first point of contact for an emergency in pregnancy, and therefore circumnavigate regular A&E.
    """

    def __init__(self, module, person_id):
        super().__init__(module, person_id=person_id)
        assert isinstance(module, CareOfWomenDuringPregnancy)

        self.TREATMENT_ID = 'CareOfWomenDuringPregnancy_MaternalEmergencyAssessment'
        self.EXPECTED_APPT_FOOTPRINT = self.make_appt_footprint({'Over5OPD': 1})
        self.ACCEPTED_FACILITY_LEVEL = '1b'
        self.ALERT_OTHER_DISEASES = []

    def apply(self, person_id, squeeze_factor):
        df = self.sim.population.props

        if not df.at[person_id, 'is_alive'] or not df.at[person_id, 'is_pregnant']:
            return

        if not df.at[person_id, 'hs_is_inpatient'] and not df.at[person_id, 'la_currently_in_labour']:
            admission = HSI_CareOfWomenDuringPregnancy_AntenatalWardInpatientCare(
                self.sim.modules['CareOfWomenDuringPregnancy'], person_id=person_id)

            self.sim.modules['HealthSystem'].schedule_hsi_event(admission, priority=0,
                                                                topen=self.sim.date,
                                                                tclose=self.sim.date + DateOffset(days=1))

    def never_ran(self):
        self.module.call_if_maternal_emergency_assessment_cant_run(self)

    def did_not_run(self):
<<<<<<< HEAD
=======
        df = self.sim.population.props
>>>>>>> 155d61c5
        self.module.call_if_maternal_emergency_assessment_cant_run(self)
        return False

    def not_available(self):
        self.module.call_if_maternal_emergency_assessment_cant_run(self)


class HSI_CareOfWomenDuringPregnancy_AntenatalWardInpatientCare(HSI_Event, IndividualScopeEventMixin):
    """
    This is HSI_CareOfWomenDuringPregnancy_AntenatalWardInpatientCare. This HSI can be scheduled by any of the ANC HSIs
    for women who have been identified as having complications or by HSI_CareOfWomenDuringPregnancy_
    MaternalEmergencyAssessment or HSI_CareOfWomenDuringPregnancy_AntenatalOutpatientFollowUp.This HSI represents the
    antenatal ward which would deliver care to women experiencing complications associated with their pregnancy
    including anaemia, hypertension, gestational diabetes, antepartum haemorrhage, premature rupture of membranes or
    chorioamnionitis. For women whom delivery is indicated as part of treatment for a complications they are scheduled
    to the LabourOnset Event
    """

    def __init__(self, module, person_id):
        super().__init__(module, person_id=person_id)

        assert isinstance(module, CareOfWomenDuringPregnancy)

        self.TREATMENT_ID = 'CareOfWomenDuringPregnancy_AntenatalWardInpatientCare'
        self.EXPECTED_APPT_FOOTPRINT = self.make_appt_footprint({'InpatientDays': 1})
        self.ACCEPTED_FACILITY_LEVEL = '1b'
        self.ALERT_OTHER_DISEASES = []

        beddays = self.module.calculate_beddays(person_id)
        self.BEDDAYS_FOOTPRINT = self.make_beddays_footprint({'general_bed': beddays})

    def apply(self, person_id, squeeze_factor):
        df = self.sim.population.props
        params = self.module.current_parameters
        mother = df.loc[person_id]
        mni = self.sim.modules['PregnancySupervisor'].mother_and_newborn_info

        if not mother.is_alive:
            return

        if mother.is_pregnant and not mother.la_currently_in_labour and not mother.hs_is_inpatient:

            # check if she will experience delayed care
            pregnancy_helper_functions.check_if_delayed_care_delivery(self.module, squeeze_factor, person_id,
                                                                      hsi_type='an')

            # The event represents inpatient care delivered within the antenatal ward at a health facility. Therefore
            # it is assumed that women with a number of different complications could be sent to this HSI for treatment.

            # ================================= INITIATE TREATMENT FOR ANAEMIA ========================================
            # Women who are referred from ANC or an outpatient appointment following point of care Hb which detected
            # anaemia first have a full blood count test to determine the severity of their anaemia
            if mother.ps_anaemia_in_pregnancy != 'none':

                # This test returns one of a number of possible outcomes as seen below...
                fbc_result = self.module.full_blood_count_testing(self)
                if fbc_result not in ('none', 'mild', 'moderate', 'severe'):
                    logger.debug(key='error', data='FBC result error')

                # If the FBC detected non severe anaemia (Hb >7) she is treated
                if fbc_result == 'mild' or fbc_result == 'moderate':

                    # Women are started on daily iron and folic acid supplementation (if they are not already receiving
                    # supplements) as treatment for mild/moderate anaemia
                    if not mother.ac_receiving_iron_folic_acid:
                        self.module.iron_and_folic_acid_supplementation(self)

                elif fbc_result == 'severe':
                    # In the case of severe anaemia (Hb <7) then, in addition to the above treatments, this woman
                    # should receive a blood transfusion to correct her anaemia
                    self.module.antenatal_blood_transfusion(person_id, self)
                    if not mother.ac_receiving_iron_folic_acid:
                        self.module.iron_and_folic_acid_supplementation(self)

                if fbc_result == 'mild' or fbc_result == 'moderate' or fbc_result == 'severe':
                    # Women treated for anaemia will need follow up to ensure the treatment has been effective. Clinical
                    # guidelines suggest follow up one month after treatment

                    # To avoid issues with scheduling of events we assume women who are not scheduled to return to
                    # routine ANC OR their next ANC appointment is more than a month away will be asked to routine for
                    # follow up
                    follow_up_date = self.sim.date + DateOffset(days=28)
                    if pd.isnull(mother.ac_date_next_contact) or ((mother.ac_date_next_contact - self.sim.date) >
                                                                  pd.to_timedelta(28, unit='D')):

                        outpatient_checkup = HSI_CareOfWomenDuringPregnancy_AntenatalOutpatientManagementOfAnaemia(
                            self.sim.modules['CareOfWomenDuringPregnancy'], person_id=person_id)

                        self.sim.modules['HealthSystem'].schedule_hsi_event(outpatient_checkup, priority=0,
                                                                            topen=follow_up_date,
                                                                            tclose=follow_up_date + DateOffset(days=7))

            # ======================== INITIATE TREATMENT FOR GESTATIONAL DIABETES (case management) ==================
            # Women admitted with gestational diabetes are given dietary and exercise advice as first line treatment
            if (mother.ps_gest_diab == 'uncontrolled') and (mother.ac_gest_diab_on_treatment == 'none'):
                df.at[person_id, 'ac_gest_diab_on_treatment'] = 'diet_exercise'
                df.at[person_id, 'ps_gest_diab'] = 'controlled'

                # We then schedule GestationalDiabetesGlycaemicControlEvent which determines if this treatment will be
                # effective in controlling this womans blood sugar prior to her next check up
                from tlo.methods.pregnancy_supervisor import (
                    GestationalDiabetesGlycaemicControlEvent,
                )
                self.sim.schedule_event(GestationalDiabetesGlycaemicControlEvent(
                    self.sim.modules['PregnancySupervisor'], person_id), self.sim.date + DateOffset(days=7))

                # We then schedule this woman to return for blood sugar testing to evaluate the effectiveness of her
                # treatment and potentially move to second line treatment
                check_up_date = self.sim.date + DateOffset(days=28)

                outpatient_checkup = HSI_CareOfWomenDuringPregnancy_AntenatalOutpatientManagementOfGestationalDiabetes(
                    self.sim.modules['CareOfWomenDuringPregnancy'], person_id=person_id)
                self.sim.modules['HealthSystem'].schedule_hsi_event(outpatient_checkup, priority=0,
                                                                    topen=check_up_date,
                                                                    tclose=check_up_date + DateOffset(days=3))

            # =============================== INITIATE TREATMENT FOR HYPERTENSION =====================================
            # Treatment delivered to mothers with hypertension is dependent on severity. Women admitted due to more mild
            # hypertension are started on regular oral antihypertensives therapy (reducing risk of progression to more
            # severe hypertension)

            if ((mother.ps_htn_disorders == 'gest_htn') or
                (mother.ps_htn_disorders == 'mild_pre_eclamp')) and \
               not mother.ac_gest_htn_on_treatment:
                self.module.initiate_maintenance_anti_hypertensive_treatment(person_id, self)

            # Women with severe gestational hypertension are also started on routine oral antihypertensives (if not
            # already receiving- this will prevent progression once this episode of severe hypertension has been
            # rectified)
            elif mother.ps_htn_disorders == 'severe_gest_htn':
                if not mother.ac_gest_htn_on_treatment:
                    self.module.initiate_maintenance_anti_hypertensive_treatment(person_id, self)

                # In addition, women with more severe disease are given intravenous anti hypertensives to reduce risk
                # of death
                self.module.initiate_treatment_for_severe_hypertension(person_id, self)

            # Treatment guidelines dictate that women with severe forms of pre-eclampsia should be admitted for delivery
            # to reduce risk of death and pregnancy loss
            elif (mother.ps_htn_disorders == 'severe_pre_eclamp') or (mother.ps_htn_disorders == 'eclampsia'):

                # Women are started on oral antihypertensives
                if not mother.ac_gest_htn_on_treatment:
                    self.module.initiate_maintenance_anti_hypertensive_treatment(person_id, self)

                # And are given intravenous magnesium sulfate which reduces risk of death from eclampsia and reduces a
                # womans risk of progressing from severe pre-eclampsia to eclampsia during the intrapartum period
                self.module.treatment_for_severe_pre_eclampsia_or_eclampsia(person_id,
                                                                            hsi_event=self)
                # intravenous antihypertensives are also given
                self.module.initiate_treatment_for_severe_hypertension(person_id, self)

                # Finally This property stores what type of delivery this woman is being admitted for
                delivery_mode = ['induction_now', 'avd_now', 'caesarean_now']

                # Mode of delivery is dependent on individual case severity. We use a probability weighted random draw
                # to determine mode of delivery here
                if mother.ps_htn_disorders == 'eclampsia':
                    df.at[person_id, 'ac_admitted_for_immediate_delivery'] = self.module.rng.choice(
                        delivery_mode,  p=params['prob_delivery_modes_ec'])

                elif mother.ps_htn_disorders == 'severe_pre_eclamp':
                    df.at[person_id, 'ac_admitted_for_immediate_delivery'] = self.module.rng.choice(
                        delivery_mode, p=params['prob_delivery_modes_spe'])

            # ========================= INITIATE TREATMENT FOR ANTEPARTUM HAEMORRHAGE =================================
            # Treatment delivered to mothers due to haemorrhage in the antepartum period is dependent on the underlying
            # etiology of the bleeding (in this model, whether a woman is experiencing a placental abruption or
            # placenta praevia)

            if mother.ps_antepartum_haemorrhage != 'none':
                # ---------------------- APH SECONDARY TO PLACENTAL ABRUPTION -----------------------------------------
                if mother.ps_placental_abruption:
                    # Women experiencing placenta abruption at are admitted for immediate
                    # caesarean delivery due to high risk of mortality/morbidity
                    df.at[person_id, 'ac_admitted_for_immediate_delivery'] = 'caesarean_now'
                    mni[person_id]['cs_indication'] = 'an_aph_pa'

                # ---------------------- APH SECONDARY TO PLACENTA PRAEVIA -----------------------------------------
                if mother.ps_placenta_praevia:
                    # The treatment plan for a woman with placenta praevia is dependent on both the severity of the
                    # bleed and her current gestation at the time of bleeding

                    if mother.ps_antepartum_haemorrhage == 'severe':

                        # Women experiencing severe bleeding are admitted immediately for caesarean section
                        df.at[person_id, 'ac_admitted_for_immediate_delivery'] = 'caesarean_now'
                        mni[person_id]['cs_indication'] = 'an_aph_pp'

                    elif (mother.ps_antepartum_haemorrhage != 'severe') and (mother.ps_gestational_age_in_weeks >= 37):
                        # Women experiencing mild or moderate bleeding but who are around term gestation are admitted
                        # for caesarean
                        df.at[person_id, 'ac_admitted_for_immediate_delivery'] = 'caesarean_now'
                        mni[person_id]['cs_indication'] = 'an_aph_pp'

                    elif (mother.ps_antepartum_haemorrhage != 'severe') and (mother.ps_gestational_age_in_weeks < 37):
                        # Women with more mild bleeding remain as inpatients until their gestation has increased and
                        # then will be delivered by caesarean - (no risk of death associated with mild/moderate bleeds)
                        df.at[person_id, 'ac_admitted_for_immediate_delivery'] = 'caesarean_future'
                        mni[person_id]['cs_indication'] = 'an_aph_pp'

                        # self.module.antenatal_blood_transfusion(person_id, self, cause='antepartum_haem')

                if df.at[person_id, 'ac_admitted_for_immediate_delivery'] == 'none':
                    logger.debug(key='error', data=f'Mother {person_id} was not admitted for delviery following APH')

            # ===================================== INITIATE TREATMENT FOR PROM =======================================
            # Treatment for women with premature rupture of membranes is dependent upon a womans gestational age and if
            # she also has an infection of membrane surrounding the foetus (the chorion)

            if mother.ps_premature_rupture_of_membranes and not mother.ps_chorioamnionitis:
                # If the woman has PROM but no infection, she is given prophylactic antibiotics which will reduce
                # the risk of maternal and neonatal infection
                self.module.antibiotics_for_prom(person_id, self)

                # Guidelines suggest women over 34 weeks of gestation should be admitted for induction to to
                # increased risk of morbidity and mortality
                if mother.ps_gestational_age_in_weeks >= 34:
                    df.at[person_id, 'ac_admitted_for_immediate_delivery'] = 'induction_now'

                # Otherwise they may stay as an inpatient until their gestation as increased prior to delivery
                elif mother.ps_gestational_age_in_weeks < 34:
                    df.at[person_id, 'ac_admitted_for_immediate_delivery'] = 'induction_future'

            # ============================== INITIATE TREATMENT FOR CHORIOAMNIONITIS ==================================
            # Women with chorioamnionitis are admitted for delivery (and will receive antibiotics in the labour module)
            if mother.ps_chorioamnionitis:
                df.at[person_id, 'ac_admitted_for_immediate_delivery'] = 'induction_now'

            # ======================== ADMISSION FOR DELIVERY (INDUCTION) ========================================
            # Women for whom immediate delivery is indicated are schedule to move straight to the labour model where
            # they will have the appropriate properties set and facility delivery at a hospital scheduled (mode of
            # delivery will match the recommended mode here)
            if (df.at[person_id, 'ac_admitted_for_immediate_delivery'] == 'induction_now') or (df.at[person_id,
                                                                                                     'ac_admitted_'
                                                                                                     'for_immediate_'
                                                                                                     'delivery'] ==
                                                                                               'caesarean_now'):

                self.sim.schedule_event(LabourOnsetEvent(self.sim.modules['Labour'], person_id), self.sim.date)

            # Women who require delivery BUT are not in immediate risk of morbidity/mortality will remain as
            # inpatients until they can move to the labour model. Currently it is possible for women to go into
            # labour whilst as an inpatient - it is assumed they are delivered via the mode recommended here
            # (i.e induction/caesarean)
            elif (df.at[person_id, 'ac_admitted_for_immediate_delivery'] == 'caesarean_future') or (df.at[person_id,
                                                                                                          'ac_admitted_'
                                                                                                          'for_'
                                                                                                          'immediate_'
                                                                                                          'delivery'] ==
                                                                                                    'induction_future'):

                # Here we calculate how many days this woman needs to remain on the antenatal ward before she can go
                # for delivery (assuming delivery is indicated to occur at 37 weeks)
                if mother.ps_gestational_age_in_weeks < 37:
                    days_until_safe_for_cs = int((37 * 7) - (mother.ps_gestational_age_in_weeks * 7))
                else:
                    days_until_safe_for_cs = 1

                # We schedule the LabourOnset event for this woman will be able to progress for delivery
                admission_date = self.sim.date + DateOffset(days=days_until_safe_for_cs)

                logger.debug(key='msg', data=f'Mother {person_id} will move to labour ward for '
                                             f'{df.at[person_id, "ac_admitted_for_immediate_delivery"]} on '
                                             f'{admission_date}')

                self.sim.schedule_event(LabourOnsetEvent(self.sim.modules['Labour'], person_id),
                                        admission_date)
            else:
                mni[person_id]['delay_one_two'] = False
                mni[person_id]['delay_three'] = False

    def did_not_run(self):
        logger.debug(key='message', data='HSI_CareOfWomenDuringPregnancy_AntenatalWardInpatientCare: did not run')
        return False

    def not_available(self):
        logger.debug(key='message', data='HSI_CareOfWomenDuringPregnancy_AntenatalWardInpatientCare: cannot not run'
                                         ' with this configuration')


class HSI_CareOfWomenDuringPregnancy_AntenatalOutpatientManagementOfAnaemia(HSI_Event, IndividualScopeEventMixin):
    """
    HSI_CareOfWomenDuringPregnancy_AntenatalManagementOfAnaemia. It is scheduled by HSI_CareOfWomenDuringPregnancy_
    AntenatalWardInpatientCare for women who have developed anaemia during pregnancy. This event manages repeat blood
    testing for women who were found to be anaemic and treated. If the woman remains anaemic she is readmitted to the
    inpatient ward for further care.
    """

    def __init__(self, module, person_id):
        super().__init__(module, person_id=person_id)
        assert isinstance(module, CareOfWomenDuringPregnancy)

        self.TREATMENT_ID = 'CareOfWomenDuringPregnancy_AntenatalOutpatientManagementOfAnaemia'
        self.EXPECTED_APPT_FOOTPRINT = self.make_appt_footprint({'ANCSubsequent': 1})
        self.ACCEPTED_FACILITY_LEVEL = '1a'
        self.ALERT_OTHER_DISEASES = []

    def apply(self, person_id, squeeze_factor):
        df = self.sim.population.props
        mother = df.loc[person_id]

        if not mother.is_alive or not mother.is_pregnant:
            return

        # We only run the event if the woman is not already in labour or already admitted due to something else
        if not mother.la_currently_in_labour and not mother.hs_is_inpatient:

            # Health care worker performs a full blood count
            fbc_result = self.module.full_blood_count_testing(self)

            # If she is determined to still be anaemic she is admitted for additional treatment via the inpatient event
            if fbc_result == 'mild' or fbc_result == 'moderate' or fbc_result == 'severe':

                admission = HSI_CareOfWomenDuringPregnancy_AntenatalWardInpatientCare(
                    self.sim.modules['CareOfWomenDuringPregnancy'], person_id=person_id)

                self.sim.modules['HealthSystem'].schedule_hsi_event(admission, priority=0,
                                                                    topen=self.sim.date,
                                                                    tclose=self.sim.date + DateOffset(days=1))

    def did_not_run(self):
        logger.debug(key='message', data='HSI_CareOfWomenDuringPregnancy_AntenatalOutpatientManagementOfAnaemia: did '
                                         'not run')

    def not_available(self):
        logger.debug(key='message', data='HSI_CareOfWomenDuringPregnancy_AntenatalOutpatientManagementOfAnaemia: '
                                         'cannot not run with this configuration')


class HSI_CareOfWomenDuringPregnancy_AntenatalOutpatientManagementOfGestationalDiabetes(HSI_Event,
                                                                                        IndividualScopeEventMixin):
    """
     This is HSI_CareOfWomenDuringPregnancy_AntenatalOutpatientManagementOfGestationalDiabetes. It is scheduled by
     HSI_CareOfWomenDuringPregnancy_AntenatalWardInpatientCare for women who have developed gestational diabetes during
     pregnancy. This event manages repeat blood testing for women who were found to have GDM and treated. If the woman
     remains hyperglycaemic she is moved to the next line treatment and scheduled to return for follow up.
    """
    def __init__(self, module, person_id):
        super().__init__(module, person_id=person_id)
        assert isinstance(module, CareOfWomenDuringPregnancy)

        self.TREATMENT_ID = 'CareOfWomenDuringPregnancy_AntenatalOutpatientFollowUp'
        self.EXPECTED_APPT_FOOTPRINT = self.make_appt_footprint({'ANCSubsequent': 1})
        self.ACCEPTED_FACILITY_LEVEL = '1a'
        self.ALERT_OTHER_DISEASES = []

    def apply(self, person_id, squeeze_factor):
        df = self.sim.population.props
        mother = df.loc[person_id]

        from tlo.methods.pregnancy_supervisor import GestationalDiabetesGlycaemicControlEvent

        if not mother.is_alive or not mother.is_pregnant:
            return

        if not mother.la_currently_in_labour and not mother.hs_is_inpatient and mother.ps_gest_diab != 'none' \
                and (mother.ac_gest_diab_on_treatment != 'none') and (mother.ps_gestational_age_in_weeks > 21):

            def schedule_gdm_event_and_checkup():
                # Schedule GestationalDiabetesGlycaemicControlEvent which determines if this new treatment will
                # effectively control blood glucose prior to next follow up
                self.sim.schedule_event(GestationalDiabetesGlycaemicControlEvent(
                    self.sim.modules['PregnancySupervisor'], person_id), self.sim.date + DateOffset(days=7))

                # Schedule follow-up
                check_up_date = self.sim.date + DateOffset(days=28)

                outpatient_checkup = \
                    HSI_CareOfWomenDuringPregnancy_AntenatalOutpatientManagementOfGestationalDiabetes(
                        self.sim.modules['CareOfWomenDuringPregnancy'], person_id=person_id)
                self.sim.modules['HealthSystem'].schedule_hsi_event(outpatient_checkup, priority=0,
                                                                    topen=check_up_date,
                                                                    tclose=check_up_date + DateOffset(days=3))

            # If the treatment a woman was started on has not controlled her hyperglycemia she will be started on the
            # next treatment
            if mother.ps_gest_diab == 'uncontrolled':

                # Women for whom diet and exercise was not effective in controlling hyperglycemia are started on oral
                # meds
                if mother.ac_gest_diab_on_treatment == 'diet_exercise':
                    dose = self.module.get_approx_days_of_pregnancy(person_id) * 2
                    cons = {_i: dose for _i in self.module.item_codes_preg_consumables['oral_diabetic_treatment']}
                    avail = self.get_consumables(item_codes=cons)

                    # If the meds are available women are started on that treatment
                    if avail:
                        df.at[person_id, 'ac_gest_diab_on_treatment'] = 'orals'

                        # Assume new treatment is effective in controlling blood glucose on initiation
                        df.at[person_id, 'ps_gest_diab'] = 'controlled'

                        # schedule followup
                        schedule_gdm_event_and_checkup()

                # This process is repeated for mothers for whom oral medication is not effectively controlling their
                # blood sugar- they are started on insulin
                if mother.ac_gest_diab_on_treatment == 'orals':
                    cons = {_i: 5 for _i in self.module.item_codes_preg_consumables['insulin_treatment']}
                    avail = self.get_consumables(item_codes=cons)

                    if avail:
                        df.at[person_id, 'ac_gest_diab_on_treatment'] = 'insulin'
                        df.at[person_id, 'ps_gest_diab'] = 'controlled'

    def did_not_run(self):
        logger.debug(key='message', data='HSI_CareOfWomenDuringPregnancy_AntenatalOutpatientManagementOfGestational'
                                         'Diabetes: did '
                                         'not run')

    def not_available(self):
        logger.debug(key='message', data='HSI_CareOfWomenDuringPregnancy_AntenatalOutpatientManagementOfGestational'
                                         'Diabetes: cannot not run with this configuration')


class HSI_CareOfWomenDuringPregnancy_PostAbortionCaseManagement(HSI_Event, IndividualScopeEventMixin):
    """
    This is HSI_CareOfWomenDuringPregnancy_PostAbortionCaseManagement. It is scheduled by
    HSI_GenericEmergencyFirstApptAtFacilityLevel1 for women who have presented to hospital due to the complications of
    either induced or spontaneous abortion. This event manages interventions delivered for women who are experiencing
    either sepsis, haemorrhage or injury post-abortion.
    """

    def __init__(self, module, person_id):
        super().__init__(module, person_id=person_id)
        assert isinstance(module, CareOfWomenDuringPregnancy)

        self.TREATMENT_ID = 'CareOfWomenDuringPregnancy_PostAbortionCaseManagement'
        self.EXPECTED_APPT_FOOTPRINT = self.make_appt_footprint({'InpatientDays': 1})
        self.ACCEPTED_FACILITY_LEVEL = '1b'  # any hospital?
        self.ALERT_OTHER_DISEASES = []
        self.BEDDAYS_FOOTPRINT = self.make_beddays_footprint({'general_bed': 3})

    def apply(self, person_id, squeeze_factor):
        df = self.sim.population.props
        mother = df.loc[person_id]
        cons = self.module.item_codes_preg_consumables
        abortion_complications = self.sim.modules['PregnancySupervisor'].abortion_complications

        if not mother.is_alive or not abortion_complications.has_any([person_id], 'sepsis', 'haemorrhage', 'injury',
                                                                     'other', first=True):
            return

        # Determine if there will be a delay due to high squeeze
        pregnancy_helper_functions.check_if_delayed_care_delivery(self.module, squeeze_factor, person_id,
                                                                  hsi_type='an')

        # Request baseline PAC consumables
        baseline_cons = self.get_consumables(item_codes=cons['post_abortion_care_core'],
                                             optional_item_codes=cons['post_abortion_care_optional'])

        # Check HCW availability
        sf_check = self.sim.modules['Labour'].check_emonc_signal_function_will_run(sf='retained_prod',
                                                                                   f_lvl=self.ACCEPTED_FACILITY_LEVEL)

        # todo: add equipment for uterine evacuation for TLO version 2.0
        # todo: specify key consumables instead of groups (await calibration)

        # Then we determine if a woman gets treatment for her complication depending on availability of the baseline
        # consumables plus additional consumables required for management of her specific complication
        if abortion_complications.has_any([person_id], 'sepsis', first=True):

            cons_for_sepsis_pac = self.get_consumables(
                item_codes=cons['post_abortion_care_sepsis_core'],
                optional_item_codes=cons['post_abortion_care_sepsis_optional']
            )

            if cons_for_sepsis_pac and baseline_cons and sf_check:
                df.at[person_id, 'ac_received_post_abortion_care'] = True

        elif abortion_complications.has_any([person_id], 'haemorrhage', first=True):

            cons_for_haemorrhage = self.get_consumables(
                item_codes=cons['blood_transfusion'],
                optional_item_codes=cons['iv_drug_equipment']
            )

            cons_for_shock = self.get_consumables(
                item_codes=cons['post_abortion_care_shock'])
<<<<<<< HEAD

            if cons_for_haemorrhage and cons_for_shock and baseline_cons and sf_check:
                df.at[person_id, 'ac_received_post_abortion_care'] = True

=======

            if cons_for_haemorrhage and cons_for_shock and baseline_cons and sf_check:
                df.at[person_id, 'ac_received_post_abortion_care'] = True

>>>>>>> 155d61c5
        elif abortion_complications.has_any([person_id], 'injury', first=True):
            cons_for_shock = self.get_consumables(
                item_codes=cons['post_abortion_care_shock'])

            if cons_for_shock and baseline_cons and sf_check:
                df.at[person_id, 'ac_received_post_abortion_care'] = True

        elif abortion_complications.has_any([person_id], 'other', first=True) and baseline_cons:
            df.at[person_id, 'ac_received_post_abortion_care'] = True

    def did_not_run(self):
        logger.debug(key='message', data='HSI_CareOfWomenDuringPregnancy_PostAbortionCaseManagement: did not run')
        return False

    def not_available(self):
        logger.debug(key='message', data='HSI_CareOfWomenDuringPregnancy_PostAbortionCaseManagement: cannot not run '
                                         'with this configuration')


class HSI_CareOfWomenDuringPregnancy_TreatmentForEctopicPregnancy(HSI_Event, IndividualScopeEventMixin):
    """
    This is HSI_CareOfWomenDuringPregnancy_TreatmentForEctopicPregnancy. It is scheduled by
    HSI_GenericEmergencyFirstApptAtFacilityLevel1 for women who have presented to hospital due to ectopic pregnancy.
    This event manages interventions delivered as part of the case management of ectopic pregnancy
    """

    def __init__(self, module, person_id):
        super().__init__(module, person_id=person_id)
        assert isinstance(module, CareOfWomenDuringPregnancy)

        self.TREATMENT_ID = 'CareOfWomenDuringPregnancy_TreatmentForEctopicPregnancy'
        self.EXPECTED_APPT_FOOTPRINT = self.make_appt_footprint({'MajorSurg': 1})
        self.ACCEPTED_FACILITY_LEVEL = '1b'
        self.ALERT_OTHER_DISEASES = []
        self.BEDDAYS_FOOTPRINT = self.make_beddays_footprint({'general_bed': 5})

    def apply(self, person_id, squeeze_factor):
        df = self.sim.population.props
        mother = df.loc[person_id]
        cons = self.module.item_codes_preg_consumables

        if not mother.is_alive or (mother.ps_ectopic_pregnancy == 'none'):
            return

        # We define the required consumables and check their availability
        avail = self.get_consumables(item_codes=cons['ectopic_pregnancy_core'],
                                     optional_item_codes=cons['ectopic_pregnancy_optional'])

        # If they are available then treatment can go ahead
        if avail:
            self.sim.modules['PregnancySupervisor'].mother_and_newborn_info[person_id]['delete_mni'] = True

            # For women who have sought care after they have experienced rupture we use this treatment variable to
            # reduce risk of death (women who present prior to rupture do not pass through the death event as we assume
            # rupture is on the causal pathway to death - hence no treatment property)
            if mother.ps_ectopic_pregnancy == 'ruptured':
                df.at[person_id, 'ac_ectopic_pregnancy_treated'] = True

        else:
            # However if treatment cant be delivered for women who have not yet experienced rupture (due to lack of
            # consumables) we schedule these women to arrive at the rupture event as they have not received treatment
            if df.at[person_id, 'ps_ectopic_pregnancy'] == 'not_ruptured':
                self.module.ectopic_pregnancy_treatment_doesnt_run(self)

    def never_ran(self):
        self.module.ectopic_pregnancy_treatment_doesnt_run(self)

    def did_not_run(self):
        self.module.ectopic_pregnancy_treatment_doesnt_run(self)
        return False

    def not_available(self):
        self.module.ectopic_pregnancy_treatment_doesnt_run(self)<|MERGE_RESOLUTION|>--- conflicted
+++ resolved
@@ -65,7 +65,8 @@
 
     PARAMETERS = {
 
-<<<<<<< HEAD
+        # n.b. Parameters are stored as LIST variables due to containing values to match both 2010 and 2015 data.
+
         # CARE SEEKING...
         'prob_seek_anc2': Parameter(
             Types.LIST, 'Probability a woman attending ANC1 will return to ANC2'),
@@ -79,13 +80,6 @@
             Types.LIST, 'Probability a woman attending ANC6 will return to ANC7'),
         'prob_seek_anc8': Parameter(
             Types.LIST, 'Probability a woman attending ANC7 will return to ANC8'),
-=======
-        # n.b. Parameters are stored as LIST variables due to containing values to match both 2010 and 2015 data.
-
-        # CARE SEEKING...
-        'prob_anc_continues': Parameter(
-            Types.LIST, 'probability a woman will return for a subsequent ANC appointment'),
->>>>>>> 155d61c5
 
         # TREATMENT EFFECTS...
         'effect_of_ifa_for_resolving_anaemia': Parameter(
@@ -489,21 +483,6 @@
         """
         df = self.sim.population.props
         mni = self.sim.modules['PregnancySupervisor'].mother_and_newborn_info
-<<<<<<< HEAD
-
-        if df.at[mother_id, 'is_alive']:
-
-            #  run a check at birth to make sure no women exceed 8 visits
-            if df.at[mother_id, 'ac_total_anc_visits_current_pregnancy'] > 9:
-                logger.debug(key='error', data=f'Mother {mother_id} attended >8 ANC visits during her pregnancy')
-
-            # We log the total number of ANC contacts a woman has undergone at the time of birth via this dictionary
-            if 'ga_anc_one' in mni[mother_id].keys():
-                ga_anc_one = mni[mother_id]['ga_anc_one']
-            else:
-                ga_anc_one = 0
-
-=======
 
         if df.at[mother_id, 'is_alive']:
 
@@ -517,7 +496,6 @@
             else:
                 ga_anc_one = 0
 
->>>>>>> 155d61c5
             total_anc_visit_count = {'person_id': mother_id,
                                      'total_anc': df.at[mother_id, 'ac_total_anc_visits_current_pregnancy'],
                                      'ga_anc_one': ga_anc_one}
@@ -642,7 +620,6 @@
                                                                 priority=0,
                                                                 topen=visit_date,
                                                                 tclose=visit_date + DateOffset(days=7))
-<<<<<<< HEAD
 
             # We store the date of her next visit and use this date as part of a check when the ANC HSIs run
             df.at[individual_id, 'ac_date_next_contact'] = visit_date
@@ -655,29 +632,6 @@
 
         elif ((visit_to_be_scheduled < 4) and not df.at[individual_id, 'ps_anc4']) or (visit_to_be_scheduled > 4):
             if self.rng.random_sample() < params[f'prob_seek_anc{visit_to_be_scheduled}']:
-=======
-
-            # We store the date of her next visit and use this date as part of a check when the ANC HSIs run
-            df.at[individual_id, 'ac_date_next_contact'] = visit_date
-
-        # If this woman has attended less than 4 visits, and is predicted to attend > 4 (as determined via the
-        # PregnancySupervisor module when ANC1 is scheduled) her subsequent ANC appointment is automatically
-        # scheduled
-        if visit_to_be_scheduled <= 4:
-            if df.at[individual_id, 'ps_anc4']:
-                calculate_visit_date_and_schedule_visit(visit)
-            else:
-                # If she is not predicted to attend 4 or more visits, we use a probability to determine if she will
-                # seek care for her next contact
-                # If so, the HSI is scheduled in the same way
-                if self.rng.random_sample() < params['prob_anc_continues']:
-                    calculate_visit_date_and_schedule_visit(visit)
-
-        elif visit_to_be_scheduled > 4:
-            # After 4 or more visits we use this probability to determine if the woman will seek care for
-            # her next contact
-            if self.rng.random_sample() < params['prob_anc_continues']:
->>>>>>> 155d61c5
                 calculate_visit_date_and_schedule_visit(visit)
 
     def schedule_admission(self, individual_id):
@@ -722,14 +676,9 @@
                                              f' run for person {individual_id}')
 
             self.sim.modules['PregnancySupervisor'].apply_risk_of_death_from_monthly_complications(individual_id)
-<<<<<<< HEAD
-            mni[individual_id]['delay_one_two'] = False
-            mni[individual_id]['delay_three'] = False
-=======
             if df.at[individual_id, 'is_alive']:
                 mni[individual_id]['delay_one_two'] = False
                 mni[individual_id]['delay_three'] = False
->>>>>>> 155d61c5
 
     # ================================= INTERVENTIONS DELIVERED DURING ANC ============================================
     # The following functions contain the interventions that are delivered as part of routine ANC contacts. Functions
@@ -1288,21 +1237,12 @@
         """
         df = self.sim.population.props
         person_id = hsi_event.target
-<<<<<<< HEAD
 
         # Run dx_test for anaemia...
         # If a woman is not truly anaemic but the FBC returns a result of anaemia, due to tests specificity, we
         # assume the reported anaemia is mild
         hsi_event.get_consumables(item_codes=self.item_codes_preg_consumables['blood_test_equipment'])
 
-=======
-
-        # Run dx_test for anaemia...
-        # If a woman is not truly anaemic but the FBC returns a result of anaemia, due to tests specificity, we
-        # assume the reported anaemia is mild
-        hsi_event.get_consumables(item_codes=self.item_codes_preg_consumables['blood_test_equipment'])
-
->>>>>>> 155d61c5
         test_result = self.sim.modules['HealthSystem'].dx_manager.run_dx_test(
                 dx_tests_to_run='full_blood_count_hb', hsi_event=hsi_event)
 
@@ -1357,21 +1297,12 @@
         :param hsi_event: HSI event in which the function has been called
         """
         df = self.sim.population.props
-<<<<<<< HEAD
 
         # Calculate the approximate dose for the remainder of pregnancy and check availability
         dose = self.get_approx_days_of_pregnancy(individual_id) * 4
         cons = {_i: dose for _i in self.item_codes_preg_consumables['oral_antihypertensives']}
         avail = hsi_event.get_consumables(item_codes=cons)
 
-=======
-
-        # Calculate the approximate dose for the remainder of pregnancy and check availability
-        dose = self.get_approx_days_of_pregnancy(individual_id) * 4
-        cons = {_i: dose for _i in self.item_codes_preg_consumables['oral_antihypertensives']}
-        avail = hsi_event.get_consumables(item_codes=cons)
-
->>>>>>> 155d61c5
         # If the consumables are available then the woman is started on treatment
         if avail:
             df.at[individual_id, 'ac_gest_htn_on_treatment'] = True
@@ -1418,17 +1349,10 @@
         """
         df = self.sim.population.props
         cons = self.item_codes_preg_consumables
-<<<<<<< HEAD
 
         avail = hsi_event.get_consumables(item_codes=cons['magnesium_sulfate'],
                                           optional_item_codes=cons['eclampsia_management_optional'])
 
-=======
-
-        avail = hsi_event.get_consumables(item_codes=cons['magnesium_sulfate'],
-                                          optional_item_codes=cons['eclampsia_management_optional'])
-
->>>>>>> 155d61c5
         # check HCW will deliver intervention
         sf_check = self.sim.modules['Labour'].check_emonc_signal_function_will_run(
             sf='anticonvulsant', f_lvl=hsi_event.ACCEPTED_FACILITY_LEVEL)
@@ -2270,10 +2194,7 @@
         self.module.call_if_maternal_emergency_assessment_cant_run(self)
 
     def did_not_run(self):
-<<<<<<< HEAD
-=======
-        df = self.sim.population.props
->>>>>>> 155d61c5
+        df = self.sim.population.props
         self.module.call_if_maternal_emergency_assessment_cant_run(self)
         return False
 
@@ -2754,17 +2675,10 @@
 
             cons_for_shock = self.get_consumables(
                 item_codes=cons['post_abortion_care_shock'])
-<<<<<<< HEAD
 
             if cons_for_haemorrhage and cons_for_shock and baseline_cons and sf_check:
                 df.at[person_id, 'ac_received_post_abortion_care'] = True
 
-=======
-
-            if cons_for_haemorrhage and cons_for_shock and baseline_cons and sf_check:
-                df.at[person_id, 'ac_received_post_abortion_care'] = True
-
->>>>>>> 155d61c5
         elif abortion_complications.has_any([person_id], 'injury', first=True):
             cons_for_shock = self.get_consumables(
                 item_codes=cons['post_abortion_care_shock'])
