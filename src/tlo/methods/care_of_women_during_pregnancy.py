--- conflicted
+++ resolved
@@ -56,12 +56,7 @@
 
     INIT_DEPENDENCIES = {'Demography', 'HealthSystem'}
 
-<<<<<<< HEAD
-    ADDITIONAL_DEPENDENCIES = {'PregnancySupervisor', 'Contraception', 'Labour', 'Lifestyle', 'Malaria', 'Hiv',
-                               'Depression'}
-=======
     ADDITIONAL_DEPENDENCIES = {'Contraception', 'Labour', 'Lifestyle'}
->>>>>>> 42ecb065
 
     METADATA = {
         Metadata.USES_HEALTHSYSTEM,
