--- conflicted
+++ resolved
@@ -2124,17 +2124,8 @@
         super().__init__(module, person_id=person_id)
         assert isinstance(module, CareOfWomenDuringPregnancy)
 
-<<<<<<< HEAD
-        self.TREATMENT_ID = 'CareOfWomenDuringPregnancy_PresentsForInductionOfLabour'
-
-        the_appt_footprint = self.sim.modules['HealthSystem'].get_blank_appt_footprint()
-        the_appt_footprint['Over5OPD'] = 1
-        self.EXPECTED_APPT_FOOTPRINT = the_appt_footprint
-
-=======
         self.TREATMENT_ID = 'HSI_CareOfWomenDuringPregnancy_PresentsForInductionOfLabour'
         self.EXPECTED_APPT_FOOTPRINT = self.make_appt_footprint({'Over5OPD': 1})
->>>>>>> 89f680c7
         self.ACCEPTED_FACILITY_LEVEL = '1a'
         self.ALERT_OTHER_DISEASES = []
 
