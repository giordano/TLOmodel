from collections import defaultdict
from pathlib import Path

import numpy as np
import pandas as pd

from tlo import DateOffset, Module, Parameter, Property, Types, logging
from tlo.events import IndividualScopeEventMixin, PopulationScopeEventMixin, RegularEvent
from tlo.lm import LinearModel, LinearModelType
from tlo.methods import Metadata
from tlo.methods.dxmanager import DxTest
from tlo.methods.healthsystem import HSI_Event
# from tlo.methods.tb import HSI_TbScreening
from tlo.methods.hiv import HSI_Hiv_TestAndRefer
from tlo.methods.labour import LabourOnsetEvent
from tlo.util import BitsetHandler

logger = logging.getLogger(__name__)
logger.setLevel(logging.INFO)


class CareOfWomenDuringPregnancy(Module):
    """This is the CareOfWomenDuringPregnancy module which contains health system interaction events relevant to
     pregnancy and pregnancy loss including:

     1.) HSI_CareOfWomenDuringPregnancy_AntenatalCareContact (1-8) representing all 8 routine antenatal care contacts
        (ANC) recommended during pregnancy (with sequential scheduling of each event occurring within the HSI)

     2.) HSI_CareOfWomenDuringPregnancy_PostAbortionCaseManagement representing treatment for complications following
         abortion (post abortion care of PAC) for women seeking care from the community

     3.) HSI_CareOfWomenDuringPregnancy_TreatmentForEctopicPregnancy representing treatment for ectopic pregnancy for
         women seeking care from the community

     4.) HSI_CareOfWomenDuringPregnancy_AntenatalWardInpatientCare which represents antenatal inpatient care for women
         who require admission following complications of pregnancy, detected via ANC or following care seeking from the
         community including treatment and/or referral for (hypertension, diabetes, antepartum haemorrhage, anaemia,
         premature of membranes, chorioamnionitis)

    Additionally the module stores a number of HSIs which represent follow up for women who are scheduled for additional
    testing following an admission and initiation of treatment (i.e. anaemia or gestational diabetes). Individual
    interventions are stored as functions within the module to prevent repetition.
    """

    def __init__(self, name=None, resourcefilepath=None):
        super().__init__(name)
        self.resourcefilepath = resourcefilepath

        # This dictionary is used to track the frequency of certain events in the module which are processed by the
        # logging event
        self.anc_tracker = dict()

    INIT_DEPENDENCIES = {'Demography', 'HealthSystem', 'PregnancySupervisor'}
    ADDITIONAL_DEPENDENCIES = {'Contraception', 'Labour', 'Lifestyle'}

    METADATA = {
        Metadata.USES_HEALTHSYSTEM,
    }

    PARAMETERS = {
        'prob_anc_continues': Parameter(
            Types.REAL, 'probability a woman will return for a subsequent ANC appointment'),
        'prob_an_ip_at_facility_level_1_2_3': Parameter(
            Types.LIST, 'probabilities that antenatal inpatient care will be scheduled at facility level 1, 2 or 3'),
        'squeeze_factor_threshold_anc': Parameter(
            Types.REAL, 'squeeze factor threshold over which an ANC appointment cannot run'),
        'prob_intervention_delivered_urine_ds': Parameter(
            Types.REAL, 'probability a woman will receive the intervention "urine dipstick" given that the HSI has ran '
                        'and the consumables are available (proxy for clinical quality)'),
        'prob_intervention_delivered_bp': Parameter(
            Types.REAL, 'probability a woman will receive the intervention "blood pressure measurement" given that the '
                        'HSI has ran and the consumables are available (proxy for clinical quality)'),
        'prob_intervention_delivered_ifa': Parameter(
            Types.REAL, 'probability a woman will receive the intervention "iron and folic acid" given that the HSI'
                        ' has ran and the consumables are available (proxy for clinical quality)'),
        'prob_intervention_delivered_bep': Parameter(
            Types.REAL, 'probability a woman will receive the intervention "Balance energy and protein supplements" '
                        'given that the HSI has ran and the consumables are available (proxy for clinical quality)'),
        'prob_intervention_delivered_depression_screen': Parameter(
            Types.REAL, 'probability a woman will receive the intervention "depression screen" '
                        'given that the HSI has ran and the consumables are available (proxy for clinical quality)'),
        'prob_intervention_delivered_llitn': Parameter(
            Types.REAL, 'probability a woman will receive the intervention "Long lasting insecticide treated net" '
                        'given that the HSI has ran and the consumables are available (proxy for clinical quality)'),
        'prob_intervention_delivered_tb_screen': Parameter(
            Types.REAL, 'probability a woman will receive the intervention "TB screen" given that the HSI has ran '
                        'and the consumables are available (proxy for clinical quality)'),
        'prob_intervention_delivered_tt': Parameter(
            Types.REAL, 'probability a woman will receive the intervention "tetanus toxoid" given that the HSI has '
                        'ran and the consumables are available (proxy for clinical quality)'),
        'prob_intervention_delivered_calcium': Parameter(
            Types.REAL, 'probability a woman will receive the intervention "urine dipstick" given that the HSI has ran '
                        'and the consumables are available (proxy for clinical quality)'),
        'prob_intervention_delivered_poct': Parameter(
            Types.REAL, 'probability a woman will receive the intervention "point of care Hb testing" given that the '
                        'HSI has ran and the consumables are available (proxy for clinical quality)'),
        'prob_intervention_delivered_albendazole': Parameter(
            Types.REAL, 'probability a woman will receive the intervention "albendazole" given that the HSI has ran '
                        'and the consumables are available (proxy for clinical quality)'),
        'prob_intervention_delivered_hepb_test': Parameter(
            Types.REAL, 'probability a woman will receive the intervention "Hepatitis B test" given that the HSI has '
                        'ran and the consumables are available (proxy for clinical quality)'),
        'prob_intervention_delivered_syph_test': Parameter(
            Types.REAL, 'probability a woman will receive the intervention "Syphilis test" given that the HSI has ran '
                        'and the consumables are available (proxy for clinical quality)'),
        'prob_intervention_delivered_hiv_test': Parameter(
            Types.REAL, 'probability a woman will receive the intervention "HIV test" given that the HSI has ran '
                        'and the consumables are available (proxy for clinical quality)'),
        'prob_intervention_delivered_iptp': Parameter(
            Types.REAL, 'probability a woman will receive the intervention "IPTp" given that the HSI has ran '
                        'and the consumables are available (proxy for clinical quality)'),
        'prob_intervention_delivered_gdm_test': Parameter(
            Types.REAL, 'probability a woman will receive the intervention "GDM screening" given that the HSI has ran '
                        'and the consumables are available (proxy for clinical quality)'),
        'sensitivity_bp_monitoring': Parameter(
            Types.REAL, 'sensitivity of blood pressure monitoring to detect hypertension'),
        'specificity_bp_monitoring': Parameter(
            Types.REAL, 'specificity of blood pressure monitoring to detect hypertension'),
        'sensitivity_urine_protein_1_plus': Parameter(
            Types.REAL, 'sensitivity of a urine dipstick test to detect proteinuria at 1+'),
        'specificity_urine_protein_1_plus': Parameter(
            Types.REAL, 'specificity of a urine dipstick test to detect proteinuria at 1+'),
        'sensitivity_poc_hb_test': Parameter(
            Types.REAL, 'sensitivity of a point of care Hb test to detect anaemia'),
        'specificity_poc_hb_test': Parameter(
            Types.REAL, 'specificity of a point of care Hb test to detect anaemia'),
        'sensitivity_fbc_hb_test': Parameter(
            Types.REAL, 'sensitivity of a Full Blood Count test to detect anaemia'),
        'specificity_fbc_hb_test': Parameter(
            Types.REAL, 'specificity of a Full Blood Count test to detect anaemia'),
        'sensitivity_blood_test_glucose': Parameter(
            Types.REAL, 'sensitivity of a blood test to detect raised blood glucose'),
        'specificity_blood_test_glucose': Parameter(
            Types.REAL, 'specificity of a blood test to detect raised blood glucose'),
        'effect_of_ifa_for_resolving_anaemia': Parameter(
            Types.REAL, 'treatment effectiveness of starting iron and folic acid on resolving anaemia'),
        'treatment_effect_blood_transfusion_anaemia': Parameter(
            Types.REAL, 'treatment effectiveness of blood transfusion for anaemia in pregnancy'),
        'effect_of_iron_replacement_for_resolving_anaemia': Parameter(
            Types.REAL, 'treatment effectiveness of iron replacement in resolving anaemia'),
        'effect_of_iron_replacement_for_resolving_iron_def': Parameter(
            Types.REAL, 'treatment effectiveness of iron replacement in resolving iron deficiency'),
        'effect_of_folate_replacement_for_resolving_anaemia': Parameter(
            Types.REAL, 'treatment effectiveness of folate replacement in resolving anaemia'),
        'effect_of_folate_replacement_for_resolving_folate_def': Parameter(
            Types.REAL, 'treatment effectiveness of folate replacement in resolving folate deficiency'),
        'effect_of_b12_replacement_for_resolving_anaemia': Parameter(
            Types.REAL, 'treatment effectiveness of b12 replacement in resolving anaemia'),
        'effect_of_b12_replacement_for_resolving_b12_def': Parameter(
            Types.REAL, 'treatment effectiveness of b12 replacement in resolving b12 deficiency'),
        'cfr_severe_pre_eclampsia': Parameter(
            Types.REAL, 'case fatality rate severe pre-eclampsia'),
        'multiplier_spe_cfr_eclampsia': Parameter(
            Types.REAL, 'cfr multiplier to generate cfr for eclampsia '),
        'treatment_effect_mag_sulph': Parameter(
            Types.REAL, 'treatment effectiveness magnesium sulphate on mortality due to severe pre-eclampsia/'
                        'eclampsia'),
        'treatment_effect_iv_anti_htn': Parameter(
            Types.REAL, 'treatment effectiveness IV antihypertensives on mortality due to severe pre-eclampsia/'
                        'eclampsia'),
        'prob_still_birth_aph': Parameter(
            Types.REAL, 'probability of a still birth following APH prior to treatment'),
        'prob_still_birth_spe_ec': Parameter(
            Types.REAL, 'probability of a still birth following severe pre-eclampsia/eclampsia prior to treatment'),
        'cfr_aph': Parameter(
            Types.REAL, 'case fatality rate antepartum haemorrhage'),
        'treatment_effect_bt_aph': Parameter(
            Types.REAL, 'treatment effect of blood transfusion on antepartum haemorrhage mortality '),
        'prob_evac_procedure_pac': Parameter(
            Types.LIST, 'Probabilities that a woman will receive D&C, MVA or misoprostal as treatment for abortion '),
    }

    PROPERTIES = {
        'ac_total_anc_visits_current_pregnancy': Property(Types.INT, 'rolling total of antenatal visits this woman has '
                                                                     'attended during her pregnancy'),
        'ac_facility_type': Property(Types.CATEGORICAL, 'Type of facility that a woman will receive ANC in for her '
                                                        'pregnancy', categories=['none', 'health_centre', 'hospital']),
        'ac_date_next_contact': Property(Types.DATE, 'Date on which this woman is scheduled to return for her next '
                                                     'ANC contact'),
        'ac_to_be_admitted': Property(Types.BOOL, 'Whether this woman requires admission following an ANC visit'),
        'ac_receiving_iron_folic_acid': Property(Types.BOOL, 'whether this woman is receiving daily iron & folic acid '
                                                             'supplementation'),
        'ac_receiving_bep_supplements': Property(Types.BOOL, 'whether this woman is receiving daily balanced energy '
                                                             'and protein supplementation'),
        'ac_receiving_calcium_supplements': Property(Types.BOOL, 'whether this woman is receiving daily calcium '
                                                                 'supplementation'),
        'ac_doses_of_iptp_received': Property(Types.INT, 'Number of doses of intermittent preventative treatment in'
                                                         ' pregnancy received during this pregnancy'),
        'ac_itn_provided': Property(Types.BOOL, 'Whether this woman is provided with an insecticide treated bed net '
                                                'during the appropriate ANC visit'),
        'ac_ttd_received': Property(Types.INT, 'Number of doses of tetanus toxoid administered during this pregnancy'),
        'ac_gest_htn_on_treatment': Property(Types.BOOL, 'Whether this woman has been initiated on treatment for '
                                                         'gestational hypertension'),
        'ac_gest_diab_on_treatment': Property(Types.CATEGORICAL, 'Treatment this woman is receiving for gestational '
                                                                 'diabetes', categories=['none', 'diet_exercise',
                                                                                         'orals', 'insulin']),
        'ac_ectopic_pregnancy_treated': Property(Types.BOOL, 'Whether this woman has received treatment for an ectopic '
                                                             'pregnancy'),
        'ac_post_abortion_care_interventions': Property(Types.INT, 'bitset list of interventions delivered to a woman '
                                                                   'undergoing post abortion care'),
        'ac_received_abx_for_prom': Property(Types.BOOL, 'Whether this woman has received antibiotics as treatment for '
                                                         'premature rupture of membranes'),
        'ac_received_abx_for_chorioamnionitis': Property(Types.BOOL, 'Whether this woman has received antibiotics as '
                                                                     'treatment for chorioamnionitis rupture of '
                                                                     'membranes'),
        'ac_mag_sulph_treatment': Property(Types.BOOL, 'Whether this woman has received magnesium sulphate for '
                                                       'treatment of severe pre-eclampsia/eclampsia'),
        'ac_iv_anti_htn_treatment': Property(Types.BOOL, 'Whether this woman has received intravenous antihypertensive '
                                                         'drugs for treatment of severe hypertension'),
        'ac_received_blood_transfusion': Property(Types.BOOL, 'Whether this woman has received a blood transfusion '
                                                              'antenatally'),
        'ac_admitted_for_immediate_delivery': Property(Types.CATEGORICAL, 'Admission type for women needing urgent '
                                                                          'delivery in the antenatal period',
                                                       categories=['none', 'induction_now', 'induction_future',
                                                                   'caesarean_now', 'caesarean_future']),
    }

    def read_parameters(self, data_folder):
        dfd = pd.read_excel(Path(self.resourcefilepath) / 'ResourceFile_AntenatalCare.xlsx',
                            sheet_name='parameter_values')
        self.load_parameters_from_dataframe(dfd)

        params = self.parameters

        # ==================================== LINEAR MODEL EQUATIONS =================================================
        # All linear equations used in this module are stored within the ac_linear_equations parameter below

        # TODO: process of 'selection' of important predictors in linear equations is ongoing, a linear model that
        #  is empty of predictors at the end of this process will be converted to a set probability

        params['ac_linear_equations'] = {

            # This equation is used to determine if a woman will choose to attend the next ANC contact in the routine
            # schedule
            'anc_continues': LinearModel(
                LinearModelType.MULTIPLICATIVE,
                params['prob_anc_continues']),

        }

    def initialise_population(self, population):

        df = population.props

        df.loc[df.is_alive, 'ac_total_anc_visits_current_pregnancy'] = 0
        df.loc[df.is_alive, 'ac_facility_type'] = 'none'
        df.loc[df.is_alive, 'ac_date_next_contact'] = pd.NaT
        df.loc[df.is_alive, 'ac_to_be_admitted'] = False
        df.loc[df.is_alive, 'ac_receiving_iron_folic_acid'] = False
        df.loc[df.is_alive, 'ac_receiving_bep_supplements'] = False
        df.loc[df.is_alive, 'ac_receiving_calcium_supplements'] = False
        df.loc[df.is_alive, 'ac_doses_of_iptp_received'] = 0
        df.loc[df.is_alive, 'ac_itn_provided'] = False
        df.loc[df.is_alive, 'ac_ttd_received'] = 0
        df.loc[df.is_alive, 'ac_gest_htn_on_treatment'] = False
        df.loc[df.is_alive, 'ac_gest_diab_on_treatment'] = 'none'
        df.loc[df.is_alive, 'ac_ectopic_pregnancy_treated'] = False
        df.loc[df.is_alive, 'ac_received_abx_for_prom'] = False
        df.loc[df.is_alive, 'ac_received_abx_for_chorioamnionitis'] = False
        df.loc[df.is_alive, 'ac_mag_sulph_treatment'] = False
        df.loc[df.is_alive, 'ac_iv_anti_htn_treatment'] = False
        df.loc[df.is_alive, 'ac_received_blood_transfusion'] = False
        df.loc[df.is_alive, 'ac_admitted_for_immediate_delivery'] = 'none'

        # This property stores the possible interventions a woman can receive during post abortion care
        self.pac_interventions = BitsetHandler(self.sim.population, 'ac_post_abortion_care_interventions',
                                               ['mva', 'd_and_c', 'misoprostol', 'antibiotics', 'blood_products',
                                                'injury_repair'])

    def initialise_simulation(self, sim):

        # We register the logging event and schedule to run each year
        sim.schedule_event(AntenatalCareLoggingEvent(self),
                           sim.date + DateOffset(years=1))

        # Then populate the tracker dictionary
        self.anc_tracker = {'total_first_anc_visits': 0, 'cumm_ga_at_anc1': 0, 'total_anc1_first_trimester': 0,
                            'anc8+': 0, 'timely_ANC3': 0, 'diet_supp_6_months': 0}

        # ==================================== REGISTERING DX_TESTS =================================================
        params = self.parameters
        # Next we register the relevant dx_tests used within this module...
        self.sim.modules['HealthSystem'].dx_manager.register_dx_test(

            # This test represents measurement of blood pressure used in ANC screening to detect hypertension in
            # pregnancy
            blood_pressure_measurement=DxTest(
                property='ps_htn_disorders',
                target_categories=['gest_htn', 'mild_pre_eclamp', 'severe_gest_htn', 'severe_pre_eclamp', 'eclampsia'],
                sensitivity=params['sensitivity_bp_monitoring'],
                specificity=params['specificity_bp_monitoring']),

            # This test represents a urine dipstick which is used to measuring the presence and amount of protein in a
            # womans urine, proteinuria being indicative of pre-eclampsia/eclampsia
            urine_dipstick_protein=DxTest(
                property='ps_htn_disorders', target_categories=['mild_pre_eclamp', 'severe_pre_eclamp', 'eclampsia'],
                sensitivity=params['sensitivity_urine_protein_1_plus'],
                specificity=params['specificity_urine_protein_1_plus']),

            # This test represents point of care haemoglobin testing used in ANC to detect anaemia (all-severity)
            point_of_care_hb_test=DxTest(
                property='ps_anaemia_in_pregnancy', target_categories=['mild', 'moderate', 'severe'],
                sensitivity=params['sensitivity_poc_hb_test'],
                specificity=params['specificity_poc_hb_test']),

            # This test represents laboratory based full blood count testing used in hospitals to determine severity of
            # anaemia via Hb levels
            full_blood_count_hb=DxTest(
                property='ps_anaemia_in_pregnancy', target_categories=['mild', 'moderate', 'severe'],
                sensitivity=params['sensitivity_fbc_hb_test'],
                specificity=params['specificity_fbc_hb_test']),

            # This test represents point of care glucose testing used in ANC to detect hyperglycemia, associated with
            # gestational diabetes
            blood_test_glucose=DxTest(
                property='ps_gest_diab', target_categories=['uncontrolled'],
                sensitivity=params['sensitivity_blood_test_glucose'],
                specificity=params['specificity_blood_test_glucose']))

        if 'Hiv' not in self.sim.modules:
            logger.warning(key='message', data='HIV module is not registered in this simulation run and therefore HIV '
                                               'testing will not happen in antenatal care')

    # This function is used within this and other modules to reset properties from this module when a woman is no longer
    # pregnant to ensure in future pregnancies properties arent incorrectly set to certain values
    def care_of_women_in_pregnancy_property_reset(self, ind_or_df, id_or_index):
        df = self.sim.population.props

        if ind_or_df == 'individual':
            set = df.at
        else:
            set = df.loc

        set[id_or_index, 'ac_total_anc_visits_current_pregnancy'] = 0
        set[id_or_index, 'ac_to_be_admitted'] = False
        set[id_or_index, 'ac_date_next_contact'] = pd.NaT
        set[id_or_index, 'ac_facility_type'] = 'none'
        set[id_or_index, 'ac_receiving_iron_folic_acid'] = False
        set[id_or_index, 'ac_receiving_bep_supplements'] = False
        set[id_or_index, 'ac_receiving_calcium_supplements'] = False
        set[id_or_index, 'ac_doses_of_iptp_received'] = 0
        set[id_or_index, 'ac_itn_provided'] = False
        set[id_or_index, 'ac_ttd_received'] = 0
        set[id_or_index, 'ac_gest_htn_on_treatment'] = False
        set[id_or_index, 'ac_gest_diab_on_treatment'] = 'none'
        set[id_or_index, 'ac_ectopic_pregnancy_treated'] = False
        set[id_or_index, 'ac_received_abx_for_prom'] = False
        set[id_or_index, 'ac_received_abx_for_chorioamnionitis'] = False
        set[id_or_index, 'ac_mag_sulph_treatment'] = False
        set[id_or_index, 'ac_iv_anti_htn_treatment'] = False
        set[id_or_index, 'ac_received_blood_transfusion'] = False
        set[id_or_index, 'ac_admitted_for_immediate_delivery'] = 'none'

    def on_birth(self, mother_id, child_id):
        df = self.sim.population.props

        df.at[child_id, 'ac_total_anc_visits_current_pregnancy'] = 0
        df.at[child_id, 'ac_to_be_admitted'] = False
        df.at[child_id, 'ac_date_next_contact'] = pd.NaT
        df.at[child_id, 'ac_facility_type'] = 'none'
        df.at[child_id, 'ac_receiving_iron_folic_acid'] = False
        df.at[child_id, 'ac_receiving_bep_supplements'] = False
        df.at[child_id, 'ac_receiving_calcium_supplements'] = False
        df.at[child_id, 'ac_doses_of_iptp_received'] = 0
        df.at[child_id, 'ac_itn_provided'] = False
        df.at[child_id, 'ac_ttd_received'] = 0
        df.at[child_id, 'ac_gest_htn_on_treatment'] = False
        df.at[child_id, 'ac_gest_diab_on_treatment'] = 'none'
        df.at[child_id, 'ac_ectopic_pregnancy_treated'] = False
        df.at[child_id, 'ac_received_abx_for_prom'] = False
        df.at[child_id, 'ac_received_abx_for_chorioamnionitis'] = False
        df.at[child_id, 'ac_mag_sulph_treatment'] = False
        df.at[child_id, 'ac_iv_anti_htn_treatment'] = False
        df.at[child_id, 'ac_received_blood_transfusion'] = False
        df.at[child_id, 'ac_admitted_for_immediate_delivery'] = 'none'

    def further_on_birth_care_of_women_in_pregnancy(self, mother_id):
        """
        This function is called by the on_birth function of NewbornOutcomes module. This function contains additional
        code related to the antenatal care module that should be ran on_birth for all births - it has been parcelled
        into functions to ensure each modules (pregnancy,antenatal care, labour, newborn, postnatal) on_birth code is
        ran in the correct sequence (as this can vary depending on how modules are registered)
        :param mother_id: mothers individual id
        """
        df = self.sim.population.props

        #  run a check at birth to make sure no women exceed 8 visits
        assert df.at[mother_id, 'ac_total_anc_visits_current_pregnancy'] < 9

        # We log the total number of ANC contacts a woman has undergone at the time of birth via this data frame

        total_anc_visit_count = {'person_id': mother_id,
                                 'age': df.at[mother_id, 'age_years'],
                                 'date_of_delivery': self.sim.date,
                                 'total_anc': df.at[mother_id, 'ac_total_anc_visits_current_pregnancy']}

        logger.info(key='anc_count_on_birth', data=total_anc_visit_count,
                    description='A dictionary containing the number of ANC visits each woman has on birth')

        # We then reset all relevant variables pertaining to care received during the antenatal period to avoid
        # treatments remaining in place for future pregnancies
        self.care_of_women_in_pregnancy_property_reset(ind_or_df='individual', id_or_index=mother_id)

    def on_hsi_alert(self, person_id, treatment_id):
        logger.debug(key='message', data=f'This is CareOfWomenDuringPregnancy, being alerted about a health system '
                                         f'interaction person {person_id} for: {treatment_id}')

    #  ================================ ADDITIONAL ANTENATAL HELPER FUNCTIONS =========================================

    def determine_gestational_age_for_next_contact(self, person_id):
        """
        This function is called by each of the ANC HSIs to determine the number of weeks before a woman is required to
        return for her next ANC contact in the schedule
        :param person_id: individual_id
        """
        df = self.sim.population.props
        mother = df.loc[person_id]

        # The recommended ANC schedule (gestational age in weeks at which it is recommended women attend) is
        # ANC1 - 12wks, ANC2 - 20wks, ANC3 - 26wks, ANC4 - 30wks, ANC5 - 34wks, ANC6 - 36wks, ANC7 - 38wks,
        # ANC8 - 40 wks

        # Using a womans gestational age at the time of her current visit, we calculate how many weeks in the future
        # until she should return for her next visit in the schedule
        if mother.ps_gestational_age_in_weeks < 20:
            recommended_gestation_next_anc = 20

        elif 20 <= mother.ps_gestational_age_in_weeks < 26:
            recommended_gestation_next_anc = 26

        elif 26 <= mother.ps_gestational_age_in_weeks < 30:
            recommended_gestation_next_anc = 30

        elif 30 <= mother.ps_gestational_age_in_weeks < 34:
            recommended_gestation_next_anc = 34

        elif 34 <= mother.ps_gestational_age_in_weeks < 36:
            recommended_gestation_next_anc = 36

        elif 36 <= mother.ps_gestational_age_in_weeks < 38:
            recommended_gestation_next_anc = 38

        elif 38 <= mother.ps_gestational_age_in_weeks < 40:
            recommended_gestation_next_anc = 40

        # We schedule women who present very late for ANC to return in two weeks
        elif 42 > mother.ps_gestational_age_in_weeks >= 40:
            recommended_gestation_next_anc = 42

        # Return a gestation beyond the normal length of pregnancy. This wont be used for scheduling because women
        # arent scheduled ANC past 42 weeks (see next function)
        # TODO: replace with cleaner fix for next version
        else:
            recommended_gestation_next_anc = 50

        return recommended_gestation_next_anc

    def antenatal_care_scheduler(self, individual_id, visit_to_be_scheduled, recommended_gestation_next_anc,
                                 facility_level):
        """
        This function is responsible for scheduling a womans next ANC contact in the schedule if she chooses to seek
        care again.  It is called by each of the ANC HSIs.
        :param individual_id: individual_id
        :param visit_to_be_scheduled: Number if next visit in the schedule (2-8)
        :param recommended_gestation_next_anc: Gestational age in weeks a woman should be for the next visit in her
        schedule
        :param facility_level: facility level that the next ANC contact in the schedule will occur at
        """
        df = self.sim.population.props
        params = self.parameters

        # Prevent women returning to ANC at very late gestations- this needs to be reviewed and linked with induction
        if df.at[individual_id, 'ps_gestational_age_in_weeks'] >= 42:
            return

        # We check that women will only be scheduled for the next ANC contact in the schedule
        assert df.at[individual_id, 'ps_gestational_age_in_weeks'] < recommended_gestation_next_anc

        # This function houses the code that schedules the next visit, it is abstracted to prevent repetition
        def set_anc_date(visit_to_be_scheduled):

            # We store the ANC contacts as variables prior to scheduling. Facility level of the next contact is carried
            # forward from a womans first ANC contact (we assume she will always seek care within the same facility
            # level)
            if visit_to_be_scheduled == 2:
                visit = HSI_CareOfWomenDuringPregnancy_SecondAntenatalCareContact(
                    self, person_id=individual_id, facility_level_of_this_hsi=facility_level)

            elif visit_to_be_scheduled == 3:
                visit = HSI_CareOfWomenDuringPregnancy_ThirdAntenatalCareContact(
                    self, person_id=individual_id, facility_level_of_this_hsi=facility_level)

            elif visit_to_be_scheduled == 4:
                visit = HSI_CareOfWomenDuringPregnancy_FourthAntenatalCareContact(
                    self, person_id=individual_id, facility_level_of_this_hsi=facility_level)

            elif visit_to_be_scheduled == 5:
                visit = HSI_CareOfWomenDuringPregnancy_FifthAntenatalCareContact(
                    self, person_id=individual_id, facility_level_of_this_hsi=facility_level)

            elif visit_to_be_scheduled == 6:
                visit = HSI_CareOfWomenDuringPregnancy_SixthAntenatalCareContact(
                    self, person_id=individual_id, facility_level_of_this_hsi=facility_level)

            elif visit_to_be_scheduled == 7:
                visit = HSI_CareOfWomenDuringPregnancy_SeventhAntenatalCareContact(
                    self, person_id=individual_id, facility_level_of_this_hsi=facility_level)

            elif visit_to_be_scheduled == 8:
                visit = HSI_CareOfWomenDuringPregnancy_EighthAntenatalCareContact(
                    self, person_id=individual_id, facility_level_of_this_hsi=facility_level)

            # If this woman has attended less than 4 visits, and is predicted to attend > 4 (as determined via the
            # PregnancySupervisor module when ANC1 is scheduled) her subsequent ANC appointment is automatically
            # scheduled
            if visit_to_be_scheduled <= 4:
                if df.at[individual_id, 'ps_will_attend_four_or_more_anc']:

                    # We subtract this womans current gestational age from the recommended gestational age for the next
                    # contact
                    weeks_due_next_visit = int(recommended_gestation_next_anc - df.at[individual_id,
                                                                                      'ps_gestational_age_in_weeks'])

                    # And use this value as the number of weeks until she is required to return for her next ANC
                    visit_date = self.sim.date + DateOffset(weeks=weeks_due_next_visit)
                    self.sim.modules['HealthSystem'].schedule_hsi_event(visit, priority=0,
                                                                        topen=visit_date,
                                                                        tclose=visit_date + DateOffset(days=7))
                    logger.debug(key='message', data=f'mother {individual_id} will seek ANC {visit_to_be_scheduled} '
                                                     f'contact on {visit_date}')

                    # We store the date of her next visit and use this date as part of a check when the ANC HSIs run
                    df.at[individual_id, 'ac_date_next_contact'] = visit_date

                else:
                    # If she is not predicted to attend 4 or more visits, we use an equation from the linear model to
                    # determine if she will seek care for her next contact
                    will_anc_continue = params['ac_linear_equations']['anc_continues'].predict(df.loc[[
                        individual_id]])[individual_id]

                    # If so, the HSI is scheduled in the same way
                    if self.rng.random_sample() < will_anc_continue:
                        weeks_due_next_visit = int(recommended_gestation_next_anc - df.at[individual_id,
                                                                                          'ps_gestational_age_in_'
                                                                                          'weeks'])
                        visit_date = self.sim.date + DateOffset(weeks=weeks_due_next_visit)
                        self.sim.modules['HealthSystem'].schedule_hsi_event(visit, priority=0,
                                                                            topen=visit_date,
                                                                            tclose=visit_date + DateOffset(days=7))

                        logger.debug(key='message', data=f'mother {individual_id} will seek ANC '
                                                         f'{visit_to_be_scheduled} contact on {visit_date}')

                        df.at[individual_id, 'ac_date_next_contact'] = visit_date
                    else:
                        # If additional ANC care is not sought nothing happens
                        logger.debug(key='message', data=f'mother {individual_id} will not seek any additional '
                                                         f'antenatal care for this pregnancy')

            elif visit_to_be_scheduled > 4:
                # After 4 or more visits we use the linear model equation to determine if the woman will seek care for
                # her next contact

                if self.rng.random_sample() < \
                  params['ac_linear_equations']['anc_continues'].predict(df.loc[[individual_id]])[individual_id]:
                    weeks_due_next_visit = int(recommended_gestation_next_anc - df.at[individual_id,
                                                                                      'ps_gestational_age_in_'
                                                                                      'weeks'])
                    visit_date = self.sim.date + DateOffset(weeks=weeks_due_next_visit)
                    self.sim.modules['HealthSystem'].schedule_hsi_event(visit, priority=0,
                                                                        topen=visit_date,
                                                                        tclose=visit_date + DateOffset(days=7))
                    logger.debug(key='message', data=f'mother {individual_id} will seek ANC {visit_to_be_scheduled} '
                                                     f'contact on {visit_date}')
                    df.at[individual_id, 'ac_date_next_contact'] = visit_date

                else:
                    logger.debug(key='message', data=f'mother {individual_id} will not seek any additional antenatal '
                                                     f'care for this pregnancy')

        # We run the function to schedule the HSI
        if 2 <= visit_to_be_scheduled <= 8:
            set_anc_date(visit_to_be_scheduled)

    def schedule_admission(self, individual_id):
        """
        This function is called within each of the ANC HSIs for women who require admission due to a complication
        detected during ANC
        :param individual_id: individual_id
        """
        df = self.sim.population.props

        # Use a weighted random draw to determine which level of facility the woman will be admitted too
        # facility_level = int(self.rng.choice([1, 2, 3], p=params['prob_an_ip_at_facility_level_1_2_3']))
        facility_level = self.rng.choice(['1a', '1b'], p=[0.5, 0.5])  # todo - note choice of facility_levels

        # Schedule the HSI
        inpatient = HSI_CareOfWomenDuringPregnancy_AntenatalWardInpatientCare(
            self.sim.modules['CareOfWomenDuringPregnancy'], person_id=individual_id,
            facility_level_this_hsi=facility_level)

        self.sim.modules['HealthSystem'].schedule_hsi_event(inpatient, priority=0,
                                                            topen=self.sim.date,
                                                            tclose=self.sim.date + DateOffset(days=1))

        logger.debug(key='msg', data=f'Mother {individual_id} will be admitted to antenatal ward after a complication '
                                     f'was detected in routine ANC')

        # Reset the variable to prevent future scheduling errors
        df.at[individual_id, 'ac_to_be_admitted'] = False

    # ================================= INTERVENTIONS DELIVERED DURING ANC ============================================
    # The following functions contain the interventions that are delivered as part of routine ANC contacts. Functions
    # are called from within the ANC HSIs. Which interventions are called depends on the mothers gestation and the
    # number of visits she has attended at the time each HSI runs (see ANC HSIs)

    def screening_interventions_delivered_at_every_contact(self, hsi_event):
        """
        This function contains the screening interventions which are delivered at every ANC contact regardless of the
        womans gestational age and include blood pressure measurement and urine dipstick testing
        :param hsi_event: HSI event in which the function has been called:
        """
        person_id = hsi_event.target
        # consumables = self.sim.modules['HealthSystem'].parameters['Consumables']
        df = self.sim.population.props
        params = self.parameters
        mni = self.sim.modules['PregnancySupervisor'].mother_and_newborn_info

        hypertension_diagnosed = False
        proteinuria_diagnosed = False

        # Define the consumables
        get_item_code = self.sim.modules['HealthSystem'].get_item_code_from_item_name
        item_code_urine_dipstick = get_item_code('Test strips, urine analysis')

        # consumables_dipstick = {
        #     'Intervention_Package_Code': {},
        #     'Item_Code': {item_code_urine_dipstick: 1}}

        # outcome_of_request_for_consumables = self.sim.modules['HealthSystem'].request_consumables(
        #     hsi_event=hsi_event,
        #     cons_req_as_footprint=consumables_dipstick)
        outcome_of_request_for_consumables = {
            'Intervention_Package_Code': defaultdict(lambda: True),
            'Item_Code': defaultdict(lambda: True)
        }
        # Delivery of the intervention is conditioned on the availability of the consumable and a random draw against a
        # probability that the intervention would be delivered (used to calibrate to SPA data- acts as proxy for
        # clinical quality)
        if self.rng.random_sample() < params['prob_intervention_delivered_urine_ds']:
            if outcome_of_request_for_consumables['Item_Code'][item_code_urine_dipstick]:

                # If the consumables are available the test is ran. Urine testing in ANC is predominantly used to
                # detected protein in the urine (proteinuria) which is indicative of pre-eclampsia
                if self.sim.modules['HealthSystem'].dx_manager.run_dx_test(dx_tests_to_run='urine_dipstick_protein',
                                                                           hsi_event=hsi_event):

                    # We use a temporary variable to store if proteinuria is detected
                    proteinuria_diagnosed = True
                    logger.debug(key='msg', data=f'Urine dip stick testing detected proteinuria for mother '
                                                 f'{person_id}')
            else:
                logger.debug(key='msg', data='Urine dipstick testing was not completed in this ANC visit due to '
                                             'unavailable consumables')

        # The process is repeated for blood pressure monitoring- although not conditioned on consumables
        if self.rng.random_sample() < params['prob_intervention_delivered_bp']:
            if self.sim.modules['HealthSystem'].dx_manager.run_dx_test(dx_tests_to_run='blood_pressure_measurement',
                                                                       hsi_event=hsi_event):
                hypertension_diagnosed = True
                logger.debug(key='msg', data=f'Blood pressure testing detected hypertension for mother {person_id}')

                if ~df.at[person_id, 'ac_gest_htn_on_treatment'] and\
                    (df.at[person_id, 'ps_htn_disorders'] != 'none') and pd.isnull(mni[person_id]['hypertension'
                                                                                                  '_onset']):

                    # We store date of onset to calculate dalys- only women who are aware of diagnosis experience DALYs
                    # (see daly weight for hypertension)
                    self.sim.modules['PregnancySupervisor'].store_dalys_in_mni(person_id, 'hypertension_onset')

        # If either high blood pressure or proteinuria are detected (or both) we assume this woman needs to be admitted
        # for further treatment following this ANC contact

        # Only women who are not on treatment OR are determined to have severe disease whilst on treatment are admitted
        if hypertension_diagnosed or proteinuria_diagnosed:
            if (df.at[person_id, 'ps_htn_disorders'] == 'severe_pre_eclamp') or \
                (df.at[person_id, 'ps_htn_disorders'] == 'eclampsia') or not df.at[person_id,
                                                                                   'ac_gest_htn_on_treatment']:

                df.at[person_id, 'ac_to_be_admitted'] = True
                logger.debug(key='msg', data=f'Mother {person_id} has had hypertension or proteinuria detected in ANC '
                                             f'and will now need admission')

        # Here we conduct screening and initiate treatment for depression as needed
        if 'Depression' in self.sim.modules:
            if self.rng.random_sample() < params['prob_intervention_delivered_depression_screen']:
                logger.debug(key='msg', data=f'Mother {person_id} will now be receive screening for depression during'
                                             f' ANC  and commence treatment as appropriate')
                if ~df.at[person_id, 'de_ever_diagnosed_depression']:
                    self.sim.modules['Depression'].do_when_suspected_depression(person_id, hsi_event)

    def interventions_initiated_at_first_contact(self, hsi_event):
        """
        This function contains all the interventions that should be delivered during the initial ANC contact (contact 1)
        including initiation of daily iron and folic acid supplementation, daily balance energy and protein
        supplementation, provision of an insecticide treated bed net and screening for TB.
        :param hsi_event: HSI event in which the function has been called
        """
        person_id = hsi_event.target
        # consumables = self.sim.modules['HealthSystem'].parameters['Consumables']
        df = self.sim.population.props
        params = self.parameters

        # We calculate an approximate number of days left of a womans pregnancy to capture the consumables required for
        # daily iron/folic acid tablets
        # if df.at[person_id, 'ps_gestational_age_in_weeks'] < 40:
        #     approx_days_of_pregnancy = (40 - df.at[person_id, 'ps_gestational_age_in_weeks']) * 7
        # else:
        #     approx_days_of_pregnancy = 14

        # Iron/folic acid & BEP supplements...
        # Define the consumables
        get_item_code = self.sim.modules['HealthSystem'].get_item_code_from_item_name
        item_code_iron_folic_acid = get_item_code('Ferrous Salt + Folic Acid, tablet, 200 + 0.25 mg')
        item_code_diet_supps = get_item_code('Dietary supplements (country-specific)')

        # consumables_anc1 = {
        #     'Intervention_Package_Code': {},
        #     'Item_Code': {item_code_iron_folic_acid: approx_days_of_pregnancy,
        #                   item_code_diet_supps: approx_days_of_pregnancy}}

        # outcome_of_request_for_consumables = self.sim.modules['HealthSystem'].request_consumables(
        #     hsi_event=hsi_event,
        #     cons_req_as_footprint=consumables_anc1)
        outcome_of_request_for_consumables = {
            'Intervention_Package_Code': defaultdict(lambda: True),
            'Item_Code': defaultdict(lambda: True)
        }
        # As with previous interventions - condition on consumables and probability intervention is delivered
        if outcome_of_request_for_consumables['Item_Code'][item_code_iron_folic_acid] and (self.rng.random_sample() <
                                                                                           params['prob_intervention_'
                                                                                                  'delivered_ifa']):
            df.at[person_id, 'ac_receiving_iron_folic_acid'] = True
            logger.debug(key='msg', data=f'Mother {person_id} has been commenced on IFA supplements during ANC')

        if outcome_of_request_for_consumables['Item_Code'][item_code_diet_supps] and (self.rng.random_sample() <
                                                                                      params['prob_intervention'
                                                                                             '_delivered_bep']):
            df.at[person_id, 'ac_receiving_bep_supplements'] = True
            logger.debug(key='msg', data=f'Mother {person_id} has been commenced on BEP supplements during ANC')

        # LLITN provision...
        # We define the required consumables
        # pkg_code_obstructed_llitn = pd.unique(
        #     consumables.loc[consumables['Intervention_Pkg'] == 'ITN distribution to pregnant women',
        #                     'Intervention_Pkg_Code'])[0]
        pkg_code_obstructed_llitn = 0
        # consumables_llitn = {
        #     'Intervention_Package_Code': {pkg_code_obstructed_llitn: 1},
        #     'Item_Code': {}}
        # remove use of package_codes
        # consumables_llitn = {
        #     'Intervention_Package_Code': {},
        #     'Item_Code': {}}

        # outcome_of_request_for_consumables = self.sim.modules['HealthSystem'].request_consumables(
        #     hsi_event=hsi_event,
        #     cons_req_as_footprint=consumables_llitn)
        outcome_of_request_for_consumables = {
            'Intervention_Package_Code': defaultdict(lambda: True),
            'Item_Code': defaultdict(lambda: True)
        }

        # If available, women are provided with a bed net at ANC1. The effect of these nets is determined
        # through the malaria module - not yet coded. n.b any interventions involving non-obstetric diseases have been
        # discussed with Tara
        if outcome_of_request_for_consumables['Intervention_Package_Code'][pkg_code_obstructed_llitn] and \
           (self.rng.random_sample() < params['prob_intervention_delivered_llitn']):
            df.at[person_id, 'ac_itn_provided'] = True
            logger.debug(key='msg', data=f'Mother {person_id} has been provided with a LLITN during ANC')

        # TODO: TB module in master is currently commented out, this is legacy code and a placeholder to ensure women
        #  are screened for TB

        # TB screening...
        # Currently we schedule women to the TB screening HSI in the TB module, however this may over-use resources so
        # possible the TB screening should also just live in this code
        # if 'tb' in self.sim.modules.keys():
        #    if self.rng.random_sample() < params['prob_intervention_delivered_tb_screen']:
        #        logger.debug(key='msg', data=f'Mother {person_id} has been referred to the TB module for screening '
        #                                     f'during ANC')

        #        tb_screen = HSI_TbScreening(
        #            module=self.sim.modules['tb'], person_id=person_id)

        #        self.sim.modules['HealthSystem'].schedule_hsi_event(tb_screen, priority=0,
        #                                                            topen=self.sim.date,
        #                                                            tclose=self.sim.date + DateOffset(days=1))

    def tetanus_vaccination(self, hsi_event):
        """
        This function contains the intervention tetanus vaccination. A booster dose of the vaccine is given to all women
         during ANC. Effect of vaccination is managed by the EPI module and therefore here we just capture consumables
         and number of doses
        :param hsi_event: HSI event in which the function has been called
        """
        person_id = hsi_event.target
        # consumables = self.sim.modules['HealthSystem'].parameters['Consumables']
        df = self.sim.population.props
        params = self.parameters

        # Define required consumables
        # pkg_code_tet = pd.unique(
        #     consumables.loc[consumables["Intervention_Pkg"] == "Tetanus toxoid (pregnant women)",
        #                     "Intervention_Pkg_Code"])[0]
        #
        # all_available = hsi_event.get_all_consumables(
        #     pkg_codes=[pkg_code_tet])
        all_available = True

        # If the consumables are available and the HCW will deliver the vaccine, the intervention is given
        if self.rng.random_sample() < params['prob_intervention_delivered_tt']:
            if all_available:
                df.at[person_id, 'ac_ttd_received'] += 1
                logger.debug(key='msg', data=f'Mother {person_id} has received a tetanus booster during ANC')

    def calcium_supplementation(self, hsi_event):
        """This function contains the intervention calcium supplementation delivered during ANC.
        :param hsi_event: HSI event in which the function has been called
        """
        df = self.sim.population.props
        params = self.parameters
        person_id = hsi_event.target
        # consumables = self.sim.modules['HealthSystem'].parameters['Consumables']

        if ~df.at[person_id, 'ac_receiving_calcium_supplements']:

            # Define consumables
            # item_code_calcium_supp = pd.unique(
            #     consumables.loc[consumables['Items'] == 'Calcium, tablet, 600 mg', 'Item_Code'])[0]
            item_code_calcium_supp = 0

            # Calculate the approximate dose for the remainder of pregnancy
            # approx_days_of_pregnancy = (40 - df.at[person_id, 'ps_gestational_age_in_weeks']) * 7
            # dose = approx_days_of_pregnancy * 3

            # consumables_calcium = {
            #     'Intervention_Package_Code': {},
            #     'Item_Code': {item_code_calcium_supp: dose}}

            # outcome_of_request_for_consumables = self.sim.modules['HealthSystem'].request_consumables(
            #     hsi_event=hsi_event,
            #     cons_req_as_footprint=consumables_calcium)
            outcome_of_request_for_consumables = {
                'Intervention_Package_Code': defaultdict(lambda: True),
                'Item_Code': defaultdict(lambda: True)
            }

            # If the consumables are available and the HCW will provide the tablets, the intervention is given
            if outcome_of_request_for_consumables['Item_Code'][item_code_calcium_supp] and \
               (self.rng.random_sample() < params['prob_intervention_delivered_calcium']):
                df.at[person_id, 'ac_receiving_calcium_supplements'] = True
                logger.debug(key='msg', data=f'Mother {person_id} has been started on calcium supplements during ANC')

    def point_of_care_hb_testing(self, hsi_event):
        """
        This function contains the intervention point of care haemoglobin testing provided to women during ANC to detect
        anaemia during pregnancy
        :param hsi_event: HSI event in which the function has been called
        """
        person_id = hsi_event.target
        df = self.sim.population.props
        params = self.parameters
        # consumables = self.sim.modules['HealthSystem'].parameters['Consumables']

        # Define the required consumables
        # item_code_hb_test = pd.unique(
        #     consumables.loc[consumables['Items'] == 'Haemoglobin test (HB)', 'Item_Code'])[0]
        # item_code_blood_tube = pd.unique(
        #     consumables.loc[consumables['Items'] == 'Blood collecting tube, 5 ml', 'Item_Code'])[0]
        # item_code_needle = pd.unique(
        #     consumables.loc[consumables['Items'] == 'Syringe, needle + swab', 'Item_Code'])[0]
        # item_code_gloves = pd.unique(
        #     consumables.loc[consumables['Items'] == 'Gloves, exam, latex, disposable, pair', 'Item_Code'])[0]
        item_code_hb_test = 0
        item_code_blood_tube = 0
        item_code_needle = 0
        item_code_gloves = 0
        # consumables_hb_test = {
        #     'Intervention_Package_Code': {},
        #     'Item_Code': {item_code_hb_test: 1, item_code_blood_tube: 1, item_code_needle: 1, item_code_gloves: 1}}

        # Confirm their availability
        # outcome_of_request_for_consumables = self.sim.modules['HealthSystem'].request_consumables(
        #     hsi_event=hsi_event,
        #     cons_req_as_footprint=consumables_hb_test)
        outcome_of_request_for_consumables = {
            'Intervention_Package_Code': defaultdict(lambda: True),
            'Item_Code': defaultdict(lambda: True)
        }

        # If the consumables are available and the HCW will provide the test, the test is given
        if (outcome_of_request_for_consumables['Item_Code'][item_code_hb_test]) and \
            (outcome_of_request_for_consumables['Item_Code'][item_code_blood_tube]) and \
            (outcome_of_request_for_consumables['Item_Code'][item_code_needle]) and \
            (outcome_of_request_for_consumables['Item_Code'][item_code_gloves]) and (self.rng.random_sample() <
                                                                                     params['prob_intervention_'
                                                                                            'delivered_poct']):

            # We run the test through the dx_manager and if a woman has anaemia and its detected she will be admitted
            # for further care
            if self.sim.modules['HealthSystem'].dx_manager.run_dx_test(dx_tests_to_run='point_of_care_hb_test',
                                                                       hsi_event=hsi_event):
                df.at[person_id, 'ac_to_be_admitted'] = True
                logger.debug(key='msg', data=f'Mother {person_id} has had anaemia detected after a POC test and will '
                                             f'require admission')

    def albendazole_administration(self, hsi_event):
        """
        This function contains the intervention albendazole administration (de-worming) and is provided to women during
         ANC
        :param hsi_event: HSI event in which the function has been called
        """
        # consumables = self.sim.modules['HealthSystem'].parameters['Consumables']
        params = self.parameters
        person_id = hsi_event.target

        # We run this function to store the associated consumables with albendazole administration. This intervention
        # has no effect in the model due to limited evidence
        # item_code_albendazole = pd.unique(
        #     consumables.loc[consumables['Items'] == 'Albendazole 200mg_1000_CMST', 'Item_Code'])[0]
        item_code_albendazole = 0

        # consumables_albendazole = {
        #     'Intervention_Package_Code': {},
        #     'Item_Code': {item_code_albendazole: 2}}

        # outcome_of_request_for_consumables = self.sim.modules['HealthSystem'].request_consumables(
        #     hsi_event=hsi_event,
        #     cons_req_as_footprint=consumables_albendazole)
        outcome_of_request_for_consumables = {
            'Intervention_Package_Code': defaultdict(lambda: True),
            'Item_Code': defaultdict(lambda: True)
        }

        # If the consumables are available and the HCW will provide the tablets, the intervention is given
        if outcome_of_request_for_consumables['Item_Code'][item_code_albendazole] and (self.rng.random_sample() <
                                                                                       params['prob_intervention_'
                                                                                              'delivered_bp']):
            logger.debug(key='msg', data=f' Mother {person_id} has received albendazole during ANC')

    def hep_b_testing(self, hsi_event):
        """
        This function contains the intervention Hepatitis B testing and is provided to women during ANC. As Hepatitis
        B is not modelled currently this intervention just maps consumables used during ANC
        :param hsi_event: HSI event in which the function has been called
        """
        # consumables = self.sim.modules['HealthSystem'].parameters['Consumables']
        params = self.parameters
        person_id = hsi_event.target

        # This intervention is a place holder prior to the Hepatitis B module being coded
        # Define the consumables
        # item_code_hep_test = pd.unique(
        #     consumables.loc[consumables['Items'] == 'Hepatitis B test kit-Dertemine_100 tests_CMST', 'Item_Code'])[0]
        # item_code_blood_tube = pd.unique(
        #     consumables.loc[consumables['Items'] == 'Blood collecting tube, 5 ml', 'Item_Code'])[0]
        # item_code_needle = pd.unique(
        #     consumables.loc[consumables['Items'] == 'Syringe, needle + swab', 'Item_Code'])[0]
        # item_code_gloves = pd.unique(
        #     consumables.loc[consumables['Items'] == 'Gloves, exam, latex, disposable, pair', 'Item_Code'])[0]
        item_code_hep_test = 0
        item_code_blood_tube = 0
        item_code_needle = 0
        item_code_gloves = 0

        # consumables_hep_b_test = {
        #     'Intervention_Package_Code': {},
        #     'Item_Code': {item_code_hep_test: 1, item_code_blood_tube: 1, item_code_needle: 1, item_code_gloves: 1}}

        # outcome_of_request_for_consumables = self.sim.modules['HealthSystem'].request_consumables(
        #     hsi_event=hsi_event,
        #     cons_req_as_footprint=consumables_hep_b_test)
        outcome_of_request_for_consumables = {
            'Intervention_Package_Code': defaultdict(lambda: True),
            'Item_Code': defaultdict(lambda: True)
        }

        # If the consumables are available and the HCW will provide the test, the test is delivered
        if (outcome_of_request_for_consumables['Item_Code'][item_code_hep_test]) and \
            (outcome_of_request_for_consumables['Item_Code'][item_code_blood_tube]) and \
            (outcome_of_request_for_consumables['Item_Code'][item_code_needle]) and \
            (outcome_of_request_for_consumables['Item_Code'][item_code_gloves]) and (self.rng.random_sample() <
                                                                                     params['prob_intervention_'
                                                                                            'delivered_hepb_test']):
            logger.debug(key='msg', data=f'Mother {person_id} has received Hep B testing during ANC')

    def syphilis_testing(self, hsi_event):
        """
        This function contains the intervention Syphilis testing and is provided to women during ANC. As Syphilis is
        not modelled currently this intervention just maps consumables used during ANC
        :param hsi_event: HSI event in which the function has been called
        """
        # consumables = self.sim.modules['HealthSystem'].parameters['Consumables']
        params = self.parameters
        person_id = hsi_event.target

        # Define the consumables
        # item_code_syphilis_test = pd.unique(
        #     consumables.loc[consumables['Items'] == 'Test, Rapid plasma reagin (RPR)', 'Item_Code'])[0]
        # item_code_blood_tube = pd.unique(
        #     consumables.loc[consumables['Items'] == 'Blood collecting tube, 5 ml', 'Item_Code'])[0]
        # item_code_needle = pd.unique(
        #     consumables.loc[consumables['Items'] == 'Syringe, needle + swab', 'Item_Code'])[0]
        # item_code_gloves = pd.unique(
        #     consumables.loc[consumables['Items'] == 'Gloves, exam, latex, disposable, pair', 'Item_Code'])[0]
        item_code_syphilis_test = 0
        item_code_blood_tube = 0
        item_code_needle = 0
        item_code_gloves = 0

        # consumables_syphilis = {
        #     'Intervention_Package_Code': {},
        #     'Item_Code': {item_code_syphilis_test: 1, item_code_blood_tube: 1, item_code_needle: 1,
        #                   item_code_gloves: 1}}

        # outcome_of_request_for_consumables = self.sim.modules['HealthSystem'].request_consumables(
        #     hsi_event=hsi_event,
        #     cons_req_as_footprint=consumables_syphilis)
        outcome_of_request_for_consumables = {
            'Intervention_Package_Code': defaultdict(lambda: True),
            'Item_Code': defaultdict(lambda: True)
        }

        # If the consumables are available and the HCW will provide the test, the test is delivered
        if (outcome_of_request_for_consumables['Item_Code'][item_code_syphilis_test]) and \
            (outcome_of_request_for_consumables['Item_Code'][item_code_blood_tube]) and \
            (outcome_of_request_for_consumables['Item_Code'][item_code_needle]) and \
            (outcome_of_request_for_consumables['Item_Code'][item_code_gloves]) and (self.rng.random_sample() <
                                                                                     params['prob_intervention_'
                                                                                            'delivered_syph_test']):
            logger.debug(key='msg', data=f'Mother {person_id} has received syphilis testing during ANC')

    def hiv_testing(self, hsi_event):
        """
        This function contains the scheduling for HIV testing and is provided to women during ANC.
        :param hsi_event: HSI event in which the function has been called
        """
        df = self.sim.population.props
        params = self.parameters
        person_id = hsi_event.target

        if 'Hiv' in self.sim.modules:
            if (self.rng.random_sample() < params['prob_intervention_delivered_hiv_test']) and ~df.at[person_id,
                                                                                                      'hv_diagnosed']:
                self.sim.modules['HealthSystem'].schedule_hsi_event(
                   HSI_Hiv_TestAndRefer(person_id=person_id, module=self.sim.modules['Hiv']),
                   topen=self.sim.date,
                   tclose=None,
                   priority=0)

    def iptp_administration(self, hsi_event):
        """
        This function contains the intervention intermittent preventative treatment in pregnancy (for malaria) for women
        during ANC
        :param hsi_event: HSI event in which the function has been called
        """
        df = self.sim.population.props
        params = self.parameters
        person_id = hsi_event.target
        # consumables = self.sim.modules["HealthSystem"].parameters["Consumables"]

        if 'Malaria' in self.sim.modules:
            if not df.at[person_id, "ma_tx"] and df.at[person_id, "is_alive"]:

                # Test to ensure only 5 doses are able to be administered
                assert df.at[person_id, 'ac_doses_of_iptp_received'] < 6

                # Define and check the availability of consumables
                # pkg_code_iptp = pd.unique(
                #     consumables.loc[consumables["Intervention_Pkg"] == "IPT (pregnant women)",
                #                     "Intervention_Pkg_Code"])[0]

                # all_available = hsi_event.get_all_consumables(
                #     pkg_codes=[pkg_code_iptp])
                all_available = True

                if self.rng.random_sample() < params['prob_intervention_delivered_iptp']:
                    if all_available:
                        logger.debug(key='message', data=f'giving IPTp for person {person_id}')

                        # IPTP is a single dose drug given at a number of time points during pregnancy. Therefore the
                        # number of doses received during this pregnancy are stored as an integer
                        df.at[person_id, 'ac_doses_of_iptp_received'] += 1
                        logger.debug(key='message', data=f'Mother {person_id} has a dose of IPTP during pregnancy')

    def gdm_screening(self, hsi_event):
        """This function contains intervention of gestational diabetes screening during ANC. Screening is only conducted
         on women with pre-specified risk factors for the disease.
        :param hsi_event: HSI event in which the function has been called
        """
        df = self.sim.population.props
        params = self.parameters
        person_id = hsi_event.target
        # consumables = self.sim.modules["HealthSystem"].parameters["Consumables"]

        # We check if this women has any of the key risk factors, if so they are sent for additional blood tests
        if df.at[person_id, 'li_bmi'] >= 4 or df.at[person_id, 'ps_prev_gest_diab'] or df.at[person_id,
                                                                                             'ps_prev_stillbirth']:

            # We define the required consumables for testing
            # item_code_glucose_test = pd.unique(
            #     consumables.loc[consumables['Items'] == 'Blood glucose level test', 'Item_Code'])[0]
            # item_code_blood_tube = pd.unique(
            #     consumables.loc[consumables['Items'] == 'Blood collecting tube, 5 ml', 'Item_Code'])[0]
            # item_code_needle = pd.unique(
            #     consumables.loc[consumables['Items'] == 'Syringe, needle + swab', 'Item_Code'])[0]
            # item_code_gloves = pd.unique(
            #     consumables.loc[consumables['Items'] == 'Gloves, exam, latex, disposable, pair', 'Item_Code'])[0]
            item_code_glucose_test = 0
            item_code_blood_tube = 0
            item_code_needle = 0
            item_code_gloves = 0

            # consumables_gdm_testing = {
            #     'Intervention_Package_Code': {},
            #     'Item_Code': {item_code_glucose_test: 1, item_code_blood_tube: 1, item_code_needle: 1,
            #                   item_code_gloves: 1}}

            # Then query if these consumables are available during this HSI
            # outcome_of_request_for_consumables = self.sim.modules['HealthSystem'].request_consumables(
            #     hsi_event=hsi_event,
            #     cons_req_as_footprint=consumables_gdm_testing)
            outcome_of_request_for_consumables = {
                'Intervention_Package_Code': defaultdict(lambda: True),
                'Item_Code': defaultdict(lambda: True)
            }

            # If they are available, the test is conducted
            if (outcome_of_request_for_consumables['Item_Code'][item_code_glucose_test]) and \
                (outcome_of_request_for_consumables['Item_Code'][item_code_blood_tube]) and \
                (outcome_of_request_for_consumables['Item_Code'][item_code_needle]) and \
                (outcome_of_request_for_consumables['Item_Code'][item_code_gloves]) and (self.rng.random_sample() <
                                                                                         params['prob_intervention_'
                                                                                                'delivered_gdm_test']):

                # If the test accurately detects a woman has gestational diabetes the consumables are recorded and she
                # is referred for treatment
                if self.sim.modules['HealthSystem'].dx_manager.run_dx_test(dx_tests_to_run='blood_test_glucose',
                                                                           hsi_event=hsi_event):

                    # We assume women with a positive GDM screen will be admitted (if they are not already receiving
                    # outpatient care)
                    if df.at[person_id, 'ac_gest_diab_on_treatment'] == 'none':

                        # Store onset after diagnosis as daly weight is tied to diagnosis
                        self.sim.modules['PregnancySupervisor'].store_dalys_in_mni(person_id, 'gest_diab_onset')

                        df.at[person_id, 'ac_to_be_admitted'] = True

                        logger.debug(key='msg', data=f'Mother {person_id} has had GDM detected after a blood glucose '
                                                     f'testing and will require admission')
                    else:
                        logger.debug(key='msg', data=f'Mother {person_id} has had GDM detected but is already receiving'
                                                     f'treatment as an outpatient so no further action has been taken')

    def anc_catch_up_interventions(self, hsi_event):
        """This function contains a collection of interventions that are delivered to women who present to ANC at later
         gestations and have missed key interventions that should have been delivered towards the beggining of the ANC
         schedule
        :param hsi_event: HSI event in which the function has been called
        """

        self.hiv_testing(hsi_event=hsi_event)
        self.hep_b_testing(hsi_event=hsi_event)
        self.syphilis_testing(hsi_event=hsi_event)
        self.point_of_care_hb_testing(hsi_event=hsi_event)
        self.tetanus_vaccination(hsi_event=hsi_event)

        self.albendazole_administration(hsi_event=hsi_event)
        self.iptp_administration(hsi_event=hsi_event)
        self.calcium_supplementation(hsi_event=hsi_event)

    def check_anc1_can_run(self, hsi_event, individual_id, squeeze_factor, gest_age_next_contact):
        """
        This function is called by the first ANC contact to determine if it can run
        :param hsi_event: HSI event in which the function has been called
        :param individual_id: individual id
        :param squeeze_factor: squeeze_factor of the HSI calling this function
        :param gest_age_next_contact: gestational age, in weeks, this woman is due to return for her next ANC
        :returns True/False as to whether the event can run
        """
        df = self.sim.population.props
        params = self.parameters

        visit = HSI_CareOfWomenDuringPregnancy_FirstAntenatalCareContact(
            self.sim.modules['CareOfWomenDuringPregnancy'],
            person_id=individual_id, facility_level_of_this_hsi=hsi_event.ACCEPTED_FACILITY_LEVEL)

        date_difference = self.sim.date - df.at[individual_id, 'ps_date_of_anc1']

        # Only women who are alive, still pregnant and not in labour can attend ANC1
        if not df.at[individual_id, 'is_alive'] or not df.at[individual_id, 'is_pregnant'] or df.at[individual_id,
                                                                                                    'la_currently_in_'
                                                                                                    'labour']:
            return False

        # Here we block the event from running for previously scheduled ANC1 HSIs for women who have lost a pregnancy
        # and become pregnant again

        elif (date_difference > pd.to_timedelta(7, unit='D')) or \
            (df.at[individual_id, 'ac_total_anc_visits_current_pregnancy'] > 0) or (df.at[individual_id,
                                                                                    'ps_gestational_age_in_weeks'] < 7):

            logger.debug(key='msg', data=f'mother {individual_id} has arrived at ANC1 that was scheduled in a previous '
                                         f'pregnancy and therefore the event will not run')

            return False

        # If the woman is an inpatient when ANC1 is scheduled, she will try and return at the next appropriate
        # gestational age
        elif df.at[individual_id, 'hs_is_inpatient']:
            # We assume that she will return for her first appointment at the next gestation in the schedule
            logger.debug(key='msg', data=f'mother {individual_id} is scheduled to attend ANC today but is currently an '
                                         f'inpatient- she will be scheduled to arrive at her next visit instead and'
                                         f' no interventions will be delivered here')

            weeks_due_next_visit = int(gest_age_next_contact - df.at[individual_id, 'ps_gestational_age_in_weeks'])
            visit_date = self.sim.date + DateOffset(weeks=weeks_due_next_visit)

            self.sim.modules['HealthSystem'].schedule_hsi_event(visit, priority=0,
                                                                topen=visit_date,
                                                                tclose=visit_date + DateOffset(days=7))
            df.at[individual_id, 'ps_date_of_anc1'] = visit_date
            return False

        # Finally, if the squeeze factor is too high the event wont run and she will return tomorrow
        elif squeeze_factor > params['squeeze_factor_threshold_anc']:
            logger.debug(key='msg', data=f'Mother {individual_id} cannot receive ANC today as the squeeze factor is '
                                         f'too high')

            self.sim.modules['HealthSystem'].schedule_hsi_event(visit, priority=0,
                                                                topen=self.sim.date + DateOffset(days=1),
                                                                tclose=self.sim.date + DateOffset(days=2))
            return False

        else:
            return True

    def check_subsequent_anc_can_run(self, hsi_event, individual_id, this_contact, this_visit_number, squeeze_factor,
                                     gest_age_next_contact):
        """
        This function is called by all subsequent ANC contacts to determine if they can run
        :param hsi_event: HSI event in which the function has been called
        :param individual_id: individual id
        :param this_contact: HSI object of the current ANC contact that needs to be rebooked
        :param this_visit_number: Number of the next ANC contact in the schedule
        :param squeeze_factor: squeeze_factor of the HSI calling this function
        :param gest_age_next_contact: gestational age, in weeks, this woman is due to return for her next ANC
        :returns True/False as to whether the event can run
        """

        df = self.sim.population.props
        params = self.parameters

        date_difference = self.sim.date - df.at[individual_id, 'ac_date_next_contact']

        ga_for_anc_dict = {2: 20, 3: 26, 4: 30, 5: 34, 6: 36, 7: 38, 8: 40}

        # If women have died, are no longer pregnant, are in labour or more than a week has past since the HSI was
        # scheduled then it will not run
        if ~df.at[individual_id, 'is_alive'] \
            or ~df.at[individual_id, 'is_pregnant'] \
            or df.at[individual_id, 'la_currently_in_labour']\
            or (df.at[individual_id, 'ps_gestational_age_in_weeks'] < ga_for_anc_dict[this_visit_number]) \
           or (date_difference > pd.to_timedelta(7, unit='D')):
            return False

        # If the woman is currently an inpatient then she will return at the next point in the contact schedule but
        # receive the care she has missed in this visit
        elif df.at[individual_id, 'hs_is_inpatient']:
            logger.debug(key='msg', data=f'Mother {individual_id} was due to receive ANC today but she is an inpatient'
                                         f'- we will now determine if she will return for this visit in the future')
            self.antenatal_care_scheduler(individual_id, visit_to_be_scheduled=this_visit_number,
                                          recommended_gestation_next_anc=gest_age_next_contact,
                                          facility_level=hsi_event.ACCEPTED_FACILITY_LEVEL)
            return False

        # If the squeeze factor is too high she will return tomorrow
        elif squeeze_factor > params['squeeze_factor_threshold_anc']:
            logger.debug(key='msg', data=f'Mother {individual_id} cannot receive ANC today as the squeeze factor is '
                                         f'too high')

            self.sim.modules['HealthSystem'].schedule_hsi_event(this_contact, priority=0,
                                                                topen=self.sim.date + DateOffset(days=1),
                                                                tclose=self.sim.date + DateOffset(days=2))
            return False

        else:
            return True

    # =============================== INTERVENTIONS DELIVERED DURING INPATIENT CARE ===================================
    # The following functions contain code for the interventions which are called by antenatal HSIs (not including
    # routine ANC) this includes post abortion/ectopic care and antenatal inpatient care

    def full_blood_count_testing(self, hsi_event):
        """This function contains the intervention 'full blood count testing' and represents blood testing requiring a
        laboratory. It is called by HSI_CareOfWomenDuringPregnancy_AntenatalWardInpatientCare for women admitted due to
        anaemia
        :param hsi_event: HSI event in which the function has been called
        :returns: result of the FBC ['no_test', 'none', 'mild_mod', 'severe'] (STR)
        """
        df = self.sim.population.props
        person_id = hsi_event.target
        # consumables = self.sim.modules['HealthSystem'].parameters['Consumables']

        # Define the required consumables
        # item_code_hb_test = pd.unique(
        #     consumables.loc[consumables['Items'] == 'Haemoglobin test (HB)', 'Item_Code'])[0]
        # item_code_blood_tube = pd.unique(
        #     consumables.loc[consumables['Items'] == 'Blood collecting tube, 5 ml', 'Item_Code'])[0]
        # item_code_needle = pd.unique(
        #     consumables.loc[consumables['Items'] == 'Syringe, needle + swab', 'Item_Code'])[0]
        # item_code_gloves = pd.unique(
        #     consumables.loc[consumables['Items'] == 'Gloves, exam, latex, disposable, pair', 'Item_Code'])[0]

        item_code_hb_test = 0
        item_code_blood_tube = 0
        item_code_needle = 0
        item_code_gloves = 0

        # consumables_hb_test = {
        #     'Intervention_Package_Code': {},
        #     'Item_Code': {item_code_hb_test: 1, item_code_blood_tube: 1, item_code_needle: 1, item_code_gloves: 1}}

        # Confirm their availability
        # outcome_of_request_for_consumables = self.sim.modules['HealthSystem'].request_consumables(
        #     hsi_event=hsi_event,
        #     cons_req_as_footprint=consumables_hb_test)
        outcome_of_request_for_consumables = {
            'Intervention_Package_Code': defaultdict(lambda: True),
            'Item_Code': defaultdict(lambda: True)
        }

        # Check consumables
        if (outcome_of_request_for_consumables['Item_Code'][item_code_hb_test]) and \
            (outcome_of_request_for_consumables['Item_Code'][item_code_blood_tube]) and \
            (outcome_of_request_for_consumables['Item_Code'][item_code_needle]) and \
           (outcome_of_request_for_consumables['Item_Code'][item_code_gloves]):

            # Run dx_test for anaemia...
            # If a woman is not truly anaemic but the FBC returns a result of anaemia, due to tests specificity, we
            # assume the reported anaemia is mild

            test_result = self.sim.modules['HealthSystem'].dx_manager.run_dx_test(
                dx_tests_to_run='full_blood_count_hb', hsi_event=hsi_event)

            if test_result and (df.at[person_id, 'ps_anaemia_in_pregnancy'] == 'none'):
                return 'non_severe'

            # If the test correctly identifies a woman's anaemia we assume it correctly identifies its severity
            elif test_result and (df.at[person_id, 'ps_anaemia_in_pregnancy'] != 'none'):
                return df.at[person_id, 'ps_anaemia_in_pregnancy']

            # We return a none value if no anaemia was detected
            else:
                return 'none'

        else:
            logger.debug(key='message', data=f'There were inadequate consumables to conduct an FBC so mother '
                                             f'{person_id} did not receive one')
            return 'no_test'

    def treatment_of_anaemia_causing_deficiencies(self, individual_id, hsi_event):
        """
        This function contains treatment for deficiencies that may be contributing to anaemia in pregnancy. It is called
         by HSI_CareOfWomenDuringPregnancy_AntenatalWardInpatientCare for women admitted due to anaemia
        :param individual_id: individual_id
        :param hsi_event: HSI event in which the function has been called
        """
        df = self.sim.population.props
        # consumables = self.sim.modules['HealthSystem'].parameters['Consumables']
        params = self.parameters
        pregnancy_deficiencies = self.sim.modules['PregnancySupervisor'].deficiencies_in_pregnancy
        store_dalys_in_mni = self.sim.modules['PregnancySupervisor'].store_dalys_in_mni

        # Calculate the approximate dose for the remainder of pregnancy
        # approx_days_of_pregnancy = (40 - df.at[individual_id, 'ps_gestational_age_in_weeks']) * 7

        # # Check and request consumables
        # item_code_elemental_iron = pd.unique(
        #     consumables.loc[
        #         consumables['Items'] ==
        #         'ferrous sulphate 200 mg, coated (65 mg iron)_1000_IDA', 'Item_Code'])[0]
        #
        # # n.b. folate doesnt have a specific consumable so this is a place holder
        # item_code_folate = pd.unique(
        #     consumables.loc[
        #         consumables['Items'] ==
        #         'Ferrous Salt + Folic Acid, tablet, 200 + 0.25 mg', 'Item_Code'])[0]
        #
        # item_code_b12 = pd.unique(
        #     consumables.loc[
        #         consumables['Items'] ==
        #         'vitamin B12 (cyanocobalamine) 1 mg/ml, 1 ml, inj._100_IDA', 'Item_Code'])[0]

        # Check and request consumables
        item_code_elemental_iron = 0

        # n.b. folate doesnt have a specific consumable so this is a place holder
        item_code_folate = 0

        item_code_b12 = 0

        # If iron or folate deficient, a woman will need to take additional daily supplements. If B12 deficient this
        # should occur monthly
        # consumables_ifa = {
        #     'Intervention_Package_Code': {},
        #     'Item_Code': {item_code_elemental_iron: approx_days_of_pregnancy,
        #                   item_code_folate: approx_days_of_pregnancy,
        #                   item_code_b12: np.ceil(approx_days_of_pregnancy / 31)}}

        # outcome_of_request_for_consumables = self.sim.modules['HealthSystem'].request_consumables(
        #     hsi_event=hsi_event,
        #     cons_req_as_footprint=consumables_ifa)
        outcome_of_request_for_consumables = {
            'Intervention_Package_Code': defaultdict(lambda: True),
            'Item_Code': defaultdict(lambda: True)
        }

        # Treatment is provided dependent on deficiencies present
        if pregnancy_deficiencies.has_any([individual_id], 'iron', first=True):

            # If the treatment is available we assume it has two effect, first in resolving the deficiency and second in
            # resolving a womans current anaemia
            if outcome_of_request_for_consumables['Item_Code'][item_code_elemental_iron]:
                if self.rng.random_sample() < params['effect_of_iron_replacement_for_resolving_anaemia']:

                    # If the woman is no longer anaemic after treatment we store a date of resolution for daly
                    # calculations
                    if df.at[individual_id, "ps_anaemia_in_pregnancy"] != 'none':
                        store_dalys_in_mni(individual_id, f'{df.at[individual_id, "ps_anaemia_in_pregnancy"]}_'
                                                          f'anaemia_resolution')

                        df.at[individual_id, 'ps_anaemia_in_pregnancy'] = 'none'

                if self.rng.random_sample() < params['effect_of_iron_replacement_for_resolving_iron_def']:
                    pregnancy_deficiencies.unset([individual_id], 'iron')

        if pregnancy_deficiencies.has_any([individual_id], 'folate', first=True):
            if outcome_of_request_for_consumables['Item_Code'][item_code_folate]:
                if self.rng.random_sample() < params['effect_of_folate_replacement_for_resolving_anaemia']:

                    if df.at[individual_id, "ps_anaemia_in_pregnancy"] != 'none':
                        store_dalys_in_mni(individual_id, f'{df.at[individual_id, "ps_anaemia_in_pregnancy"]}_'
                                                          f'anaemia_resolution')

                        df.at[individual_id, 'ps_anaemia_in_pregnancy'] = 'none'

                if self.rng.random_sample() < params['effect_of_folate_replacement_for_resolving_folate_def']:
                    pregnancy_deficiencies.unset([individual_id], 'folate')

        if pregnancy_deficiencies.has_any([individual_id], 'b12', first=True):
            if outcome_of_request_for_consumables['Item_Code'][item_code_b12]:
                if self.rng.random_sample() < params['effect_of_b12_replacement_for_resolving_anaemia']:

                    if df.at[individual_id, "ps_anaemia_in_pregnancy"] != 'none':
                        store_dalys_in_mni(individual_id, f'{df.at[individual_id, "ps_anaemia_in_pregnancy"]}_'
                                                          f'anaemia_resolution')

                        df.at[individual_id, 'ps_anaemia_in_pregnancy'] = 'none'

                if self.rng.random_sample() < params['effect_of_b12_replacement_for_resolving_b12_def']:
                    pregnancy_deficiencies.unset([individual_id], 'b12')

    def start_iron_and_folic_acid(self, individual_id, hsi_event):
        """
        This function contains initiation of iron and folic acid supplementation. It is called
        by HSI_CareOfWomenDuringPregnancy_AntenatalWardInpatientCare for women admitted due to anaemia who have not been
         given iron and folic acid supplements during ANC
        :param individual_id: individual_id
        :param hsi_event: HSI event in which the function has been called
        """
        df = self.sim.population.props
        params = self.parameters
        # consumables = self.sim.modules['HealthSystem'].parameters['Consumables']
        store_dalys_in_mni = self.sim.modules['PregnancySupervisor'].store_dalys_in_mni

        # Calculate the approximate dose for the remainder of pregnancy
        # approx_days_of_pregnancy = (40 - df.at[individual_id, 'ps_gestational_age_in_weeks']) * 7

        # Check availability of consumables
        # item_code_iron_folic_acid = pd.unique(
        #     consumables.loc[
        #         consumables['Items'] ==
        #         'Ferrous Salt + Folic Acid, tablet, 200 + 0.25 mg', 'Item_Code'])[0]
        item_code_iron_folic_acid = 0

        # consumables_ifa = {
        #     'Intervention_Package_Code': {},
        #     'Item_Code': {item_code_iron_folic_acid: approx_days_of_pregnancy}}

        # outcome_of_request_for_consumables = self.sim.modules['HealthSystem'].request_consumables(
        #     hsi_event=hsi_event,
        #     cons_req_as_footprint=consumables_ifa)
        outcome_of_request_for_consumables = {
            'Intervention_Package_Code': defaultdict(lambda: True),
            'Item_Code': defaultdict(lambda: True)
        }

        # Start iron and folic acid treatment
        if outcome_of_request_for_consumables['Item_Code'][item_code_iron_folic_acid]:
            df.at[individual_id, 'ac_receiving_iron_folic_acid'] = True
            logger.debug(key='msg', data=f'Mother {individual_id} has been started on IFA supplementation after being '
                                         f'admitted for anaemia')

            # Women started on IFA at this stage are already anaemic, we here apply a probability that
            # starting on a course of IFA will correct anaemia prior to follow up
            if self.rng.random_sample() < params['effect_of_ifa_for_resolving_anaemia']:

                # Store date of resolution for daly calculations
                store_dalys_in_mni(individual_id, f'{df.at[individual_id, "ps_anaemia_in_pregnancy"]}_'
                                                  f'anaemia_resolution')

                df.at[individual_id, 'ps_anaemia_in_pregnancy'] = 'none'

    def antenatal_blood_transfusion(self, individual_id, hsi_event, cause):
        """
        This function contains the intervention 'blood transfusion'. It is called by either
        HSI_CareOfWomenDuringPregnancy_AntenatalWardInpatientCare or HSI_CareOfWomenDuringPregnancy_PostAbortionCase
        Management for women requiring blood for either haemorrhage or severe anaemia.
        given iron and folic acid supplements during ANC
        :param individual_id: individual_id
        :param hsi_event: HSI event in which the function has been called
        :param cause: (STR) cause of woman needed transfusion ['antepartum_haem', 'abortion', 'severe_anaemia']
        """
        df = self.sim.population.props
        # consumables = self.sim.modules['HealthSystem'].parameters['Consumables']
        params = self.parameters
        store_dalys_in_mni = self.sim.modules['PregnancySupervisor'].store_dalys_in_mni

        # Check for consumables
        # item_code_blood = pd.unique(consumables.loc[consumables['Items'] == 'Blood, one unit', 'Item_Code'])[0]
        # item_code_needle = pd.unique(consumables.loc[consumables['Items'] == 'Lancet, blood, disposable',
        #                                              'Item_Code'])[0]
        # item_code_test = pd.unique(consumables.loc[consumables['Items'] == 'Test, hemoglobin', 'Item_Code'])[0]
        # item_code_giving_set = pd.unique(consumables.loc[consumables['Items'] ==
        # 'IV giving/infusion set, with needle','Item_Code'])[0]
        item_code_blood = 0
        item_code_needle = 0
        item_code_test = 0
        item_code_giving_set = 0

        # consumables_needed_bt = {'Intervention_Package_Code': {},
        #                          'Item_Code': {item_code_blood: 2, item_code_needle: 1, item_code_test: 1,
        #                                        item_code_giving_set: 2}}

        # outcome_of_request_for_consumables = self.sim.modules['HealthSystem'].request_consumables(
        #     hsi_event=hsi_event, cons_req_as_footprint=consumables_needed_bt)
        outcome_of_request_for_consumables = {
            'Intervention_Package_Code': defaultdict(lambda: True),
            'Item_Code': defaultdict(lambda: True)
        }

        # If the consumables are available the intervention is delivered
        if (outcome_of_request_for_consumables['Item_Code'][item_code_blood]) and \
            (outcome_of_request_for_consumables['Item_Code'][item_code_test]) and \
            (outcome_of_request_for_consumables['Item_Code'][item_code_needle]) and \
           (outcome_of_request_for_consumables['Item_Code'][item_code_giving_set]):

            logger.debug(key='msg', data=f'Mother {individual_id} is receiving an antenatal blood transfusion due '
                                         f'to {cause}')

            if cause == 'severe_anaemia':
                # If the woman is receiving blood due to anaemia we apply a probability that a transfusion of 2 units
                # RBCs will correct this woman's severe anaemia
                if params['treatment_effect_blood_transfusion_anaemia'] > self.rng.random_sample():
                    store_dalys_in_mni(individual_id, 'severe_anaemia_resolution')
                    df.at[individual_id, 'ps_anaemia_in_pregnancy'] = 'none'

            # If the woman has experience haemorrhage post abortion we store that the intervention has been received in
            # this property which reduces her risk of death
            elif cause == 'abortion':
                self.pac_interventions.set(individual_id, 'blood_products')

            # If the cause is antepartum haemorrhage we use this property to reduce a womans risk of death following
            # treatment
            else:
                df.at[individual_id, 'ac_received_blood_transfusion'] = True

    def initiate_maintenance_anti_hypertensive_treatment(self, individual_id, hsi_event):
        """
        This function contains initiation of oral antihypertensive medication for women with high blood pressure. It is
        called by HSI_CareOfWomenDuringPregnancy_AntenatalWardInpatientCare for women who have been identified as having
         high blood pressure in pregnancy but are not yet receiving treatment
        :param individual_id: individual_id
        :param hsi_event: HSI event in which the function has been called
        """
        df = self.sim.population.props
        # consumables = self.sim.modules["HealthSystem"].parameters["Consumables"]

        # Calculate the approximate dose for the remainder of pregnancy
        # approx_days_of_pregnancy = (40 - df.at[individual_id, 'ps_gestational_age_in_weeks']) * 7

        # Define the consumables and check their availability
        # item_code_methyldopa = pd.unique(
        #     consumables.loc[consumables['Items'] == 'Methyldopa 250mg_1000_CMST', 'Item_Code'])[0]
        item_code_methyldopa = 0

        # consumables_gest_htn_treatment = {
        #     'Intervention_Package_Code': {},
        #     'Item_Code': {item_code_methyldopa: 4 * approx_days_of_pregnancy}}

        # outcome_of_request_for_consumables = self.sim.modules['HealthSystem'].request_consumables(
        #     hsi_event=hsi_event,
        #     cons_req_as_footprint=consumables_gest_htn_treatment)
        outcome_of_request_for_consumables = {
            'Intervention_Package_Code': defaultdict(lambda: True),
            'Item_Code': defaultdict(lambda: True)
        }

        # If they are available then the woman is started on treatment
        if outcome_of_request_for_consumables['Item_Code'][item_code_methyldopa]:
            df.at[individual_id, 'ac_gest_htn_on_treatment'] = True
            logger.debug(key='msg', data=f'Mother {individual_id} has been started on regular antihypertensives due to '
                                         f'her HDP')

    def initiate_treatment_for_severe_hypertension(self, individual_id, hsi_event):
        """
        This function contains initiation of intravenous antihypertensive medication for women with severely high blood
        pressure. It is called by HSI_CareOfWomenDuringPregnancy_AntenatalWardInpatientCare for women who have been
        admitted due to severely high blood pressure (severe gestational hypertension, severe pre-eclampsia or
        eclampsia)
        :param individual_id: individual_id
        :param hsi_event: HSI event in which the function has been called
        """
        df = self.sim.population.props
        # consumables = self.sim.modules["HealthSystem"].parameters["Consumables"]

        # Define the consumables and check their availability
        # item_code_hydralazine = pd.unique(
        #     consumables.loc[consumables['Items'] == 'Hydralazine, powder for injection, 20 mg ampoule',
        #                     'Item_Code'])[0]
        # item_code_wfi = pd.unique(
        #     consumables.loc[consumables['Items'] == 'Water for injection, 10ml_Each_CMST', 'Item_Code'])[0]
        # item_code_needle = pd.unique(
        #     consumables.loc[consumables['Items'] == 'Syringe, needle + swab', 'Item_Code'])[0]
        # item_code_gloves = pd.unique(
        #     consumables.loc[consumables['Items'] == 'Gloves, exam, latex, disposable, pair', 'Item_Code'])[0]
        item_code_hydralazine = 0
        item_code_wfi = 0
        item_code_needle = 0
        item_code_gloves = 0

        # consumables_gest_htn_treatment = {
        #     'Intervention_Package_Code': {},
        #     'Item_Code': {item_code_hydralazine: 1,
        #                   item_code_wfi: 1,
        #                   item_code_gloves: 1,
        #                   item_code_needle: 1}}

        # Then query if these consumables are available during this HSI
        # outcome_of_request_for_consumables = self.sim.modules['HealthSystem'].request_consumables(
        #     hsi_event=hsi_event,
        #     cons_req_as_footprint=consumables_gest_htn_treatment)
        outcome_of_request_for_consumables = {
            'Intervention_Package_Code': defaultdict(lambda: True),
            'Item_Code': defaultdict(lambda: True)
        }

        # If they are available then the woman is started on treatment
        if (outcome_of_request_for_consumables['Item_Code'][item_code_hydralazine]) and \
            (outcome_of_request_for_consumables['Item_Code'][item_code_wfi]) and \
            (outcome_of_request_for_consumables['Item_Code'][item_code_needle]) and \
           (outcome_of_request_for_consumables['Item_Code'][item_code_gloves]):

            # We assume women treated with antihypertensives would no longer be severely hypertensive- meaning they
            # are not at risk of death from severe gestational hypertension in the PregnancySupervisor event
            if df.at[individual_id, 'ps_htn_disorders'] == 'severe_gest_htn':
                df.at[individual_id, 'ps_htn_disorders'] = 'gest_htn'
                logger.debug(key='msg', data=f'Mother {individual_id} has been given intravenous anti-hypertensive as '
                                             f'part of treatment regime for severe gestational hypertension')

            # We dont assume antihypertensives convert severe pre-eclampsia/eclampsia to a more mild version of the
            # disease (as the disease is multi-system and hypertension is only one contributing factor to mortality) but
            # instead use this property to reduce risk of acute death from this episode of disease
            if (df.at[individual_id, 'ps_htn_disorders'] == 'severe_pre_eclamp') or (df.at[individual_id,
                                                                                           'ps_htn_disorders'] ==
                                                                                     'eclampsia'):

                logger.debug(key='msg', data=f'Mother {individual_id} has been given intravenous anti-hypertensive as '
                                             f'part of treatment regime for severe pre-eclampsia/eclampsia')
                df.at[individual_id, 'ac_iv_anti_htn_treatment'] = True

    def treatment_for_severe_pre_eclampsia_or_eclampsia(self, individual_id, hsi_event):
        """
        This function contains initiation of intravenous magnesium sulphate medication for women with severely
        pre-eclampsia/eclampsia It is called by HSI_CareOfWomenDuringPregnancy_AntenatalWardInpatientCare for women who
        have been admitted with those conditions
        :param individual_id: individual_id
        :param hsi_event: HSI event in which the function has been called
        """
        df = self.sim.population.props

        # consumables = self.sim.modules["HealthSystem"].parameters["Consumables"]
        # Define the consumable package code
        # # pkg_code_eclampsia_and_spe = pd.unique(
        # #     consumables.loc[consumables['Intervention_Pkg'] == 'Management of eclampsia',
        # #                     'Intervention_Pkg_Code'])[0]
        #
        # all_available = hsi_event.get_all_consumables(
        #     pkg_codes=[pkg_code_eclampsia_and_spe])
        # remove use of package_codes
        all_available = True

        # If available deliver the treatment
        if all_available:
            df.at[individual_id, 'ac_mag_sulph_treatment'] = True
            logger.debug(key='msg', data=f'Mother {individual_id} has received magnesium sulphate during her admission '
                                         f'for severe pre-eclampsia/eclampsia')

    def antibiotics_for_prom(self, individual_id, hsi_event):
        """
        This function contains initiation of antibiotics for women with who have been admitted following premature
        rupture of membranes .It is called by HSI_CareOfWomenDuringPregnancy_AntenatalWardInpatientCare
        :param individual_id: individual_id
        :param hsi_event: HSI event in which the function has been called
        """
        df = self.sim.population.props
        # consumables = self.sim.modules["HealthSystem"].parameters["Consumables"]

        # Define consumables and check their availability
        # item_code_benpen = pd.unique(
        #     consumables.loc[consumables['Items'] ==
        #     'Benzathine benzylpenicillin, powder for injection, 2.4 million IU', 'Item_Code'])[0]
        # item_code_wfi = pd.unique(
        #     consumables.loc[consumables['Items'] == 'Water for injection, 10ml_Each_CMST', 'Item_Code'])[0]
        # item_code_needle = pd.unique(
        #     consumables.loc[consumables['Items'] == 'Syringe, needle + swab', 'Item_Code'])[0]
        # item_code_gloves = pd.unique(
        #     consumables.loc[consumables['Items'] == 'Gloves, exam, latex, disposable, pair', 'Item_Code'])[0]
        item_code_benpen = 0
        item_code_wfi = 0
        item_code_needle = 0
        item_code_gloves = 0
        # consumables_abx_for_prom = {
        #     'Intervention_Package_Code': {},
        #     'Item_Code': {item_code_benpen: 4, item_code_wfi: 1, item_code_needle: 1,
        #                   item_code_gloves: 1}}

        # Then query if these consumables are available during this HSI
        # outcome_of_request_for_consumables = self.sim.modules['HealthSystem'].request_consumables(
        #     hsi_event=hsi_event,
        #     cons_req_as_footprint=consumables_abx_for_prom)
        outcome_of_request_for_consumables = {
            'Intervention_Package_Code': defaultdict(lambda: True),
            'Item_Code': defaultdict(lambda: True)
        }

        if (outcome_of_request_for_consumables['Item_Code'][item_code_benpen]) and \
            (outcome_of_request_for_consumables['Item_Code'][item_code_wfi]) and \
            (outcome_of_request_for_consumables['Item_Code'][item_code_needle]) and \
           (outcome_of_request_for_consumables['Item_Code'][item_code_gloves]):
            df.at[individual_id, 'ac_received_abx_for_prom'] = True
            logger.debug(key='msg', data=f'Mother {individual_id} has received antibiotics following admission due to '
                                         f'PROM')

    def antibiotics_for_chorioamnionitis(self, individual_id, hsi_event):
        """
        This function contains initiation of antibiotics for women with who have been admitted due to chorioamnionitis
        infection .It is called by HSI_CareOfWomenDuringPregnancy_AntenatalWardInpatientCare
        :param individual_id: individual_id
        :param hsi_event: HSI event in which the function has been called
        """
        df = self.sim.population.props
        # consumables = self.sim.modules["HealthSystem"].parameters["Consumables"]

        # Define the consumables and check their availability
        # item_code_benpen = pd.unique(
        #     consumables.loc[consumables['Items'] ==
        #     'Benzathine benzylpenicillin, powder for injection, 2.4 million IU', 'Item_Code'])[0]
        # item_code_genta = pd.unique(
        #     consumables.loc[consumables['Items'] == 'Gentamycin, injection, 40 mg/ml in 2 ml vial',
        #                     'Item_Code'])[0]
        # item_code_wfi = pd.unique(
        #     consumables.loc[consumables['Items'] == 'Water for injection, 10ml_Each_CMST', 'Item_Code'])[0]
        # item_code_needle = pd.unique(
        #     consumables.loc[consumables['Items'] == 'Syringe, needle + swab', 'Item_Code'])[0]
        # item_code_gloves = pd.unique(
        #     consumables.loc[consumables['Items'] == 'Gloves, exam, latex, disposable, pair', 'Item_Code'])[0]
        item_code_benpen = 0
        item_code_genta = 0
        item_code_wfi = 0
        item_code_needle = 0
        item_code_gloves = 0
        # consumables_abx_for_chorio = {
        #     'Intervention_Package_Code': {},
        #     'Item_Code': {item_code_benpen: 4, item_code_genta: 1, item_code_wfi: 1, item_code_needle: 1,
        #                   item_code_gloves: 1}}

        # Then query if these consumables are available during this HSI
        # outcome_of_request_for_consumables = self.sim.modules['HealthSystem'].request_consumables(
        #     hsi_event=hsi_event,
        #     cons_req_as_footprint=consumables_abx_for_chorio)
        outcome_of_request_for_consumables = {
            'Intervention_Package_Code': defaultdict(lambda: True),
            'Item_Code': defaultdict(lambda: True)
        }

        if (outcome_of_request_for_consumables['Item_Code'][item_code_benpen]) and \
            (outcome_of_request_for_consumables['Item_Code'][item_code_genta]) and \
            (outcome_of_request_for_consumables['Item_Code'][item_code_wfi]) and \
            (outcome_of_request_for_consumables['Item_Code'][item_code_needle]) and \
           (outcome_of_request_for_consumables['Item_Code'][item_code_gloves]):
            df.at[individual_id, 'ac_received_abx_for_chorioamnionitis'] = True
            logger.debug(key='msg', data=f'Mother {individual_id} has received antibiotics after being admitted for '
                                         f'chorioamnionitis')

    def ectopic_pregnancy_treatment_doesnt_run(self, individual_id):
        """
        This function is called within HSI_CareOfWomenDuringPregnancy_TreatmentForEctopicPregnancy if the event cannot
        run/the intervention cannot be delivered. This ensures that women with ectopic pregnancies that haven't ruptured
        will experience rupture and risk of death without treatment
        :param individual_id: individual_id
        :return:
        """
        df = self.sim.population.props

        from tlo.methods.pregnancy_supervisor import EctopicPregnancyRuptureEvent

        # If this event cannot run we ensure all women will eventually experience rupture due to untreated ectopic
        if df.at[individual_id, 'ps_ectopic_pregnancy'] == 'not_ruptured':
            self.sim.schedule_event(EctopicPregnancyRuptureEvent(
                self.sim.modules['PregnancySupervisor'], individual_id), self.sim.date + DateOffset(days=7))

    def calculate_beddays(self, individual_id):
        """
        This function is called by HSI_CareOfWomenDuringPregnancy_AntenatalWardInpatientCare to calculate the number of
        beddays required by a women following admission. This is determined according to the reason for her admission
        and her gestation
        :param individual_id: individual_id
        :return:
        """
        df = self.sim.population.props
        mother = df.loc[individual_id]

        # Women with severe pre-eclampsia/eclampsia, severe haemorrhage, moderate haemorrhage at later gestation,
        # premature rupture of membranes complicated by chorioamnionitis, or at later gestation can be delivered
        # immediately and will only require a day in the antenatal ward for treatment before being admitted for
        # delivery
        if (mother.ps_htn_disorders == 'severe_pre_eclamp') or \
            (mother.ps_htn_disorders == 'eclampsia') or \
            mother.ps_placental_abruption or \
            (mother.ps_placenta_praevia and (mother.ps_antepartum_haemorrhage == 'severe')) or \
            (mother.ps_placenta_praevia and (mother.ps_antepartum_haemorrhage == 'mild_moderate') and
             (mother.ps_gestational_age_in_weeks >= 37)) or\
            (mother.ps_premature_rupture_of_membranes and (mother.ps_chorioamnionitis != 'none')) or \
            (mother.ps_premature_rupture_of_membranes and (mother.ps_chorioamnionitis == 'none') and
             (mother.ps_gestational_age_in_weeks >= 34)):
            beddays = 1

        # Otherwise women will remain as an inpatient until their gestation is greater, to improve newborn outcomes
        elif (mother.ps_placenta_praevia and (mother.ps_antepartum_haemorrhage == 'mild_moderate') and
              (mother.ps_gestational_age_in_weeks < 37)) or (mother.ps_premature_rupture_of_membranes and
                                                             (mother.ps_chorioamnionitis == 'none') and
                                                             (mother.ps_gestational_age_in_weeks < 34)):

            beddays = int((37 * 7) - (mother.ps_gestational_age_in_weeks * 7))

        else:
            beddays = 1

        return beddays


class HSI_CareOfWomenDuringPregnancy_FirstAntenatalCareContact(HSI_Event, IndividualScopeEventMixin):
    """ This is the  HSI_CareOfWomenDuringPregnancy_FirstAntenatalCareContact which represents the first routine
    antenatal care contact (ANC1). It is scheduled by the PregnancySupervisor Event for women who choose to seek
    routine antenatal care during their pregnancy. It is recommended that this visit occur before 12 weeks gestation.
    This event delivers the interventions to women which are part of ANC1. Additionally interventions that should be
    offered in the early ANC contacts are provided to women who present to ANC1 later in their pregnancy. Scheduling
    the next ANC contact in the occurs during this HSI along with admission to antenatal inpatient ward in the
    case of complications """

    def __init__(self, module, person_id, facility_level_of_this_hsi):
        super().__init__(module, person_id=person_id)
        assert isinstance(module, CareOfWomenDuringPregnancy)

        self.TREATMENT_ID = 'CareOfWomenDuringPregnancy_FirstAntenatalCareContact'
        self.EXPECTED_APPT_FOOTPRINT = self.make_appt_footprint({'AntenatalFirst': 1})
        self.ACCEPTED_FACILITY_LEVEL = facility_level_of_this_hsi
        assert self.ACCEPTED_FACILITY_LEVEL not in {'0'}  # TODO: also not None, but that causes error in doc build
        self.ALERT_OTHER_DISEASES = []

    def apply(self, person_id, squeeze_factor):
        df = self.sim.population.props
        mother = df.loc[person_id]

        # Calculate when this woman should return for her next visit
        gest_age_next_contact = self.module.determine_gestational_age_for_next_contact(person_id)

        # Check this visit can run
        can_anc1_run = self.module.check_anc1_can_run(self, person_id, squeeze_factor, gest_age_next_contact)

        if can_anc1_run:
            # Check only women who have not attended any ANC contacts during this pregnancy arrive at this
            # event
            assert mother.ac_total_anc_visits_current_pregnancy == 0

            # We generate the facility type that this HSI is occurring at (dependent on facility level) - we currently
            # assume women will present to the same facility level and type for any future ANC visits

            if self.ACCEPTED_FACILITY_LEVEL in ('1a', '1b'):
                # Assume a 50/50 chance of health centre or hospital in level 1, however this will need editing
                facility_type = self.module.rng.choice(['health_centre', 'hospital'], p=[0.5, 0.5])
                df.at[person_id, 'ac_facility_type'] = facility_type
                logger.info(key='anc_facility_type', data=f'{facility_type}')

            elif self.ACCEPTED_FACILITY_LEVEL in ('2', '3', '4'):
                logger.info(key='anc_facility_type', data='hospital')
                df.at[person_id, 'ac_facility_type'] = 'hospital'

            logger.debug(key='message', data=f'mother {person_id} presented for ANC1 at a '
                                             f'{df.at[person_id, "ac_facility_type"]} at gestation '
                                             f'{df.at[person_id, "ps_gestational_age_in_weeks"]} ')

            # We add a visit to a rolling total of ANC visits in this pregnancy
            df.at[person_id, 'ac_total_anc_visits_current_pregnancy'] += 1

            # And ensure only women whose first contact with ANC services are attending this event
            assert mother.ps_gestational_age_in_weeks is not None
            assert mother.ps_gestational_age_in_weeks is not pd.NaT
            assert mother.ps_gestational_age_in_weeks >= 7

            #  =================================== INTERVENTIONS ====================================================
            # First all women, regardless of ANC contact or gestation, undergo urine and blood pressure measurement
            # and depression screening
            self.module.screening_interventions_delivered_at_every_contact(hsi_event=self)

            # Then, the appropriate interventions are delivered according gestational age. It is assumed that women who
            # present late to ANC1 are 'caught up' with the interventions they missed from previous visits
            # (as per malawi guidelines)

            # If this woman is presenting prior to the suggested gestation for ANC2 (visit at 20 weeks), she receives
            # only the interventions for ANC1
            if mother.ps_gestational_age_in_weeks < 20:
                # These are the interventions delivered at ANC1
                self.module.interventions_initiated_at_first_contact(hsi_event=self)
                self.module.hiv_testing(hsi_event=self)
                self.module.hep_b_testing(hsi_event=self)
                self.module.syphilis_testing(hsi_event=self)
                self.module.point_of_care_hb_testing(hsi_event=self)
                self.module.tetanus_vaccination(hsi_event=self)

            # If she presents after 20 weeks she is provided interventions delivered at the first catch up and then
            # the appropriate catch up interventions
            elif mother.ps_gestational_age_in_weeks > 20:
                self.module.interventions_initiated_at_first_contact(hsi_event=self)
                self.module.anc_catch_up_interventions(hsi_event=self)

            # Any women presenting for ANC1 after 26 week are also required to have a GDM screen
            if mother.ps_gestational_age_in_weeks >= 26:
                self.module.gdm_screening(hsi_event=self)

            # Then we determine if this woman will return for her next ANC visit
            if mother.ps_gestational_age_in_weeks < 40:
                self.module.antenatal_care_scheduler(person_id, visit_to_be_scheduled=2,
                                                     recommended_gestation_next_anc=gest_age_next_contact,
                                                     facility_level=self.ACCEPTED_FACILITY_LEVEL)

            # If the woman has had any complications detected during ANC she is admitted for treatment to be initiated
            if df.at[person_id, 'ac_to_be_admitted']:
                self.module.schedule_admission(person_id)

        actual_appt_footprint = self.EXPECTED_APPT_FOOTPRINT

        return actual_appt_footprint

    def did_not_run(self):
        logger.debug(key='message', data='HSI_CareOfWomenDuringPregnancy_FirstAntenatalCareVisit: did not run')

    def not_available(self):
        logger.debug(key='message', data='HSI_CareOfWomenDuringPregnancy_FirstAntenatalCareVisit: cannot not run with '
                                         'this configuration')


class HSI_CareOfWomenDuringPregnancy_SecondAntenatalCareContact(HSI_Event, IndividualScopeEventMixin):
    """This is the  HSI_CareOfWomenDuringPregnancy_SecondAntenatalCareContact which represents the second routine
    antenatal care contact (ANC2). It is scheduled by the HSI_CareOfWomenDuringPregnancy_FirstAntenatalCareContact for
    women who choose to seek additional ANC after their previous visit. It is recommended that this visit occur at 20
    weeks gestation. This event delivers the interventions to women which are part of ANC2. Additionally interventions
    that should be delivered according to a womans gestational age and position in her ANC schedule are delivered.
    Finally scheduling the next ANC contact in the occurs during this HSI along with admission to antenatal inpatient
    ward in the case of complications"""

    def __init__(self, module, person_id, facility_level_of_this_hsi):
        super().__init__(module, person_id=person_id)
        assert isinstance(module, CareOfWomenDuringPregnancy)

        self.TREATMENT_ID = 'CareOfWomenDuringPregnancy_SecondAntenatalCareContact'
        self.EXPECTED_APPT_FOOTPRINT = self.make_appt_footprint({'ANCSubsequent': 1})
        self.ACCEPTED_FACILITY_LEVEL = facility_level_of_this_hsi
        self.ALERT_OTHER_DISEASES = []

    def apply(self, person_id, squeeze_factor):
        df = self.sim.population.props
        mother = df.loc[person_id]

        # Here we define variables used within the function that checks in this ANC visit can run
        gest_age_next_contact = self.module.determine_gestational_age_for_next_contact(person_id)
        this_contact = HSI_CareOfWomenDuringPregnancy_SecondAntenatalCareContact(
            self.module, person_id=person_id, facility_level_of_this_hsi=self.ACCEPTED_FACILITY_LEVEL)

        # Run the check
        can_anc_run = self.module.check_subsequent_anc_can_run(self, individual_id=person_id, this_contact=this_contact,
                                                               this_visit_number=2, squeeze_factor=squeeze_factor,
                                                               gest_age_next_contact=gest_age_next_contact)

        if can_anc_run:

            logger.info(key='anc_facility_type', data=f'{df.at[person_id, "ac_facility_type"]}')
            logger.debug(key='msg', data=f'mother {person_id}presented for ANC 2 at a '
                                         f'{df.at[person_id, "ac_facility_type"]} at gestation '
                                         f'{df.at[person_id, "ps_gestational_age_in_weeks"]} ')

            assert mother.ac_total_anc_visits_current_pregnancy == 1
            assert mother.ps_gestational_age_in_weeks is not None
            assert mother.ps_gestational_age_in_weeks is not pd.NaT
            assert mother.ps_gestational_age_in_weeks >= 19

            df.at[person_id, 'ac_total_anc_visits_current_pregnancy'] += 1

            #  =================================== INTERVENTIONS ====================================================
            # First we administer the administer the interventions all women will receive at this contact regardless of
            # gestational age
            self.module.screening_interventions_delivered_at_every_contact(hsi_event=self)
            self.module.tetanus_vaccination(hsi_event=self)
            self.module.calcium_supplementation(hsi_event=self)

            # And we schedule the next ANC appointment
            if mother.ps_gestational_age_in_weeks < 40:
                self.module.antenatal_care_scheduler(person_id, visit_to_be_scheduled=3,
                                                     recommended_gestation_next_anc=gest_age_next_contact,
                                                     facility_level=self.ACCEPTED_FACILITY_LEVEL)

            # Then we administer interventions that are due to be delivered at this womans gestational age, which may be
            # in addition to intervention delivered in ANC2
            if mother.ps_gestational_age_in_weeks < 26:
                self.module.albendazole_administration(hsi_event=self)
                self.module.iptp_administration(hsi_event=self)

            elif mother.ps_gestational_age_in_weeks < 30:
                self.module.iptp_administration(hsi_event=self)
                self.module.gdm_screening(hsi_event=self)

            elif mother.ps_gestational_age_in_weeks < 34:
                self.module.iptp_administration(hsi_event=self)

            elif mother.ps_gestational_age_in_weeks < 36:
                self.module.iptp_administration(hsi_event=self)
                self.module.hep_b_testing(hsi_event=self)
                self.module.syphilis_testing(hsi_event=self)

            elif mother.ps_gestational_age_in_weeks < 38:
                self.module.point_of_care_hb_testing(hsi_event=self)

            elif mother.ps_gestational_age_in_weeks < 40:
                self.module.iptp_administration(hsi_event=self)

            elif mother.ps_gestational_age_in_weeks >= 40:
                pass

            if df.at[person_id, 'ac_to_be_admitted']:
                self.module.schedule_admission(person_id)

        actual_appt_footprint = self.EXPECTED_APPT_FOOTPRINT
        return actual_appt_footprint

    def did_not_run(self):
        logger.debug(key='message', data='HSI_CareOfWomenDuringPregnancy_SecondAntenatalCareVisit: did not run')

    def not_available(self):
        logger.debug(key='message', data='HSI_CareOfWomenDuringPregnancy_SecondAntenatalCareVisit: cannot not run with '
                                         'this configuration')


class HSI_CareOfWomenDuringPregnancy_ThirdAntenatalCareContact(HSI_Event, IndividualScopeEventMixin):
    """This is the  HSI_CareOfWomenDuringPregnancy_ThirdAntenatalCareContact which represents the third routine
    antenatal care contact (ANC3). It is scheduled by the HSI_CareOfWomenDuringPregnancy_SecondAntenatalCareContact for
    women who choose to seek additional ANC after their previous visit. It is recommended that this visit occur at 26
    weeks gestation. This event delivers the interventions to women which are part of ANC3. Additionally interventions
    that should be delivered according to a womans gestational age and position in her ANC schedule are delivered.
    Finally scheduling the next ANC contact in the occurs during this HSI along with admission to antenatal inpatient
    ward in the case of complications"""

    def __init__(self, module, person_id, facility_level_of_this_hsi):
        super().__init__(module, person_id=person_id)
        assert isinstance(module, CareOfWomenDuringPregnancy)

        self.TREATMENT_ID = 'CareOfWomenDuringPregnancy_ThirdAntenatalCareContact'
        self.EXPECTED_APPT_FOOTPRINT = self.make_appt_footprint({'ANCSubsequent': 1})
        self.ACCEPTED_FACILITY_LEVEL = facility_level_of_this_hsi
        self.ALERT_OTHER_DISEASES = []

    def apply(self, person_id, squeeze_factor):
        df = self.sim.population.props
        mother = df.loc[person_id]

        # Here we define variables used within the function that checks in this ANC visit can run
        gest_age_next_contact = self.module.determine_gestational_age_for_next_contact(person_id)
        this_contact = HSI_CareOfWomenDuringPregnancy_ThirdAntenatalCareContact(
            self.module, person_id=person_id, facility_level_of_this_hsi=self.ACCEPTED_FACILITY_LEVEL)

        # Run the check
        can_anc_run = self.module.check_subsequent_anc_can_run(self, person_id, this_contact, 3, squeeze_factor,
                                                               gest_age_next_contact)

        if can_anc_run:

            logger.info(key='anc_facility_type', data=f'{df.at[person_id, "ac_facility_type"]}')
            logger.debug(key='message', data=f'mother {person_id}presented for ANC 3 at a '
                                             f'{df.at[person_id, "ac_facility_type"]} at gestation '
                                             f'{df.at[person_id, "ps_gestational_age_in_weeks"]} ')

            assert mother.ac_total_anc_visits_current_pregnancy == 2
            assert mother.ps_gestational_age_in_weeks is not None
            assert mother.ps_gestational_age_in_weeks is not pd.NaT
            assert mother.ps_gestational_age_in_weeks >= 25

            df.at[person_id, 'ac_total_anc_visits_current_pregnancy'] += 1

            #  =================================== INTERVENTIONS ====================================================
            gest_age_next_contact = self.module.determine_gestational_age_for_next_contact(person_id)
            self.module.screening_interventions_delivered_at_every_contact(hsi_event=self)
            self.module.calcium_supplementation(hsi_event=self)

            if mother.ps_gestational_age_in_weeks < 40:
                self.module.antenatal_care_scheduler(person_id, visit_to_be_scheduled=4,
                                                     recommended_gestation_next_anc=gest_age_next_contact,
                                                     facility_level=self.ACCEPTED_FACILITY_LEVEL)

            if mother.ps_gestational_age_in_weeks < 30:
                self.module.iptp_administration(hsi_event=self)
                self.module.gdm_screening(hsi_event=self)

            elif mother.ps_gestational_age_in_weeks < 34:
                self.module.iptp_administration(hsi_event=self)

            elif mother.ps_gestational_age_in_weeks < 36:
                self.module.iptp_administration(hsi_event=self)
                self.module.hep_b_testing(hsi_event=self)
                self.module.syphilis_testing(hsi_event=self)

            elif mother.ps_gestational_age_in_weeks < 38:
                self.module.point_of_care_hb_testing(hsi_event=self)

            elif mother.ps_gestational_age_in_weeks < 40:
                self.module.iptp_administration(hsi_event=self)

            elif mother.ps_gestational_age_in_weeks >= 40:
                pass

            if df.at[person_id, 'ac_to_be_admitted']:
                self.module.schedule_admission(person_id)

        actual_appt_footprint = self.EXPECTED_APPT_FOOTPRINT
        return actual_appt_footprint

    def did_not_run(self):
        logger.debug(key='message', data='HSI_CareOfWomenDuringPregnancy_ThirdAntenatalCareContact: did not run')

    def not_available(self):
        logger.debug(key='message', data='HSI_CareOfWomenDuringPregnancy_ThirdAntenatalCareContact: cannot not run '
                                         'with this configuration')


class HSI_CareOfWomenDuringPregnancy_FourthAntenatalCareContact(HSI_Event, IndividualScopeEventMixin):
    """This is the  HSI_CareOfWomenDuringPregnancy_FourthAntenatalCareContact which represents the fourth routine
    antenatal care contact (ANC4). It is scheduled by the HSI_CareOfWomenDuringPregnancy_ThirdAntenatalCareContact for
    women who choose to seek additional ANC after their previous visit. It is recommended that this visit occur at 30
    weeks gestation. This event delivers the interventions to women which are part of ANC4. Additionally interventions
    that should be delivered according to a womans gestational age and position in her ANC schedule are delivered.
    Finally scheduling the next ANC contact in the occurs during this HSI along with admission to antenatal inpatient
    ward in the case of complications"""

    def __init__(self, module, person_id, facility_level_of_this_hsi):
        super().__init__(module, person_id=person_id)
        assert isinstance(module, CareOfWomenDuringPregnancy)

        self.TREATMENT_ID = 'CareOfWomenDuringPregnancy_FourthAntenatalCareContact'

        the_appt_footprint = self.sim.modules['HealthSystem'].get_blank_appt_footprint()
        the_appt_footprint['ANCSubsequent'] = 1
        self.EXPECTED_APPT_FOOTPRINT = the_appt_footprint

        self.ACCEPTED_FACILITY_LEVEL = facility_level_of_this_hsi
        self.ALERT_OTHER_DISEASES = []

    def apply(self, person_id, squeeze_factor):
        df = self.sim.population.props
        mother = df.loc[person_id]

        # Here we define variables used within the function that checks in this ANC visit can run
        gest_age_next_contact = self.module.determine_gestational_age_for_next_contact(person_id)
        this_contact = HSI_CareOfWomenDuringPregnancy_FourthAntenatalCareContact(
            self.module, person_id=person_id, facility_level_of_this_hsi=self.ACCEPTED_FACILITY_LEVEL)

        # Run the check
        can_anc_run = self.module.check_subsequent_anc_can_run(self, person_id, this_contact, 4, squeeze_factor,
                                                               gest_age_next_contact)

        if can_anc_run:

            logger.info(key='anc_facility_type', data=f'{df.at[person_id, "ac_facility_type"]}')
            logger.debug(key='message', data=f'mother {person_id}presented for ANC 4 at a '
                                             f'{df.at[person_id, "ac_facility_type"]} at gestation '
                                             f'{df.at[person_id, "ps_gestational_age_in_weeks"]} ')

            assert mother.ac_total_anc_visits_current_pregnancy == 3
            assert mother.ps_gestational_age_in_weeks is not None
            assert mother.ps_gestational_age_in_weeks is not pd.NaT
            assert mother.ps_gestational_age_in_weeks >= 29

            df.at[person_id, 'ac_total_anc_visits_current_pregnancy'] += 1

            #  =================================== INTERVENTIONS ====================================================
            gest_age_next_contact = self.module.determine_gestational_age_for_next_contact(person_id)
            self.module.screening_interventions_delivered_at_every_contact(hsi_event=self)
            self.module.calcium_supplementation(hsi_event=self)

            if mother.ps_gestational_age_in_weeks < 40:
                self.module.antenatal_care_scheduler(person_id, visit_to_be_scheduled=5,
                                                     recommended_gestation_next_anc=gest_age_next_contact,
                                                     facility_level=self.ACCEPTED_FACILITY_LEVEL)

            if mother.ps_gestational_age_in_weeks < 34:
                self.module.iptp_administration(hsi_event=self)

            elif df.at[person_id, 'ps_gestational_age_in_weeks'] < 36:
                self.module.iptp_administration(hsi_event=self)
                self.module.hep_b_testing(hsi_event=self)
                self.module.syphilis_testing(hsi_event=self)

            elif df.at[person_id, 'ps_gestational_age_in_weeks'] < 38:
                self.module.point_of_care_hb_testing(hsi_event=self)

            elif df.at[person_id, 'ps_gestational_age_in_weeks'] < 40:
                self.module.iptp_administration(hsi_event=self)

            elif df.at[person_id, 'ps_gestational_age_in_weeks'] >= 40:
                pass

            if df.at[person_id, 'ac_to_be_admitted']:
                self.module.schedule_admission(person_id)

        actual_appt_footprint = self.EXPECTED_APPT_FOOTPRINT
        return actual_appt_footprint

    def did_not_run(self):
        logger.debug(key='message', data='HSI_CareOfWomenDuringPregnancy_FourthAntenatalCareContact: did not run')

    def not_available(self):
        logger.debug(key='message', data='HSI_CareOfWomenDuringPregnancy_FourthAntenatalCareContact: cannot not run '
                                         'with this configuration')


class HSI_CareOfWomenDuringPregnancy_FifthAntenatalCareContact(HSI_Event, IndividualScopeEventMixin):
    """This is the  HSI_CareOfWomenDuringPregnancy_FifthAntenatalCareContact which represents the fifth routine
    antenatal care contact (ANC5). It is scheduled by the HSI_CareOfWomenDuringPregnancy_FourthAntenatalCareContact for
    women who choose to seek additional ANC after their previous visit. It is recommended that this visit occur at 34
    weeks gestation. This event delivers the interventions to women which are part of ANC5. Additionally interventions
    that should be delivered according to a womans gestational age and position in her ANC schedule are delivered.
    Finally scheduling the next ANC contact in the occurs during this HSI along with admission to antenatal inpatient
    ward in the case of complications"""

    def __init__(self, module, person_id, facility_level_of_this_hsi):
        super().__init__(module, person_id=person_id)
        assert isinstance(module, CareOfWomenDuringPregnancy)

        self.TREATMENT_ID = 'CareOfWomenDuringPregnancy_FifthAntenatalCareContact'
        self.EXPECTED_APPT_FOOTPRINT = self.make_appt_footprint({'ANCSubsequent': 1})
        self.ACCEPTED_FACILITY_LEVEL = facility_level_of_this_hsi
        self.ALERT_OTHER_DISEASES = []

    def apply(self, person_id, squeeze_factor):
        df = self.sim.population.props
        mother = df.loc[person_id]

        # Here we define variables used within the function that checks in this ANC visit can run
        gest_age_next_contact = self.module.determine_gestational_age_for_next_contact(person_id)
        this_contact = HSI_CareOfWomenDuringPregnancy_FifthAntenatalCareContact(
            self.module, person_id=person_id, facility_level_of_this_hsi=self.ACCEPTED_FACILITY_LEVEL)

        # Run the check
        can_anc_run = self.module.check_subsequent_anc_can_run(self, person_id, this_contact, 5, squeeze_factor,
                                                               gest_age_next_contact)

        if can_anc_run:
            logger.info(key='anc_facility_type', data=f'{df.at[person_id, "ac_facility_type"]}')
            logger.debug(key='msg', data=f'mother {person_id}presented for ANC 5 at a '
                                         f'{df.at[person_id, "ac_facility_type"]} at gestation '
                                         f'{df.at[person_id, "ps_gestational_age_in_weeks"]} ')

            assert mother.ps_gestational_age_in_weeks is not None
            assert mother.ps_gestational_age_in_weeks is not pd.NaT
            assert mother.ps_gestational_age_in_weeks >= 33
            assert mother.ac_total_anc_visits_current_pregnancy == 4

            df.at[person_id, 'ac_total_anc_visits_current_pregnancy'] += 1

            #  =================================== INTERVENTIONS ====================================================
            gest_age_next_contact = self.module.determine_gestational_age_for_next_contact(person_id)
            self.module.screening_interventions_delivered_at_every_contact(hsi_event=self)
            self.module.calcium_supplementation(hsi_event=self)

            if mother.ps_gestational_age_in_weeks < 40:
                self.module.antenatal_care_scheduler(person_id, visit_to_be_scheduled=6,
                                                     recommended_gestation_next_anc=gest_age_next_contact,
                                                     facility_level=self.ACCEPTED_FACILITY_LEVEL)

            if mother.ps_gestational_age_in_weeks < 36:
                self.module.iptp_administration(hsi_event=self)
                self.module.hep_b_testing(hsi_event=self)
                self.module.syphilis_testing(hsi_event=self)

            elif mother.ps_gestational_age_in_weeks < 38:
                self.module.point_of_care_hb_testing(hsi_event=self)

            elif mother.ps_gestational_age_in_weeks < 40:
                self.module.iptp_administration(hsi_event=self)

            elif mother.ps_gestational_age_in_weeks >= 40:
                pass

            if df.at[person_id, 'ac_to_be_admitted']:
                self.module.schedule_admission(person_id)

        actual_appt_footprint = self.EXPECTED_APPT_FOOTPRINT
        return actual_appt_footprint

    def did_not_run(self):
        logger.debug(key='message', data='HSI_CareOfWomenDuringPregnancy_FifthAntenatalCareContact: did not run')

    def not_available(self):
        logger.debug(key='message', data='HSI_CareOfWomenDuringPregnancy_FifthAntenatalCareContact: cannot not run '
                                         'with this configuration')


class HSI_CareOfWomenDuringPregnancy_SixthAntenatalCareContact(HSI_Event, IndividualScopeEventMixin):
    """This is the  HSI_CareOfWomenDuringPregnancy_SixthAntenatalCareContact which represents the sixth routine
    antenatal care contact (ANC6). It is scheduled by the HSI_CareOfWomenDuringPregnancy_FifthAntenatalCareContact for
    women who choose to seek additional ANC after their previous visit. It is recommended that this visit occur at 36
    weeks gestation. This event delivers the interventions to women which are part of ANC6. Additionally interventions
    that should be delivered according to a womans gestational age and position in her ANC schedule are delivered.
    Finally scheduling the next ANC contact in the occurs during this HSI along with admission to antenatal inpatient
    ward in the case of complications"""

    def __init__(self, module, person_id, facility_level_of_this_hsi):
        super().__init__(module, person_id=person_id)
        assert isinstance(module, CareOfWomenDuringPregnancy)

        self.TREATMENT_ID = 'CareOfWomenDuringPregnancy_SixthAntenatalCareContact'

        the_appt_footprint = self.sim.modules['HealthSystem'].get_blank_appt_footprint()
        the_appt_footprint['ANCSubsequent'] = 1
        self.EXPECTED_APPT_FOOTPRINT = the_appt_footprint

        self.ACCEPTED_FACILITY_LEVEL = facility_level_of_this_hsi
        self.ALERT_OTHER_DISEASES = []

    def apply(self, person_id, squeeze_factor):
        df = self.sim.population.props
        mother = df.loc[person_id]

        # Here we define variables used within the function that checks in this ANC visit can run
        gest_age_next_contact = self.module.determine_gestational_age_for_next_contact(person_id)
        this_contact = HSI_CareOfWomenDuringPregnancy_SixthAntenatalCareContact(
            self.module, person_id=person_id, facility_level_of_this_hsi=self.ACCEPTED_FACILITY_LEVEL)

        # Run the check
        can_anc_run = self.module.check_subsequent_anc_can_run(self, person_id, this_contact, 6, squeeze_factor,
                                                               gest_age_next_contact)

        if can_anc_run:

            logger.info(key='anc_facility_type', data=f'{df.at[person_id, "ac_facility_type"]}')
            logger.debug(key='msg', data=f'mother {person_id}presented for ANC 6 at a '
                                         f'{df.at[person_id, "ac_facility_type"]} at gestation '
                                         f'{df.at[person_id, "ps_gestational_age_in_weeks"]} ')

            assert mother.ac_total_anc_visits_current_pregnancy == 5
            assert mother.ps_gestational_age_in_weeks is not None
            assert mother.ps_gestational_age_in_weeks is not pd.NaT
            assert mother.ps_gestational_age_in_weeks >= 35

            df.at[person_id, 'ac_total_anc_visits_current_pregnancy'] += 1

            gest_age_next_contact = self.module.determine_gestational_age_for_next_contact(person_id)

            #  =================================== INTERVENTIONS ====================================================
            self.module.screening_interventions_delivered_at_every_contact(hsi_event=self)
            self.module.calcium_supplementation(hsi_event=self)

            if mother.ps_gestational_age_in_weeks < 40:
                self.module.antenatal_care_scheduler(person_id, visit_to_be_scheduled=7,
                                                     recommended_gestation_next_anc=gest_age_next_contact,
                                                     facility_level=self.ACCEPTED_FACILITY_LEVEL)

            if mother.ps_gestational_age_in_weeks < 38:
                self.module.point_of_care_hb_testing(hsi_event=self)

            elif mother.ps_gestational_age_in_weeks < 40:
                self.module.iptp_administration(hsi_event=self)

            elif mother.ps_gestational_age_in_weeks >= 40:
                pass

            if df.at[person_id, 'ac_to_be_admitted']:
                self.module.schedule_admission(person_id)

        actual_appt_footprint = self.EXPECTED_APPT_FOOTPRINT
        return actual_appt_footprint

    def did_not_run(self):
        logger.debug(key='message', data='HSI_CareOfWomenDuringPregnancy_SixthAntenatalCareContact: did not run')

    def not_available(self):
        logger.debug(key='message', data='HSI_CareOfWomenDuringPregnancy_SixthAntenatalCareContact: cannot not run with'
                                         'this configuration')


class HSI_CareOfWomenDuringPregnancy_SeventhAntenatalCareContact(HSI_Event, IndividualScopeEventMixin):
    """"This is the  HSI_CareOfWomenDuringPregnancy_SeventhAntenatalCareContact which represents the seventh routine
    antenatal care contact (ANC7). It is scheduled by the HSI_CareOfWomenDuringPregnancy_SixthAntenatalCareContact for
    women who choose to seek additional ANC after their previous visit. It is recommended that this visit occur at 36
    weeks gestation. This event delivers the interventions to women which are part of ANC7. Additionally interventions
    that should be delivered according to a womans gestational age and position in her ANC schedule are delivered.
    Finally scheduling the next ANC contact in the occurs during this HSI along with admission to antenatal inpatient
    ward in the case of complications"""

    def __init__(self, module, person_id, facility_level_of_this_hsi):
        super().__init__(module, person_id=person_id)
        assert isinstance(module, CareOfWomenDuringPregnancy)

        self.TREATMENT_ID = 'CareOfWomenDuringPregnancy_SeventhAntenatalCareContact'
        self.EXPECTED_APPT_FOOTPRINT = self.make_appt_footprint({'ANCSubsequent': 1})
        self.ACCEPTED_FACILITY_LEVEL = facility_level_of_this_hsi
        self.ALERT_OTHER_DISEASES = []

    def apply(self, person_id, squeeze_factor):
        df = self.sim.population.props
        mother = df.loc[person_id]

        # Here we define variables used within the function that checks in this ANC visit can run
        gest_age_next_contact = self.module.determine_gestational_age_for_next_contact(person_id)
        this_contact = HSI_CareOfWomenDuringPregnancy_SeventhAntenatalCareContact(
            self.module, person_id=person_id, facility_level_of_this_hsi=self.ACCEPTED_FACILITY_LEVEL)

        # Run the check
        can_anc_run = self.module.check_subsequent_anc_can_run(self, person_id, this_contact, 7, squeeze_factor,
                                                               gest_age_next_contact)

        if can_anc_run:
            logger.info(key='anc_facility_type', data=f'{df.at[person_id, "ac_facility_type"]}')
            logger.debug(key='msg', data=f'mother {person_id}presented for ANC 7 at a '
                                         f'{df.at[person_id, "ac_facility_type"]} at gestation '
                                         f'{df.at[person_id, "ps_gestational_age_in_weeks"]} ')

            assert mother.ac_total_anc_visits_current_pregnancy == 6
            assert mother.ps_gestational_age_in_weeks is not None
            assert mother.ps_gestational_age_in_weeks is not pd.NaT
            assert mother.ps_gestational_age_in_weeks >= 37

            df.at[person_id, 'ac_total_anc_visits_current_pregnancy'] += 1

            #  =================================== INTERVENTIONS ====================================================
            gest_age_next_contact = self.module.determine_gestational_age_for_next_contact(person_id)
            self.module.screening_interventions_delivered_at_every_contact(hsi_event=self)
            self.module.calcium_supplementation(hsi_event=self)

            if mother.ps_gestational_age_in_weeks < 40:
                self.module.iptp_administration(hsi_event=self)
                self.module.antenatal_care_scheduler(person_id, visit_to_be_scheduled=8,
                                                     recommended_gestation_next_anc=gest_age_next_contact,
                                                     facility_level=self.ACCEPTED_FACILITY_LEVEL)

            elif df.at[person_id, 'ps_gestational_age_in_weeks'] >= 40:
                pass

            if df.at[person_id, 'ac_to_be_admitted']:
                self.module.schedule_admission(person_id)

        actual_appt_footprint = self.EXPECTED_APPT_FOOTPRINT
        return actual_appt_footprint

    def did_not_run(self):
        logger.debug(key='message', data='HSI_CareOfWomenDuringPregnancy_SeventhAntenatalCareContact: did not run')

    def not_available(self):
        logger.debug(key='message', data='HSI_CareOfWomenDuringPregnancy_SeventhAntenatalCareContact: cannot not run'
                                         ' with this configuration')


class HSI_CareOfWomenDuringPregnancy_EighthAntenatalCareContact(HSI_Event, IndividualScopeEventMixin):
    """"This is the  HSI_CareOfWomenDuringPregnancy_EighthAntenatalCareContact which represents the eighth routine
    antenatal care contact (ANC8). It is scheduled by the HSI_CareOfWomenDuringPregnancy_SeventhAntenatalCareContact for
    women who choose to seek additional ANC after their previous visit. It is recommended that this visit occur at 36
    weeks gestation. This event delivers the interventions to women which are part of ANC8. Additionally interventions
    that should be delivered according to a womans gestational age and position in her ANC schedule are delivered.
    Finally scheduling the next ANC contact in the occurs during this HSI along with admission to antenatal inpatient
    ward in the case of complications"""

    def __init__(self, module, person_id, facility_level_of_this_hsi):
        super().__init__(module, person_id=person_id)
        assert isinstance(module, CareOfWomenDuringPregnancy)

        self.TREATMENT_ID = 'CareOfWomenDuringPregnancy_EighthAntenatalCareContact'

        the_appt_footprint = self.sim.modules['HealthSystem'].get_blank_appt_footprint()
        the_appt_footprint['ANCSubsequent'] = 1
        self.EXPECTED_APPT_FOOTPRINT = the_appt_footprint

        self.ACCEPTED_FACILITY_LEVEL = facility_level_of_this_hsi
        self.ALERT_OTHER_DISEASES = []

    def apply(self, person_id, squeeze_factor):
        df = self.sim.population.props
        mother = df.loc[person_id]

        # Here we define variables used within the function that checks in this ANC visit can run
        gest_age_next_contact = self.module.determine_gestational_age_for_next_contact(person_id)
        this_contact = HSI_CareOfWomenDuringPregnancy_EighthAntenatalCareContact(
            self.module, person_id=person_id, facility_level_of_this_hsi=self.ACCEPTED_FACILITY_LEVEL)

        # Run the check
        can_anc_run = self.module.check_subsequent_anc_can_run(self, person_id, this_contact, 8, squeeze_factor,
                                                               gest_age_next_contact)

        if can_anc_run:

            logger.info(key='anc_facility_type', data=f'{df.at[person_id, "ac_facility_type"]}')
            logger.debug(key='msg', data=f'mother {person_id}presented for ANC 7 at a'
                                         f' {df.at[person_id, "ac_facility_type"]} at gestation '
                                         f'{df.at[person_id, "ps_gestational_age_in_weeks"]} ')

            assert mother.ac_total_anc_visits_current_pregnancy == 7
            assert mother.ps_gestational_age_in_weeks is not None
            assert mother.ps_gestational_age_in_weeks is not pd.NaT
            assert mother.ps_gestational_age_in_weeks >= 39

            df.at[person_id, 'ac_total_anc_visits_current_pregnancy'] += 1
            self.module.anc_tracker['anc8+'] += 1

            self.module.screening_interventions_delivered_at_every_contact(hsi_event=self)
            self.module.calcium_supplementation(hsi_event=self)

            if df.at[person_id, 'ac_to_be_admitted']:
                self.module.schedule_admission(person_id)

        actual_appt_footprint = self.EXPECTED_APPT_FOOTPRINT
        return actual_appt_footprint

    def did_not_run(self):
        logger.debug(key='message', data='HSI_CareOfWomenDuringPregnancy_EighthAntenatalCareContact: did not run')

    def not_available(self):
        logger.debug(key='message', data='HSI_CareOfWomenDuringPregnancy_EighthAntenatalCareContact: cannot not run'
                                         ' with this configuration')


class HSI_CareOfWomenDuringPregnancy_PresentsForInductionOfLabour(HSI_Event, IndividualScopeEventMixin):
    """
    This is HSI_CareOfWomenDuringPregnancy_PresentsForInductionOfLabour. It is schedule by the PregnancySupervisor Event
    for women who present to the health system for induction as their labour has progressed longer than expected.
    """

    def __init__(self, module, person_id):
        super().__init__(module, person_id=person_id)
        assert isinstance(module, CareOfWomenDuringPregnancy)

        self.TREATMENT_ID = 'CareOfWomenDuringPregnancy_PresentsForInductionOfLabour'

        the_appt_footprint = self.sim.modules['HealthSystem'].get_blank_appt_footprint()
        the_appt_footprint['Over5OPD'] = 1
        self.EXPECTED_APPT_FOOTPRINT = the_appt_footprint

        self.ACCEPTED_FACILITY_LEVEL = '1a'
        self.ALERT_OTHER_DISEASES = []

    def apply(self, person_id, squeeze_factor):
        df = self.sim.population.props

        # If the woman is no longer alive, pregnant is in labour or is an inpatient already then the event doesnt run
        if not df.at[person_id, 'is_alive'] or not df.at[person_id, 'is_pregnant'] or \
           not df.at[person_id, 'la_currently_in_labour'] or not df.at[person_id, 'hs_is_inpatient']:
            return

        # We set this admission property to show shes being admitted for induction of labour and hand her over to the
        # labour events
        df.at[person_id, 'ac_admitted_for_immediate_delivery'] = 'induction_now'
        logger.debug(key='msg', data=f'Mother {person_id} will move to labour ward for '
                                     f'{df.at[person_id, "ac_admitted_for_immediate_delivery"]} today')

        self.sim.schedule_event(LabourOnsetEvent(self.sim.modules['Labour'], person_id), self.sim.date)


class HSI_CareOfWomenDuringPregnancy_MaternalEmergencyAssessment(HSI_Event, IndividualScopeEventMixin):
    """
    This is HSI_CareOfWomenDuringPregnancy_MaternalEmergencyAssessment. It is schedule by the PregnancySupervisor Event
    for women who choose to seek care for emergency treatment in pregnancy (due to severe pre-eclampsia/eclampsia,
    antepartum haemorrhage, premature rupture of membranes or chorioamnionitis). It is assumed women present to this
    event as their first point of contact for an emergency in pregnancy, and therefore circumnavigate regular A&E.
    """

    def __init__(self, module, person_id):
        super().__init__(module, person_id=person_id)
        assert isinstance(module, CareOfWomenDuringPregnancy)

        self.TREATMENT_ID = 'CareOfWomenDuringPregnancy_MaternalEmergencyAssessment'

        the_appt_footprint = self.sim.modules['HealthSystem'].get_blank_appt_footprint()
        the_appt_footprint['Over5OPD'] = 1
        self.EXPECTED_APPT_FOOTPRINT = the_appt_footprint

        self.ACCEPTED_FACILITY_LEVEL = '1a'
        self.ALERT_OTHER_DISEASES = []

    def apply(self, person_id, squeeze_factor):
        df = self.sim.population.props

        # TODO: remove and schedule through ED

        if not df.at[person_id, 'is_alive'] or not df.at[person_id, 'is_pregnant']:
            return

        if ~df.at[person_id, 'hs_is_inpatient'] and ~df.at[person_id, 'la_currently_in_labour']:
            logger.debug(key='msg', data=f'Mother {person_id} has presented at HSI_CareOfWomenDuringPregnancy_Maternal'
                                         f'EmergencyAssessment to seek care for a complication ')

            facility_level = self.module.rng.choice(['1a', '1b'], p=[0.5, 0.5])  # todo note choice

            admission = HSI_CareOfWomenDuringPregnancy_AntenatalWardInpatientCare(
                self.sim.modules['CareOfWomenDuringPregnancy'], person_id=person_id,
                facility_level_this_hsi=facility_level)

            self.sim.modules['HealthSystem'].schedule_hsi_event(admission, priority=0,
                                                                topen=self.sim.date,
                                                                tclose=self.sim.date + DateOffset(days=1))

    def did_not_run(self):
        logger.debug(key='message', data='HSI_CareOfWomenDuringPregnancy_MaternalEmergencyAssessment: did not run')

    def not_available(self):
        logger.debug(key='message', data='HSI_CareOfWomenDuringPregnancy_MaternalEmergencyAssessment: cannot not run'
                                         ' with this configuration')


class HSI_CareOfWomenDuringPregnancy_AntenatalWardInpatientCare(HSI_Event, IndividualScopeEventMixin):
    """
    This is HSI_CareOfWomenDuringPregnancy_AntenatalWardInpatientCare. This HSI can be scheduled by any of the ANC HSIs
    for women who have been identified as having complications or by HSI_CareOfWomenDuringPregnancy_
    MaternalEmergencyAssessment or HSI_CareOfWomenDuringPregnancy_AntenatalOutpatientFollowUp.This HSI represents the
    antenatal ward which would deliver care to women experiencing complications associated with their pregnancy
    including anaemia, hypertension, gestational diabetes, antepartum haemorrhage, premature rupture of membranes or
    chorioamnionitis. For women whom delivery is indicated as part of treatment for a complications they are scheduled
    to the LabourOnset Event
    """

    def __init__(self, module, person_id, facility_level_this_hsi):
        super().__init__(module, person_id=person_id)

        assert isinstance(module, CareOfWomenDuringPregnancy)

        self.TREATMENT_ID = 'CareOfWomenDuringPregnancy_AntenatalWardInpatientCare'
        self.EXPECTED_APPT_FOOTPRINT = self.make_appt_footprint({'InpatientDays': 1})
        self.ACCEPTED_FACILITY_LEVEL = facility_level_this_hsi
        self.ALERT_OTHER_DISEASES = []

        beddays = self.module.calculate_beddays(person_id)
        self.BEDDAYS_FOOTPRINT = self.make_beddays_footprint({'general_bed': beddays})

    def apply(self, person_id, squeeze_factor):
        df = self.sim.population.props
        mother = df.loc[person_id]

        logger.debug(key='msg', data=f'Bed-days allocated to this event:'
                                     f' {self.bed_days_allocated_to_this_event}')

        if not mother.is_alive:
            return

        if mother.is_pregnant and ~mother.la_currently_in_labour and ~mother.hs_is_inpatient:

            logger.debug(key='message', data=f'Mother {person_id} has been admitted for treatment of a complication of '
                                             f'her pregnancy ')

            # The event represents inpatient care delivered within the antenatal ward at a health facility. Therefore
            # it is assumed that women with a number of different complications could be sent to this HSI for treatment.

            # ================================= INITIATE TREATMENT FOR ANAEMIA ========================================
            # Women who are referred from ANC or an outpatient appointment following point of care Hb which detected
            # anaemia first have a full blood count test to determine the severity of their anaemia
            if mother.ps_anaemia_in_pregnancy != 'none':

                # This test returns one of a number of possible outcomes as seen below...
                fbc_result = self.module.full_blood_count_testing(self)
                assert fbc_result == 'no_test' or 'none' or 'mild' or 'moderate' or 'severe'

                # If the test is not carried out, no treatment is provided and the woman is discharged
                if fbc_result == 'no_test':
                    logger.debug(key='message', data='No FBC given due to resource constraints')

                # If the result returns none, anaemia has not been detected via an FBC and the woman is discharged
                # without treatment
                elif fbc_result == 'none':
                    logger.debug(key='message', data=f'Mother {person_id} has not had anaemia detected via an FBC and '
                                                     f'will be discharged')

                # If the FBC detected non severe anaemia (Hb >7) she is treated
                elif fbc_result == 'mild' or fbc_result == 'moderate':

                    # Women are started on daily iron and folic acid supplementation (if they are not already receiving
                    # supplements) as treatment for mild/moderate anaemia
                    if ~mother.ac_receiving_iron_folic_acid:
                        self.module.start_iron_and_folic_acid(person_id, self)

                    # Some anaemia causing deficiencies (folate, B12)  are detected via a FBC, and therefore can be
                    # these deficiencies can be treated via this function
                    self.module.treatment_of_anaemia_causing_deficiencies(person_id, self)

                elif fbc_result == 'severe':
                    # In the case of severe anaemia (Hb <7) then, in addition to the above treatments, this woman
                    # should receive a blood transfusion to correct her anaemia
                    self.module.antenatal_blood_transfusion(person_id, self, cause='severe_anaemia')
                    self.module.treatment_of_anaemia_causing_deficiencies(person_id, self)
                    if ~mother.ac_receiving_iron_folic_acid:
                        self.module.start_iron_and_folic_acid(person_id, self)

                if fbc_result == 'mild' or fbc_result == 'moderate' or fbc_result == 'severe':
                    # Women treated for anaemia will need follow up to ensure the treatment has been effective. Clinical
                    # guidelines suggest follow up one month after treatment

                    # To avoid issues with scheduling of events we assume women who are not scheduled to return to
                    # routine ANC OR their next ANC appointment is more than a month away will be asked to routine for
                    # follow up
                    follow_up_date = self.sim.date + DateOffset(days=28)
                    if pd.isnull(mother.ac_date_next_contact) or ((mother.ac_date_next_contact - self.sim.date) >
                                                                  pd.to_timedelta(28, unit='D')):

                        outpatient_checkup = HSI_CareOfWomenDuringPregnancy_AntenatalOutpatientManagementOfAnaemia(
                            self.sim.modules['CareOfWomenDuringPregnancy'], person_id=person_id)

                        self.sim.modules['HealthSystem'].schedule_hsi_event(outpatient_checkup, priority=0,
                                                                            topen=follow_up_date,
                                                                            tclose=follow_up_date + DateOffset(days=7))

            # ======================== INITIATE TREATMENT FOR GESTATIONAL DIABETES (case management) ==================
            # Women admitted with gestational diabetes are given dietary and exercise advice as first line treatment
            if (mother.ps_gest_diab == 'uncontrolled') and (mother.ac_gest_diab_on_treatment == 'none'):
                df.at[person_id, 'ac_gest_diab_on_treatment'] = 'diet_exercise'
                df.at[person_id, 'ps_gest_diab'] = 'controlled'

                # We then schedule GestationalDiabetesGlycaemicControlEvent which determines if this treatment will be
                # effective in controlling this womans blood sugar prior to her next check up
                from tlo.methods.pregnancy_supervisor import (
                    GestationalDiabetesGlycaemicControlEvent,
                )
                self.sim.schedule_event(GestationalDiabetesGlycaemicControlEvent(
                    self.sim.modules['PregnancySupervisor'], person_id), self.sim.date + DateOffset(days=7))

                # We then schedule this woman to return for blood sugar testing to evaluate the effectiveness of her
                # treatment and potentially move to second line treatment
                check_up_date = self.sim.date + DateOffset(days=28)

                outpatient_checkup = HSI_CareOfWomenDuringPregnancy_AntenatalOutpatientManagementOfGestationalDiabetes(
                    self.sim.modules['CareOfWomenDuringPregnancy'], person_id=person_id)
                self.sim.modules['HealthSystem'].schedule_hsi_event(outpatient_checkup, priority=0,
                                                                    topen=check_up_date,
                                                                    tclose=check_up_date + DateOffset(days=3))

            # =============================== INITIATE TREATMENT FOR HYPERTENSION =====================================
            # Treatment delivered to mothers with hypertension is dependent on severity. Women admitted due to more mild
            # hypertension are started on regular oral antihypertensives therapy (reducing risk of progression to more
            # severe hypertension)

            if ((mother.ps_htn_disorders == 'gest_htn') or
                (mother.ps_htn_disorders == 'mild_pre_eclamp')) and \
               ~mother.ac_gest_htn_on_treatment:
                self.module.initiate_maintenance_anti_hypertensive_treatment(person_id, self)

            # Women with severe gestational hypertension are also started on routine oral antihypertensives (if not
            # already receiving- this will prevent progression once this episode of severe hypertension has been
            # rectified)
            elif mother.ps_htn_disorders == 'severe_gest_htn':
                if ~mother.ac_gest_htn_on_treatment:
                    self.module.initiate_maintenance_anti_hypertensive_treatment(person_id, self)

                # In addition, women with more severe disease are given intravenous anti hypertensives to reduce risk
                # of death
                self.module.initiate_treatment_for_severe_hypertension(person_id, self)

            # Treatment guidelines dictate that women with severe forms of pre-eclampsia should be admitted for delivery
            # to reduce risk of death and pregnancy loss
            elif (mother.ps_htn_disorders == 'severe_pre_eclamp') or (mother.ps_htn_disorders == 'eclampsia'):

                # This property stores what type of delivery this woman is being admitted for
                df.at[person_id, 'ac_admitted_for_immediate_delivery'] = 'induction_now'
                logger.debug(key='msg', data=f'{person_id} will be admitted for induction due to '
                                             f'{mother.ps_htn_disorders}')

                # Women are started on oral antihypertensives also
                if ~mother.ac_gest_htn_on_treatment:
                    self.module.initiate_maintenance_anti_hypertensive_treatment(person_id, self)

                # And are given intravenous magnesium sulfate which reduces risk of death from eclampsia and reduces a
                # womans risk of progressing from severe pre-eclampsia to eclampsia during the intrapartum period
                self.module.treatment_for_severe_pre_eclampsia_or_eclampsia(person_id,
                                                                            hsi_event=self)
                # Finally intravenous antihypertensives are also given
                self.module.initiate_treatment_for_severe_hypertension(person_id, self)

            # ========================= INITIATE TREATMENT FOR ANTEPARTUM HAEMORRHAGE =================================
            # Treatment delivered to mothers due to haemorrhage in the antepartum period is dependent on the underlying
            # etiology of the bleeding (in this model, whether a woman is experiencing a placental abruption or
            # placenta praevia)

            if mother.ps_antepartum_haemorrhage != 'none':
                # ---------------------- APH SECONDARY TO PLACENTAL ABRUPTION -----------------------------------------
                if mother.ps_placental_abruption:
                    # Women experiencing placenta abruption at are admitted for immediate
                    # caesarean delivery due to high risk of mortality/morbidity
                    df.at[person_id, 'ac_admitted_for_immediate_delivery'] = 'caesarean_now'
                    logger.debug(key='msg', data=f'{person_id} will be admitted for caesarean due to APH')

                # ---------------------- APH SECONDARY TO PLACENTA PRAEVIA -----------------------------------------
                if mother.ps_placenta_praevia:
                    # The treatment plan for a woman with placenta praevia is dependent on both the severity of the
                    # bleed and her current gestation at the time of bleeding

                    if mother.ps_antepartum_haemorrhage == 'severe':
                        # Women experiencing severe bleeding are admitted immediately for caesarean section
                        df.at[person_id, 'ac_admitted_for_immediate_delivery'] = 'caesarean_now'
                        logger.debug(key='msg', data=f'{person_id} will be admitted for caesarean due to APH')

                    elif (mother.ps_antepartum_haemorrhage != 'severe') and (mother.ps_gestational_age_in_weeks >= 37):
                        # Women experiencing mild or moderate bleeding but who are around term gestation are admitted
                        # for caesarean
                        df.at[person_id, 'ac_admitted_for_immediate_delivery'] = 'caesarean_now'
                        logger.debug(key='msg', data=f'{person_id} will be admitted for caesarean due to APH')

                    elif (mother.ps_antepartum_haemorrhage != 'severe') and (mother.ps_gestational_age_in_weeks < 37):
                        # Women with more mild bleeding remain as inpatients until their gestation has increased and
                        # then will be delivered by caesarean - (no risk of death associated with mild/moderate bleeds)
                        df.at[person_id, 'ac_admitted_for_immediate_delivery'] = 'caesarean_future'
                        logger.debug(key='msg', data=f'{person_id} will be admitted for caesarean when her gestation '
                                                     f'has increased due to APH')

                        # self.module.antenatal_blood_transfusion(person_id, self, cause='antepartum_haem')

                assert df.at[person_id, 'ac_admitted_for_immediate_delivery'] != 'none'

            # ===================================== INITIATE TREATMENT FOR PROM =======================================
            # Treatment for women with premature rupture of membranes is dependent upon a womans gestational age and if
            # she also has an infection of membrane surrounding the foetus (the chorion)

            if mother.ps_premature_rupture_of_membranes and ((mother.ps_chorioamnionitis == 'none') or
                                                             (mother.ps_chorioamnionitis == 'histological')):
                # If the woman has PROM but no infection, she is given prophylactic antibiotics which will reduce
                # the risk of neonatal infection
                self.module.antibiotics_for_prom(person_id, self)

                # Guidelines suggest women over 34 weeks of gestation should be admitted for induction to to
                # increased risk of morbidity and mortality
                if mother.ps_gestational_age_in_weeks >= 34:
                    df.at[person_id, 'ac_admitted_for_immediate_delivery'] = 'induction_now'
                    logger.debug(key='msg', data=f'{person_id} will be admitted for induction due to prom/chorio')

                # Otherwise they may stay as an inpatient until their gestation as increased prior to delivery
                elif mother.ps_gestational_age_in_weeks < 34:
                    df.at[person_id, 'ac_admitted_for_immediate_delivery'] = 'induction_future'
                    logger.debug(key='msg', data=f'{person_id} will be admitted for induction when her gestation'
                                                 f' has increase due prom/chorio')

            # ============================== INITIATE TREATMENT FOR CHORIOAMNIONITIS ==================================
            if mother.ps_chorioamnionitis == 'clinical':
                self.module.antibiotics_for_chorioamnionitis(person_id, self)
                df.at[person_id, 'ac_admitted_for_immediate_delivery'] = 'induction_now'
                logger.debug(key='msg', data=f'{person_id} will be admitted for induction due to prom/chorio')

            # ======================== ADMISSION FOR DELIVERY (INDUCTION) ========================================
            # Women for whom immediate delivery is indicated are schedule to move straight to the labour model where
            # they will have the appropriate properties set and facility delivery at a hospital scheduled (mode of
            # delivery will match the recommended mode here)
            if (df.at[person_id, 'ac_admitted_for_immediate_delivery'] == 'induction_now') or (df.at[person_id,
                                                                                                     'ac_admitted_'
                                                                                                     'for_immediate_'
                                                                                                     'delivery'] ==
                                                                                               'caesarean_now'):

                logger.debug(key='msg', data=f'Mother {person_id} will move to labour ward for '
                                             f'{df.at[person_id, "ac_admitted_for_immediate_delivery"]} today')

                self.sim.schedule_event(LabourOnsetEvent(self.sim.modules['Labour'], person_id), self.sim.date)

            # Women who require delivery BUT are not in immediate risk of morbidity/mortality will remain as
            # inpatients until they can move to the labour model. Currently it is possible for women to go into
            # labour whilst as an inpatient - it is assumed they are delivered via the mode recommended here
            # (i.e induction/caesarean)
            elif (df.at[person_id, 'ac_admitted_for_immediate_delivery'] == 'caesarean_future') or (df.at[person_id,
                                                                                                          'ac_admitted_'
                                                                                                          'for_'
                                                                                                          'immediate_'
                                                                                                          'delivery'] ==
                                                                                                    'induction_future'):

                # Here we calculate how many days this woman needs to remain on the antenatal ward before she can go
                # for delivery (assuming delivery is indicated to occur at 37 weeks)
                if mother.ps_gestational_age_in_weeks < 37:
                    days_until_safe_for_cs = int((37 * 7) - (mother.ps_gestational_age_in_weeks * 7))
                else:
                    days_until_safe_for_cs = 1

                # We schedule the LabourOnset event for this woman will be able to progress for delivery
                admission_date = self.sim.date + DateOffset(days=days_until_safe_for_cs)
                logger.debug(key='msg', data=f'Mother {person_id} will move to labour ward for '
                                             f'{df.at[person_id, "ac_admitted_for_immediate_delivery"]} on '
                                             f'{admission_date}')

                self.sim.schedule_event(LabourOnsetEvent(self.sim.modules['Labour'], person_id),
                                        admission_date)

    def did_not_run(self):
        logger.debug(key='message', data='HSI_CareOfWomenDuringPregnancy_AntenatalWardInpatientCare: did not run')

    def not_available(self):
        logger.debug(key='message', data='HSI_CareOfWomenDuringPregnancy_AntenatalWardInpatientCare: cannot not run'
                                         ' with this configuration')


class HSI_CareOfWomenDuringPregnancy_AntenatalOutpatientManagementOfAnaemia(HSI_Event, IndividualScopeEventMixin):
    """
    HSI_CareOfWomenDuringPregnancy_AntenatalManagementOfAnaemia. It is scheduled by HSI_CareOfWomenDuringPregnancy_
    AntenatalWardInpatientCare for women who have developed anaemia during pregnancy. This event manages repeat blood
    testing for women who were found to be anaemic and treated. If the woman remains anaemic she is readmitted to the
    inpatient ward for further care.
    """

    def __init__(self, module, person_id):
        super().__init__(module, person_id=person_id)
        assert isinstance(module, CareOfWomenDuringPregnancy)

        self.TREATMENT_ID = 'CareOfWomenDuringPregnancy_AntenatalOutpatientManagementOfAnaemia'

        the_appt_footprint = self.sim.modules['HealthSystem'].get_blank_appt_footprint()
        the_appt_footprint['ANCSubsequent'] = 1
        self.EXPECTED_APPT_FOOTPRINT = the_appt_footprint

        self.ACCEPTED_FACILITY_LEVEL = '1a'
        self.ALERT_OTHER_DISEASES = []

    def apply(self, person_id, squeeze_factor):
        df = self.sim.population.props
        mother = df.loc[person_id]

        if not mother.is_alive or not mother.is_pregnant:
            return

        # We only run the event if the woman is not already in labour or already admitted due to something else
        if ~mother.la_currently_in_labour and ~mother.hs_is_inpatient:

            # Health care worker performs a full blood count
            fbc_result = self.module.full_blood_count_testing(self)

            # If the consumables are not available the test isn't given
            if fbc_result == 'no_test':
                logger.debug(key='message', data='No FBC given due to resource constraints')

            # If the test determines the woman is no longer anaemia then no further action is taken at this time
            elif fbc_result == 'none':
                logger.debug(key='message', data=f'Mother {person_id} has not had anaemia detected via an FBC')

            # If she is determined to still be anaemic she is admitted for additional treatment via the inpatient event
            elif fbc_result == 'mild' or fbc_result == 'moderate' or fbc_result == 'severe':

                facility_level = self.module.rng.choice(['1a', '1b'], p=[0.5, 0.5])  # todo note choice

                admission = HSI_CareOfWomenDuringPregnancy_AntenatalWardInpatientCare(
                    self.sim.modules['CareOfWomenDuringPregnancy'], person_id=person_id,
                    facility_level_this_hsi=facility_level)

                self.sim.modules['HealthSystem'].schedule_hsi_event(admission, priority=0,
                                                                    topen=self.sim.date,
                                                                    tclose=self.sim.date + DateOffset(days=1))

    def did_not_run(self):
        logger.debug(key='message', data='HSI_CareOfWomenDuringPregnancy_AntenatalOutpatientManagementOfAnaemia: did '
                                         'not run')

    def not_available(self):
        logger.debug(key='message', data='HSI_CareOfWomenDuringPregnancy_AntenatalOutpatientManagementOfAnaemia: '
                                         'cannot not run with this configuration')


class HSI_CareOfWomenDuringPregnancy_AntenatalOutpatientManagementOfGestationalDiabetes(HSI_Event,
                                                                                        IndividualScopeEventMixin):
    """
     This is HSI_CareOfWomenDuringPregnancy_AntenatalOutpatientManagementOfGestationalDiabetes. It is scheduled by
     HSI_CareOfWomenDuringPregnancy_AntenatalWardInpatientCare for women who have developed gestational diabetes during
     pregnancy. This event manages repeat blood testing for women who were found to have GDM and treated. If the woman
     remains hyperglycaemic she is moved to the next line treatment and scheduled to return for follow up.
    """

    def __init__(self, module, person_id):
        super().__init__(module, person_id=person_id)
        assert isinstance(module, CareOfWomenDuringPregnancy)

        self.TREATMENT_ID = 'CareOfWomenDuringPregnancy_AntenatalOutpatientFollowUp'

        the_appt_footprint = self.sim.modules['HealthSystem'].get_blank_appt_footprint()
        the_appt_footprint['ANCSubsequent'] = 1
        self.EXPECTED_APPT_FOOTPRINT = the_appt_footprint

        self.ACCEPTED_FACILITY_LEVEL = '1a'
        self.ALERT_OTHER_DISEASES = []

    def apply(self, person_id, squeeze_factor):
        df = self.sim.population.props
        # consumables = self.sim.modules['HealthSystem'].parameters['Consumables']
        mother = df.loc[person_id]

        from tlo.methods.pregnancy_supervisor import GestationalDiabetesGlycaemicControlEvent

        if not mother.is_alive or not mother.is_pregnant:
            return

        if ~mother.la_currently_in_labour and ~mother.hs_is_inpatient and mother.ps_gest_diab != 'none' \
                and (mother.ac_gest_diab_on_treatment != 'none') and (mother.ps_gestational_age_in_weeks > 21):
            logger.debug(key='msg', data=f'Mother {person_id} has presented for review of her GDM')

            # Nothing happens to women who arrive at follow up with well controlled GDM (treatment is effective). We now
            # assume that the treatment they are on (started in AntenatalWardInpatientCare) remains effective for the
            # length of their pregnancy
            if (mother.ps_gest_diab == 'controlled') and (mother.ac_gest_diab_on_treatment != 'none'):
                logger.debug(key='msg', data=f'Mother {person_id} has well controlled GDM on current treatment and '
                                             f'doesnt need a further check up at present')

            # If the treatment a woman was started on has not controlled her hyperglycemia she will be started on the
            # next treatment
            elif mother.ps_gest_diab == 'uncontrolled':

                # Women for whom diet and exercise was not effective in controlling hyperglycemia are started on oral
                # meds
                if mother.ac_gest_diab_on_treatment == 'diet_exercise':

                    # Currently we assume women are given enough tablets to last the length of their pregnancy
                    # approx_days_of_pregnancy = (40 - df.at[person_id, 'ps_gestational_age_in_weeks']) * 7

                    # item_code_oral_antidiabetics = pd.unique(
                    #     consumables.loc[consumables['Items'] == 'Glibenclamide 5mg_1000_CMST', 'Item_Code'])[0]
                    item_code_oral_antidiabetics = 0

                    # consumables_anti_diabs = {
                    #     'Intervention_Package_Code': {},
                    #     'Item_Code': {item_code_oral_antidiabetics: approx_days_of_pregnancy * 2}}  # dose 5mg BD

                    # outcome_of_request_for_consumables = self.sim.modules['HealthSystem'].request_consumables(
                    #     hsi_event=self,
                    #     cons_req_as_footprint=consumables_anti_diabs)
                    outcome_of_request_for_consumables = {
                        'Intervention_Package_Code': defaultdict(lambda: True),
                        'Item_Code': defaultdict(lambda: True)
                    }

                    # If the meds are available women are started on that treatment
                    if outcome_of_request_for_consumables['Item_Code'][item_code_oral_antidiabetics]:
                        df.at[person_id, 'ac_gest_diab_on_treatment'] = 'orals'

                        # Assume new treatment is effective in controlling blood glucose on initiation
                        df.at[person_id, 'ps_gest_diab'] = 'controlled'

                        # Schedule GestationalDiabetesGlycaemicControlEvent which determines if this new treatment will
                        # effectively control blood glucose prior to next follow up
                        self.sim.schedule_event(GestationalDiabetesGlycaemicControlEvent(
                            self.sim.modules['PregnancySupervisor'], person_id), self.sim.date + DateOffset(days=7))

                        # Schedule follow-up
                        check_up_date = self.sim.date + DateOffset(days=28)

                        outpatient_checkup = \
                            HSI_CareOfWomenDuringPregnancy_AntenatalOutpatientManagementOfGestationalDiabetes(
                                self.sim.modules['CareOfWomenDuringPregnancy'], person_id=person_id)
                        self.sim.modules['HealthSystem'].schedule_hsi_event(outpatient_checkup, priority=0,
                                                                            topen=check_up_date,
                                                                            tclose=check_up_date + DateOffset(days=3))

                # This process is repeated for mothers for whom oral medication is not effectively controlling their
                # blood sugar- they are started on insulin
                if mother.ac_gest_diab_on_treatment == 'orals':

                    # item_code_oral_insulin = pd.unique(
                    #     consumables.loc[consumables['Items'] == 'Insulin soluble 100 IU/ml, 10ml_each_CMST',
                    #                     'Item_Code'])[0]
                    item_code_oral_insulin = 0

                    # consumables_insulin = {
                    #     'Intervention_Package_Code': {},
                    #     'Item_Code': {item_code_oral_insulin: 5}}

                    # outcome_of_request_for_consumables = self.sim.modules['HealthSystem'].request_consumables(
                    #     hsi_event=self,
                    #     cons_req_as_footprint=consumables_insulin)
                    outcome_of_request_for_consumables = {
                        'Intervention_Package_Code': defaultdict(lambda: True),
                        'Item_Code': defaultdict(lambda: True)
                    }

                    if outcome_of_request_for_consumables['Item_Code'][item_code_oral_insulin]:
                        df.at[person_id, 'ac_gest_diab_on_treatment'] = 'insulin'
                        df.at[person_id, 'ps_gest_diab'] = 'controlled'

                        self.sim.schedule_event(GestationalDiabetesGlycaemicControlEvent(
                            self.sim.modules['PregnancySupervisor'], person_id), self.sim.date + DateOffset(days=7))

                        check_up_date = self.sim.date + DateOffset(days=28)

                        outpatient_checkup = \
                            HSI_CareOfWomenDuringPregnancy_AntenatalOutpatientManagementOfGestationalDiabetes(
                                self.sim.modules['CareOfWomenDuringPregnancy'], person_id=person_id)
                        self.sim.modules['HealthSystem'].schedule_hsi_event(outpatient_checkup, priority=0,
                                                                            topen=check_up_date,
                                                                            tclose=check_up_date + DateOffset(days=3))

                if mother.ac_gest_diab_on_treatment == 'insulin':
                    # As insulin is the 'highest' level management we assume women with poorly controlled blood sugars
                    # on insulin have a dose amendment and therefore no additional consumables are given
                    df.at[person_id, 'ps_gest_diab'] = 'controlled'

                    self.sim.schedule_event(GestationalDiabetesGlycaemicControlEvent(
                        self.sim.modules['PregnancySupervisor'], person_id), self.sim.date + DateOffset(days=7))

                    check_up_date = self.sim.date + DateOffset(days=28)

                    outpatient_checkup = \
                        HSI_CareOfWomenDuringPregnancy_AntenatalOutpatientManagementOfGestationalDiabetes(
                            self.sim.modules['CareOfWomenDuringPregnancy'], person_id=person_id)
                    self.sim.modules['HealthSystem'].schedule_hsi_event(outpatient_checkup, priority=0,
                                                                        topen=check_up_date,
                                                                        tclose=check_up_date + DateOffset(days=3))

    def did_not_run(self):
        logger.debug(key='message', data='HSI_CareOfWomenDuringPregnancy_AntenatalOutpatientManagementOfGestational'
                                         'Diabetes: did '
                                         'not run')

    def not_available(self):
        logger.debug(key='message', data='HSI_CareOfWomenDuringPregnancy_AntenatalOutpatientManagementOfGestational'
                                         'Diabetes: cannot not run with this configuration')


class HSI_CareOfWomenDuringPregnancy_PostAbortionCaseManagement(HSI_Event, IndividualScopeEventMixin):
    """
    This is HSI_CareOfWomenDuringPregnancy_PostAbortionCaseManagement. It is scheduled by
    HSI_GenericEmergencyFirstApptAtFacilityLevel1 for women who have presented to hospital due to the complications of
    either induced or spontaneous abortion. This event manages interventions delivered for women who are experiencing
    either sepsis, haemorrhage or injury post-abortion.
    """

    def __init__(self, module, person_id):
        super().__init__(module, person_id=person_id)
        assert isinstance(module, CareOfWomenDuringPregnancy)

        self.TREATMENT_ID = 'CareOfWomenDuringPregnancy_PostAbortionCaseManagement'
        self.EXPECTED_APPT_FOOTPRINT = self.make_appt_footprint({'InpatientDays': 1})
<<<<<<< HEAD
        self.ACCEPTED_FACILITY_LEVEL = '1a'  # any hospital?
=======
        self.ACCEPTED_FACILITY_LEVEL = '1a'
>>>>>>> 7ea09ed2
        self.ALERT_OTHER_DISEASES = []
        self.BEDDAYS_FOOTPRINT = self.make_beddays_footprint({'general_bed': 3})

    def apply(self, person_id, squeeze_factor):
        df = self.sim.population.props
        mother = df.loc[person_id]
        params = self.module.parameters
        abortion_complications = self.sim.modules['PregnancySupervisor'].abortion_complications
        # consumables = self.sim.modules['HealthSystem'].parameters['Consumables']

        if not mother.is_alive:
            return

        # We check only women with complications post abortion are sent to this event
        assert abortion_complications.has_any([person_id], 'sepsis', 'haemorrhage', 'injury', first=True)

        # Check the availability of consumables
        # pkg_code_infection = pd.unique(
        #     consumables.loc[consumables['Intervention_Pkg'] == 'Post-abortion case management',
        #                     'Intervention_Pkg_Code'])[0]

        # all_available = self.get_all_consumables(
        #     pkg_codes=[pkg_code_infection])
        all_available = True

        # If consumables are available then individual interventions can be delivered
        if all_available:
            evac_procedures = ['d_and_c', 'mva', 'misoprostol']
            probability_of_evac_procedure = params['prob_evac_procedure_pac']
            random_draw = self.module.rng.choice(evac_procedures, p=probability_of_evac_procedure)
            self.module.pac_interventions.set(person_id, random_draw)

        # Women who are septic following their abortion are given antibiotics
        if abortion_complications.has_any([person_id], 'sepsis', first=True):
            if all_available:
                self.module.pac_interventions.set(person_id, 'antibiotics')

        # Minor injuries following induced abortion are treated
        if abortion_complications.has_any([person_id], 'injury', first=True):
            if all_available:
                self.module.pac_interventions.set(person_id, 'injury_repair')

        # And women who experience haemorrhage are provided with blood
        if abortion_complications.has_any([person_id], 'haemorrhage', first=True):
            self.module.antenatal_blood_transfusion(person_id, self, cause='abortion')

    def did_not_run(self):
        logger.debug(key='message', data='HSI_CareOfWomenDuringPregnancy_PostAbortionCaseManagement: did not run')

    def not_available(self):
        logger.debug(key='message', data='HSI_CareOfWomenDuringPregnancy_PostAbortionCaseManagement: cannot not run '
                                         'with this configuration')


class HSI_CareOfWomenDuringPregnancy_TreatmentForEctopicPregnancy(HSI_Event, IndividualScopeEventMixin):
    """
    This is HSI_CareOfWomenDuringPregnancy_TreatmentForEctopicPregnancy. It is scheduled by
    HSI_GenericEmergencyFirstApptAtFacilityLevel1 for women who have presented to hospital due to ectopic pregnancy.
    This event manages interventions delivered as part of the case management of ectopic pregnancy
    """

    def __init__(self, module, person_id):
        super().__init__(module, person_id=person_id)
        assert isinstance(module, CareOfWomenDuringPregnancy)

        self.TREATMENT_ID = 'CareOfWomenDuringPregnancy_TreatmentForEctopicPregnancy'
        self.EXPECTED_APPT_FOOTPRINT = self.make_appt_footprint({'MajorSurg': 1})
        self.ACCEPTED_FACILITY_LEVEL = '1b'
        self.ALERT_OTHER_DISEASES = []
        self.BEDDAYS_FOOTPRINT = self.make_beddays_footprint({'general_bed': 5})

    def apply(self, person_id, squeeze_factor):
        df = self.sim.population.props
        # consumables = self.sim.modules['HealthSystem'].parameters['Consumables']
        mother = df.loc[person_id]

        if not mother.is_alive:
            return

        # Check only the correct women are sent to this event
        assert mother.ps_ectopic_pregnancy != 'none'

        logger.debug(key='message', data='This is HSI_CareOfWomenDuringPregnancy_TreatmentForEctopicPregnancy, '
                                         f'person {person_id} has been diagnosed with ectopic pregnancy after '
                                         f'presenting and will now undergo treatment')

        # We define the required consumables and check their availability
        # ectopic_pkg = pd.unique(consumables.loc[consumables['Intervention_Pkg'] == 'Ectopic case management',
        #                                         'Intervention_Pkg_Code'])[0]

        # all_available = self.get_all_consumables(
        #     items_codes=[self.module.item)
        all_available = True  # remove use of package_codes

        # If they are available then treatment can go ahead
        if all_available:
            self.sim.modules['PregnancySupervisor'].mother_and_newborn_info[person_id]['delete_mni'] = True

            logger.debug(key='message', data=f'Mother {person_id} will now undergo surgery due to ectopic pregnancy as '
                                             f'consumables are available')

            # For women who have sought care after they have experienced rupture we use this treatment variable to
            # reduce risk of death (women who present prior to rupture do not pass through the death event as we assume
            # rupture is on the causal pathway to death - hence no treatment property)
            if mother.ps_ectopic_pregnancy == 'ruptured':
                df.at[person_id, 'ac_ectopic_pregnancy_treated'] = True

        else:
            # However if treatment cant be delivered for women who have not yet experienced rupture (due to lack of
            # consumables) we schedule these women to arrive at the rupture event as they have not received treatment
            self.module.ectopic_pregnancy_treatment_doesnt_run(person_id)
            logger.debug(key='msg', data=f'Mother {person_id} could not receive treatment due to insufficient '
                                         f'consumables')

    def did_not_run(self):
        person_id = self.target

        logger.debug(key='message', data='HSI_CareOfWomenDuringPregnancy_TreatmentForEctopicPregnancy: did not run')
        self.module.ectopic_pregnancy_treatment_doesnt_run(person_id)

        return False

    def not_available(self):
        person_id = self.target

        logger.debug(key='message', data='HSI_CareOfWomenDuringPregnancy_TreatmentForEctopicPregnancy: cannot not run '
                                         'with this configuration')
        self.module.ectopic_pregnancy_treatment_doesnt_run(person_id)

        return False


class AntenatalCareLoggingEvent(RegularEvent, PopulationScopeEventMixin):
    def __init__(self, module):
        self.repeat = 1
        super().__init__(module, frequency=DateOffset(years=self.repeat))

    def apply(self, population):
        df = self.sim.population.props

        one_year_prior = self.sim.date - np.timedelta64(1, 'Y')

        total_births_last_year = len(df.index[(df.date_of_birth > one_year_prior) & (df.date_of_birth < self.sim.date)])
        if total_births_last_year == 0:
            total_births_last_year = 1

        total_anc1_visits = self.module.anc_tracker['total_first_anc_visits']
        if total_anc1_visits == 0:
            total_anc1_visits = 1

        anc1_in_first_trimester = self.module.anc_tracker['total_anc1_first_trimester']
        cumm_gestation = self.module.anc_tracker['cumm_ga_at_anc1']
        early_anc3 = self.module.anc_tracker['timely_ANC3']
        diet_sup_6_months = self.module.anc_tracker['diet_supp_6_months']

        # ra_lower_limit = 14
        # ra_upper_limit = 50
        # women_reproductive_age = df.index[(df.is_alive & (df.sex == 'F') & (df.age_years > ra_lower_limit) &
        #                                   (df.age_years < ra_upper_limit))]
        # total_women_reproductive_age = len(women_reproductive_age)

        dict_for_output = {'mean_ga_first_anc': cumm_gestation / total_anc1_visits,
                           'proportion_anc1_first_trimester': (anc1_in_first_trimester / total_anc1_visits) * 100,
                           'early_anc3_proportion_of_births': (early_anc3 / total_births_last_year) * 100,
                           'early_anc3': early_anc3,
                           'diet_supps_6_months': diet_sup_6_months}

        logger.info(key='anc_summary_statistics',
                    data=dict_for_output,
                    description='Yearly summary statistics output from the antenatal care module')

        for k in self.module.anc_tracker:
            self.module.anc_tracker[k] = 0<|MERGE_RESOLUTION|>--- conflicted
+++ resolved
@@ -3171,11 +3171,7 @@
 
         self.TREATMENT_ID = 'CareOfWomenDuringPregnancy_PostAbortionCaseManagement'
         self.EXPECTED_APPT_FOOTPRINT = self.make_appt_footprint({'InpatientDays': 1})
-<<<<<<< HEAD
-        self.ACCEPTED_FACILITY_LEVEL = '1a'  # any hospital?
-=======
         self.ACCEPTED_FACILITY_LEVEL = '1a'
->>>>>>> 7ea09ed2
         self.ALERT_OTHER_DISEASES = []
         self.BEDDAYS_FOOTPRINT = self.make_beddays_footprint({'general_bed': 3})
 
