"""
Other_adult Cancer Disease Module

Limitations to note:
* Footprints of HSI -- pending input from expert on resources required.
"""

from pathlib import Path

import pandas as pd

from tlo import DateOffset, Module, Parameter, Property, Types, logging
from tlo.events import IndividualScopeEventMixin, PopulationScopeEventMixin, RegularEvent
from tlo.lm import LinearModel, LinearModelType, Predictor
from tlo.methods import Metadata
from tlo.methods.causes import Cause
from tlo.methods.demography import InstantaneousDeath
from tlo.methods.dxmanager import DxTest
from tlo.methods.healthsystem import HSI_Event
from tlo.methods.symptommanager import Symptom

logger = logging.getLogger(__name__)
logger.setLevel(logging.INFO)


class OtherAdultCancer(Module):
    """Other Adult Cancers Disease Module"""

    def __init__(self, name=None, resourcefilepath=None):
        super().__init__(name)
        self.resourcefilepath = resourcefilepath
        self.linear_models_for_progession_of_oac_status = dict()
        self.lm_onset_early_other_adult_ca_symptom = None
        self.daly_wts = dict()

    INIT_DEPENDENCIES = {'Demography', 'HealthSystem', 'SymptomManager'}

    OPTIONAL_INIT_DEPENDENCIES = {'HealthBurden'}

    METADATA = {
        Metadata.DISEASE_MODULE,
        Metadata.USES_SYMPTOMMANAGER,
        Metadata.USES_HEALTHSYSTEM,
        Metadata.USES_HEALTHBURDEN
    }

    gbd_causes_of_cancer_represented_in_this_module = [
        'Other malignant neoplasms',
        'Nasopharynx cancer',
        'Other pharynx cancer',
        'Gallbladder and biliary tract cancer',
        'Pancreatic cancer',
        'Malignant skin melanoma',
        'Non-melanoma skin cancer',
        'Ovarian cancer',
        'Testicular cancer',
        'Kidney cancer',
        # 'Brain and central nervous system cancer',
        'Thyroid cancer',
        'Mesothelioma',
        'Hodgkin lymphoma',
        'Non-Hodgkin lymphoma',
        'Multiple myeloma',
        'Leukemia',
        'Other neoplasms',
        'Cervical cancer',
        'Uterine cancer',
        'Colon and rectum cancer',
        'Lip and oral cavity cancer',
        'Stomach cancer',
        'Liver cancer']

    # Declare Causes of Death
    CAUSES_OF_DEATH = {
        'OtherAdultCancer': Cause(gbd_causes=gbd_causes_of_cancer_represented_in_this_module, label='Cancer')
    }

    # Declare Causes of Disability
    CAUSES_OF_DISABILITY = {
        'OtherAdultCancer': Cause(gbd_causes=gbd_causes_of_cancer_represented_in_this_module, label='Cancer')
    }

    PARAMETERS = {
        "init_prop_early_other_adult_ca_symptom_other_adult_cancer_by_stage": Parameter(
            Types.LIST, "initial proportions of those with other adult cancer categories that have other "
                        "adult_ca_symptom"
        ),
        "in_prop_other_adult_cancer_stage": Parameter(
            Types.LIST,
            "initial proportions in other adult cancer stages for person aged 15-29"
        ),
        "init_prop_with_early_other_adult_ca_symptom_diagnosed_by_stage": Parameter(
            Types.LIST, "initial proportions of people that have symptom of other_adult_ca_symptom that "
                        "have been diagnosed"
        ),
        "init_prop_treatment_status_other_adult_cancer": Parameter(
            Types.LIST, "initial proportions of people with other_adult cancer previously given treatment"
        ),
        "init_prob_palliative_care": Parameter(
            Types.REAL, "initial probability of being under palliative care if in metastatic"
        ),
        "r_site_confined_none": Parameter(
            Types.REAL,
            "probabilty per 3 months of incident site_confined other_adult cancer amongst people age 15-29 with no "
            "other adult cancer",
        ),
        "rr_site_confined_age3049": Parameter(
            Types.REAL, "rate ratio for site-confined other_adult cancer for age 30-49"
        ),
        "rr_site_confined_age5069": Parameter(
            Types.REAL, "rate ratio for site-confined other_adult cancer for age 50-69"
        ),
        "rr_site_confined_agege70": Parameter(
            Types.REAL, "rate ratio for site-confined other_adult cancer for age ge 70"
        ),
        "r_local_ln_site_confined_other_adult_ca": Parameter(
            Types.REAL,
            "probabilty per 3 months of local ln other_adult cancer amongst people with site confined",
        ),
        "rr_local_ln_other_adult_ca_undergone_curative_treatment": Parameter(
            Types.REAL,
            "rate ratio for local_ln for people with site_confined "
            "if had curative treatment at site_confined stage",
        ),
        "r_metastatic_local_ln": Parameter(
            Types.REAL, "probabilty per 3 months of metastatic other_adult cancer amongst people with local_ln"
        ),
        "rr_metastatic_undergone_curative_treatment": Parameter(
            Types.REAL,
            "rate ratio for metastatic Other_adult cancer for people with local_ln"
            "Other_adult cancer if had curative treatment at local_ln",
        ),
        "r_death_other_adult_cancer": Parameter(
            Types.REAL,
            "probabilty per 3 months of death from other adult cancer mongst people with metastatic other_adult cancer",
        ),
        "r_early_other_adult_ca_symptom_site_confined_other_adult_ca": Parameter(
            Types.REAL,
            "probability per 3 months of other_adult_ca_symptom in a person with site confined other_adult cancer"
        ),
        "rr_early_other_adult_ca_symptom_local_ln_other_adult_ca": Parameter(
            Types.REAL, "rate ratio for other_adult_ca_symptom if have high grade other_adult cancer"
        ),
        "rr_early_other_adult_ca_symptom_metastatic_other_adult_ca": Parameter(
            Types.REAL, "rate ratio for other_adult_ca_symptom if have metastatic other_adult cancer"
        ),
        "rp_other_adult_cancer_age3049": Parameter(
            Types.REAL, "relative prevalence at baseline of bladder cancer/cancer age 30-49"
        ),
        "rp_other_adult_cancer_age5069": Parameter(
            Types.REAL, "relative prevalence at baseline of bladder cancer/cancer age 50-69"
        ),
        "rp_other_adult_cancer_agege70": Parameter(
            Types.REAL, "relative prevalence at baseline of bladder cancer/cancer age 70+"
        ),
        "sensitivity_of_diagnostic_device_for_other_adult_cancer_with_other_adult_ca_site_confined": Parameter(
            Types.REAL, "sensitivity of diagnostic_device_for diagnosis of other_adult cancer for those with "
                        "other_adult_ca_site-confined"
        ),
        "sensitivity_of_diagnostic_device_for_other_adult_cancer_with_other_adult_ca_local_ln": Parameter(
            Types.REAL, "sensitivity of diagnostic_device_for diagnosis of other_adult cancer for those with "
                        "other_adult_local_ln"
        ),
        "sensitivity_of_diagnostic_device_for_other_adult_cancer_with_other_adult_ca_metastatic": Parameter(
            Types.REAL, "sensitivity of diagnostic_device_for diagnosis of other_adult cancer for those with "
                        "other_adult_ca metastatic"
        )
    }

    PROPERTIES = {
        "oac_status": Property(
            Types.CATEGORICAL,
            "Current status of the health condition, other_adult cancer",
            categories=["none", "site_confined", "local_ln", "metastatic"],
        ),

        "oac_date_diagnosis": Property(
            Types.DATE,
            "the date of diagnosis of the other_adult_cancer (pd.NaT if never diagnosed)"
        ),

        "oac_date_treatment": Property(
            Types.DATE,
            "date of first receiving attempted curative treatment (pd.NaT if never started treatment)"
        ),

        "oac_stage_at_which_treatment_given": Property(
            Types.CATEGORICAL,
            "the cancer stage at which treatment is given (because the treatment only has an effect during the stage"
            "at which it is given.",
            categories=["none", "site_confined", "local_ln", "metastatic"],
        ),
        "oac_date_palliative_care": Property(
            Types.DATE,
            "date of first receiving palliative care (pd.NaT is never had palliative care)"
        ),
        "oac_date_death": Property(
            Types.DATE,
            "date of oac death"
        )
    }

    def read_parameters(self, data_folder):
        """Setup parameters used by the module, now including disability weights"""

        # Update parameters from the resourcefile
        self.load_parameters_from_dataframe(
            pd.read_excel(Path(self.resourcefilepath) / "ResourceFile_Other_Adult_Cancers.xlsx",
                          sheet_name="parameter_values")
        )

        # Register Symptom that this module will use
        self.sim.modules['SymptomManager'].register_symptom(
            Symptom(name='early_other_adult_ca_symptom',
                    odds_ratio_health_seeking_in_adults=4.00,
                    no_healthcareseeking_in_children=True)
        )

    def initialise_population(self, population):
        """Set property values for the initial population."""
        df = population.props  # a shortcut to the data-frame
        p = self.parameters

        # defaults
        df.loc[df.is_alive, "oac_status"] = "none"
        df.loc[df.is_alive, "oac_date_diagnosis"] = pd.NaT
        df.loc[df.is_alive, "oac_date_treatment"] = pd.NaT
        df.loc[df.is_alive, "oac_stage_at_which_treatment_given"] = "none"
        df.loc[df.is_alive, "oac_date_palliative_care"] = pd.NaT
        df.loc[df.is_alive, "oac_date_death"] = pd.NaT

        # -------------------- oac_status -----------
        # Determine who has cancer at ANY cancer stage:
        # check parameters are sensible: probability of having any cancer stage cannot exceed 1.0
        assert sum(p['in_prop_other_adult_cancer_stage']) <= 1.0

        lm_init_oac_status_any_stage = LinearModel(
            LinearModelType.MULTIPLICATIVE,
            sum(p['in_prop_other_adult_cancer_stage']),
            Predictor('age_years', conditions_are_mutually_exclusive=True)
            .when('.between(30,49)', p['rp_other_adult_cancer_age3049'])
            .when('.between(50,69)', p['rp_other_adult_cancer_age5069'])
            .when('.between(70,120)', p['rp_other_adult_cancer_agege70'])
            .when('.between(0,14)', 0.0)
        )

        oac_status_ = lm_init_oac_status_any_stage.predict(df.loc[df.is_alive], self.rng)

        # Determine the stage of the cancer for those who do have a cancer:
        if sum(oac_status_):
            sum_probs = sum(p['in_prop_other_adult_cancer_stage'])
            if sum_probs > 0:
                prob_by_stage_of_cancer_if_cancer = [i/sum_probs for i in p['in_prop_other_adult_cancer_stage']]
                assert (sum(prob_by_stage_of_cancer_if_cancer) - 1.0) < 1e-10
                df.loc[oac_status_, "oac_status"] = self.rng.choice(
                    [val for val in df.oac_status.cat.categories if val != 'none'],
                    size=sum(oac_status_),
                    p=prob_by_stage_of_cancer_if_cancer
                )

        # -------------------- SYMPTOMS -----------
        # ----- Impose the symptom of random sample of those in each cancer stage to have the symptom of
        # other_adult_ca_symptom:
        lm_init_early_other_adult_ca_symptom = LinearModel.multiplicative(
            Predictor(
                'oac_status',
                conditions_are_mutually_exclusive=True,
                conditions_are_exhaustive=True,
            )
            .when("none", 0.0)
            .when(
                "site_confined",
                p['init_prop_early_other_adult_ca_symptom_other_adult_cancer_by_stage'][0]
            )
            .when(
                "local_ln",
                p['init_prop_early_other_adult_ca_symptom_other_adult_cancer_by_stage'][1]
            )
            .when(
                "metastatic",
                p['init_prop_early_other_adult_ca_symptom_other_adult_cancer_by_stage'][2]
            )
        )
        has_early_other_adult_ca_symptom_at_init = lm_init_early_other_adult_ca_symptom.predict(
            df.loc[df.is_alive], self.rng
        )
        self.sim.modules['SymptomManager'].change_symptom(
            person_id=has_early_other_adult_ca_symptom_at_init.index[has_early_other_adult_ca_symptom_at_init].tolist(),
            symptom_string='early_other_adult_ca_symptom',
            add_or_remove='+',
            disease_module=self
        )

        # -------------------- oac_date_diagnosis -----------
        lm_init_diagnosed = LinearModel.multiplicative(
            Predictor(
                'oac_status',
                conditions_are_mutually_exclusive=True,
                conditions_are_exhaustive=True,
            )
            .when("none", 0.0)
            .when(
                "site_confined",
                p['init_prop_with_early_other_adult_ca_symptom_diagnosed_by_stage'][0]
            )
            .when(
                "local_ln",
                p['init_prop_with_early_other_adult_ca_symptom_diagnosed_by_stage'][1]
            )
            .when(
                "metastatic",
                p['init_prop_with_early_other_adult_ca_symptom_diagnosed_by_stage'][2]
            )
        )
        ever_diagnosed = lm_init_diagnosed.predict(df.loc[df.is_alive], self.rng)

        # ensure that persons who have not ever had the symptom other_adult_ca_symptom are diagnosed:
        ever_diagnosed.loc[~has_early_other_adult_ca_symptom_at_init] = False

        # For those that have been diagnosed, set data of diagnosis to today's date
        df.loc[ever_diagnosed, "oac_date_diagnosis"] = self.sim.date

        # -------------------- oac_date_treatment -----------
        lm_init_treatment_for_those_diagnosed = LinearModel.multiplicative(
            Predictor(
                'oac_status',
                conditions_are_mutually_exclusive=True,
                conditions_are_exhaustive=True,
            )
            .when("none", 0.0)
            .when("site_confined", p['init_prop_treatment_status_other_adult_cancer'][0])
            .when("local_ln", p['init_prop_treatment_status_other_adult_cancer'][1])
            .when("metastatic", p['init_prop_treatment_status_other_adult_cancer'][2])
        )
        treatment_initiated = lm_init_treatment_for_those_diagnosed.predict(df.loc[df.is_alive], self.rng)

        # prevent treatment having been initiated for anyone who is not yet diagnosed
        treatment_initiated.loc[pd.isnull(df.oac_date_diagnosis)] = False

        # assume that the stage at which treatment is begun is site_confined;
        df.loc[treatment_initiated, "oac_stage_at_which_treatment_given"] = "site_confined"

        # set date at which treatment began: same as diagnosis (NB. no HSI is established for this)
        df.loc[treatment_initiated, "oac_date_treatment"] = df.loc[treatment_initiated, "oac_date_diagnosis"]

        # -------------------- oac_date_palliative_care -----------
        in_metastatic_diagnosed = df.index[
            df.is_alive & (df.oac_status == 'metastatic') & ~pd.isnull(df.oac_date_diagnosis)
            ]

        select_for_care = self.rng.random_sample(size=len(in_metastatic_diagnosed)) < p['init_prob_palliative_care']
        select_for_care = in_metastatic_diagnosed[select_for_care]

        # set date of palliative care being initiated: same as diagnosis (NB. future HSI will be scheduled for this)
        df.loc[select_for_care, "oac_date_palliative_care"] = df.loc[select_for_care, "oac_date_diagnosis"]

    def initialise_simulation(self, sim):
        """
        * Schedule the main polling event
        * Schedule the main logging event
        * Define the LinearModels
        * Define the Diagnostic used
        * Define the Disability-weights
        * Schedule the palliative care appointments for those that are on palliative care at initiation
        """

        # ----- SCHEDULE LOGGING EVENTS -----
        # Schedule logging event to happen immediately
        sim.schedule_event(OtherAdultCancerLoggingEvent(self), sim.date + DateOffset(months=0))

        # ----- SCHEDULE MAIN POLLING EVENTS -----
        # Schedule main polling event to happen immediately
        sim.schedule_event(OtherAdultCancerMainPollingEvent(self), sim.date + DateOffset(months=1))

        # ----- LINEAR MODELS -----
        # Define LinearModels for the progression of cancer, in each 3 month period
        # NB. The effect being produced is that treatment only has the effect for during the stage at which the
        # treatment was received.

        df = sim.population.props
        p = self.parameters
        lm = self.linear_models_for_progession_of_oac_status

        lm['site_confined'] = LinearModel(
            LinearModelType.MULTIPLICATIVE,
            p['r_site_confined_none'],
            Predictor('age_years', conditions_are_mutually_exclusive=True)
            .when('.between(30,49)', p['rr_site_confined_age3049'])
            .when('.between(50,69)', p['rr_site_confined_age5069'])
            .when('.between(0,14)', 0.0)
            .when('.between(70,120)', p['rr_site_confined_agege70']),
            Predictor('oac_status').when('none', 1.0).otherwise(0.0)
        )

        lm['local_ln'] = LinearModel(
            LinearModelType.MULTIPLICATIVE,
            p['r_local_ln_site_confined_other_adult_ca'],
            Predictor('had_treatment_during_this_stage',
                      external=True).when(True, p['rr_local_ln_other_adult_ca_undergone_curative_treatment']),
            Predictor('oac_status').when('site_confined', 1.0)
                                   .otherwise(0.0)
        )

        lm['metastatic'] = LinearModel(
            LinearModelType.MULTIPLICATIVE,
            p['r_metastatic_local_ln'],
            Predictor('had_treatment_during_this_stage',
                      external=True).when(True, p['rr_metastatic_undergone_curative_treatment']),
            Predictor('oac_status').when('local_ln', 1.0)
                                   .otherwise(0.0)
        )

        # Check that the dict labels are correct as these are used to set the value of oac_status
        assert set(lm).union({'none'}) == set(df.oac_status.cat.categories)

        # Linear Model for the onset of other_adult_ca_symptom, in each 3 month period
        self.lm_onset_early_other_adult_ca_symptom = LinearModel.multiplicative(
            Predictor(
                'oac_status',
                conditions_are_mutually_exclusive=True,
                conditions_are_exhaustive=True,
            )
            .when(
                'site_confined',
                p['r_early_other_adult_ca_symptom_site_confined_other_adult_ca']
            )
            .when(
                'local_ln',
                p['rr_early_other_adult_ca_symptom_local_ln_other_adult_ca'] *
                p['r_early_other_adult_ca_symptom_site_confined_other_adult_ca']
            )
            .when(
                'metastatic',
                p['rr_early_other_adult_ca_symptom_metastatic_other_adult_ca'] *
                p['r_early_other_adult_ca_symptom_site_confined_other_adult_ca']
            )
            .when('none', 0.0)
        )

        # ----- DX TESTS -----
        # Create the diagnostic test representing the use of an diagnostic_device to oac_status
        # This properties of conditional on the test being done only to persons with the Symptom,
        # 'early_other_adult_ca_symptom'.
        # todo: note dependent on underlying status not symptoms + add for other stages
        self.sim.modules['HealthSystem'].dx_manager.register_dx_test(
             diagnostic_device_for_other_adult_cancer_given_other_adult_ca_symptom=DxTest(
                property='oac_status',
                sensitivity=self.parameters['sensitivity_of_diagnostic_device_for_other_adult_cancer_with_other_'
                                            'adult_ca_site_confined'],
                target_categories=["site_confined", "local_ln", "metastatic"]
             )
        )

        # ----- DISABILITY-WEIGHT -----
        if "HealthBurden" in self.sim.modules:
            # For those with cancer (any stage prior to metastatic) and never treated
            self.daly_wts["site_confined_local_ln"] = self.sim.modules["HealthBurden"].get_daly_weight(
                sequlae_code=550
                #  todo: maybe this is too high for early cancer
                # "Diagnosis and primary therapy phase of esophageal cancer":
                #  "Cancer, diagnosis and primary therapy ","has pain, nausea, fatigue, weight loss and high anxiety."
            )

            # For those with cancer (any stage prior to metastatic) and has been treated
            self.daly_wts["site_confined_local_ln_treated"] = self.sim.modules["HealthBurden"].get_daly_weight(
                sequlae_code=547
                # "Controlled phase of cancer,Generic uncomplicated disease":
                # "worry and daily medication,has a chronic disease that requires medication every day and causes some
                #   worry but minimal interference with daily activities".
            )

            # For those in metastatic: no palliative care
            self.daly_wts["metastatic"] = self.sim.modules["HealthBurden"].get_daly_weight(
                sequlae_code=549
                # "Metastatic phase of cancer:
                # "Cancer, metastatic","has severe pain, extreme fatigue, weight loss and high anxiety."
            )

            # For those in metastatic: with palliative care
            self.daly_wts["metastatic_palliative_care"] = self.daly_wts["site_confined_local_ln_treated"]
            # By assumption, we say that that the weight for those in metastatic with palliative care is the same as
            # that for those with site confined local ln cancers

        # ----- HSI FOR PALLIATIVE CARE -----
        on_palliative_care_at_initiation = df.index[df.is_alive & ~pd.isnull(df.oac_date_palliative_care)]
        for person_id in on_palliative_care_at_initiation:
            self.sim.modules['HealthSystem'].schedule_hsi_event(
                hsi_event=HSI_OtherAdultCancer_PalliativeCare(module=self, person_id=person_id),
                priority=0,
                topen=self.sim.date + DateOffset(months=1),
                tclose=self.sim.date + DateOffset(months=1) + DateOffset(weeks=1)
            )

    def on_birth(self, mother_id, child_id):
        """Initialise properties for a newborn individual.
        :param mother_id: the mother for this child
        :param child_id: the new child
        """
        df = self.sim.population.props
        df.at[child_id, "oac_status"] = "none"
        df.at[child_id, "oac_date_diagnosis"] = pd.NaT
        df.at[child_id, "oac_date_treatment"] = pd.NaT
        df.at[child_id, "oac_stage_at_which_treatment_given"] = "none"
        df.at[child_id, "oac_date_palliative_care"] = pd.NaT
        df.at[child_id, "oac_date_death"] = pd.NaT

    def on_hsi_alert(self, person_id, treatment_id):
        pass

    def report_daly_values(self):
        # This must send back a dataframe that reports on the HealthStates for all individuals over
        # the past month

        df = self.sim.population.props  # shortcut to population properties dataframe for alive persons

        disability_series_for_alive_persons = pd.Series(index=df.index[df.is_alive], data=0.0)

        # Assign daly_wt to those with cancer stages before metastatic and have either never been treated or are no
        # longer in the stage in which they were treated
        disability_series_for_alive_persons.loc[
            (
                (df.oac_status == "site_confined") |
                (df.oac_status == "local_ln")
            )
        ] = self.daly_wts['site_confined_local_ln']

        # Assign daly_wt to those with cancer stages before metastatic and who have been treated and who are still in
        # the stage in which they were treated.
        disability_series_for_alive_persons.loc[
            (
                ~pd.isnull(df.oac_date_treatment) & (
                    (df.oac_status == "site_confined") |
                    (df.oac_status == "local_ln")
                ) & (df.oac_status == df.oac_stage_at_which_treatment_given)
            )
        ] = self.daly_wts['site_confined_local_ln_treated']

        # Assign daly_wt to those in metastatic cancer (who have not had palliative care)
        disability_series_for_alive_persons.loc[
            (df.oac_status == "metastatic") &
            (pd.isnull(df.oac_date_palliative_care))
            ] = self.daly_wts['metastatic']

        # Assign daly_wt to those in metastatic cancer, who have had palliative care
        disability_series_for_alive_persons.loc[
            (df.oac_status == "metastatic") &
            (~pd.isnull(df.oac_date_palliative_care))
            ] = self.daly_wts['metastatic_palliative_care']

        return disability_series_for_alive_persons


# ---------------------------------------------------------------------------------------------------------
#   DISEASE MODULE EVENTS
# ---------------------------------------------------------------------------------------------------------

class OtherAdultCancerMainPollingEvent(RegularEvent, PopulationScopeEventMixin):
    """
    Regular event that updates all Other_adult cancer properties for population:
    * Acquisition and progression of Other_adult Cancer
    * Symptom Development according to stage of Other_adult Cancer
    * Deaths from Other_adult Cancer for those in metastatic
    """

    def __init__(self, module):
        super().__init__(module, frequency=DateOffset(months=1))
        # scheduled to run every 1 month : do not change as this is hard-wired into the values of all the parameters.

    def apply(self, population):
        df = population.props  # shortcut to dataframe
        m = self.module
        rng = m.rng

        # -------------------- ACQUISITION AND PROGRESSION OF CANCER (oac_status) -----------------------------------

        # determine if the person had a treatment during this stage of cancer (nb. treatment only has an effect on
        #  reducing progression risk during the stage at which is received.

        # todo: people can move through more than one stage per month (this event runs every month)
        # todo: I am guessing this is somehow a consequence of this way of looping through the stages
        # todo: I imagine this issue is the same for bladder cancer and oesophageal cancer

        had_treatment_during_this_stage = \
            df.is_alive & ~pd.isnull(df.oac_date_treatment) & \
            (df.oac_status == df.oac_stage_at_which_treatment_given)

        for stage, lm in self.module.linear_models_for_progession_of_oac_status.items():
            gets_new_stage = lm.predict(df.loc[df.is_alive], rng,
                                        had_treatment_during_this_stage=had_treatment_during_this_stage)
            idx_gets_new_stage = gets_new_stage[gets_new_stage].index
            df.loc[idx_gets_new_stage, 'oac_status'] = stage

        # -------------------- UPDATING OF SYMPTOM OF early_other_adult_ca_symptom OVER TIME ---------------------------
        # Each time this event is called (event 3 months) individuals may develop the symptom of other_adult_ca_symptom.
        # Once the symptom is developed it never resolves naturally. It may trigger health-care-seeking behaviour.
        onset_early_other_adult_ca_symptom = self.module.lm_onset_early_other_adult_ca_symptom.predict(
            df.loc[df.is_alive], rng
        )
        self.sim.modules['SymptomManager'].change_symptom(
            person_id=onset_early_other_adult_ca_symptom[onset_early_other_adult_ca_symptom].index.tolist(),
            symptom_string='early_other_adult_ca_symptom',
            add_or_remove='+',
            disease_module=self.module
        )

        # -------------------- DEATH FROM Other_adult CANCER ---------------------------------------
        # There is a risk of death for those in metastatic only. Death is assumed to go instantly.
        metastatic_idx = df.index[df.is_alive & (df.oac_status == "metastatic")]
        selected_to_die = metastatic_idx[
            rng.random_sample(size=len(metastatic_idx)) < self.module.parameters['r_death_other_adult_cancer']]

        for person_id in selected_to_die:
            self.sim.schedule_event(
                    InstantaneousDeath(self.module, person_id, "OtherAdultCancer"), self.sim.date
            )
        df.loc[selected_to_die, 'oac_date_death'] = self.sim.date


# ---------------------------------------------------------------------------------------------------------
#   HEALTH SYSTEM INTERACTION EVENTS
# ---------------------------------------------------------------------------------------------------------

class HSI_OtherAdultCancer_Investigation_Following_early_other_adult_ca_symptom(HSI_Event, IndividualScopeEventMixin):
    """
    This event is scheduled by HSI_GenericFirstApptAtFacilityLevel1 following presentation for care with the symptom
    other_adult_ca_symptom.
    This event begins the investigation that may result in diagnosis of Other_adult Cancer and the scheduling of
    treatment or palliative care.
    It is for people with the symptom other_adult_ca_symptom.
    """
    def __init__(self, module, person_id):
        super().__init__(module, person_id=person_id)
        the_appt_footprint = self.sim.modules["HealthSystem"].get_blank_appt_footprint()
        the_appt_footprint["Over5OPD"] = 1

        self.TREATMENT_ID = "OtherAdultCancer_Investigation_Following_other_adult_ca_symptom"
        self.EXPECTED_APPT_FOOTPRINT = the_appt_footprint
<<<<<<< HEAD
        self.ACCEPTED_FACILITY_LEVEL = '1a'
=======
        self.ACCEPTED_FACILITY_LEVEL = '1b'
>>>>>>> 7ea09ed2
        self.ALERT_OTHER_DISEASES = []

    def apply(self, person_id, squeeze_factor):
        df = self.sim.population.props
        hs = self.sim.modules["HealthSystem"]

        # Ignore this event if the person is no longer alive:
        if not df.at[person_id, 'is_alive']:
            return hs.get_blank_appt_footprint()

        # Check that this event has been called for someone with the symptom other_adult_ca_symptom
        assert 'early_other_adult_ca_symptom' in self.sim.modules['SymptomManager'].has_what(person_id)

        # If the person is already diagnosed, then take no action:
        if not pd.isnull(df.at[person_id, "oac_date_diagnosis"]):
            return hs.get_blank_appt_footprint()

        # Use a diagnostic_device to diagnose whether the person has other adult cancer:
        dx_result = hs.dx_manager.run_dx_test(
            dx_tests_to_run='diagnostic_device_for_other_adult_cancer_given_other_adult_ca_symptom',
            hsi_event=self
        )

        if dx_result:
            # record date of diagnosis:
            df.at[person_id, 'oac_date_diagnosis'] = self.sim.date

            # Check if is in metastatic:
            in_metastatic = df.at[person_id, 'oac_status'] == 'metastatic'
            # If the diagnosis does detect cancer, it is assumed that the classification as metastatic is
            # made accurately.

            if not in_metastatic:
                # start treatment:
                hs.schedule_hsi_event(
                    hsi_event=HSI_OtherAdultCancer_StartTreatment(
                        module=self.module,
                        person_id=person_id
                    ),
                    priority=0,
                    topen=self.sim.date,
                    tclose=None
                )

            else:
                # start palliative care:
                hs.schedule_hsi_event(
                    hsi_event=HSI_OtherAdultCancer_PalliativeCare(
                        module=self.module,
                        person_id=person_id
                    ),
                    priority=0,
                    topen=self.sim.date,
                    tclose=None
                )

    def did_not_run(self):
        pass


class HSI_OtherAdultCancer_StartTreatment(HSI_Event, IndividualScopeEventMixin):
    """
    This event is scheduled by HSI_OtherAdultCancer_Investigation_Following_other_adult_ca_symptom following a diagnosis
    of Other_adult Cancer. It initiates the treatment of Other_adult Cancer.
    It is only for persons with a cancer that is not in metastatic and who have been diagnosed.
    """

    def __init__(self, module, person_id):
        super().__init__(module, person_id=person_id)

        the_appt_footprint = self.sim.modules["HealthSystem"].get_blank_appt_footprint()
        the_appt_footprint["MajorSurg"] = 1

        # Define the necessary information for an HSI
        self.TREATMENT_ID = "OtherAdultCancer_StartTreatment"
        self.EXPECTED_APPT_FOOTPRINT = the_appt_footprint
        self.ACCEPTED_FACILITY_LEVEL = '3'
        self.ALERT_OTHER_DISEASES = []

    def apply(self, person_id, squeeze_factor):
        df = self.sim.population.props
        hs = self.sim.modules["HealthSystem"]

        if not df.at[person_id, 'is_alive']:
            return hs.get_blank_appt_footprint()

        # Check that the person has cancer, not in metastatic, has been diagnosed and is not on treatment
        assert not df.at[person_id, "oac_status"] == 'none'
        assert not df.at[person_id, "oac_status"] == 'metastatic'
        assert not pd.isnull(df.at[person_id, "oac_date_diagnosis"])
        assert pd.isnull(df.at[person_id, "oac_date_treatment"])

        # Record date and stage of starting treatment
        df.at[person_id, "oac_date_treatment"] = self.sim.date
        df.at[person_id, "oac_stage_at_which_treatment_given"] = df.at[person_id, "oac_status"]

        # Schedule a post-treatment check for 12 months:
        hs.schedule_hsi_event(
            hsi_event=HSI_OtherAdultCancer_PostTreatmentCheck(
                module=self.module,
                person_id=person_id,
            ),
            topen=self.sim.date + DateOffset(months=3),
            tclose=None,
            priority=0
        )

    def did_not_run(self):
        pass


class HSI_OtherAdultCancer_PostTreatmentCheck(HSI_Event, IndividualScopeEventMixin):
    """
    This event is scheduled by HSI_OtherAdultCancer_StartTreatment and itself.
    It is only for those who have undergone treatment for Other_adult Cancer.
    If the person has developed cancer to metastatic, the patient is initiated on palliative care; otherwise a further
    appointment is scheduled for one year.
    """

    def __init__(self, module, person_id):
        super().__init__(module, person_id=person_id)

        the_appt_footprint = self.sim.modules["HealthSystem"].get_blank_appt_footprint()
        the_appt_footprint["Over5OPD"] = 1

        # Define the necessary information for an HSI
        self.TREATMENT_ID = "OtherAdultCancer_MonitorTreatment"
        self.EXPECTED_APPT_FOOTPRINT = the_appt_footprint
        self.ACCEPTED_FACILITY_LEVEL = '3'
        self.ALERT_OTHER_DISEASES = []

    def apply(self, person_id, squeeze_factor):
        df = self.sim.population.props
        hs = self.sim.modules["HealthSystem"]

        if not df.at[person_id, 'is_alive']:
            return hs.get_blank_appt_footprint()

        # Check that the person is has cancer and is on treatment
        assert not df.at[person_id, "oac_status"] == 'none'
        assert not pd.isnull(df.at[person_id, "oac_date_diagnosis"])
        assert not pd.isnull(df.at[person_id, "oac_date_treatment"])

        if df.at[person_id, 'oac_status'] == 'metastatic':
            # If has progressed to metastatic, then start Palliative Care immediately:
            hs.schedule_hsi_event(
                hsi_event=HSI_OtherAdultCancer_PalliativeCare(
                    module=self.module,
                    person_id=person_id
                ),
                topen=self.sim.date,
                tclose=None,
                priority=0
            )

        else:
            # Schedule another HSI_OtherAdultCancer_PostTreatmentCheck event in one month
            hs.schedule_hsi_event(
                hsi_event=HSI_OtherAdultCancer_PostTreatmentCheck(
                    module=self.module,
                    person_id=person_id
                ),
                topen=self.sim.date + DateOffset(months=3),
                tclose=None,
                priority=0
            )

    def did_not_run(self):
        pass


class HSI_OtherAdultCancer_PalliativeCare(HSI_Event, IndividualScopeEventMixin):
    """
    This is the event for palliative care. It does not affect the patients progress but does affect the disability
     weight and takes resources from the healthsystem.
    This event is scheduled by either:
    * HSI_OtherAdultCancer_Investigation_Following_other_adult_ca_symptom following a diagnosis of Other_adult Cancer
      at metastatic.
    * HSI_OtherAdultCancer_PostTreatmentCheck following progression to metastatic during treatment.
    * Itself for the continuance of care.
    It is only for persons with a cancer in metastatic.
    """

    def __init__(self, module, person_id):
        super().__init__(module, person_id=person_id)

        the_appt_footprint = self.sim.modules["HealthSystem"].get_blank_appt_footprint()
        the_appt_footprint["Over5OPD"] = 1

        # Define the necessary information for an HSI
        self.TREATMENT_ID = "OtherAdultCancer_PalliativeCare"
        self.EXPECTED_APPT_FOOTPRINT = the_appt_footprint
        self.ACCEPTED_FACILITY_LEVEL = '3'
        self.ALERT_OTHER_DISEASES = []

    def apply(self, person_id, squeeze_factor):
        df = self.sim.population.props
        hs = self.sim.modules["HealthSystem"]

        if not df.at[person_id, 'is_alive']:
            return hs.get_blank_appt_footprint()

        # Check that the person is in metastatic
        assert df.at[person_id, "oac_status"] == 'metastatic'

        # Record the start of palliative care if this is first appointment
        if pd.isnull(df.at[person_id, "oac_date_palliative_care"]):
            df.at[person_id, "oac_date_palliative_care"] = self.sim.date

        # Schedule another instance of the event for one month
        hs.schedule_hsi_event(
            hsi_event=HSI_OtherAdultCancer_PalliativeCare(
                module=self.module,
                person_id=person_id
            ),
            topen=self.sim.date + DateOffset(months=1),
            tclose=None,
            priority=0
        )

    def did_not_run(self):
        pass


# ---------------------------------------------------------------------------------------------------------
#   LOGGING EVENTS
# ---------------------------------------------------------------------------------------------------------

class OtherAdultCancerLoggingEvent(RegularEvent, PopulationScopeEventMixin):
    """The only logging event for this module"""

    def __init__(self, module):
        """schedule logging to repeat every 1 month
        """
        self.repeat = 30
        super().__init__(module, frequency=DateOffset(days=self.repeat))

    def apply(self, population):
        """Compute statistics regarding the current status of persons and output to the logger
        """
        df = population.props

        # CURRENT STATUS COUNTS
        # Create dictionary for each subset, adding prefix to key name, and adding to make a flat dict for logging.
        out = {}

        # Current counts, total
        out.update({
            f'total_{k}': v for k, v in df.loc[df.is_alive].oac_status.value_counts().items()})

        # Current counts, undiagnosed
        out.update({f'undiagnosed_{k}': v for k, v in df.loc[df.is_alive].loc[
            pd.isnull(df.oac_date_diagnosis), 'oac_status'].value_counts().items()})

        # Current counts, diagnosed
        out.update({f'diagnosed_{k}': v for k, v in df.loc[df.is_alive].loc[
            ~pd.isnull(df.oac_date_diagnosis), 'oac_status'].value_counts().items()})

        # Current counts, on treatment (excl. palliative care)
        out.update({f'treatment_{k}': v for k, v in df.loc[df.is_alive].loc[(~pd.isnull(
            df.oac_date_treatment) & pd.isnull(
            df.oac_date_palliative_care)), 'oac_status'].value_counts().items()})

        # Current counts, on palliative care
        out.update({f'palliative_{k}': v for k, v in df.loc[df.is_alive].loc[
            ~pd.isnull(df.oac_date_palliative_care), 'oac_status'].value_counts().items()})

        # Counts of those that have been diagnosed, started treatment or started palliative care since last logging
        # event:
        date_now = self.sim.date
        date_lastlog = self.sim.date - pd.DateOffset(days=29)

        n_ge15 = (df.is_alive & (df.age_years >= 15)).sum()

        # todo: the .between function I think includes the two dates so events on these dates counted twice
        # todo:_ I think we need to replace with date_lastlog <= x < date_now
        n_newly_diagnosed_site_confined = (
                df.oac_date_diagnosis.between(date_lastlog, date_now) & (df.oac_status == 'site_confined1')).sum()
        n_newly_diagnosed_local_ln = (
                df.oac_date_diagnosis.between(date_lastlog, date_now) & (df.oac_status == 'local_ln')).sum()
        n_newly_diagnosed_metastatic = (
                df.oac_date_diagnosis.between(date_lastlog, date_now) & (df.oac_status == 'metastatic')).sum()

        n_sy_early_other_adult_ca_symptom = (df.is_alive & (df.sy_early_other_adult_ca_symptom >= 1)).sum()

        n_diagnosed_age_15_29 = (df.is_alive & (df.age_years >= 15) & (df.age_years < 30)
                                 & ~pd.isnull(df.oac_date_diagnosis)).sum()
        n_diagnosed_age_30_49 = (df.is_alive & (df.age_years >= 30) & (df.age_years < 50)
                                 & ~pd.isnull(df.oac_date_diagnosis)).sum()
        n_diagnosed_age_50p = (df.is_alive & (df.age_years >= 50) & ~pd.isnull(df.oac_date_diagnosis)).sum()

        n_diagnosed = (df.is_alive & ~pd.isnull(df.oac_date_diagnosis)).sum()

        out.update({
            'diagnosed_since_last_log': df.oac_date_diagnosis.between(date_lastlog, date_now).sum(),
            'treated_since_last_log': df.oac_date_treatment.between(date_lastlog, date_now).sum(),
            'palliative_since_last_log': df.oac_date_palliative_care.between(date_lastlog, date_now).sum(),
            'death_other_adult_cancer_since_last_log': df.oac_date_death.between(date_lastlog, date_now).sum(),
            'n age 15+': n_ge15,
            'n_newly_diagnosed_site_confined': n_newly_diagnosed_site_confined,
            'n_newly_diagnosed_local_ln': n_newly_diagnosed_local_ln,
            'n_newly_diagnosed_metastatic': n_newly_diagnosed_metastatic,
            'n_diagnosed_age_15_29': n_diagnosed_age_15_29,
            'n_diagnosed_age_30_49': n_diagnosed_age_30_49,
            'n_diagnosed_age_50p': n_diagnosed_age_50p,
            'n_sy_early_other_adult_ca_symptom': n_sy_early_other_adult_ca_symptom,
            'n_diagnosed': n_diagnosed
        })

        # logger.info('%s|summary_stats|%s', self.sim.date, out)
        logger.info(key='summary_stats',
                    data=out,
                    description='The summary information for the other adult cancer modules')
#       logger.info('%s|person_one|%s',
#                        self.sim.date,
#                       df.loc[3].to_dict())<|MERGE_RESOLUTION|>--- conflicted
+++ resolved
@@ -635,11 +635,7 @@
 
         self.TREATMENT_ID = "OtherAdultCancer_Investigation_Following_other_adult_ca_symptom"
         self.EXPECTED_APPT_FOOTPRINT = the_appt_footprint
-<<<<<<< HEAD
-        self.ACCEPTED_FACILITY_LEVEL = '1a'
-=======
         self.ACCEPTED_FACILITY_LEVEL = '1b'
->>>>>>> 7ea09ed2
         self.ALERT_OTHER_DISEASES = []
 
     def apply(self, person_id, squeeze_factor):
