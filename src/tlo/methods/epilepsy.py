from pathlib import Path

import pandas as pd

from tlo import DateOffset, Module, Parameter, Property, Types, logging
from tlo.lm import LinearModel, LinearModelType, Predictor
from tlo.events import IndividualScopeEventMixin, PopulationScopeEventMixin, RegularEvent
from tlo.methods import Metadata
from tlo.methods.causes import Cause
from tlo.methods.demography import InstantaneousDeath
from tlo.methods.symptommanager import Symptom
from tlo.methods.healthsystem import HSI_Event


# todo: note this code is becoming very depracated and does not include health interactions


logger = logging.getLogger(__name__)
logger.setLevel(logging.INFO)


class Epilepsy(Module):
    def __init__(self, name=None, resourcefilepath=None):
        super().__init__(name)
        self.resourcefilepath = resourcefilepath

    INIT_DEPENDENCIES = {'Demography', 'HealthBurden', 'HealthSystem', 'SymptomManager'}

    # Declare Metadata
    METADATA = {
        Metadata.DISEASE_MODULE,
        Metadata.USES_SYMPTOMMANAGER,
        Metadata.USES_HEALTHSYSTEM,
        Metadata.USES_HEALTHBURDEN
    }

    # Declare Causes of Death
    CAUSES_OF_DEATH = {
        'Epilepsy': Cause(gbd_causes='Idiopathic epilepsy', label='Epilepsy'),
    }

    # Declare Causes of Disability
    CAUSES_OF_DISABILITY = {
        'Epilepsy': Cause(gbd_causes='Idiopathic epilepsy', label='Epilepsy'),
    }

    # Module parameters
    PARAMETERS = {
        'init_epil_seiz_status': Parameter(Types.LIST, 'Proportions in each seizure status category at baseline'),
        'init_prop_antiepileptic_seiz_stat_1': Parameter(
            Types.REAL, 'initial proportions on antiepileptic by if seizure status = 1'
        ),
        'init_prop_antiepileptic_seiz_stat_2': Parameter(
            Types.REAL, 'initial proportions on antiepileptic by if seizure status = 2'
        ),
        'init_prop_antiepileptic_seiz_stat_3': Parameter(
            Types.REAL, 'initial proportions on antiepileptic by if seizure status = 3'
        ),
        'base_3m_prob_epilepsy': Parameter(Types.REAL, 'base probability of epilepsy per 3 month period if age < 20'),
        'rr_epilepsy_age_ge20': Parameter(Types.REAL, 'relative rate of epilepsy if age over 20'),
        'prop_inc_epilepsy_seiz_freq': Parameter(
            Types.REAL, 'proportion of incident epilepsy cases with frequent seizures'
        ),
        'base_prob_3m_seiz_stat_freq_infreq': Parameter(
            Types.REAL, 'base probability per 3 months of seizure status frequent if current infrequent'
        ),
        'rr_effectiveness_antiepileptics': Parameter(
            Types.REAL, 'relative rate of seizure status frequent if current infrequent if on antiepileptic'
        ),
        'base_prob_3m_seiz_stat_infreq_freq': Parameter(
            Types.REAL, 'base probability per 3 months of seizure status infrequent if current frequent'
        ),
        'base_prob_3m_seiz_stat_infreq_none': Parameter(
            Types.REAL, 'base probability per 3 months of seizure status infrequent if current nonenow'
        ),
        'base_prob_3m_seiz_stat_none_freq': Parameter(
            Types.REAL, 'base probability per 3 months of seizure status nonenow if current frequent'
        ),
        'base_prob_3m_seiz_stat_none_infreq': Parameter(
            Types.REAL, 'base probability per 3 months of seizure status nonenow if current infrequent'
        ),
        'base_prob_3m_antiepileptic': Parameter(
            Types.REAL, 'base probability per 3 months of starting antiepileptic, if frequent seizures'
        ),
        'rr_antiepileptic_seiz_infreq': Parameter(
            Types.REAL, 'relative rate of starting antiepileptic if infrequent seizures'
        ),
        'base_prob_3m_stop_antiepileptic': Parameter(
            Types.REAL, 'base probability per 3 months of stopping antiepileptic, if nonenow seizures'
        ),
        'rr_stop_antiepileptic_seiz_infreq_or_freq': Parameter(
            Types.REAL, 'relative rate of stopping antiepileptic if infrequent or frequent seizures'
        ),
        'base_prob_3m_epi_death': Parameter(Types.REAL, 'base probability per 3 months of epilepsy death'),
        # these definitions for disability weights are the ones in the global burden of disease list (Salomon)
        'daly_wt_epilepsy_severe': Parameter(
            Types.REAL, 'disability weight for severe epilepsy' 'controlled phase - code 860'
        ),
        'daly_wt_epilepsy_less_severe': Parameter(
            Types.REAL, 'disability weight for less severe epilepsy' 'controlled phase - code 861'
        ),
        'daly_wt_epilepsy_seizure_free': Parameter(
            Types.REAL, 'disability weight for less severe epilepsy' 'controlled phase - code 862'
        ),
    }

    """
    860,Severe epilepsy,'Epilepsy, seizures >= once a month','has sudden seizures one or more times
    each month, with violent muscle contractions and stiffness, loss of consciousness, and loss of
    urine or bowel control. Between seizures the person has memory loss and difficulty concentrating.
    ',0.552,0.375,0.71

    861,Less severe epilepsy,'Epilepsy, seizures 1-11 per year','has sudden seizures two to five times
    a year, with violent muscle contractions and stiffness, loss of consciousness, and loss of urine
    or bowel control.',0.263,0.173,0.367

    862,'Seizure-free, treated epilepsy',Generic uncomplicated disease: worry and daily medication,
    has a chronic disease that requires medication every day and causes some worry but minimal
    interference with daily activities.,0.049,0.031,0.072
    """

    # Properties of individuals 'owned' by this module
    PROPERTIES = {
        'ep_seiz_stat': Property(
            Types.CATEGORICAL,
            '(0 = never epilepsy, 1 = previous seizures none now, 2 = infrequent seizures, 3 = frequent seizures)',
            categories=['0', '1', '2', '3'],
        ),
        'ep_antiep': Property(Types.BOOL, 'on antiepileptic'),
        'ep_epi_death': Property(Types.BOOL, 'epilepsy death this 3 month period'),
        'ep_unified_symptom_code': Property(Types.CATEGORICAL, '', categories=['0', '1', '2', '3']),
        'ep_disability': Property(Types.REAL, 'disability weight for current 3 month period'),
    }

    # Declaration of how we will refer to any treatments that are related to this disease.
    TREATMENT_ID = 'antiepileptic'

    def read_parameters(self, data_folder):
        """Read parameter values from file, if required.

        Here we just assign parameter values explicitly.

        :param data_folder: path of a folder supplied to the Simulation containing data files.
          Typically modules would read a particular file within here.
        """
        # Update parameters from the resource dataframe
        dfd = pd.read_excel(Path(self.resourcefilepath) / 'ResourceFile_Epilepsy.xlsx', sheet_name='parameter_values')
        self.load_parameters_from_dataframe(dfd)

        p = self.parameters

        if 'HealthBurden' in self.sim.modules.keys():
            # get the DALY weight - 860-862 are the sequale codes for epilepsy
            p['daly_wt_epilepsy_severe'] = self.sim.modules['HealthBurden'].get_daly_weight(sequlae_code=860)
            p['daly_wt_epilepsy_less_severe'] = self.sim.modules['HealthBurden'].get_daly_weight(sequlae_code=861)
            p['daly_wt_epilepsy_seizure_free'] = self.sim.modules['HealthBurden'].get_daly_weight(sequlae_code=862)

        # Register Symptom that this module will use
        self.sim.modules['SymptomManager'].register_symptom(
            Symptom("seizures", emergency_in_children=True, emergency_in_adults=True))

    def initialise_population(self, population):
        """Set our property values for the initial population.

        This method is called by the simulation when creating the initial population, and is
        responsible for assigning initial values, for every individual, of those properties
        'owned' by this module, i.e. those declared in the PROPERTIES dictionary above.
        """

        df = population.props  # a shortcut to the data-frame storing data for individuals
        p = self.parameters
        rng = self.rng

        df.loc[df.is_alive, 'ep_seiz_stat'] = '0'
        df.loc[df.is_alive, 'ep_antiep'] = False
        df.loc[df.is_alive, 'ep_epi_death'] = False
        df.loc[df.is_alive, 'ep_disability'] = 0

        # allocate initial ep_seiz_stat
        alive_idx = df.index[df.is_alive]
        df.loc[alive_idx, 'ep_seiz_stat'] = self.rng.choice(['0', '1', '2', '3'], size=len(alive_idx),
                                                                   p=self.parameters['init_epil_seiz_status'])

        def allocate_antiepileptic(status, probability):
            mask = (df.is_alive & (df.ep_seiz_stat == status))
            random_draw = rng.random_sample(size=mask.sum())
            df.loc[mask, 'ep_antiep'] = random_draw < probability

        # allocate initial on antiepileptic seiz status 1, 2 and 3
        allocate_antiepileptic('1', p['init_prop_antiepileptic_seiz_stat_1'])
        allocate_antiepileptic('2', p['init_prop_antiepileptic_seiz_stat_2'])
        allocate_antiepileptic('3', p['init_prop_antiepileptic_seiz_stat_3'])

    def initialise_simulation(self, sim):
        """Get ready for simulation start.

        This method is called just before the main simulation loop begins, and after all
        modules have read their parameters and the initial population has been created.
        It is a good place to add initial events to the event queue.

        Here we add our three-monthly event to poll the population for epilepsy starting
        or stopping.
        """
        epilepsy_poll = EpilepsyEvent(self)
        sim.schedule_event(epilepsy_poll, sim.date + DateOffset(months=3))

        event = EpilepsyLoggingEvent(self)
        sim.schedule_event(event, sim.date + DateOffset(months=0))

    def on_birth(self, mother_id, child_id):
        """Initialise our properties for a newborn individual.

        This is called by the simulation whenever a new person is born.

        :param mother: the mother for this child
        :param child: the new child
        """

        df = self.sim.population.props

        df.at[child_id, 'ep_seiz_stat'] = '0'
        df.at[child_id, 'ep_antiep'] = False
        df.at[child_id, 'ep_epi_death'] = False
        df.at[child_id, 'ep_disability'] = 0


    def on_hsi_alert(self, person_id, treatment_id):
        """
        This is called whenever there is an HSI event commissioned by one of the other disease modules.
        """
        logger.debug(key='debug',
                     data=f'This is Epilepsy, being alerted about a health system interaction '
                          f'by person {person_id} for: {treatment_id}')

    def report_daly_values(self):
        # This must send back a pd.Series or pd.DataFrame that reports on the average daly-weights that have been
        # experienced by persons in the previous month. Only rows for alive-persons must be returned.
        # The names of the series of columns is taken to be the label of the cause of this disability.
        # It will be recorded by the healthburden module as <ModuleName>_<Cause>.
        logger.debug(key='debug', data='This is Epilepsy reporting my health values')

        df = self.sim.population.props  # shortcut to population properties dataframe
        disability_series_for_alive_persons = df.loc[df.is_alive, 'ep_disability']
        return disability_series_for_alive_persons


class EpilepsyEvent(RegularEvent, PopulationScopeEventMixin):
    """The regular event that actually changes individuals' epilepsy status

    Regular events automatically reschedule themselves at a fixed frequency,
    and thus implement discrete timestep type behaviour. The frequency is
    specified when calling the base class constructor in our __init__ method.
    """

    def __init__(self, module):
        """Create a new depr event.

        We need to pass the frequency at which we want to occur to the base class
        constructor using super(). We also pass the module that created this event,
        so that random number generators can be scoped per-module.

        :param module: the module that created this event
        """
        super().__init__(module, frequency=DateOffset(months=3))
        p = module.parameters

        self.base_3m_prob_epilepsy = p['base_3m_prob_epilepsy']
        self.rr_epilepsy_age_ge20 = p['rr_epilepsy_age_ge20']
        self.prop_inc_epilepsy_seiz_freq = p['prop_inc_epilepsy_seiz_freq']
        self.base_prob_3m_seiz_stat_freq_infreq = p['base_prob_3m_seiz_stat_freq_infreq']
        self.rr_effectiveness_antiepileptics = p['rr_effectiveness_antiepileptics']
        self.base_prob_3m_seiz_stat_infreq_freq = p['base_prob_3m_seiz_stat_infreq_freq']
        self.base_prob_3m_seiz_stat_none_freq = p['base_prob_3m_seiz_stat_none_freq']
        self.base_prob_3m_seiz_stat_none_infreq = p['base_prob_3m_seiz_stat_none_infreq']
        self.base_prob_3m_seiz_stat_infreq_none = p['base_prob_3m_seiz_stat_infreq_none']
        self.base_prob_3m_antiepileptic = p['base_prob_3m_antiepileptic']
        self.rr_antiepileptic_seiz_infreq = p['rr_antiepileptic_seiz_infreq']
        self.base_prob_3m_stop_antiepileptic = p['base_prob_3m_stop_antiepileptic']
        self.rr_stop_antiepileptic_seiz_infreq_or_freq = p['rr_stop_antiepileptic_seiz_infreq_or_freq']
        self.base_prob_3m_epi_death = p['base_prob_3m_epi_death']
        self.daly_wt_epilepsy_severe = p['daly_wt_epilepsy_severe']
        self.daly_wt_epilepsy_less_severe = p['daly_wt_epilepsy_less_severe']
        self.daly_wt_epilepsy_seizure_free = p['daly_wt_epilepsy_seizure_free']

    def apply(self, population):
        """Apply this event to the population.

        For efficiency, we use pandas operations to scan the entire population in bulk.

        :param population: the current population
        """
        df = population.props

        # Declaration of how we will refer to any treatments that are related to this disease.
        # TREATMENT_ID = 'antiepileptic'

        # set ep_epi_death back to False after death
        df.loc[~df.is_alive & df.ep_epi_death, 'ep_epi_death'] = False
        df.loc[df.is_alive, 'ep_disability'] = 0

        # update ep_seiz_stat for people ep_seiz_stat = 0
        alive_seiz_stat_0_idx = df.index[df.is_alive & (df.ep_seiz_stat == '0')]
        ge20_seiz_stat_0_idx = df.index[df.is_alive & (df.ep_seiz_stat == '0') & (df.age_years >= 20)]

        eff_prob_epilepsy = pd.Series(self.base_3m_prob_epilepsy, index=alive_seiz_stat_0_idx)
        eff_prob_epilepsy.loc[ge20_seiz_stat_0_idx] *= self.rr_epilepsy_age_ge20

        random_draw_01 = self.module.rng.random_sample(size=len(alive_seiz_stat_0_idx))
        epi_now = eff_prob_epilepsy > random_draw_01

        random_draw_02 = self.module.rng.random_sample(size=len(alive_seiz_stat_0_idx))
        seiz_stat_3_idx = alive_seiz_stat_0_idx[epi_now & (self.prop_inc_epilepsy_seiz_freq > random_draw_02)]
        seiz_stat_2_idx = alive_seiz_stat_0_idx[epi_now & (self.prop_inc_epilepsy_seiz_freq <= random_draw_02)]

        df.loc[seiz_stat_3_idx, 'ep_seiz_stat'] = '3'
        df.loc[seiz_stat_2_idx, 'ep_seiz_stat'] = '2'

        n_incident_epilepsy = epi_now.sum()
        n_alive = df.is_alive.sum()

        incidence_epilepsy = (n_incident_epilepsy * 4 * 100000) / n_alive

        logger.info(
            key='inc_epilepsy',
            data={
                'incidence_epilepsy': incidence_epilepsy,
                'n_incident_epilepsy': n_incident_epilepsy,
                'n_alive': n_alive
            }
        )

        def transition_seiz_stat_not_on_antiep(current_state, new_state, transition_probability):

            in_current_state = df.index[df.is_alive & (df.ep_seiz_stat == current_state) & ~df.ep_antiep]
            random_draw = self.module.rng.random_sample(size=len(in_current_state))
            changing_state = in_current_state[transition_probability > random_draw]
            df.loc[changing_state, 'ep_seiz_stat'] = new_state

        transition_seiz_stat_not_on_antiep('1', '2', self.base_prob_3m_seiz_stat_infreq_none)
        transition_seiz_stat_not_on_antiep('2', '3', self.base_prob_3m_seiz_stat_freq_infreq)
        transition_seiz_stat_not_on_antiep('3', '1', self.base_prob_3m_seiz_stat_none_freq)
        transition_seiz_stat_not_on_antiep('2', '1', self.base_prob_3m_seiz_stat_none_infreq)
        transition_seiz_stat_not_on_antiep('3', '2', self.base_prob_3m_seiz_stat_infreq_freq)

        def transition_seiz_stat_on_antiep(current_state, new_state, transition_probability):

            in_current_state = df.index[df.is_alive & (df.ep_seiz_stat == current_state) & df.ep_antiep]
            random_draw = self.module.rng.random_sample(size=len(in_current_state))
            changing_state = in_current_state[transition_probability > random_draw]
            df.loc[changing_state, 'ep_seiz_stat'] = new_state

        transition_seiz_stat_on_antiep('1', '2', self.base_prob_3m_seiz_stat_infreq_none/self.rr_effectiveness_antiepileptics)
        transition_seiz_stat_on_antiep('2', '3', self.base_prob_3m_seiz_stat_freq_infreq / self.rr_effectiveness_antiepileptics)
        transition_seiz_stat_on_antiep('3', '1', self.base_prob_3m_seiz_stat_none_freq * self.rr_effectiveness_antiepileptics)
        transition_seiz_stat_on_antiep('2', '1', self.base_prob_3m_seiz_stat_none_infreq * self.rr_effectiveness_antiepileptics)
        transition_seiz_stat_on_antiep('3', '2', self.base_prob_3m_seiz_stat_infreq_freq * self.rr_effectiveness_antiepileptics)

        # save all individuals that are currently on anti-epileptics (seizure status: 2 & 3 or 1)
        alive_seiz_stat_1_antiep_idx = df.index[df.is_alive & (df.ep_seiz_stat == '1') & df.ep_antiep]
        alive_seiz_stat_2_or_3_antiep_idx = df.index[df.is_alive & (df.ep_seiz_stat.isin(['2', '3'])) & df.ep_antiep]

# todo - this below should be instead dealt with by people with seizures presenting and then being
# todo   diagnosed and put on anti-epileptics

        # def start_antiep(ep_seiz_stat, probability):
        #     """start individuals with seiz status on antiep with given probability"""
        #     idx = df.index[df.is_alive & (df.ep_seiz_stat == ep_seiz_stat) & ~df.ep_antiep]
        #     selected = probability > self.module.rng.random_sample(size=len(idx))
        #     df.loc[idx, 'ep_antiep'] = selected
        #     return idx[selected]
        #
        # # update ep_antiep if ep_seiz_stat = 2 & ep_seiz_stat = 3
        # now_on_antiep1 = start_antiep('2', self.base_prob_3m_antiepileptic * self.rr_antiepileptic_seiz_infreq)
        # now_on_antiep2 = start_antiep('3', self.base_prob_3m_antiepileptic)
        #
        # # start on treatment if health system has capacity
        # # create a df with one row per person needing to start treatment - this is only way I have
        # # managed to get query access to service code to work properly here (should be possible to remove
        # # relevant rows from dfx rather than create dfxx
        # for person_id_to_start_treatment in now_on_antiep1.append(now_on_antiep2):
        #     event = HSI_Epilepsy_Start_Anti_Epileptic(self.module, person_id=person_id_to_start_treatment)
        #     target_date = self.sim.date + DateOffset(days=int(self.module.rng.rand() * 30))
        #     self.sim.modules['HealthSystem'].schedule_hsi_event(event, priority=0, topen=target_date, tclose=None)


        def stop_antiep(indices, probability):
            """stop individuals on antiep with given probability"""
            df.loc[indices, 'ep_antiep'] = probability < self.module.rng.random_sample(size=len(indices))

        # rate of stop ep_antiep if ep_seiz_stat = 1
        stop_antiep(alive_seiz_stat_1_antiep_idx,
                    self.base_prob_3m_stop_antiepileptic)

        # rate of stop ep_antiep if ep_seiz_stat = 2 or 3
        stop_antiep(alive_seiz_stat_2_or_3_antiep_idx,
                    self.base_prob_3m_stop_antiepileptic * self.rr_stop_antiepileptic_seiz_infreq_or_freq)

        # disability

        # note disability weights from gbd do not map fully onto epilepsy states in model - could re-visit
        # this proposed mapping below
        df.loc[df.is_alive & (df.ep_seiz_stat == '1'), 'ep_disability'] = self.daly_wt_epilepsy_seizure_free
        df.loc[df.is_alive & (df.ep_seiz_stat == '2'), 'ep_disability'] = self.daly_wt_epilepsy_less_severe
        df.loc[df.is_alive & (df.ep_seiz_stat == '3'), 'ep_disability'] = self.daly_wt_epilepsy_severe

        # update ep_epi_death
        alive_seiz_stat_2_or_3_idx = df.index[df.is_alive & (df.ep_seiz_stat.isin(['2', '3']))]
        chosen = self.base_prob_3m_epi_death > self.module.rng.random_sample(size=len(alive_seiz_stat_2_or_3_idx))
        df.loc[alive_seiz_stat_2_or_3_idx, 'ep_epi_death'] = chosen

        for individual_id in alive_seiz_stat_2_or_3_idx[chosen]:
            self.sim.schedule_event(
                InstantaneousDeath(self.module, individual_id, 'Epilepsy'), self.sim.date
            )

        # -------------------- UPDATING OF SYMPTOM OF seizures OVER TIME --------------------------------

        dfg = df.index[df.is_alive & ((df.ep_seiz_stat == '2') | (df.ep_seiz_stat == '3'))]
        self.sim.modules['SymptomManager'].change_symptom(
            person_id=dfg.to_list(),
            symptom_string='seizures',
            add_or_remove='+',
            disease_module=self.module
        )

        dfh = df.index[df.is_alive & ((df.ep_seiz_stat == '0') | (df.ep_seiz_stat == '1'))]
        self.sim.modules['SymptomManager'].change_symptom(
            person_id=dfh.to_list(),
            symptom_string='seizures',
            add_or_remove='-',
            disease_module=self.module
        )


class EpilepsyLoggingEvent(RegularEvent, PopulationScopeEventMixin):
    def __init__(self, module):
        # run this event every 3 month
        self.repeat = 3
        super().__init__(module, frequency=DateOffset(months=self.repeat))

    def apply(self, population):
        # get some summary statistics
        df = population.props

        n_alive = df.is_alive.sum()
        n_antiepilep_seiz_stat_0 = (df.is_alive & (df.ep_seiz_stat == '0') & df.ep_antiep).sum()
        n_antiepilep_seiz_stat_1 = (df.is_alive & (df.ep_seiz_stat == '1') & df.ep_antiep).sum()
        n_antiepilep_seiz_stat_2 = (df.is_alive & (df.ep_seiz_stat == '2') & df.ep_antiep).sum()
        n_antiepilep_seiz_stat_3 = (df.is_alive & (df.ep_seiz_stat == '3') & df.ep_antiep).sum()

        n_seiz_stat_0 = (df.is_alive & (df.ep_seiz_stat == '0')).sum()
        n_seiz_stat_1 = (df.is_alive & (df.ep_seiz_stat == '1')).sum()
        n_seiz_stat_2 = (df.is_alive & (df.ep_seiz_stat == '2')).sum()
        n_seiz_stat_3 = (df.is_alive & (df.ep_seiz_stat == '3')).sum()

        n_seiz_stat_1_3 = n_seiz_stat_1 + n_seiz_stat_2 + n_seiz_stat_3
        n_seiz_stat_2_3 = n_seiz_stat_2 + n_seiz_stat_3

        n_antiep = (df.is_alive & df.ep_antiep).sum()

        n_epi_death = df.ep_epi_death.sum()

        prop_seiz_stat_0 = n_seiz_stat_0 / n_alive
        prop_seiz_stat_1 = n_seiz_stat_1 / n_alive
        prop_seiz_stat_2 = n_seiz_stat_2 / n_alive
        prop_seiz_stat_3 = n_seiz_stat_3 / n_alive

        prop_antiepilep_seiz_stat_0 = n_antiepilep_seiz_stat_0 / n_seiz_stat_0
        prop_antiepilep_seiz_stat_1 = n_antiepilep_seiz_stat_1 / n_seiz_stat_1
        prop_antiepilep_seiz_stat_2 = n_antiepilep_seiz_stat_2 / n_seiz_stat_2
        prop_antiepilep_seiz_stat_3 = n_antiepilep_seiz_stat_3 / n_seiz_stat_3

        epi_death_rate = (n_epi_death * 4 * 100) / (n_seiz_stat_2 + n_seiz_stat_3)

        cum_deaths = (~df.is_alive).sum()

        logger.info(key='epilepsy_logging',
                    data={
                        'prop_seiz_stat_0': prop_seiz_stat_0,
                        'prop_seiz_stat_1': prop_seiz_stat_1,
                        'prop_seiz_stat_2': prop_seiz_stat_2,
                        'prop_seiz_stat_3': prop_seiz_stat_3,
                        'prop_antiepilep_seiz_stat_0': prop_antiepilep_seiz_stat_0,
                        'prop_antiepilep_seiz_stat_1': prop_antiepilep_seiz_stat_1,
                        'prop_antiepilep_seiz_stat_2': prop_antiepilep_seiz_stat_2,
                        'prop_antiepilep_seiz_stat_3': prop_antiepilep_seiz_stat_3,
                        'n_epi_death': n_epi_death,
                        'cum_deaths': cum_deaths,
                        'epi_death_rate': epi_death_rate,
                        'n_seiz_stat_1_3': n_seiz_stat_1_3,
                        'n_seiz_stat_2_3': n_seiz_stat_2_3,
                        'n_antiep': n_antiep
                    })

        individual = df.loc[[18]]

        logger.info(key='individual_check', data=individual, description='following an individual through simulation')


class HSI_Epilepsy_Start_Anti_Epileptic(HSI_Event, IndividualScopeEventMixin):
    """
    This is a Health System Interaction Event.
    """

    def __init__(self, module, person_id):
        super().__init__(module, person_id=person_id)

        # Define the necessary information for an HSI
        self.TREATMENT_ID = 'Epilepsy_Start_Anti-Epileptics'
        self.EXPECTED_APPT_FOOTPRINT = self.make_appt_footprint({'Over5OPD': 1})
<<<<<<< HEAD
        self.ACCEPTED_FACILITY_LEVEL = 3  # This enforces that the apppointment must be run at that facility-level
=======
        self.ACCEPTED_FACILITY_LEVEL = '1a'  # This enforces that the apppointment must be run at that facility-level
>>>>>>> e36a242e
        self.ALERT_OTHER_DISEASES = []

    def apply(self, person_id, squeeze_factor):
        df = self.sim.population.props
        hs = self.sim.modules["HealthSystem"]
        consumables = self.sim.modules['HealthSystem'].parameters['Consumables']
        # Define the consumables
        # todo: set back below to False
        anti_epileptics_available = True
        # first choice is phenobarbitone
        item_code_phenobarbitone = pd.unique(
            consumables.loc[consumables['Items'] == 'Phenobarbitone  30mg_1000_CMST', 'Item_Code'])[0]
        consumables_phenobarbitone = {
            'Intervention_Package_Code': {},
            'Item_Code': {item_code_phenobarbitone: 1}}
        outcome_of_request_for_consumables = self.sim.modules['HealthSystem'].request_consumables(
            hsi_event=self,
            cons_req_as_footprint=consumables_phenobarbitone,
            to_log=True
        )
        if outcome_of_request_for_consumables['Item_Code'][item_code_phenobarbitone]:
            anti_epileptics_available = True
 #          logger.debug(key='debug', data='@@@@@@@@@@ STARTING TREATMENT FOR SOMEONE!!!!!!!')
        else:
            item_code_carbamazepine = pd.unique(
                consumables.loc[consumables['Items'] == 'Carbamazepine 200mg_1000_CMST', 'Item_Code'])[0]
            consumables_carbamazepine = {
                'Intervention_Package_Code': {},
                'Item_Code': {item_code_carbamazepine: 1}}
            outcome_of_request_for_consumables = self.sim.modules['HealthSystem'].request_consumables(
                hsi_event=self,
                cons_req_as_footprint=consumables_carbamazepine,
                to_log=True
            )
            if outcome_of_request_for_consumables['Item_Code'][item_code_carbamazepine]:
                anti_epileptics_available = True
#               logger.debug(key='debug', data='@@@@@@@@@@ STARTING TREATMENT FOR SOMEONE!!!!!!!')
            else:
                item_code_phenytoin = pd.unique(
                    consumables.loc[consumables['Items'] == 'Phenytoin sodium 100mg_1000_CMST', 'Item_Code'])[0]
                consumables_phenytoin = {
                    'Intervention_Package_Code': {},
                    'Item_Code': {item_code_phenytoin: 1}}
                outcome_of_request_for_consumables = self.sim.modules['HealthSystem'].request_consumables(
                    hsi_event=self,
                    cons_req_as_footprint=consumables_phenytoin,
                    to_log=True
                )
                if outcome_of_request_for_consumables['Item_Code'][item_code_phenytoin]:
                    anti_epileptics_available = True
#                   logger.debug(key='debug', data='@@@@@@@@@@ STARTING TREATMENT FOR SOMEONE!!!!!!!')
# todo: add line below back in when consumable availability functioning
        if anti_epileptics_available:
           df.at[person_id, 'ep_antiep'] = True

        # Schedule a follow-up for 3 months:
        hs.schedule_hsi_event(
            hsi_event=HSI_Epilepsy_Follow_Up(
                module=self.module,
                person_id=person_id,
            ),
            topen=self.sim.date + DateOffset(months=3),
            tclose=None,
            priority=0
        )


class HSI_Epilepsy_Follow_Up(HSI_Event, IndividualScopeEventMixin):

    def __init__(self, module, person_id):
        super().__init__(module, person_id=person_id)

        the_appt_footprint = self.sim.modules["HealthSystem"].get_blank_appt_footprint()
        the_appt_footprint["Over5OPD"] = 1

        # Define the necessary information for an HSI
        self.TREATMENT_ID = "Epilepsy_Follow_Up"
        self.EXPECTED_APPT_FOOTPRINT = the_appt_footprint
        self.ACCEPTED_FACILITY_LEVEL = 3
        self.ALERT_OTHER_DISEASES = []

    def apply(self, person_id, squeeze_factor):
        df = self.sim.population.props
        hs = self.sim.modules["HealthSystem"]

        if not df.at[person_id, 'is_alive']:
            return hs.get_blank_appt_footprint()

        # Schedule a follow-up for 3 months:
        hs.schedule_hsi_event(
            hsi_event=HSI_Epilepsy_Follow_Up(
                module=self.module,
                person_id=person_id,
            ),
            topen=self.sim.date + DateOffset(months=3),
            tclose=None,
            priority=0
        )

    def did_not_run(self):
        pass<|MERGE_RESOLUTION|>--- conflicted
+++ resolved
@@ -508,11 +508,7 @@
         # Define the necessary information for an HSI
         self.TREATMENT_ID = 'Epilepsy_Start_Anti-Epileptics'
         self.EXPECTED_APPT_FOOTPRINT = self.make_appt_footprint({'Over5OPD': 1})
-<<<<<<< HEAD
-        self.ACCEPTED_FACILITY_LEVEL = 3  # This enforces that the apppointment must be run at that facility-level
-=======
         self.ACCEPTED_FACILITY_LEVEL = '1a'  # This enforces that the apppointment must be run at that facility-level
->>>>>>> e36a242e
         self.ALERT_OTHER_DISEASES = []
 
     def apply(self, person_id, squeeze_factor):
