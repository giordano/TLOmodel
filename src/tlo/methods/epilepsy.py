from pathlib import Path

import numpy as np
import pandas as pd

from tlo import DateOffset, Module, Parameter, Property, Types, logging
from tlo.events import IndividualScopeEventMixin, PopulationScopeEventMixin, RegularEvent
from tlo.methods import Metadata
from tlo.methods.causes import Cause
from tlo.methods.demography import InstantaneousDeath
from tlo.methods.healthsystem import HSI_Event
from tlo.methods.symptommanager import Symptom

logger = logging.getLogger(__name__)
logger.setLevel(logging.INFO)


class Epilepsy(Module):
    def __init__(self, name=None, resourcefilepath=None):
        super().__init__(name)
        self.resourcefilepath = resourcefilepath
        self.item_codes = dict()

    INIT_DEPENDENCIES = {'Demography', 'HealthBurden', 'HealthSystem', 'SymptomManager'}

    # Declare Metadata
    METADATA = {
        Metadata.DISEASE_MODULE,
        Metadata.USES_SYMPTOMMANAGER,
        Metadata.USES_HEALTHSYSTEM,
        Metadata.USES_HEALTHBURDEN
    }

    # Declare Causes of Death
    CAUSES_OF_DEATH = {
        'Epilepsy': Cause(gbd_causes='Idiopathic epilepsy', label='Epilepsy'),
    }

    # Declare Causes of Disability
    CAUSES_OF_DISABILITY = {
        'Epilepsy': Cause(gbd_causes='Idiopathic epilepsy', label='Epilepsy'),
    }

    # Module parameters
    PARAMETERS = {
        'init_epil_seiz_status': Parameter(Types.LIST, 'Proportions in each seizure status category at baseline'),
        'init_prop_antiepileptic_seiz_stat_1': Parameter(
            Types.REAL, 'initial proportions on antiepileptic by if seizure status = 1'
        ),
        'init_prop_antiepileptic_seiz_stat_2': Parameter(
            Types.REAL, 'initial proportions on antiepileptic by if seizure status = 2'
        ),
        'init_prop_antiepileptic_seiz_stat_3': Parameter(
            Types.REAL, 'initial proportions on antiepileptic by if seizure status = 3'
        ),
        'base_3m_prob_epilepsy': Parameter(Types.REAL, 'base probability of epilepsy per 3 month period if age < 20'),
        'rr_epilepsy_age_ge20': Parameter(Types.REAL, 'relative rate of epilepsy if age over 20'),
        'prop_inc_epilepsy_seiz_freq': Parameter(
            Types.REAL, 'proportion of incident epilepsy cases with frequent seizures'
        ),
        'base_prob_3m_seiz_stat_freq_infreq': Parameter(
            Types.REAL, 'base probability per 3 months of seizure status frequent if current infrequent'
        ),
        'rr_effectiveness_antiepileptics': Parameter(
            Types.REAL, 'relative rate of seizure status frequent if current infrequent if on antiepileptic'
        ),
        'base_prob_3m_seiz_stat_infreq_freq': Parameter(
            Types.REAL, 'base probability per 3 months of seizure status infrequent if current frequent'
        ),
        'base_prob_3m_seiz_stat_infreq_none': Parameter(
            Types.REAL, 'base probability per 3 months of seizure status infrequent if current nonenow'
        ),
        'base_prob_3m_seiz_stat_none_freq': Parameter(
            Types.REAL, 'base probability per 3 months of seizure status nonenow if current frequent'
        ),
        'base_prob_3m_seiz_stat_none_infreq': Parameter(
            Types.REAL, 'base probability per 3 months of seizure status nonenow if current infrequent'
        ),
        'base_prob_3m_stop_antiepileptic': Parameter(
            Types.REAL, 'base probability per 3 months of stopping antiepileptic, if nonenow seizures'
        ),
        'rr_stop_antiepileptic_seiz_infreq_or_freq': Parameter(
            Types.REAL, 'relative rate of stopping antiepileptic if infrequent or frequent seizures'
        ),
        'base_prob_3m_epi_death': Parameter(Types.REAL, 'base probability per 3 months of epilepsy death'),
        # these definitions for disability weights are the ones in the global burden of disease list (Salomon)
        'daly_wt_epilepsy_severe': Parameter(
            Types.REAL, 'disability weight for severe epilepsy' 'controlled phase - code 860'
        ),
        'daly_wt_epilepsy_less_severe': Parameter(
            Types.REAL, 'disability weight for less severe epilepsy' 'controlled phase - code 861'
        ),
        'daly_wt_epilepsy_seizure_free': Parameter(
            Types.REAL, 'disability weight for less severe epilepsy' 'controlled phase - code 862'
        ),
    }

    """
    860,Severe epilepsy,'Epilepsy, seizures >= once a month','has sudden seizures one or more times
    each month, with violent muscle contractions and stiffness, loss of consciousness, and loss of
    urine or bowel control. Between seizures the person has memory loss and difficulty concentrating.
    ',0.552,0.375,0.71

    861,Less severe epilepsy,'Epilepsy, seizures 1-11 per year','has sudden seizures two to five times
    a year, with violent muscle contractions and stiffness, loss of consciousness, and loss of urine
    or bowel control.',0.263,0.173,0.367

    862,'Seizure-free, treated epilepsy',Generic uncomplicated disease: worry and daily medication,
    has a chronic disease that requires medication every day and causes some worry but minimal
    interference with daily activities.,0.049,0.031,0.072
    """

    # Properties of individuals 'owned' by this module
    PROPERTIES = {
        'ep_seiz_stat': Property(
            Types.CATEGORICAL,
            '(0 = never epilepsy, 1 = previous seizures none now, 2 = infrequent seizures, 3 = frequent seizures)',
            categories=['0', '1', '2', '3'],
        ),
        'ep_antiep': Property(Types.BOOL, 'on antiepileptic'),
        'ep_epi_death': Property(Types.BOOL, 'epilepsy death this 3 month period'),
        'ep_unified_symptom_code': Property(Types.CATEGORICAL, '', categories=['0', '1', '2', '3']),
        'ep_disability': Property(Types.REAL, 'disability weight for current 3 month period'),
    }

    # Declaration of how we will refer to any treatments that are related to this disease.
    TREATMENT_ID = 'antiepileptic'

    def read_parameters(self, data_folder):
        """Read parameter values from file, if required.

        Here we just assign parameter values explicitly.

        :param data_folder: path of a folder supplied to the Simulation containing data files.
          Typically modules would read a particular file within here.
        """
        # Update parameters from the resource dataframe
        dfd = pd.read_excel(Path(self.resourcefilepath) / 'epilepsy' / 'ResourceFile_Epilepsy.xlsx',
                            sheet_name='parameter_values')
        self.load_parameters_from_dataframe(dfd)

        p = self.parameters

        if 'HealthBurden' in self.sim.modules.keys():
            # get the DALY weight - 860-862 are the sequale codes for epilepsy
            p['daly_wt_epilepsy_severe'] = self.sim.modules['HealthBurden'].get_daly_weight(sequlae_code=860)
            p['daly_wt_epilepsy_less_severe'] = self.sim.modules['HealthBurden'].get_daly_weight(sequlae_code=861)
            p['daly_wt_epilepsy_seizure_free'] = self.sim.modules['HealthBurden'].get_daly_weight(sequlae_code=862)

        # Register Symptom that this module will use
        self.sim.modules['SymptomManager'].register_symptom(
            Symptom.emergency("seizures"))

    def initialise_population(self, population):
        """Set our property values for the initial population.

        This method is called by the simulation when creating the initial population, and is
        responsible for assigning initial values, for every individual, of those properties
        'owned' by this module, i.e. those declared in the PROPERTIES dictionary above.
        """

        df = population.props  # a shortcut to the data-frame storing data for individuals
        p = self.parameters
        rng = self.rng

        df.loc[df.is_alive, 'ep_seiz_stat'] = '0'
        df.loc[df.is_alive, 'ep_antiep'] = False
        df.loc[df.is_alive, 'ep_epi_death'] = False
        df.loc[df.is_alive, 'ep_disability'] = 0

        # allocate initial ep_seiz_stat
        alive_idx = df.index[df.is_alive]
        df.loc[alive_idx, 'ep_seiz_stat'] = self.rng.choice(['0', '1', '2', '3'], size=len(alive_idx),
                                                            p=self.parameters['init_epil_seiz_status'])
        # Assign those with epilepsy seizure status 2 and 3 the seizure symptom at the start of the simulation
        dfg = df.index[df.is_alive & ((df.ep_seiz_stat == '2') | (df.ep_seiz_stat == '3'))]
        self.sim.modules['SymptomManager'].change_symptom(
            person_id=dfg.to_list(),
            symptom_string='seizures',
            add_or_remove='+',
            disease_module=self
        )

        def allocate_antiepileptic(status, probability):
            mask = (df.is_alive & (df.ep_seiz_stat == status))
            random_draw = rng.random_sample(size=mask.sum())
            df.loc[mask, 'ep_antiep'] = random_draw < probability

        # allocate initial on antiepileptic seiz status 1, 2 and 3
        allocate_antiepileptic('1', p['init_prop_antiepileptic_seiz_stat_1'])
        allocate_antiepileptic('2', p['init_prop_antiepileptic_seiz_stat_2'])
        allocate_antiepileptic('3', p['init_prop_antiepileptic_seiz_stat_3'])

    def initialise_simulation(self, sim):
        """Get ready for simulation start.

        This method is called just before the main simulation loop begins, and after all
        modules have read their parameters and the initial population has been created.
        It is a good place to add initial events to the event queue.

        Here we add our three-monthly event to poll the population for epilepsy starting
        or stopping.
        """
        epilepsy_poll = EpilepsyEvent(self)
        sim.schedule_event(epilepsy_poll, sim.date + DateOffset(months=3))

        event = EpilepsyLoggingEvent(self)
        sim.schedule_event(event, sim.date + DateOffset(months=0))

        # Get item_codes for the consumables used in the HSI
        hs = self.sim.modules['HealthSystem']
        self.item_codes = dict()
        self.item_codes['phenobarbitone'] = hs.get_item_code_from_item_name("Phenobarbital, 100 mg")
        self.item_codes['carbamazepine'] = hs.get_item_code_from_item_name('Carbamazepine 200mg_1000_CMST')
        self.item_codes['phenytoin'] = hs.get_item_code_from_item_name('Phenytoin sodium 100mg_1000_CMST')

    def on_birth(self, mother_id, child_id):
        """Initialise our properties for a newborn individual.

        This is called by the simulation whenever a new person is born.

        :param mother: the mother for this child
        :param child: the new child
        """

        df = self.sim.population.props

        df.at[child_id, 'ep_seiz_stat'] = '0'
        df.at[child_id, 'ep_antiep'] = False
        df.at[child_id, 'ep_epi_death'] = False
        df.at[child_id, 'ep_disability'] = 0

    def report_daly_values(self):
        df = self.sim.population.props  # shortcut to population properties dataframe
        return df.loc[df.is_alive, 'ep_disability']

    def transition_seizure_stat(self):
        """
        This function handles all transitions in epilepsy seizure status, for those on and off anti epileptics. The
        function determines the current seizure status of those with epilepsy and based on their original status,
        and whether they are on anti epileptics determines a new seizure status
        :return:
        """
        # Get the parameters used to determine transitions between seizure states
        p = self.parameters
        prop_transition_1_2 = p['base_prob_3m_seiz_stat_infreq_none']
        prop_transition_2_1 = p['base_prob_3m_seiz_stat_none_infreq']
        prop_transition_2_3 = p['base_prob_3m_seiz_stat_freq_infreq']
        prop_transition_3_1 = p['base_prob_3m_seiz_stat_none_freq']
        prop_transition_3_2 = p['base_prob_3m_seiz_stat_infreq_freq']
        rr_effectiveness_antiepileptics = p['rr_effectiveness_antiepileptics']

        # get the population and the current seizure status of those with epilepsy and those who are on anti epileptics
        df = self.sim.population.props
        population_with_seizure_status_1 = df.index[df.is_alive & (df.ep_seiz_stat == '1')]
        seizure_status_1_on_anti_epileptics = df.index[df.is_alive & (df.ep_seiz_stat == '1') & df.ep_antiep]
        population_with_seizure_status_2 = df.index[df.is_alive & (df.ep_seiz_stat == '2')]
        seizure_status_2_on_anti_epileptics = df.index[df.is_alive & (df.ep_seiz_stat == '2') & df.ep_antiep]
        population_with_seizure_status_3 = df.index[df.is_alive & (df.ep_seiz_stat == '3')]
        seizure_status_3_on_anti_epileptics = df.index[df.is_alive & (df.ep_seiz_stat == '3') & df.ep_antiep]

        # Determine who will transition from seizure status 1 to 2, first create a random number to determine likelihood
        # of transition
        random_draw_1_2 = self.rng.random_sample(size=len(population_with_seizure_status_1))

        # Get the base probability of transitioning from state 1 to state 2
        probability_of_transition_1_2 = pd.DataFrame([prop_transition_1_2] * len(random_draw_1_2), columns=['prob'],
                                                     index=population_with_seizure_status_1)

        # Reduce the risk of worsening seizures if on anti epileptics
        probability_of_transition_1_2.loc[seizure_status_1_on_anti_epileptics, 'prob'] /= \
            rr_effectiveness_antiepileptics

        # determine who will transition between seizure state 1 to 2
        changing_1_2 = population_with_seizure_status_1[probability_of_transition_1_2['prob'] > random_draw_1_2]

        # update seizure status
        df.loc[changing_1_2, 'ep_seiz_stat'] = '2'

        # Determine if those with seizure status 2 increase or decrease in severity, first get random draws for each
        # transition state
        random_draw_2_1 = self.rng.random_sample(size=len(population_with_seizure_status_2))
        random_draw_2_3 = self.rng.random_sample(size=len(population_with_seizure_status_2))

        # create a dataframe for the transition probabilities
        probability_of_transition_2 = pd.DataFrame({'prob_down': [prop_transition_2_1] * len(random_draw_2_1),
                                                    'prob_up': [prop_transition_2_3] * len(random_draw_2_1)},
                                                   index=population_with_seizure_status_2)

        # Increase the likelihood of reducing seizure status for those on anti epileptics
        probability_of_transition_2.loc[seizure_status_2_on_anti_epileptics, 'prob_down'] *= \
            rr_effectiveness_antiepileptics

        # Decrease the likelihood of reducing seizure status for those on anti epileptics
        probability_of_transition_2.loc[seizure_status_2_on_anti_epileptics, 'prob_up'] /= \
            rr_effectiveness_antiepileptics

        # Establish who has a changing seizure status
        changing_2_1 = population_with_seizure_status_2[probability_of_transition_2['prob_down'] > random_draw_2_1]
        changing_2_3 = population_with_seizure_status_2[probability_of_transition_2['prob_up'] > random_draw_2_3]

        # If someone with seizure status 2 has been selected to both increase and decrease in severity, choose a
        # transition direction based on the likelihood of transitioning states
        both_up_down_seiz_stat_2 = changing_2_1.intersection(changing_2_3)
        if len(both_up_down_seiz_stat_2) > 0:
            for person in both_up_down_seiz_stat_2:
                chosen_direction = self.rng.choice(
                    ['1', '3'],
                    p=np.divide([prop_transition_2_1, prop_transition_2_3],
                                sum([prop_transition_2_1, prop_transition_2_3]))
                )
                df.loc[person, 'ep_seiz_stat'] = chosen_direction

        # Drop those who have already had their seizure status changed from the indexs changing_2_1 and changing_2_3
        changing_2_1 = changing_2_1.drop(both_up_down_seiz_stat_2)
        changing_2_3 = changing_2_3.drop(both_up_down_seiz_stat_2)
        df.loc[changing_2_1, 'ep_seiz_stat'] = '1'
        df.loc[changing_2_3, 'ep_seiz_stat'] = '3'

        # Determine if those with seizure status 3 decrease in severity and by how much, first get random draws for each
        # transition state
        random_draw_3_1 = self.rng.random_sample(size=len(population_with_seizure_status_3))
        random_draw_3_2 = self.rng.random_sample(size=len(population_with_seizure_status_3))

        # create a dataframe for the transition probabilities
        probability_of_transition_3 = pd.DataFrame({'prob_down_1': [prop_transition_3_2] * len(random_draw_3_2),
                                                    'prob_down_2': [prop_transition_3_1] * len(random_draw_3_1)},
                                                   index=population_with_seizure_status_3)

        # Increase the likelihood of reducing seizure status for those on anti epileptics
        probability_of_transition_3.loc[seizure_status_3_on_anti_epileptics, 'prob_down_1'] *= \
            rr_effectiveness_antiepileptics

        # Decrease the likelihood of reducing seizure status for those on anti epileptics
        probability_of_transition_3.loc[seizure_status_3_on_anti_epileptics, 'prob_down_2'] /= \
            rr_effectiveness_antiepileptics

        # Establish who has a changing seizure status
        changing_3_2 = population_with_seizure_status_3[probability_of_transition_3['prob_down_1'] > random_draw_3_2]
        changing_3_1 = population_with_seizure_status_3[probability_of_transition_3['prob_down_2'] > random_draw_3_1]

        # If someone with seizure status 2 has been selected to both increase and decrease in severity, choose a
        # transition direction based on the likelihood of transitioning states
        both_down_seiz_stat_3 = changing_3_1.intersection(changing_3_2)
        if len(both_down_seiz_stat_3) > 0:
            for person in both_down_seiz_stat_3:
                chosen_direction = self.rng.choice(
                    ['1', '2'],
                    p=np.divide([prop_transition_3_1, prop_transition_3_2],
                                sum([prop_transition_3_1, prop_transition_3_2]))
                )
                df.loc[person, 'ep_seiz_stat'] = chosen_direction

        # Drop those who have already had their seizure status changed from the indexs changing_2_1 and changing_2_3
        changing_3_1 = changing_3_1.drop(both_down_seiz_stat_3)
        changing_3_2 = changing_3_2.drop(both_down_seiz_stat_3)
        df.loc[changing_3_1, 'ep_seiz_stat'] = '1'
        df.loc[changing_3_2, 'ep_seiz_stat'] = '2'

    def stop_antiep(self, indices, probability):
        """stop individuals on antiep with given probability"""
        df = self.sim.population.props
        df.loc[indices, 'ep_antiep'] = probability < self.rng.random_sample(size=len(indices))


class EpilepsyEvent(RegularEvent, PopulationScopeEventMixin):
    """The regular event that actually changes individuals' epilepsy status

    Regular events automatically reschedule themselves at a fixed frequency,
    and thus implement discrete timestep type behaviour. The frequency is
    specified when calling the base class constructor in our __init__ method.
    """

    def __init__(self, module):
        """Create a new depr event.

        We need to pass the frequency at which we want to occur to the base class
        constructor using super(). We also pass the module that created this event,
        so that random number generators can be scoped per-module.

        :param module: the module that created this event
        """
        super().__init__(module, frequency=DateOffset(months=3))
        p = module.parameters

        self.base_3m_prob_epilepsy = p['base_3m_prob_epilepsy']
        self.rr_epilepsy_age_ge20 = p['rr_epilepsy_age_ge20']
        self.prop_inc_epilepsy_seiz_freq = p['prop_inc_epilepsy_seiz_freq']
        self.base_prob_3m_stop_antiepileptic = p['base_prob_3m_stop_antiepileptic']
        self.rr_stop_antiepileptic_seiz_infreq_or_freq = p['rr_stop_antiepileptic_seiz_infreq_or_freq']
        self.base_prob_3m_epi_death = p['base_prob_3m_epi_death']
        self.daly_wt_epilepsy_severe = p['daly_wt_epilepsy_severe']
        self.daly_wt_epilepsy_less_severe = p['daly_wt_epilepsy_less_severe']
        self.daly_wt_epilepsy_seizure_free = p['daly_wt_epilepsy_seizure_free']

    def apply(self, population):
        """Apply this event to the population.

        For efficiency, we use pandas operations to scan the entire population in bulk.

        :param population: the current population
        """
        ep = self.module
        df = population.props

        # set ep_epi_death back to False after death
        df.loc[~df.is_alive & df.ep_epi_death, 'ep_epi_death'] = False
        df.loc[df.is_alive, 'ep_disability'] = 0

        # update ep_seiz_stat for people ep_seiz_stat = 0
        # Find who does not have epilepsy
        alive_seiz_stat_0_idx = df.index[df.is_alive & (df.ep_seiz_stat == '0')]
        # Find who does not have epilepsy and is 20 & over
        ge20_seiz_stat_0_idx = df.index[df.is_alive & (df.ep_seiz_stat == '0') & (df.age_years >= 20)]
        # Create a pandas series of the length of people who are alive, this is the basic probability of people
        # developing epilepsy
        eff_prob_epilepsy = pd.Series(self.base_3m_prob_epilepsy, index=alive_seiz_stat_0_idx)
        # Find the indexes of people who are aged 20 and above and increase their risk of developing epilepsy
        eff_prob_epilepsy.loc[ge20_seiz_stat_0_idx] *= self.rr_epilepsy_age_ge20
        # Create a list of random numbers, one per person, to determine who will develop epilepsy
        random_draw_01 = self.module.rng.random_sample(size=len(alive_seiz_stat_0_idx))
        # If a person's number is less than their likelihood of developing epilepsy, then they will now have epilepsy
        epi_now = eff_prob_epilepsy > random_draw_01
        # For those who have developed epilepsy, we need to work out what their seizure status will be, create another
        # list of random numbers to determine their seizure status
        random_draw_02 = self.module.rng.random_sample(size=len(alive_seiz_stat_0_idx))
        # if a person's random number is less than the probability of frequent seizures, then update they will have a
        # seizure status of 2 assigned to them
        seiz_stat_3_idx = alive_seiz_stat_0_idx[epi_now & (self.prop_inc_epilepsy_seiz_freq > random_draw_02)]
        # if a person's random number is greater than the probability of frequent seizures, then update they will have a
        # seizure status of 1 assigned to them
        seiz_stat_2_idx = alive_seiz_stat_0_idx[epi_now & (self.prop_inc_epilepsy_seiz_freq <= random_draw_02)]
        # based on the above predictions, update each person's seizure status
        df.loc[seiz_stat_3_idx, 'ep_seiz_stat'] = '3'
        df.loc[seiz_stat_2_idx, 'ep_seiz_stat'] = '2'
        # Calculate & log the incidence of epilepsy
        n_incident_epilepsy = epi_now.sum()
        n_alive = df.is_alive.sum()

        incidence_epilepsy = (n_incident_epilepsy * 4 * 100000) / n_alive if n_alive > 0 else 0

        logger.info(
            key='inc_epilepsy',
            data={
                'incidence_epilepsy': incidence_epilepsy,
                'n_incident_epilepsy': n_incident_epilepsy,
                'n_alive': n_alive
            }
        )
        # For those who are not on anti epileptics, determine whether their seizure status changes in severity
        ep.transition_seizure_stat()
        # save all individuals that are currently on anti-epileptics (seizure status: 2 & 3 or 1)
        alive_seiz_stat_1_antiep_idx = df.index[df.is_alive & (df.ep_seiz_stat == '1') & df.ep_antiep]
        alive_seiz_stat_2_or_3_antiep_idx = df.index[df.is_alive & (df.ep_seiz_stat.isin(['2', '3'])) & df.ep_antiep]

        # rate of stop ep_antiep if ep_seiz_stat = 1
        ep.stop_antiep(alive_seiz_stat_1_antiep_idx, self.base_prob_3m_stop_antiepileptic)

        # rate of stop ep_antiep if ep_seiz_stat = 2 or 3
        ep.stop_antiep(alive_seiz_stat_2_or_3_antiep_idx,
                       self.base_prob_3m_stop_antiepileptic * self.rr_stop_antiepileptic_seiz_infreq_or_freq)

        # disability

        # note disability weights from gbd do not map fully onto epilepsy states in model - could re-visit
        # this proposed mapping below
        df.loc[df.is_alive & (df.ep_seiz_stat == '1'), 'ep_disability'] = self.daly_wt_epilepsy_seizure_free
        df.loc[df.is_alive & (df.ep_seiz_stat == '2'), 'ep_disability'] = self.daly_wt_epilepsy_less_severe
        df.loc[df.is_alive & (df.ep_seiz_stat == '3'), 'ep_disability'] = self.daly_wt_epilepsy_severe

        # Work out who is having seizures which may lead to death
        alive_seiz_stat_2_or_3_idx = df.index[df.is_alive & (df.ep_seiz_stat.isin(['2', '3']))]
        # determine if those having seizures will die as a result of epilepsy
        chosen = self.base_prob_3m_epi_death > self.module.rng.random_sample(size=len(alive_seiz_stat_2_or_3_idx))
        # update the ep_epi_death property
        df.loc[alive_seiz_stat_2_or_3_idx, 'ep_epi_death'] = chosen
        # schedule any deaths
        for individual_id in alive_seiz_stat_2_or_3_idx[chosen]:
            self.sim.schedule_event(
                InstantaneousDeath(self.module, individual_id, 'Epilepsy'), self.sim.date
            )

        # -------------------- UPDATING OF SYMPTOM OF seizures OVER TIME --------------------------------

        dfg = df.index[df.is_alive & ((df.ep_seiz_stat == '2') | (df.ep_seiz_stat == '3'))]
        self.sim.modules['SymptomManager'].change_symptom(
            person_id=dfg.to_list(),
            symptom_string='seizures',
            add_or_remove='+',
            disease_module=self.module
        )

        dfh = df.index[df.is_alive & ((df.ep_seiz_stat == '0') | (df.ep_seiz_stat == '1'))]
        self.sim.modules['SymptomManager'].change_symptom(
            person_id=dfh.to_list(),
            symptom_string='seizures',
            add_or_remove='-',
            disease_module=self.module
        )


class EpilepsyLoggingEvent(RegularEvent, PopulationScopeEventMixin):
    def __init__(self, module):
        # run this event every 3 month
        self.repeat = 3
        super().__init__(module, frequency=DateOffset(months=self.repeat))

    def apply(self, population):
        """Get some summary statistics and log them"""
        df = population.props

        status_groups = df.groupby('ep_seiz_stat').sum()

        n_seiz_stat_1_3 = sum(status_groups.iloc[1:].is_alive)
        n_seiz_stat_2_3 = sum(status_groups.iloc[2:].is_alive)

        n_antiep = (df.is_alive & df.ep_antiep).sum()

        n_epi_death = df.ep_epi_death.sum()

        status_groups['prop_seiz_stats'] = status_groups.is_alive / sum(status_groups.is_alive)

        status_groups['prop_seiz_stat_on_anti_ep'] = status_groups['ep_antiep'] / status_groups.is_alive
        status_groups['prop_seiz_stat_on_anti_ep'] = status_groups['prop_seiz_stat_on_anti_ep'].fillna(0)
        epi_death_rate = \
            (n_epi_death * 4 * 1000) / n_seiz_stat_2_3 if n_seiz_stat_2_3 > 0 else 0

        cum_deaths = (~df.is_alive).sum()

        logger.info(key='epilepsy_logging',
                    data={
                        'prop_seiz_stat_0': status_groups['prop_seiz_stats'].iloc[0],
                        'prop_seiz_stat_1': status_groups['prop_seiz_stats'].iloc[1],
                        'prop_seiz_stat_2': status_groups['prop_seiz_stats'].iloc[2],
                        'prop_seiz_stat_3': status_groups['prop_seiz_stats'].iloc[3],
                        'prop_antiepilep_seiz_stat_0': status_groups['prop_seiz_stat_on_anti_ep'].iloc[0],
                        'prop_antiepilep_seiz_stat_1': status_groups['prop_seiz_stat_on_anti_ep'].iloc[1],
                        'prop_antiepilep_seiz_stat_2': status_groups['prop_seiz_stat_on_anti_ep'].iloc[2],
                        'prop_antiepilep_seiz_stat_3': status_groups['prop_seiz_stat_on_anti_ep'].iloc[3],
                        'n_epi_death': n_epi_death,
                        'cum_deaths': cum_deaths,
                        'epi_death_rate': epi_death_rate,
                        'n_seiz_stat_1_3': n_seiz_stat_1_3,
                        'n_seiz_stat_2_3': n_seiz_stat_2_3,
                        'n_antiep': n_antiep
                    })


class HSI_Epilepsy_Start_Anti_Epileptic(HSI_Event, IndividualScopeEventMixin):
    """
    This is a Health System Interaction Event.
    """

    def __init__(self, module, person_id):
        super().__init__(module, person_id=person_id)

        # Define the necessary information for an HSI
        self.TREATMENT_ID = 'Epilepsy_Treatment_Start'
        self.EXPECTED_APPT_FOOTPRINT = self.make_appt_footprint({'Over5OPD': 1})
        self.ACCEPTED_FACILITY_LEVEL = '1b'

    def apply(self, person_id, squeeze_factor):
        df = self.sim.population.props
        hs = self.sim.modules["HealthSystem"]
        # Check what drugs are available, to_log is set to false in order to not actually request the consumables from
        # the health system before we know what is available
        available_treatments = {
            'phenobarbitone': self.get_consumables(
                self.module.item_codes['phenobarbitone'],
                to_log=False
            ),
            'carbamazepine': self.get_consumables(
                self.module.item_codes['carbamazepine'],
                to_log=False
            ),
            'phenytoin': self.get_consumables(
                self.module.item_codes['phenytoin'],
                to_log=False
            ),
        }
        # Now we know which treatments are available, we will request the best treatment from the health system.
        # Determine the most preferable treatment by finding the index in available_treatments of the first True value:
        best_option_index = next((i for i, j in enumerate(available_treatments.values()) if j), None)
        # If at least one of the medicines is available, request the medicine from the health system
        if best_option_index is not None:
            # Get the name of the most preferable medicine currently available
            best_available_medicine = list(available_treatments.keys())[best_option_index]
            # Request the medicine from the health system, with to_log set to True to actually consume the medicine
            # from the health system
            self.get_consumables(self.module.item_codes[best_available_medicine])
            # Update this person's properties to show that they are currently on medication
            df.at[person_id, 'ep_antiep'] = True

            # Schedule a follow-up for 3 months:
            hs.schedule_hsi_event(
                hsi_event=HSI_Epilepsy_Follow_Up(
                    module=self.module,
                    person_id=person_id,
                ),
                topen=self.sim.date + DateOffset(months=3),
                tclose=None,
                priority=0
            )

        else:
            # If no medicine is available, run this HSI again next month
            self.module.sim.modules['HealthSystem'].schedule_hsi_event(hsi_event=self,
                                                                       topen=self.sim.date + pd.DateOffset(months=1),
                                                                       tclose=None,
                                                                       priority=0)


class HSI_Epilepsy_Follow_Up(HSI_Event, IndividualScopeEventMixin):

    def __init__(self, module, person_id):
        super().__init__(module, person_id=person_id)

        self.TREATMENT_ID = "Epilepsy_Treatment_Followup"
        self.EXPECTED_APPT_FOOTPRINT = self.make_appt_footprint({'Over5OPD': 1})
        self.ACCEPTED_FACILITY_LEVEL = '1b'

    def apply(self, person_id, squeeze_factor):
        df = self.sim.population.props
        hs = self.sim.modules["HealthSystem"]

        if not df.at[person_id, 'is_alive']:
            return hs.get_blank_appt_footprint()

        # Schedule a reoccurrence of this follow-up in 3 months if ep_seiz_stat == '3',
        # else, schedule this reoccurrence of it in 1 year (i.e., if ep_seiz_stat == '2')
<<<<<<< HEAD
        if df.at[person_id, 'ep_seiz_stat'] == '3':
            hs.schedule_hsi_event(
                hsi_event=self,
                topen=self.sim.date + DateOffset(months=3),
                tclose=None,
                priority=0
            )
        else:
            hs.schedule_hsi_event(
                hsi_event=self,
                topen=self.sim.date + DateOffset(years=1),
                tclose=None,
                priority=0
            )
=======
        hs.schedule_hsi_event(
            hsi_event=self,
            topen=self.sim.date + DateOffset(months=3 if df.at[person_id, 'ep_seiz_stat'] == '3' else 12),
            tclose=None,
            priority=0
        )
>>>>>>> 5fbdec8c
<|MERGE_RESOLUTION|>--- conflicted
+++ resolved
@@ -628,26 +628,9 @@
 
         # Schedule a reoccurrence of this follow-up in 3 months if ep_seiz_stat == '3',
         # else, schedule this reoccurrence of it in 1 year (i.e., if ep_seiz_stat == '2')
-<<<<<<< HEAD
-        if df.at[person_id, 'ep_seiz_stat'] == '3':
-            hs.schedule_hsi_event(
-                hsi_event=self,
-                topen=self.sim.date + DateOffset(months=3),
-                tclose=None,
-                priority=0
-            )
-        else:
-            hs.schedule_hsi_event(
-                hsi_event=self,
-                topen=self.sim.date + DateOffset(years=1),
-                tclose=None,
-                priority=0
-            )
-=======
         hs.schedule_hsi_event(
             hsi_event=self,
             topen=self.sim.date + DateOffset(months=3 if df.at[person_id, 'ep_seiz_stat'] == '3' else 12),
             tclose=None,
             priority=0
-        )
->>>>>>> 5fbdec8c
+        )