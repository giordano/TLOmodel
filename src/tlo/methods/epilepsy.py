--- conflicted
+++ resolved
@@ -22,7 +22,7 @@
     def __init__(self, name=None, resourcefilepath=None):
         super().__init__(name)
         self.resourcefilepath = resourcefilepath
-        self.item_codes_for_consumables_required = dict()
+        self.item_codes = dict()
 
     INIT_DEPENDENCIES = {'Demography', 'HealthBurden', 'HealthSystem', 'SymptomManager'}
 
@@ -209,8 +209,6 @@
         event = EpilepsyLoggingEvent(self)
         sim.schedule_event(event, sim.date + DateOffset(months=0))
 
-<<<<<<< HEAD
-=======
         # Get item_codes for the consumables used in the HSI
         hs = self.sim.modules['HealthSystem']
         self.item_codes = dict()
@@ -218,7 +216,6 @@
         self.item_codes['carbamazepine'] = hs.get_item_code_from_item_name('Carbamazepine 200mg_1000_CMST')
         self.item_codes['phenytoin'] = hs.get_item_code_from_item_name('Phenytoin sodium 100mg_1000_CMST')
 
->>>>>>> 286f93b7
     def on_birth(self, mother_id, child_id):
         """Initialise our properties for a newborn individual.
 
