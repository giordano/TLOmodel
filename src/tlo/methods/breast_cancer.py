--- conflicted
+++ resolved
@@ -735,12 +735,9 @@
 
         # If the status is already in `stage4`, start palliative care (instead of treatment)
         if df.at[person_id, "brc_status"] == 'stage4':
-<<<<<<< HEAD
             logger.warning(key="warning", data="Cancer is in stage 4 - aborting HSI_breastCancer_StartTreatment,"
                                                "scheduling HSI_BreastCancer_PalliativeCare")
 
-=======
->>>>>>> 734a6575
             hs.schedule_hsi_event(
                 hsi_event=HSI_BreastCancer_PalliativeCare(
                      module=self.module,
@@ -754,6 +751,7 @@
 
         # Check that the person has been diagnosed and is not on treatment
         assert not df.at[person_id, "brc_status"] == 'none'
+        assert not df.at[person_id, "brc_status"] == 'stage4'
         assert not pd.isnull(df.at[person_id, "brc_date_diagnosis"])
         assert pd.isnull(df.at[person_id, "brc_date_treatment"])
 
