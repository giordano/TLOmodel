"""
# Remaining to do:
# - streamline input arguments
# - let the level of the appointment be in the log
# - let the logger give times of each hcw
# """
import datetime
import heapq as hp
import itertools
import warnings
from collections import Counter, defaultdict
from collections.abc import Iterable
from itertools import repeat
from pathlib import Path
from typing import Dict, List, NamedTuple, Optional, Tuple, Union

import numpy as np
import pandas as pd

import tlo
from tlo import Date, DateOffset, Module, Parameter, Property, Types, logging
from tlo.analysis.utils import flatten_multi_index_series_into_dict_for_logging
from tlo.events import Event, PopulationScopeEventMixin, Priority, RegularEvent
from tlo.methods import Metadata
from tlo.methods.bed_days import BedDays
from tlo.methods.consumables import (
    Consumables,
    get_item_code_from_item_name,
    get_item_codes_from_package_name,
)
from tlo.methods.dxmanager import DxManager

logger = logging.getLogger(__name__)
logger.setLevel(logging.INFO)

logger_summary = logging.getLogger(f"{__name__}.summary")
logger_summary.setLevel(logging.INFO)


class FacilityInfo(NamedTuple):
    """Information about a specific health facility."""
    id: int
    name: str
    level: str
    region: str


class AppointmentSubunit(NamedTuple):
    """Component of an appointment relating to a specific officer type."""
    officer_type: str
    time_taken: float


class HSIEventDetails(NamedTuple):
    """Non-target specific details of a health system interaction event."""
    event_name: str
    module_name: str
    treatment_id: str
    facility_level: Optional[str]
    appt_footprint: Tuple[Tuple[str, int]]
    beddays_footprint: Tuple[Tuple[str, int]]


class HSIEventQueueItem(NamedTuple):
    """Properties of event added to health system queue.

    The order of the attributes in the tuple is important as the queue sorting is done
    by the order of the items in the tuple, i.e. first by `priority`, then `topen` and
    so on.
    """
    topen: Date
    # Note: for speed up in mode=2, include facility_ID: int here
    priority: int
    rand_queue_counter: int  # Ensure order of events with same topen & priority is not model-dependent
    queue_counter: int  # Include safety tie-breaker in unlikely event rand_queue_counter is equal
    tclose: Date
    # Define HSI_Event type as string to avoid NameError exception as HSI_Event defined
    # later in module (see https://stackoverflow.com/a/36286947/4798943)
    hsi_event: 'HSI_Event'


class HSI_Event:
    """Base HSI event class, from which all others inherit.

    Concrete subclasses should also inherit from one of the EventMixin classes
    defined below, and implement at least an `apply` and `did_not_run` method.
    """

    def __init__(self, module, *args, **kwargs):
        """Create a new event.

        Note that just creating an event does not schedule it to happen; that
        must be done by calling Simulation.schedule_event.

        :param module: the module that created this event.
            All subclasses of Event take this as the first argument in their
            constructor, but may also take further keyword arguments.
        """
        self.module = module
        self.sim = module.sim
        self.target = None  # Overwritten by the mixin
        super().__init__(*args, **kwargs)  # Call the mixin's constructors

        # Defaults for the HSI information:
        self.TREATMENT_ID = ''
        # self.EXPECTED_APPT_FOOTPRINT = self.make_appt_footprint({})  # HSI needs this property, but it is not defined
        #                                                                 in the Base class to allow overwriting with a
        #                                                                 property function.
        self.ACCEPTED_FACILITY_LEVEL = None
        self.BEDDAYS_FOOTPRINT = self.make_beddays_footprint({})

        # Information received about this HSI:
        self._received_info_about_bed_days = None
        self.expected_time_requests = {}
        self.facility_info = None

    @property
    def bed_days_allocated_to_this_event(self):
        if self._received_info_about_bed_days is None:
            # default to the footprint if no information about bed-days is received
            return self.BEDDAYS_FOOTPRINT

        return self._received_info_about_bed_days

    def apply(self, squeeze_factor=0.0, *args, **kwargs):
        """Apply this event to the population.

        Must be implemented by subclasses.

        """
        raise NotImplementedError

    def did_not_run(self, *args, **kwargs):
        """Called when this event is due but it is not run. Return False to prevent the event being rescheduled, or True
        to allow the rescheduling. This is called each time that the event is tried to be run but it cannot be.
        """
        logger.debug(key="message", data=f"{self.__class__.__name__}: did not run.")
        return True

    def never_ran(self):
        """Called when this event is was entered to the HSI Event Queue, but was never run.
        """
        logger.debug(key="message", data=f"{self.__class__.__name__}: was never run.")

    def post_apply_hook(self):
        """Impose the bed-days footprint (if target of the HSI is a person_id)"""
        if isinstance(self.target, int):
            self.module.sim.modules['HealthSystem'].bed_days.impose_beddays_footprint(
                person_id=self.target,
                footprint=self.bed_days_allocated_to_this_event
            )

    def run(self, squeeze_factor):
        """Make the event happen."""
        updated_appt_footprint = self.apply(self.target, squeeze_factor)
        self.post_apply_hook()
        return updated_appt_footprint

    def get_consumables(self,
                        item_codes: Union[None, np.integer, int, list, set, dict] = None,
                        optional_item_codes: Union[None, np.integer, int, list, set, dict] = None,
                        to_log: Optional[bool] = True,
                        return_individual_results: Optional[bool] = False
                        ) -> Union[bool, dict]:
        """Function to allow for getting and checking of entire set of consumables. All requests for consumables should
        use this function.
        :param item_codes: The item code(s) (and quantities) of the consumables that are requested and which determine
        the summary result for availability/non-availability. This can be an `int` (the item_code needed [assume
        quantity=1]), a `list` or `set` (the collection  of item_codes [for each assuming quantity=1]), or a `dict`
        (with key:value pairs `<item_code>:<quantity>`).
        :param optional_item_codes: The item code(s) (and quantities) of the consumables that are requested and which do
         not determine the summary result for availability/non-availability. (Same format as `item_codes`). This is
         useful when a large set of items may be used, but the viability of a subsequent operation depends only on a
         subset.
        :param return_individual_results: If True returns a `dict` giving the availability of each item_code requested
        (otherwise gives a `bool` indicating if all the item_codes requested are available).
        :param to_log: If True, logs the request.
        :returns A `bool` indicating whether every item is available, or a `dict` indicating the availability of each
         item.
        Note that disease module can use the `get_item_codes_from_package_name` and `get_item_code_from_item_name`
         methods in the `HealthSystem` module to find item_codes.
        """

        def _return_item_codes_in_dict(item_codes: Union[None, np.integer, int, list, set, dict]) -> dict:
            """Convert an argument for 'item_codes` (provided as int, list, set or dict) into the format
            dict(<item_code>:quantity)."""

            if item_codes is None:
                return {}

            if isinstance(item_codes, (int, np.integer)):
                return {int(item_codes): 1}

            elif isinstance(item_codes, list):
                if not all([isinstance(i, (int, np.integer)) for i in item_codes]):
                    raise ValueError("item_codes must be integers")
                return {int(i): 1 for i in item_codes}

            elif isinstance(item_codes, dict):
                if not all(
                    [(isinstance(code, (int, np.integer)) and
                      isinstance(quantity, (float, np.floating, int, np.integer)))
                     for code, quantity in item_codes.items()]
                ):
                    raise ValueError("item_codes must be integers and quantities must be integers or floats.")
                return {int(i): float(q) for i, q in item_codes.items()}

            else:
                raise ValueError("The item_codes are given in an unrecognised format")

        hs_module = self.sim.modules['HealthSystem']

        _item_codes = _return_item_codes_in_dict(item_codes)
        _optional_item_codes = _return_item_codes_in_dict(optional_item_codes)

        # Determine if the request should be logged (over-ride argument provided if HealthSystem is disabled).
        _to_log = to_log if not hs_module.disable else False

        # Checking the availability and logging:
        rtn = hs_module.consumables._request_consumables(item_codes={**_item_codes, **_optional_item_codes},
                                                         to_log=_to_log,
                                                         facility_info=self.facility_info,
                                                         treatment_id=self.TREATMENT_ID)

        # Return result in expected format:
        if not return_individual_results:
            # Determine if all results for all the `item_codes` are True (discarding results from optional_item_codes).
            return all(v for k, v in rtn.items() if k in _item_codes)
        else:
            return rtn

    def make_beddays_footprint(self, dict_of_beddays):
        """Helper function to make a correctly-formed 'bed-days footprint'"""

        # get blank footprint
        footprint = self.sim.modules['HealthSystem'].bed_days.get_blank_beddays_footprint()

        # do checks on the dict_of_beddays provided.
        assert isinstance(dict_of_beddays, dict)
        assert all((k in footprint.keys()) for k in dict_of_beddays.keys())
        assert all(isinstance(v, (float, int)) for v in dict_of_beddays.values())

        # make footprint (defaulting to zero where a type of bed-days is not specified)
        for k, v in dict_of_beddays.items():
            footprint[k] = v

        return footprint

    def is_all_beddays_allocated(self):
        """Check if the entire footprint requested is allocated"""
        return all(
            self.bed_days_allocated_to_this_event[k] == self.BEDDAYS_FOOTPRINT[k] for k in self.BEDDAYS_FOOTPRINT
        )

    def make_appt_footprint(self, dict_of_appts):
        """Helper function to make appointment footprint in format expected downstream.

        Should be passed a dictionary keyed by appointment type codes with non-negative
        values.
        """
        health_system = self.sim.modules['HealthSystem']
        if health_system.appt_footprint_is_valid(dict_of_appts):
            return Counter(dict_of_appts)

        raise ValueError(
            "Argument to make_appt_footprint should be a dictionary keyed by "
            "appointment type code strings in Appt_Types_Table with non-negative "
            "values"
        )

    def initialise(self):
        """Initialise the HSI:
        * Set the facility_info
        * Compute appt-footprint time requirements
        """
        health_system = self.sim.modules['HealthSystem']

        if not isinstance(self.target, tlo.population.Population):
            self.facility_info = health_system.get_facility_info(self)

            # If there are bed-days specified, add (if needed) the in-patient admission and in-patient day Appointment
            # Types.
            # (HSI that require a bed for one or more days always need such appointments, but this may have been
            # missed in the declaration of the `EXPECTED_APPPT_FOOTPRINT` in the HSI.)
            # NB. The in-patient day Apppointment time is automatically applied on subsequent days.
            if sum(self.BEDDAYS_FOOTPRINT.values()):
                self.EXPECTED_APPT_FOOTPRINT = health_system.bed_days.add_first_day_inpatient_appts_to_footprint(
                    self.EXPECTED_APPT_FOOTPRINT)

            # Write the time requirements for staff of the appointments to the HSI:
            self.expected_time_requests = health_system.get_appt_footprint_as_time_request(
                facility_info=self.facility_info,
                appt_footprint=self.EXPECTED_APPT_FOOTPRINT,
            )

        # Do checks
        _ = self._check_if_appt_footprint_can_run()

    def _check_if_appt_footprint_can_run(self):
        """Check that event (if individual level) is able to run with this configuration of officers (i.e. check that
        this does not demand officers that are _never_ available), and issue warning if not."""
        health_system = self.sim.modules['HealthSystem']
        if not isinstance(self.target, tlo.population.Population):
            if health_system._officers_with_availability.issuperset(self.expected_time_requests.keys()):
                return True
            else:
                logger.warning(
                    key="message",
                    data=(f"The expected footprint of {self.TREATMENT_ID} is not possible with the configuration of "
                          f"officers.")
                )
                return False

    def as_namedtuple(
        self, actual_appt_footprint: Optional[dict] = None
    ) -> HSIEventDetails:
        appt_footprint = (
            getattr(self, 'EXPECTED_APPT_FOOTPRINT', {})
            if actual_appt_footprint is None else actual_appt_footprint
        )
        return HSIEventDetails(
            event_name=type(self).__name__,
            module_name=type(self.module).__name__,
            treatment_id=self.TREATMENT_ID,
            facility_level=getattr(self, 'ACCEPTED_FACILITY_LEVEL', None),
            appt_footprint=tuple(sorted(appt_footprint.items())),
            beddays_footprint=tuple(
                sorted((k, v) for k, v in self.BEDDAYS_FOOTPRINT.items() if v > 0)
            )
        )


class HSIEventWrapper(Event):
    """This is wrapper that contains an HSI event.

    It is used:
     1) When the healthsystem is in mode 'disabled=True' such that HSI events sent to the health system scheduler are
     passed to the main simulation scheduler for running on the date of `topen`. (Note, it is run with
     squeeze_factor=0.0.)
     2) When the healthsytsem is in mode `diable_and_reject_all=True` such that HSI are not run but the `never_ran`
     method is run on the date of `tclose`.
     3) When an HSI has been submitted to `schedule_hsi_event` but the service is not available.
    """

    def __init__(self, hsi_event, run_hsi=True, *args, **kwargs):
        super().__init__(hsi_event.module, *args, **kwargs)
        self.hsi_event = hsi_event
        self.target = hsi_event.target
        self.run_hsi = run_hsi  # True to call the HSI's `run` method; False to call the HSI's `never_ran` method

    def run(self):
        """Do the appropriate action on the HSI event"""

        # Check that the person is still alive (this check normally happens in the HealthSystemScheduler and silently
        # do not run the HSI event)

        if isinstance(self.hsi_event.target, tlo.population.Population) or (
            self.hsi_event.module.sim.population.props.at[self.hsi_event.target, 'is_alive']
        ):

            if self.run_hsi:
                # Run the event (with 0 squeeze_factor) and ignore the output
                _ = self.hsi_event.run(squeeze_factor=0.0)
            else:
                self.hsi_event.never_ran()


def _accepts_argument(function: callable, argument: str) -> bool:
    """Helper to test if callable object accepts an argument with a given name.

    Compared to using `inspect.signature` or `inspect.getfullargspec` the approach here
    has significantly less overhead (as a full `Signature` or `FullArgSpec` object
    does not need to constructed) but is also less readable hence why it has been
    wrapped as a helper function despite being only one-line to make its functionality
    more obvious.

    :param function: Callable object to check if argument is present in.
    :param argument: Name of argument to check.
    :returns: ``True`` is ``argument`` is an argument of ``function`` else ``False``.
    """
    # co_varnames include both arguments to function and any internally defined variable
    # names hence we check only in the first `co_argcount` items which correspond to
    # just the arguments
    return argument in function.__code__.co_varnames[:function.__code__.co_argcount]


class HealthSystem(Module):
    """
    This is the Health System Module.
    The execution of all health systems interactions are controlled through this module.
    """

    INIT_DEPENDENCIES = {'Demography'}

    PARAMETERS = {
        # Organization of the HealthSystem
        'Master_Facilities_List': Parameter(Types.DATA_FRAME, 'Listing of all health facilities.'),

        # Definitions of the officers and appointment types
        'Officer_Types_Table': Parameter(Types.DATA_FRAME, 'The names of the types of health workers ("officers")'),
        'Appt_Types_Table': Parameter(Types.DATA_FRAME, 'The names of the type of appointments with the health system'),
        'Appt_Offered_By_Facility_Level': Parameter(
            Types.DATA_FRAME, 'Table indicating whether or not each appointment is offered at each facility level.'),
        'Appt_Time_Table': Parameter(Types.DATA_FRAME,
                                     'The time taken for each appointment, according to officer and facility type.'),

        # Capabilities of the HealthSystem (under alternative assumptions)
        'Daily_Capabilities_actual': Parameter(
            Types.DATA_FRAME, 'The capabilities (minutes of time available of each type of officer in each facility) '
                              'based on the _estimated current_ number and distribution of staff estimated.'),
        'Daily_Capabilities_funded': Parameter(
            Types.DATA_FRAME, 'The capabilities (minutes of time available of each type of officer in each facility) '
                              'based on the _potential_ number and distribution of staff estimated (i.e. those '
                              'positions that can be funded).'),
        'Daily_Capabilities_funded_plus': Parameter(
            Types.DATA_FRAME, 'The capabilities (minutes of time available of each type of officer in each facility) '
                              'based on the _potential_ number and distribution of staff estimated, with adjustments '
                              'to permit each appointment type that should be run at facility level to do so in every '
                              'district.'),
        'use_funded_or_actual_staffing': Parameter(
            Types.STRING, "If `actual`, then use the numbers and distribution of staff estimated to be available"
                          " currently; If `funded`, then use the numbers and distribution of staff that are "
                          "potentially available. If 'funded_plus`, then use a dataset in which the allocation of "
                          "staff to facilities is tweaked so as to allow each appointment type to run at each "
                          "facility_level in each district for which it is defined. N.B. This parameter is "
                          "over-ridden if an argument is provided to the module initialiser.",
            # N.B. This could have been of type `Types.CATEGORICAL` but this made over-writing through `Scenario`
            # difficult, due to the requirement that the over-writing value and original value are of the same type
            # (enforced at line 376 of scenario.py).
        ),

        # Consumables
        'item_and_package_code_lookups': Parameter(
            Types.DATA_FRAME, 'Data imported from the OneHealth Tool on consumable items, packages and costs.'),
        'availability_estimates': Parameter(
            Types.DATA_FRAME, 'Estimated availability of consumables in the LMIS dataset.'),
        'cons_availability': Parameter(
            Types.STRING,
            "Availability of consumables. If 'default' then use the availability specified in the ResourceFile; if "
            "'none', then let no consumable be  ever be available; if 'all', then all consumables are always available."
            " When using 'all' or 'none', requests for consumables are not logged. NB. This parameter is over-ridden"
            "if an argument is provided to the module initialiser."),

        # Infrastructure and Equipment
        'BedCapacity': Parameter(
            Types.DATA_FRAME, "Data on the number of beds available of each type by facility_id"),
        'beds_availability': Parameter(
            Types.STRING,
            "Availability of beds. If 'default' then use the availability specified in the ResourceFile; if "
            "'none', then let no beds be  ever be available; if 'all', then all beds are always available. NB. This "
            "parameter is over-ridden if an argument is provided to the module initialiser."),

        # Service Availability
        'Service_Availability': Parameter(
            Types.LIST, 'List of services to be available. NB. This parameter is over-ridden if an argument is provided'
                        ' to the module initialiser.'),

        # Priority policy
        'PriorityRank': Parameter(
            Types.DATA_FRAME, "Data on the priority ranking of each of the Treatment_IDs to be adopted by "
                              " the queueing system, where the lower the number the higher the priority, and on which"
                              " categories of individuals classify for fast-tracking for specific treatments"),

        # Mode Appt Constraints
        'mode_appt_constraints': Parameter(
            Types.INT, 'Integer code in `{0, 1, 2}` determining mode of constraints with regards to officer numbers '
                       'and time - 0: no constraints, all HSI events run with no squeeze factor, 1: elastic constraints'
                       ', all HSI events run with squeeze factor, 2: hard constraints, only HSI events with no squeeze '
                       'factor run. N.B. This parameter is over-ridden if an argument is provided'
                       ' to the module initialiser.',
        )
    }

    PROPERTIES = {
        'hs_is_inpatient': Property(
            Types.BOOL, 'Whether or not the person is currently an in-patient at any medical facility'
        ),
    }

    def __init__(
        self,
        name: Optional[str] = None,
        resourcefilepath: Optional[Path] = None,
        service_availability: Optional[List[str]] = None,
        mode_appt_constraints: Optional[int] = None,
        cons_availability: Optional[str] = None,
        beds_availability: Optional[str] = None,
        randomise_queue: bool = True,
        ignore_priority: bool = True,
        adopt_priority_policy: bool = False,
        PriorityRank_Dict: dict = None,
        lowest_priority_considered: int = 10,
        include_fasttrack_routes: bool = False,
        list_fasttrack: [List[str]] = None,
        capabilities_coefficient: Optional[float] = None,
        use_funded_or_actual_staffing: Optional[str] = None,
        disable: bool = False,
        disable_and_reject_all: bool = False,
        compute_squeeze_factor_to_district_level: bool = True,
        hsi_event_count_log_period: Optional[str] = "month",
<<<<<<< HEAD
=======
        PriorityRank_Dict: dict = None,
        max_squeeze_by_priority: dict = None,
>>>>>>> caeaa4e2
    ):
        """
        :param name: Name to use for module, defaults to module class name if ``None``.
        :param resourcefilepath: Path to directory containing resource files.
        :param service_availability: A list of treatment IDs to allow.
        :param mode_appt_constraints: Integer code in ``{0, 1, 2}`` determining mode of
            constraints with regards to officer numbers and time - 0: no constraints,
            all HSI events run with no squeeze factor, 1: elastic constraints, all HSI
            events run with squeeze factor, 2: hard constraints, only HSI events with
            no squeeze factor run.
        :param cons_availability: If 'default' then use the availability specified in the ResourceFile; if 'none', then
        let no consumable be ever be available; if 'all', then all consumables are always available. When using 'all'
        or 'none', requests for consumables are not logged.
        :param beds_availability: If 'default' then use the availability specified in the ResourceFile; if 'none', then
        let no beds be ever be available; if 'all', then all beds are always available.
        :param randomise_queue ensure that the queue is not model-dependent, i.e. properly randomised for equal topen
            and priority
        :param ignore_priority: If ``True`` do not use the priority information in HSI
            event to schedule
        :param adopt_priority_policy: If 'True' then use priority specified in the PriorityRank ResourceFile instead
            of that provided as argument when scheduling via `schedule_hsi_event`.
        :param PriorityRank_Dict: contains priority and fast tracking channel eligibility given Treatment_ID
        :param lowest_priority_considered: If priority lower (i.e. priority value greater than) this, do not schedule
            (and instead call `never_ran` at the time of `tclose`).
        :param include_fasttrack_routes: If 'True' then include fast-tracking options for vulnerable categories;
        :param list_fasttrack: list of individual's attributes that will be relevant in
            determining whether they should be eligible for fast tracking, and the corresponding
            fast tracking channels that can be potentially available given the modules included in the simulation.
            otherwise ignore indicators for fast-tracking. It is specified in the PriorityRank ResourceFile
        :param capabilities_coefficient: Multiplier for the capabilities of health
            officers, if ``None`` set to ratio of initial population to estimated 2010
            population.
        :param use_funded_or_actual_staffing: If `actual`, then use the numbers and distribution of staff estimated to
            be available currently; If `funded`, then use the numbers and distribution of staff that are potentially
            available. If 'funded_plus`, then use a dataset in which the allocation of staff to facilities is tweaked
            so as to allow each appointment type to run at each facility_level in each district for which it is defined.
        :param disable: If ``True``, disables the health system (no constraints and no
            logging) and every HSI event runs.
        :param disable_and_reject_all: If ``True``, disable health system and no HSI
            events run
        :param compute_squeeze_factor_to_district_level: Whether to compute squeeze_factors to the district level, or
            the national level (which effectively pools the resources across all districts).
        :param hsi_event_count_log_period: Period over which to accumulate counts of HSI
            events that have run before logging and reseting counters. Should be on of
            strings ``'day'``, ``'month'``, ``'year'``. ``'simulation'`` to log at the
            end of each day, end of each calendar month, end of each calendar year or
            the end of the simulation respectively, or ``None`` to not track the HSI
            event details and frequencies.
<<<<<<< HEAD
=======
        :param PriorityRank_Dict: contains priority and fast tracking channel eligibility given Treatment_ID
        :max_squeeze_by_priority: contains maximum squeeze allowed under mode_appt_constraints=2 given priority of 
            treatment
>>>>>>> caeaa4e2
        """

        super().__init__(name)
        self.resourcefilepath = resourcefilepath

        assert isinstance(disable, bool)
        assert isinstance(disable_and_reject_all, bool)
        assert not (disable and disable_and_reject_all), (
            'Cannot have both disable and disable_and_reject_all selected'
        )

        assert not (ignore_priority and adopt_priority_policy), (
            'Cannot adopt a priority policy if the priority will be then ignored'
        )

        self.disable = disable
        self.disable_and_reject_all = disable_and_reject_all

        self.mode_appt_constraints = None  # Will be the final determination of the `mode_appt_constraints'
        if mode_appt_constraints is not None:
            assert mode_appt_constraints in {0, 1, 2}
        self.arg_mode_appt_constraints = mode_appt_constraints

        self.ignore_priority = ignore_priority

        self.lowest_priority_considered = lowest_priority_considered

        self.adopt_priority_policy = adopt_priority_policy

        self.randomise_queue = randomise_queue

        self.include_fasttrack_routes = include_fasttrack_routes

        # Store the argument provided for service_availability
        self.arg_service_availabily = service_availability
        self.service_availability = ['*']  # provided so that there is a default even before simulation is run

        # Store the attributes of a person that will be relevant in determining who can qualify
        # for fast tracking
        # Store the fast tracking channels that will be relevant for policy given the modules included
        self.arg_list_fasttrack = list_fasttrack
        self.list_fasttrack = []  # provided so that there is a default even before simulation is run

        # Check that the capabilities coefficient is correct
        if capabilities_coefficient is not None:
            assert capabilities_coefficient >= 0
            assert isinstance(capabilities_coefficient, float)
        self.capabilities_coefficient = capabilities_coefficient

        # Find which set of assumptions to use - those for the actual staff available or the funded staff available
        if use_funded_or_actual_staffing is not None:
            assert use_funded_or_actual_staffing in ['actual', 'funded', 'funded_plus']
        self.arg_use_funded_or_actual_staffing = use_funded_or_actual_staffing

        # Define (empty) list of registered disease modules (filled in at `initialise_simulation`)
        self.recognised_modules_names = []

        # Define the container for calls for health system interaction events
        self.HSI_EVENT_QUEUE = []
        self.hsi_event_queue_counter = 0  # Counter to help with the sorting in the heapq

        # Store the argument provided for cons_availability
        assert cons_availability in (None, 'default', 'all', 'none')
        self.arg_cons_availability = cons_availability

        assert beds_availability in (None, 'default', 'all', 'none')
        self.arg_beds_availability = beds_availability

        # `compute_squeeze_factor_to_district_level` is a Boolean indicating whether the computation of squeeze_factors
        # should be specific to each district (when `True`), or if the computation of squeeze_factors should be on the
        # basis that resources from all districts can be effectively "pooled" (when `False).
        assert isinstance(compute_squeeze_factor_to_district_level, bool)
        self.compute_squeeze_factor_to_district_level = compute_squeeze_factor_to_district_level

        # Create the Diagnostic Test Manager to store and manage all Diagnostic Test
        self.dx_manager = DxManager(self)

        # Create the pointer that will be to the instance of BedDays used to track in-patient bed days
        self.bed_days = None

        # Create the pointer that will be to the instance of Consumables used to determine availability of consumables.
        self.consumables = None

        # Create pointer for the HealthSystemScheduler event
        self.healthsystemscheduler = None

        # Create pointer to the `HealthSystemSummaryCounter` helper class
        self._summary_counter = HealthSystemSummaryCounter()

        # Create counter for the running total of footprint of all the HSIs being run today
        self.running_total_footprint: Counter = Counter()

        self._hsi_event_count_log_period = hsi_event_count_log_period
        if hsi_event_count_log_period in {"day", "month", "year", "simulation"}:
            # Counters for binning HSI events run (by unique integer keys) over
            # simulation period specified by hsi_event_count_log_period and cumulative
            # counts over previous log periods
            self._hsi_event_counts_log_period = Counter()
            self._hsi_event_counts_cumulative = Counter()
            # Dictionary mapping from HSI event details to unique integer keys
            self._hsi_event_details = dict()
        elif hsi_event_count_log_period is not None:
            raise ValueError(
                "hsi_event_count_log_period argument should be one of 'day', 'month' "
                "'year', 'simulation' or None."
            )

    def read_parameters(self, data_folder):

        path_to_resourcefiles_for_healthsystem = Path(self.resourcefilepath) / 'healthsystem'

        # Read parameters for overall performance of the HealthSystem
        self.load_parameters_from_dataframe(pd.read_csv(
            path_to_resourcefiles_for_healthsystem / 'ResourceFile_HealthSystem_parameters.csv'
        ))

        # Load basic information about the organization of the HealthSystem
        self.parameters['Master_Facilities_List'] = pd.read_csv(
            path_to_resourcefiles_for_healthsystem / 'organisation' / 'ResourceFile_Master_Facilities_List.csv')

        # Load ResourceFiles that define appointment and officer types
        self.parameters['Officer_Types_Table'] = pd.read_csv(
            path_to_resourcefiles_for_healthsystem / 'human_resources' / 'definitions' /
            'ResourceFile_Officer_Types_Table.csv')
        self.parameters['Appt_Types_Table'] = pd.read_csv(
            path_to_resourcefiles_for_healthsystem / 'human_resources' / 'definitions' /
            'ResourceFile_Appt_Types_Table.csv')
        self.parameters['Appt_Offered_By_Facility_Level'] = pd.read_csv(
            path_to_resourcefiles_for_healthsystem / 'human_resources' / 'definitions' /
            'ResourceFile_ApptType_By_FacLevel.csv')
        self.parameters['Appt_Time_Table'] = pd.read_csv(
            path_to_resourcefiles_for_healthsystem / 'human_resources' / 'definitions' /
            'ResourceFile_Appt_Time_Table.csv')

        # Load 'Daily_Capabilities' (for both actual and funded)
        for _i in ['actual', 'funded', 'funded_plus']:
            self.parameters[f'Daily_Capabilities_{_i}'] = pd.read_csv(
                path_to_resourcefiles_for_healthsystem / 'human_resources' / f'{_i}' /
                'ResourceFile_Daily_Capabilities.csv')

        # Read in ResourceFile_Consumables
        self.parameters['item_and_package_code_lookups'] = pd.read_csv(
            path_to_resourcefiles_for_healthsystem / 'consumables' / 'ResourceFile_Consumables_Items_and_Packages.csv')
        self.parameters['availability_estimates'] = pd.read_csv(
            path_to_resourcefiles_for_healthsystem / 'consumables' / 'ResourceFile_Consumables_availability_small.csv')

        # Data on the number of beds available of each type by facility_id
        self.parameters['BedCapacity'] = pd.read_csv(
            path_to_resourcefiles_for_healthsystem / 'infrastructure_and_equipment' / 'ResourceFile_Bed_Capacity.csv')

        # Data on the priority of each Treatment_ID that should be adopted in the queueing system
        self.parameters['PriorityRank'] = pd.read_csv(
            path_to_resourcefiles_for_healthsystem / 'ResourceFile_PriorityRanking.csv')

        # Check that no duplicates are included in priority input file
        # There might be a more suitable place to put this check
        assert not self.parameters['PriorityRank']['Treatment'].duplicated().any()

    def pre_initialise_population(self):
        """Generate the accessory classes used by the HealthSystem and pass to them the data that has been read."""

        # Determine mode_appt_constraints
        self.mode_appt_constraints = self.get_mode_appt_constraints()

        # Determine service_availability
        self.service_availability = self.get_service_availability()

        self.process_human_resources_files(
            use_funded_or_actual_staffing=self.get_use_funded_or_actual_staffing()
        )

        # Initialise the BedDays class
        self.bed_days = BedDays(hs_module=self,
                                availability=self.get_beds_availability())
        self.bed_days.pre_initialise_population()

        # Initialise the Consumables class
        self.consumables = Consumables(data=self.parameters['availability_estimates'],
                                       rng=self.rng,
                                       availability=self.get_cons_availability())

        if self.adopt_priority_policy:
        # Convert PriorityRank dataframe to dictionary
            Dictio = self.parameters['PriorityRank']
            Dictio.set_index("Treatment", drop=True, inplace=True)
            self.PriorityRank_Dict = Dictio.to_dict(orient="index")
       

        # The attributes that can be looked up to determine whether a person might be eligible
        # for fast-tracking, as well as the corresponding fast-tracking channels, depend on the modules
        # included in the simulation. Store the attributes&channels pairs allowed given the modules included
        # to avoid having to recheck which modules are saved every time an HSI_Event is scheduled.
        if self.include_fasttrack_routes:
            self.list_fasttrack.append(('age_exact_years', 'FT_if_5orUnder'))
            if 'Contraception' in self.sim.modules or 'SimplifiedBirths' in self.sim.modules:
                self.list_fasttrack.append(('is_pregnant', 'FT_if_pregnant'))
            if 'Hiv' in self.sim.modules:
                self.list_fasttrack.append(('hv_diagnosed', 'FT_if_Hivdiagnosed'))
            if 'Tb' in self.sim.modules:
                self.list_fasttrack.append(('tb_diagnosed', 'FT_if_tbdiagnosed'))
        
        # Initialise look-up table for max squeeze by priority to avoid invoking fnc
        self.max_squeeze_by_priority = dict([(0,self.get_max_squeeze_based_on_priority(0))]) 
        for i in range(1,self.lowest_priority_considered+1):
            self.max_squeeze_by_priority[i] = self.get_max_squeeze_based_on_priority(i)
    
    def initialise_population(self, population):
        self.bed_days.initialise_population(population.props)

    def initialise_simulation(self, sim):
        # If capabilities coefficient was not explicitly specified, use initial population scaling factor
        if self.capabilities_coefficient is None:
            self.capabilities_coefficient = self.sim.modules['Demography'].initial_model_to_data_popsize_ratio

        # Set the tracker in preparation for the simulation
        self.bed_days.initialise_beddays_tracker(
            model_to_data_popsize_ratio=self.sim.modules['Demography'].initial_model_to_data_popsize_ratio
        )

        # Set the consumables modules in preparation for the simulation
        self.consumables.on_start_of_day(sim.date)

        # Capture list of disease modules:
        self.recognised_modules_names = [
            m.name for m in self.sim.modules.values() if Metadata.USES_HEALTHSYSTEM in m.METADATA
        ]

        # Check that set of districts of residence in population are subset of districts from
        # `self._facilities_for_each_district`, which is derived from self.parameters['Master_Facilities_List']
        df = self.sim.population.props
        districts_of_residence = set(df.loc[df.is_alive, "district_of_residence"].cat.categories)
        assert all(
            districts_of_residence.issubset(per_level_facilities.keys())
            for per_level_facilities in self._facilities_for_each_district.values()
        ), (
            "At least one district_of_residence value in population not present in "
            "self._facilities_for_each_district resource file"
        )

        # Launch the healthsystem scheduler (a regular event occurring each day) [if not disabled]
        if not (self.disable or self.disable_and_reject_all):
            self.healthsystemscheduler = HealthSystemScheduler(self)
            sim.schedule_event(self.healthsystemscheduler, sim.date)

    def on_birth(self, mother_id, child_id):
        self.bed_days.on_birth(self.sim.population.props, mother_id, child_id)

    def on_simulation_end(self):
        """Put out to the log the information from the tracker of the last day of the simulation"""
        self.bed_days.on_simulation_end()
        self.consumables.on_simulation_end()
        if self._hsi_event_count_log_period == "simulation":
            self._write_hsi_event_counts_to_log_and_reset()
        if self._hsi_event_count_log_period is not None:
            logger_summary.info(
                key="hsi_event_details",
                description="Map from integer keys to HSI event detail dictionaries",
                data={
                    "hsi_event_key_to_event_details": {
                        k: d._asdict() for d, k in self._hsi_event_details.items()
                    }
                }
            )

    def process_human_resources_files(self, use_funded_or_actual_staffing: str):
        """Create the data-structures needed from the information read into the parameters."""

        # * Define Facility Levels
        self._facility_levels = set(self.parameters['Master_Facilities_List']['Facility_Level']) - {'5'}
        assert self._facility_levels == {'0', '1a', '1b', '2', '3', '4'}  # todo soft code this?

        # * Define Appointment Types
        self._appointment_types = set(self.parameters['Appt_Types_Table']['Appt_Type_Code'])

        # * Define the Officers Needed For Each Appointment
        # (Store data as dict of dicts, with outer-dict indexed by string facility level and
        # inner-dict indexed by string type code with values corresponding to list of (named)
        # tuples of appointment officer type codes and time taken.)
        appt_time_data = self.parameters['Appt_Time_Table']
        appt_times_per_level_and_type = {_facility_level: defaultdict(list) for _facility_level in
                                         self._facility_levels}
        for appt_time_tuple in appt_time_data.itertuples():
            appt_times_per_level_and_type[
                appt_time_tuple.Facility_Level
            ][
                appt_time_tuple.Appt_Type_Code
            ].append(
                AppointmentSubunit(
                    officer_type=appt_time_tuple.Officer_Category,
                    time_taken=appt_time_tuple.Time_Taken_Mins
                )
            )
        assert (
            sum(
                len(appt_info_list)
                for level in self._facility_levels
                for appt_info_list in appt_times_per_level_and_type[level].values()
            ) == len(appt_time_data)
        )
        self._appt_times = appt_times_per_level_and_type

        # * Define Which Appointments Are Possible At Each Facility Level
        appt_type_per_level_data = self.parameters['Appt_Offered_By_Facility_Level']
        self._appt_type_by_facLevel = {
            _facility_level: set(
                appt_type_per_level_data['Appt_Type_Code'][
                    appt_type_per_level_data[f'Facility_Level_{_facility_level}']
                ]
            )
            for _facility_level in self._facility_levels
        }

        # Also store data as dict of dicts, with outer-dict indexed by string facility level and
        # inner-dict indexed by district name with values corresponding to (named) tuples of
        # facility ID and name
        # Get look-up of the districts (by name) in each region (by name)
        districts_in_region = self.sim.modules['Demography'].parameters['districts_in_region']
        all_districts = set(self.sim.modules['Demography'].parameters['district_num_to_district_name'].values())

        facilities_per_level_and_district = {_facility_level: {} for _facility_level in self._facility_levels}
        facilities_by_facility_id = dict()
        for facility_tuple in self.parameters['Master_Facilities_List'].itertuples():
            _facility_info = FacilityInfo(id=facility_tuple.Facility_ID,
                                          name=facility_tuple.Facility_Name,
                                          level=facility_tuple.Facility_Level,
                                          region=facility_tuple.Region
                                          )

            facilities_by_facility_id[facility_tuple.Facility_ID] = _facility_info

            if pd.notnull(facility_tuple.District):
                # A facility that is specific to a district:
                facilities_per_level_and_district[facility_tuple.Facility_Level][facility_tuple.District] = \
                    _facility_info

            elif pd.isnull(facility_tuple.District) and pd.notnull(facility_tuple.Region):
                # A facility that is specific to region (and not a district):
                for _district in districts_in_region[facility_tuple.Region]:
                    facilities_per_level_and_district[facility_tuple.Facility_Level][_district] = _facility_info

            elif (
                pd.isnull(facility_tuple.District) and
                pd.isnull(facility_tuple.Region) and
                (facility_tuple.Facility_Level != '5')
            ):
                # A facility that is National (not specific to a region or a district) (ignoring level 5 (headquarters))
                for _district in all_districts:
                    facilities_per_level_and_district[facility_tuple.Facility_Level][_district] = _facility_info

        # Check that there is facility of every level for every district:
        assert all(
            all_districts == facilities_per_level_and_district[_facility_level].keys()
            for _facility_level in self._facility_levels
        ), "There is not one of each facility type available to each district."

        self._facility_by_facility_id = facilities_by_facility_id
        self._facilities_for_each_district = facilities_per_level_and_district

        # * Store 'DailyCapabilities' in correct format and using the specified underlying assumptions
        self._daily_capabilities = self.format_daily_capabilities(use_funded_or_actual_staffing)

        # Also, store the set of officers with non-zero daily availability
        # (This is used for checking that scheduled HSI events do not make appointment requiring officers that are
        # never available.)
        self._officers_with_availability = set(self._daily_capabilities.index[self._daily_capabilities > 0])

    def format_daily_capabilities(self, use_funded_or_actual_staffing: str) -> pd.Series:
        """
        This will updates the dataframe for the self.parameters['Daily_Capabilities'] so as to include
        every permutation of officer_type_code and facility_id, with zeros against permutations where no capacity
        is available.

        It also give the dataframe an index that is useful for merging on (based on Facility_ID and Officer Type)

        (This is so that its easier to track where demands are being placed where there is no capacity)
        """

        # Get the capabilities data imported (according to the specified underlying assumptions).
        capabilities = self.parameters[f'Daily_Capabilities_{use_funded_or_actual_staffing}']
        capabilities = capabilities.rename(columns={'Officer_Category': 'Officer_Type_Code'})  # neaten

        # Create dataframe containing background information about facility and officer types
        facility_ids = self.parameters['Master_Facilities_List']['Facility_ID'].values
        officer_type_codes = set(self.parameters['Officer_Types_Table']['Officer_Category'].values)
        # todo - <-- avoid use of the file or define differently?

        # # naming to be not with _ within the name of an oficer
        facs = list()
        officers = list()
        for f in facility_ids:
            for o in officer_type_codes:
                facs.append(f)
                officers.append(o)

        capabilities_ex = pd.DataFrame(data={'Facility_ID': facs, 'Officer_Type_Code': officers})

        # Merge in information about facility from Master Facilities List
        mfl = self.parameters['Master_Facilities_List']
        capabilities_ex = capabilities_ex.merge(mfl, on='Facility_ID', how='left')

        # Merge in information about officers
        # officer_types = self.parameters['Officer_Types_Table'][['Officer_Type_Code', 'Officer_Type']]
        # capabilities_ex = capabilities_ex.merge(officer_types, on='Officer_Type_Code', how='left')

        # Merge in the capabilities (minutes available) for each officer type (inferring zero minutes where
        # there is no entry in the imported capabilities table)
        capabilities_ex = capabilities_ex.merge(
            capabilities[['Facility_ID', 'Officer_Type_Code', 'Total_Mins_Per_Day']],
            on=['Facility_ID', 'Officer_Type_Code'],
            how='left',
        )
        capabilities_ex = capabilities_ex.fillna(0)

        # Give the standard index:
        capabilities_ex = capabilities_ex.set_index(
            'FacilityID_'
            + capabilities_ex['Facility_ID'].astype(str)
            + '_Officer_'
            + capabilities_ex['Officer_Type_Code']
        )

        # Rename 'Total_Minutes_Per_Day'
        capabilities_ex = capabilities_ex.rename(columns={'Total_Mins_Per_Day': 'Total_Minutes_Per_Day'})

        # Checks
        assert abs(capabilities_ex['Total_Minutes_Per_Day'].sum() - capabilities['Total_Mins_Per_Day'].sum()) < 1e-7
        assert len(capabilities_ex) == len(facility_ids) * len(officer_type_codes)

        # return the pd.Series of `Total_Minutes_Per_Day' indexed for each type of officer at each facility
        return capabilities_ex['Total_Minutes_Per_Day']

    def get_service_availability(self) -> List[str]:
        """Returns service availability. (Should be equal to what is specified by the parameter, but overwrite with what
        was provided in argument if an argument was specified -- provided for backward compatibility/debugging.)"""

        if self.arg_service_availabily is None:
            service_availability = self.parameters['Service_Availability']
        else:
            service_availability = self.arg_service_availabily

        assert isinstance(service_availability, list)

        # Log the service_availability
        logger.info(key="message",
                    data=f"Running Health System With the Following Service Availability: "
                         f"{self.service_availability}"
                    )
        return service_availability

    def get_cons_availability(self) -> str:
        """Returns consumables availability. (Should be equal to what is specified by the parameter, but overwrite with
        what was provided in argument if an argument was specified -- provided for backward compatibility/debugging.)"""

        if self.arg_cons_availability is None:
            _cons_availability = self.parameters['cons_availability']
        else:
            _cons_availability = self.arg_cons_availability

        # Log the service_availability
        logger.info(key="message",
                    data=f"Running Health System With the Following Consumables Availability: "
                         f"{_cons_availability}"
                    )

        return _cons_availability

    def get_beds_availability(self) -> str:
        """Returns beds availability. (Should be equal to what is specified by the parameter, but overwrite with
        what was provided in argument if an argument was specified -- provided for backward compatibility/debugging.)"""

        if self.arg_beds_availability is None:
            _beds_availability = self.parameters['beds_availability']
        else:
            _beds_availability = self.arg_beds_availability

        # For logical consistency, when the HealthSystem is disabled, beds_availability should be 'all', irrespective of
        # what arguments/parameters are provided.
        if self.disable:
            _beds_availability = 'all'

        # Log the service_availability
        logger.info(key="message",
                    data=f"Running Health System With the Following Beds Availability: "
                         f"{_beds_availability}"
                    )

        return _beds_availability

    def schedule_to_call_never_ran_on_date(self, hsi_event: 'HSI_Event', tdate: datetime.datetime):
        """Function to schedule never_ran being called on a given date"""
        self.sim.schedule_event(HSIEventWrapper(hsi_event=hsi_event, run_hsi=False), tdate)

    def get_mode_appt_constraints(self) -> int:
        """Returns `mode_appt_constraints`. (Should be equal to what is specified by the parameter, but overwrite with
        what was provided in argument if an argument was specified -- provided for backward compatibility/debugging.)"""
        return self.parameters['mode_appt_constraints'] \
            if self.arg_mode_appt_constraints is None \
            else self.arg_mode_appt_constraints

    def get_use_funded_or_actual_staffing(self) -> str:
        """Returns `use_funded_or_actual_staffing`. (Should be equal to what is specified by the parameter, but
        overwrite with what was provided in argument if an argument was specified -- provided for backward
        compatibility/debugging.)"""
        return self.parameters['use_funded_or_actual_staffing'] \
            if self.arg_use_funded_or_actual_staffing is None \
            else self.arg_use_funded_or_actual_staffing

    def schedule_hsi_event(
        self,
        hsi_event: 'HSI_Event',
        priority: int,
        topen: datetime.datetime,
        tclose: Optional[datetime.datetime] = None,
        do_hsi_event_checks: bool = True
    ):
        """
        Schedule a health system interaction (HSI) event.

        :param hsi_event: The HSI event to be scheduled.
        :param priority: The priority for the HSI event: 0 (highest), 1 or 2 (lowest)
        :param topen: The earliest date at which the HSI event should run.
        :param tclose: The latest date at which the HSI event should run. Set to one week after ``topen`` if ``None``.
        :param do_hsi_event_checks: Whether to perform sanity checks on the passed ``hsi_event`` argument to check that
         it constitutes a valid HSI event. This is intended for allowing disabling of these checks when scheduling
         multiple HSI events of the same ``HSI_Event`` subclass together, in which case typically performing these
         checks for each individual HSI event of the shared type will be redundant.
        """

        # If there is no specified tclose time then set this to a week after topen
        if tclose is None:
            tclose = topen + DateOffset(days=7)

        # Check topen is not in the past
        assert topen >= self.sim.date

        # Check that topen is strictly before tclose
        assert topen < tclose

        # If ignoring the priority in scheduling, then over-write the provided priority information with 0.
        if self.ignore_priority:
            priority = 0

        if self.adopt_priority_policy:
            # Look-up priority ranking of this treatment_ID in the policy adopted
            priority = self.enforce_priority_policy(hsi_event=hsi_event)

        # If priority of HSI_Event lower than the lowest one considered, ignore event in scheduling
        if priority > self.lowest_priority_considered:
            self.schedule_to_call_never_ran_on_date(hsi_event=hsi_event, tdate=tclose)  # Call this on tclose
            return

        # Check if healthsystem is disabled/disable_and_reject_all and, if so, schedule a wrapped event:
        if self.disable and (not self.disable_and_reject_all):
            # If healthsystem is disabled (meaning that HSI can still run), schedule for the `run` method on `topen`.
            self.sim.schedule_event(HSIEventWrapper(hsi_event=hsi_event, run_hsi=True), topen)
            return

        if self.disable_and_reject_all:
            # If healthsystem is disabled the HSI will never run: schedule for the `never_ran` method on `tclose`.
            self.schedule_to_call_never_ran_on_date(hsi_event=hsi_event, tdate=tclose)  # Call this on tclose
            return

        # Check that this is a legitimate health system interaction (HSI) event.
        # These checks are only performed when the flag `do_hsi_event_checks` is set to ``True`` to allow disabling
        # when the checks are redundant for example when scheduling multiple HSI events of same `HSI_Event` subclass.
        if do_hsi_event_checks:
            self.check_hsi_event_is_valid(hsi_event)

        # Check that this request is allowable under current policy (i.e. included in service_availability).
        if not self.is_treatment_id_allowed(hsi_event.TREATMENT_ID, self.service_availability):
            # HSI is not allowable under the services_available parameter: run the HSI's 'never_ran' method on the date
            # of tclose.
            self.sim.schedule_event(HSIEventWrapper(hsi_event=hsi_event, run_hsi=False), tclose)

        else:
            # The HSI is allowed and will be added to the HSI_EVENT_QUEUE.
            # Let the HSI gather information about itself (facility_id and appt-footprint time requirements):
            hsi_event.initialise()
            # Add the event to the queue:
            self._add_hsi_event_queue_item_to_hsi_event_queue(
                priority=priority, topen=topen, tclose=tclose, hsi_event=hsi_event)

    def _add_hsi_event_queue_item_to_hsi_event_queue(self, priority, topen, tclose, hsi_event) -> None:
        """Add an event to the HSI_EVENT_QUEUE."""
        # Create HSIEventQueue Item, including a counter for the number of HSI_Events, to assist with sorting in the
        # queue (NB. the sorting is done ascending and by the order of the items in the tuple).

        self.hsi_event_queue_counter += 1

        if self.randomise_queue:
            rand_queue = self.rng.randint(0, 1000000)
        else:
            rand_queue = self.hsi_event_queue_counter

        _new_item: HSIEventQueueItem = HSIEventQueueItem(
            topen, priority, rand_queue, self.hsi_event_queue_counter, tclose, hsi_event)

        # Add to queue:
        hp.heappush(self.HSI_EVENT_QUEUE, _new_item)

    # This is where the priority policy is enacted
    def enforce_priority_policy(self, hsi_event) -> int:
        """Check the priority of the Treatment_ID based on policy under consideration """

        if (hsi_event.TREATMENT_ID == 'FirstAttendance_Emergency'):
            return 0
        else:

            PR = self.PriorityRank_Dict
            pdf = self.sim.population.props

            if hsi_event.TREATMENT_ID in PR:
                _priority_ranking = PR[hsi_event.TREATMENT_ID]['Priority']

                if self.include_fasttrack_routes:
                    # Check whether fast-tracking routes are available for this treatment. If person qualifies for one
                    # don't check remaining, as they all lead to priority=1.

                    # Look up relevant attributes for HSI_Event's target
                    list_targets = list(list(zip(*self.list_fasttrack))[0])
                    target_attributes = pdf.loc[hsi_event.target, list_targets]

                    # First item in Lists is age-related, therefore need to invoke different logic.
                    if (PR[hsi_event.TREATMENT_ID][self.list_fasttrack[0][1]] == 1 and target_attributes[0] <= 5):
                        return 1

                    # All other attributes are boolean, can do this in for loop
                    for i in range(1, len(self.list_fasttrack)):
                        if (PR[hsi_event.TREATMENT_ID][self.list_fasttrack[i][1]] == 1 and target_attributes[i]):
                            return 1

                return _priority_ranking

            else:  # If treatment is not ranked in the policy, issue a warning and assign priority=2 by default
                warnings.warn(UserWarning(f"Couldn't find priority ranking for TREATMENT_ID /n"
                                          f"{hsi_event.TREATMENT_ID}"))
                return 2

    def check_hsi_event_is_valid(self, hsi_event):
        """Check the integrity of an HSI_Event."""
        assert isinstance(hsi_event, HSI_Event)

        # Check that non-empty treatment ID specified
        assert hsi_event.TREATMENT_ID != ''

        if not isinstance(hsi_event.target, tlo.population.Population):
            # This is an individual-scoped HSI event.
            # It must have EXPECTED_APPT_FOOTPRINT, BEDDAYS_FOOTPRINT and ACCEPTED_FACILITY_LEVELS.

            # Correct formatted EXPECTED_APPT_FOOTPRINT
            assert self.appt_footprint_is_valid(hsi_event.EXPECTED_APPT_FOOTPRINT)

            # That it has an acceptable 'ACCEPTED_FACILITY_LEVEL' attribute
            assert hsi_event.ACCEPTED_FACILITY_LEVEL in self._facility_levels, \
                f"In the HSI with TREATMENT_ID={hsi_event.TREATMENT_ID}, the ACCEPTED_FACILITY_LEVEL (=" \
                f"{hsi_event.ACCEPTED_FACILITY_LEVEL}) is not recognised."

            self.bed_days.check_beddays_footprint_format(hsi_event.BEDDAYS_FOOTPRINT)

            # Check that this can accept the squeeze argument
            assert _accepts_argument(hsi_event.run, 'squeeze_factor')

            # Check that the event does not request an appointment at a facility
            # level which is not possible
            appt_type_to_check_list = hsi_event.EXPECTED_APPT_FOOTPRINT.keys()
            facility_appt_types = self._appt_type_by_facLevel[
                hsi_event.ACCEPTED_FACILITY_LEVEL
            ]
            assert facility_appt_types.issuperset(appt_type_to_check_list), (
                f"An appointment type has been requested at a facility level for "
                f"which it is not possible: TREATMENT_ID={hsi_event.TREATMENT_ID}"
            )

    @staticmethod
    def is_treatment_id_allowed(treatment_id: str, service_availability: list) -> bool:
        """Determine if a treatment_id (specified as a string) can be run (i.e., is within the allowable set of
         treatments, given by `self.service_availability`. The rules are as follows:
          * An empty list means nothing is allowed
          * A list that contains only an asteriks ['*'] means run anything
          * If the list is not empty, then a treatment_id with a first part "FirstAttendance_" is also allowed
          * An entry in the list of the form "A_B_C" means a treatment_id that matches exactly is allowed
          * An entry in the list of the form "A_B_*" means that a treatment_id that begins "A_B_" or "A_B" is allowed
        """
        def _treatment_matches_pattern(_treatment_id, _service_availability):
            """Check if treatment_id matches any services specified with wildcard * patterns"""

            def _matches_this_pattern(_treatment_id, _s):
                """Returns True if this treatment_id is consistent with this component of service_availability"""
                if '*' in _s:
                    assert _s[-1] == '*', f"Component of service_availability has an asteriks not at the end: {_s}"
                    _s_split = _s.split('_')  # split the matching pattern at '_' knowing that the last component is '*'
                    _treatment_id_split = _treatment_id.split('_', len(_s_split) - 1)  # split treatment_id at '_' into
                    # as many component as there as non-asteriks component of _s.
                    # Check if all the components (that are not asteriks) are the same:
                    return all(
                        [(a == b) or (b == "*") for a, b in itertools.zip_longest(_treatment_id_split, _s_split)]
                    )
                else:
                    # If not "*", comparison is ordinary match between strings
                    return _treatment_id == _s

            for _s in service_availability:
                if _matches_this_pattern(_treatment_id, _s):
                    return True
            return False

        if not service_availability:
            # Empty list --> nothing is allowable
            return False

        if service_availability == ['*']:
            # Wildcard --> everything is allowed
            return True
        elif treatment_id in service_availability:
            # Explicit inclusion of this treatment_id --> allowed
            return True
        elif treatment_id.startswith('FirstAttendance_'):
            # FirstAttendance* --> allowable
            return True
        else:
            if _treatment_matches_pattern(treatment_id, service_availability):
                return True
        return False

    def schedule_batch_of_individual_hsi_events(
        self, hsi_event_class, person_ids, priority, topen, tclose=None, **event_kwargs
    ):
        """Schedule a batch of individual-scoped HSI events of the same type.

        Only performs sanity checks on the HSI event for the first scheduled event
        thus removing the overhead of multiple redundant checks.

        :param hsi_event_class: The ``HSI_Event`` subclass of the events to schedule.
        :param person_ids: A sequence of person ID index values to use as the targets
            of the HSI events being scheduled.
        :param priority: The priority for the HSI events: 0 (highest), 1 or 2 (lowest).
            Either a single value for all events or an iterable of per-target values.
        :param topen: The earliest date at which the HSI events should run. Either a
            single value for all events or an iterable of per-target values.
        :param tclose: The latest date at which the HSI events should run. Set to one
           week after ``topen`` if ``None``. Either a single value for all events or an
           iterable of per-target values.
        :param event_kwargs: Any additional keyword arguments to pass to the
            ``hsi_event_class`` initialiser in addition to ``person_id``.
        """
        # If any of {priority, topen, tclose} are iterable assume correspond to per-
        # target values for corresponding arguments of schedule_hsi_event otherwise
        # use same value for all calls
        priorities = priority if isinstance(priority, Iterable) else repeat(priority)
        topens = topen if isinstance(topen, Iterable) else repeat(topen)
        tcloses = tclose if isinstance(tclose, Iterable) else repeat(tclose)
        for i, (person_id, priority, topen, tclose) in enumerate(
            zip(person_ids, priorities, topens, tcloses)
        ):
            self.schedule_hsi_event(
                hsi_event=hsi_event_class(person_id=person_id, **event_kwargs),
                priority=priority,
                topen=topen,
                tclose=tclose,
                # Only perform checks for first event
                do_hsi_event_checks=(i == 0)
            )

    def appt_footprint_is_valid(self, appt_footprint):
        """
        Checks an appointment footprint to ensure it is in the correct format.
        :param appt_footprint: Appointment footprint to check.
        :return: True if valid and False otherwise.
        """
        # Check that all keys known appointment types and all values non-negative
        return isinstance(appt_footprint, dict) and all(
            k in self._appointment_types and v > 0
            for k, v in appt_footprint.items()
        )

    @property
    def capabilities_today(self) -> pd.Series:
        """
        Returns the capabilities of the health system today.
        returns: pd.Series giving minutes available for each officer type in each facility type

        Functions can go in here in the future that could expand the time available,
        simulating increasing efficiency (the concept of a productivity ratio raised
        by Martin Chalkley).

        For now this method only multiplies the estimated minutes available by the `capabilities_coefficient` scale
        factor.
        """
        return self._daily_capabilities * self.capabilities_coefficient

    def get_blank_appt_footprint(self):
        """
        This is a helper function so that disease modules can easily create their appt_footprints.
        It returns an empty Counter instance.

        """
        return Counter()

    def get_facility_info(self, hsi_event) -> FacilityInfo:
        """Helper function to find the facility at which an HSI event will take place based on their district of
        residence and the level of the facility of the HSI."""
        the_district = self.sim.population.props.at[hsi_event.target, 'district_of_residence']
        the_level = hsi_event.ACCEPTED_FACILITY_LEVEL
        return self._facilities_for_each_district[the_level][the_district]

    def get_appt_footprint_as_time_request(self, facility_info: FacilityInfo, appt_footprint: dict):
        """
        This will take an APPT_FOOTPRINT and return the required appointments in terms of the
        time required of each Officer Type in each Facility ID.
        The index will identify the Facility ID and the Officer Type in the same format
        as is used in Daily_Capabilities.
        :params facility_info: The FacilityInfo describing the facility at which the appointment occurs
        :param appt_footprint: The actual appt footprint (optional) if different to that in the HSI event.
        :return: A Counter that gives the times required for each officer-type in each facility_ID, where this time
         is non-zero.
        """
        # Accumulate appointment times for specified footprint using times from appointment times table.
        appt_footprint_times = Counter()
        for appt_type in appt_footprint:
            try:
                appt_info_list = self._appt_times[facility_info.level][appt_type]
            except KeyError as e:
                raise KeyError(
                    f"The time needed for an appointment is not defined for the specified facility level: "
                    f"appt_type={appt_type}, "
                    f"facility_level={facility_info.level}."
                ) from e

            for appt_info in appt_info_list:
                appt_footprint_times[
                    f"FacilityID_{facility_info.id}_Officer_{appt_info.officer_type}"
                ] += appt_info.time_taken

        return appt_footprint_times

    def get_max_squeeze_based_on_priority(self, priority):
        """
        Function to calculate maximum allowed squeeze in mode_appt=2 given priority.
        If want to enforce completely hard constraints, set max_squeeze = 0 for all of them
        Eventually switch to max_squeeze[priority] look-up table initialised with this function,
        so that don't have to recalculate this every time for few values.
        """
        max_squeeze = 1.0/np.exp(-(priority+0.2)/6.0) - 1.0
        return max_squeeze

    def get_squeeze_factors(self, footprints_per_event, total_footprint, current_capabilities,
                            compute_squeeze_factor_to_district_level: bool
                            ):
        """
        This will compute the squeeze factors for each HSI event from the list of all
        the calls on health system resources for the day.
        The squeeze factor is defined as (call/available - 1). ie. the highest
        fractional over-demand among any type of officer that is called-for in the
        appt_footprint of an HSI event.
        A value of 0.0 signifies that there is no squeezing (sufficient resources for
        the EXPECTED_APPT_FOOTPRINT).
        A value of 99.99 signifies that the call is for an officer_type in a
        health-facility that is not available.

        :param footprints_per_event: List, one entry per HSI event, containing the
            minutes required from each health officer in each health facility as a
            Counter (using the standard index)
        :param total_footprint: Counter, containing the total minutes required from
            each health officer in each health facility when non-zero, (using the
            standard index)
        :param current_capabilities: Series giving the amount of time available for
            each health officer in each health facility (using the standard index)
        :param compute_squeeze_factor_to_district_level: Boolean indicating whether
            the computation of squeeze_factors should be specific to each district
            (when `True`), or if the computation of squeeze_factors should be on
            the basis that resources from all districts can be effectively "pooled"
            (when `False).

        :return: squeeze_factors: an array of the squeeze factors for each HSI event
            (position in array matches that in the all_call_today list).
        """

        def get_total_minutes_of_this_officer_in_this_district(_officer):
            """Returns the minutes of current capabilities for the officer identified (this officer type in this
            facility_id)."""
            return current_capabilities.get(_officer)

        def get_total_minutes_of_this_officer_in_all_district(_officer):
            """Returns the minutes of current capabilities for the officer identified in all districts (this officer
            type in this all facilities of the same level in all districts)."""

            def split_officer_compound_string(cs) -> Tuple[int, str]:
                """Returns (facility_id, officer_type) for the officer identified in the string of the form:
                 'FacilityID_{facility_id}_Officer_{officer_type}'."""
                _, _facility_id, _, _officer_type = cs.split('_', 3)  # (NB. Some 'officer_type' include "_")
                return int(_facility_id), _officer_type

            def _match(_this_officer, facility_ids: List[int], officer_type: str):
                """Returns True if the officer identified is of the identified officer_type and is in one of the
                facility_ids."""
                this_facility_id, this_officer_type = split_officer_compound_string(_this_officer)
                return (this_officer_type == officer_type) and (this_facility_id in facility_ids)

            facility_id, officer_type = split_officer_compound_string(_officer)
            facility_level = self._facility_by_facility_id[int(facility_id)].level
            facilities_of_same_level_in_all_district = [
                _fac.id for _fac in self._facilities_for_each_district[facility_level].values()
            ]

            officers_in_the_same_level_in_all_districts = [
                _officer for _officer in current_capabilities.keys() if
                _match(_officer, facility_ids=facilities_of_same_level_in_all_district, officer_type=officer_type)
            ]

            return sum(current_capabilities.get(_o) for _o in officers_in_the_same_level_in_all_districts)

        # 1) Compute the load factors for each officer type at each facility that is
        # called-upon in this list of HSIs
        load_factor = {}
        for officer, call in total_footprint.items():
            if compute_squeeze_factor_to_district_level:
                availability = get_total_minutes_of_this_officer_in_this_district(officer)
            else:
                availability = get_total_minutes_of_this_officer_in_all_district(officer)

            if availability is None:  # todo - does this ever happen?
                load_factor[officer] = 99.99
            elif availability == 0:
                load_factor[officer] = float('inf')
            else:
                load_factor[officer] = max(call / availability - 1, 0)

        # 2) Convert these load-factors into an overall 'squeeze' signal for each HSI,
        # based on the highest load-factor of any officer required (or zero if event
        # has an empty footprint)
        squeeze_factor_per_hsi_event = np.array([
            max((load_factor[officer] for officer in footprint), default=0)
            for footprint in footprints_per_event
        ])

        assert (squeeze_factor_per_hsi_event >= 0).all()

        return squeeze_factor_per_hsi_event

    def record_hsi_event(self, hsi_event, actual_appt_footprint=None, squeeze_factor=None, did_run=True, priority=None):
        """
        Record the processing of an HSI event.
        If this is an individual-level HSI_Event, it will also record the actual appointment footprint
        :param hsi_event: The HSI_Event (containing the initial expectations of footprints)
        :param actual_appt_footprint: The actual Appointment Footprint (if individual event)
        :param squeeze_factor: The squeeze factor (if individual event)
        """

        if isinstance(hsi_event.target, tlo.population.Population):
            # Population HSI-Event (N.B. This is not actually logged.)
            log_info = dict()
            log_info['TREATMENT_ID'] = hsi_event.TREATMENT_ID
            log_info['Number_By_Appt_Type_Code'] = 'Population'  # remove the appt-types with zeros
            log_info['Person_ID'] = -1  # Junk code
            log_info['Squeeze_Factor'] = 0
            log_info['did_run'] = did_run
            log_info['priority'] = priority

        else:
            # Individual HSI-Event
            _squeeze_factor = squeeze_factor if squeeze_factor != np.inf else 100.0
            self.write_to_hsi_log(
                event_details=hsi_event.as_namedtuple(actual_appt_footprint),
                person_id=hsi_event.target,
                facility_id=hsi_event.facility_info.id,
                squeeze_factor=_squeeze_factor,
                did_run=did_run,
                priority=priority,
            )

    def write_to_hsi_log(
        self,
        event_details: HSIEventDetails,
        person_id: int,
        facility_id: Optional[int],
        squeeze_factor: float,
        did_run: bool,
        priority: int,
    ):
        """Write the log `HSI_Event` and add to the summary counter."""
        logger.debug(
            key="HSI_Event",
            data={
                'Event_Name': event_details.event_name,
                'TREATMENT_ID': event_details.treatment_id,
                'Number_By_Appt_Type_Code': dict(event_details.appt_footprint),
                'Person_ID': person_id,
                'Squeeze_Factor': squeeze_factor,
                'priority': priority,
                'did_run': did_run,
                'Facility_Level': event_details.facility_level if event_details.facility_level is not None else -99,
                'Facility_ID': facility_id if facility_id is not None else -99,
            },
            description="record of each HSI event"
        )
        if did_run:
            if self._hsi_event_count_log_period is not None:
                event_details_key = self._hsi_event_details.setdefault(
                    event_details, len(self._hsi_event_details)
                )
                self._hsi_event_counts_log_period[event_details_key] += 1
            self._summary_counter.record_hsi_event(
                treatment_id=event_details.treatment_id,
                appt_footprint=event_details.appt_footprint,
                level=event_details.facility_level,
            )

    def log_current_capabilities_and_usage(self):
        """
        This will log the percentage of the current capabilities that is used at each Facility Type, according the
        `runnning_total_footprint`.
        """
        current_capabilities = self.capabilities_today
        total_footprint = self.running_total_footprint

        # Combine the current_capabilities and total_footprint per-officer totals
        comparison = pd.DataFrame(index=current_capabilities.index)
        comparison['Total_Minutes_Per_Day'] = current_capabilities
        comparison['Minutes_Used'] = pd.Series(total_footprint, dtype='float64')
        comparison['Minutes_Used'] = comparison['Minutes_Used'].fillna(0.0)
        assert len(comparison) == len(current_capabilities)

        # Compute Fraction of Time Used Overall
        total_available = comparison['Total_Minutes_Per_Day'].sum()
        fraction_time_used_overall = (
            comparison['Minutes_Used'].sum() / total_available if total_available > 0 else 0
        )

        # Compute Fraction of Time Used In Each Facility
        facility_id = [_f.split('_')[1] for _f in comparison.index]
        summary_by_fac_id = comparison.groupby(by=facility_id)[['Total_Minutes_Per_Day', 'Minutes_Used']].sum()
        summary_by_fac_id['Fraction_Time_Used'] = (
            summary_by_fac_id['Minutes_Used'] / summary_by_fac_id['Total_Minutes_Per_Day']
        ).replace([np.inf, -np.inf, np.nan], 0.0)

        # Compute Fraction of Time For Each Officer and level
        officer = [_f.rsplit('Officer_')[1] for _f in comparison.index]
        level = [self._facility_by_facility_id[int(_fac_id)].level for _fac_id in facility_id]
        summary_by_officer = comparison.groupby(by=[officer, level])[['Total_Minutes_Per_Day', 'Minutes_Used']].sum()
        summary_by_officer['Fraction_Time_Used'] = (
            summary_by_officer['Minutes_Used'] / summary_by_officer['Total_Minutes_Per_Day']
        ).replace([np.inf, -np.inf, np.nan], 0.0)
        summary_by_officer.index.names = ['Officer_Type', 'Facility_Level']

        logger.info(key='Capacity',
                    data={
                        'Frac_Time_Used_Overall': fraction_time_used_overall,
                        'Frac_Time_Used_By_Facility_ID': summary_by_fac_id['Fraction_Time_Used'].to_dict(),
                        'Frac_Time_Used_By_OfficerType':  flatten_multi_index_series_into_dict_for_logging(
                            summary_by_officer['Fraction_Time_Used']
                        ),
                    },
                    description='daily summary of utilisation and capacity of health system resources')

        self._summary_counter.record_hs_status(
            fraction_time_used_across_all_facilities=fraction_time_used_overall)

    def remove_beddays_footprint(self, person_id):
        # removing bed_days from a particular individual if any
        self.bed_days.remove_beddays_footprint(person_id=person_id)

    def find_events_for_person(self, person_id: int):
        """Find the events in the HSI_EVENT_QUEUE for a particular person.
        :param person_id: the person_id of interest
        :returns list of tuples (date_of_event, event) for that person_id in the HSI_EVENT_QUEUE.

        NB. This is for debugging and testing only - not for use in real simulations as it is slow
        """
        list_of_events = list()

        for ev_tuple in self.HSI_EVENT_QUEUE:
            date = ev_tuple.topen  # this is the 'topen' value
            event = ev_tuple.hsi_event
            if isinstance(event.target, (int, np.integer)):
                if event.target == person_id:
                    list_of_events.append((date, event))

        return list_of_events

    def reset_queue(self):
        """Set the HSI event queue to be empty"""
        self.HSI_EVENT_QUEUE = []
        self.hsi_event_queue_counter = 0

    def get_item_codes_from_package_name(self, package: str) -> dict:
        """Helper function to provide the item codes and quantities in a dict of the form {<item_code>:<quantity>} for
         a given package name."""
        return get_item_codes_from_package_name(self.parameters['item_and_package_code_lookups'], package)

    def get_item_code_from_item_name(self, item: str) -> int:
        """Helper function to provide the item_code (an int) when provided with the name of the item"""
        return get_item_code_from_item_name(self.parameters['item_and_package_code_lookups'], item)

    def override_availability_of_consumables(self, item_codes) -> None:
        """Over-ride the availability (for all months and all facilities) of certain consumables item_codes.
        :param item_codes: Dictionary of the form {<item_code>: probability_that_item_is_available}
        :return: None
        """
        self.consumables.override_availability(item_codes)

    def _write_hsi_event_counts_to_log_and_reset(self):
        logger_summary.info(
            key="hsi_event_counts",
            description=(
                f"Counts of the HSI events that have run in this "
                f"{self._hsi_event_count_log_period} with keys corresponding to integer"
                f" keys recorded in dictionary in hsi_event_details log entry."
            ),
            data={"hsi_event_key_to_counts": dict(self._hsi_event_counts_log_period)},
        )
        self._hsi_event_counts_cumulative += self._hsi_event_counts_log_period
        self._hsi_event_counts_log_period.clear()

    def on_end_of_day(self) -> None:
        """Do jobs to be done at the end of the day (after all HSI run)"""
        self.bed_days.on_end_of_day()
        if self._hsi_event_count_log_period == "day":
            self._write_hsi_event_counts_to_log_and_reset()

    def on_end_of_month(self) -> None:
        """Do jobs to be done at the end of the month (after all HSI run)"""
        if self._hsi_event_count_log_period == "month":
            self._write_hsi_event_counts_to_log_and_reset()

    def on_end_of_year(self) -> None:
        """Write to log the current states of the summary counters and reset them."""
        self._summary_counter.write_to_log_and_reset_counters()
        self.consumables.on_end_of_year()
        self.bed_days.on_end_of_year()
        if self._hsi_event_count_log_period == "year":
            self._write_hsi_event_counts_to_log_and_reset()

    def run_population_level_events(self, _list_of_population_hsi_event_tuples: List[HSIEventQueueItem]) -> None:
        """Run a list of population level events."""
        while len(_list_of_population_hsi_event_tuples) > 0:
            pop_level_hsi_event_tuple = _list_of_population_hsi_event_tuples.pop()
            pop_level_hsi_event = pop_level_hsi_event_tuple.hsi_event
            pop_level_hsi_event.run(squeeze_factor=0)
            self.record_hsi_event(hsi_event=pop_level_hsi_event)

    def run_individual_level_events(self, capabilities_monitor,
                                    _list_of_individual_hsi_event_tuples: List[HSIEventQueueItem]) -> List:
        """Run a list of individual level events. Returns: list of events that did not run (maybe an empty a list)."""
        _to_be_held_over = list()

        if _list_of_individual_hsi_event_tuples:
            # Examine total call on health officers time from the HSI events in the list:

            # For all events in the list, expand the appt-footprint of the event to give the demands on each
            # officer-type in each facility_id.
            footprints_of_all_individual_level_hsi_event = [
                event_tuple.hsi_event.expected_time_requests
                for event_tuple in _list_of_individual_hsi_event_tuples
            ]

            # Compute total appointment footprint across all events
            # Note-to-self: This is *updating*, not just computing, so appointments today
            #  that had ran in previous iterations are also included
            for footprint in footprints_of_all_individual_level_hsi_event:
                # Counter.update method when called with dict-like argument adds counts
                # from argument to Counter object called from
                self.running_total_footprint.update(footprint)

            # Estimate Squeeze-Factors for today
            # Note-to-self: today = this iteration of today's events
            if self.mode_appt_constraints == 0:
                # For Mode 0 (no Constraints), the squeeze factors are all zero.
                squeeze_factor_per_hsi_event = np.zeros(
                    len(footprints_of_all_individual_level_hsi_event))
            else:
                # For Other Modes, the squeeze factors must be computed
                squeeze_factor_per_hsi_event = self.get_squeeze_factors(
                    footprints_per_event=footprints_of_all_individual_level_hsi_event,
                    total_footprint=self.running_total_footprint,
                    current_capabilities=self.capabilities_today,
                    compute_squeeze_factor_to_district_level=self.compute_squeeze_factor_to_district_level,
                )

            if self.mode_appt_constraints == 2:

                # Note: to speed up, split queue of today's events by facility ID; if all capacities in
                # facility have ran out, then can hold over all subsequent events. Note: because need to
                # call 'did_not_run' for each of them this may not be much faster, however printing
                #  running_footprint + capabilities_monitor could replace individual 'did_not_run' calls.
                for ev_num, event in enumerate(_list_of_individual_hsi_event_tuples):

                    _priority = event.priority
                    event = event.hsi_event

                    # Get max squeeze factor allowed given priority of HSI
                    squeeze_factor_priority = self.max_squeeze_by_priority[_priority]
                    # Get required squeeze factor to run all HSIs in the queue
                    squeeze_factor_queue = squeeze_factor_per_hsi_event[ev_num]                  # todo use zip here!
                    # Squeeze as little as possible, i.e. chose min between two
                    squeeze_factor = min(squeeze_factor_queue, squeeze_factor_priority)

                    # Retrieve officers&facility required for HSI
                    updated_call = footprints_of_all_individual_level_hsi_event[ev_num]

                    # Check if any of the officers required have ran out.
                    out_of_resources = False
                    for officer, call in updated_call.items():
                        # If officer exists, check if they still have time available
                        if officer in capabilities_monitor:
                            if capabilities_monitor[officer] <= 0:
                                out_of_resources = True
                        # If officer doesn't exist, then out of resources by definition
                        else:
                            out_of_resources = True

                    # If officers still available, run event. Note: in current logic, a little overtime is allowed to
                    # run last event of the day. This seems more realistic than medical staff leaving earlier than
                    # planned if seeing another patient would take them into overtime.

                    if out_of_resources:
                        # Do not run,
                        # Call did_not_run for the hsi_event
                        rtn_from_did_not_run = event.did_not_run()

                        # If received no response from the call to did_not_run, or a True signal, then
                        # add to the hold-over queue.
                        # Otherwise (disease module returns "FALSE") the event is not rescheduled and will not run.

                        if not (rtn_from_did_not_run is False):
                            # reschedule event
                            hp.heappush(_to_be_held_over, _list_of_individual_hsi_event_tuples[ev_num])

                        # Log that the event did not run
                        self.record_hsi_event(
                            hsi_event=event,
                            actual_appt_footprint=event.EXPECTED_APPT_FOOTPRINT,
                            squeeze_factor=squeeze_factor,
                            did_run=False,
                            priority=_priority
                        )

                    # Have enough capabilities left to run event
                    else:
                        # Notes-to-self: Shouldn't this be done after checking the footprint?
                        # Compute the bed days that are allocated to this HSI and provide this information to the HSI
                        # todo - only do this if some bed-days declared
                        event._received_info_about_bed_days = \
                            self.bed_days.issue_bed_days_according_to_availability(
                                facility_id=self.bed_days.get_facility_id_for_beds(persons_id=event.target),
                                footprint=event.BEDDAYS_FOOTPRINT
                            )

                        # Check that a facility has been assigned to this HSI
                        assert event.facility_info is not None, \
                            f"Cannot run HSI {event.TREATMENT_ID} without facility_info being defined."

                        # Run event & get actual footprint
                        actual_appt_footprint = event.run(squeeze_factor=squeeze_factor)

                        # Check if the HSI event returned updated_appt_footprint, and if so adjust updated_call
                        if actual_appt_footprint is not None:

                            # check its formatting:
                            assert self.appt_footprint_is_valid(actual_appt_footprint)

                            # Update call that will be used to compute capabilities used
                            updated_call = self.get_appt_footprint_as_time_request(
                                facility_info=event.facility_info,
                                appt_footprint=actual_appt_footprint
                            )

                        # Recalculate call on officers based on squeeze factor. Additionally enforce a realistic
                        # "1 min" floor, i.e. cannot realistically squeeze any appointment below 1 min.
                        for k in updated_call.keys():
                            updated_call[k] = max(updated_call[k]/(squeeze_factor + 1.), 1.)

                        # Subtract this from capabilities used so-far today
                        capabilities_monitor.subtract(updated_call)

                        # Update today's footprint based on actuall call and squeeze factor
                        original_call = footprints_of_all_individual_level_hsi_event[ev_num]
                        footprints_of_all_individual_level_hsi_event[ev_num] = updated_call
                        self.running_total_footprint -= original_call
                        self.running_total_footprint += updated_call

                        # Recalculate squeeze factors for whole day
                        squeeze_factor_per_hsi_event = self.get_squeeze_factors(
                            footprints_per_event=footprints_of_all_individual_level_hsi_event,
                            total_footprint=self.running_total_footprint,
                            current_capabilities=self.capabilities_today,
                            compute_squeeze_factor_to_district_level=self.compute_squeeze_factor_to_district_level,
                            )

                        # Write to the log
                        self.record_hsi_event(
                            hsi_event=event,
                            actual_appt_footprint=updated_call,
                            squeeze_factor=squeeze_factor,
                            did_run=True,
                            priority=_priority
                        )

            # If not in mode_appt_constraints=2, run all events.
            else:

                for ev_num, event in enumerate(_list_of_individual_hsi_event_tuples):
                    _priority = event.priority
                    event = event.hsi_event
                    squeeze_factor = squeeze_factor_per_hsi_event[ev_num]                  # todo use zip here!

                    # store appt_footprint before running
                    _appt_footprint_before_running = event.EXPECTED_APPT_FOOTPRINT

                    # Mode 0: All HSI Event run, with no squeeze
                    # Mode 1: All Run With Squeeze

                    # Compute the bed days that are allocated to this HSI and provide this information to the HSI
                    # todo - only do this if some bed-days declared
                    event._received_info_about_bed_days = \
                        self.bed_days.issue_bed_days_according_to_availability(
                            facility_id=self.bed_days.get_facility_id_for_beds(persons_id=event.target),
                            footprint=event.BEDDAYS_FOOTPRINT
                        )

                    # Check that a facility has been assigned to this HSI
                    assert event.facility_info is not None, \
                        f"Cannot run HSI {event.TREATMENT_ID} without facility_info being defined."

                    # Run the HSI event (allowing it to return an updated appt_footprint)
                    actual_appt_footprint = event.run(squeeze_factor=squeeze_factor)

                    # Check if the HSI event returned updated appt_footprint
                    if actual_appt_footprint is not None:
                        # The returned footprint is different to the expected footprint: so must update load factors

                        # check its formatting:
                        assert self.appt_footprint_is_valid(actual_appt_footprint)

                        # Update load factors:
                        updated_call = self.get_appt_footprint_as_time_request(
                            facility_info=event.facility_info,
                            appt_footprint=actual_appt_footprint
                        )
                        original_call = footprints_of_all_individual_level_hsi_event[ev_num]
                        footprints_of_all_individual_level_hsi_event[ev_num] = updated_call
                        self.running_total_footprint -= original_call
                        self.running_total_footprint += updated_call

                        if self.mode_appt_constraints != 0:
                            # only need to recompute squeeze factors if running with constraints
                            # i.e. mode != 0
                            squeeze_factor_per_hsi_event = self.get_squeeze_factors(
                                footprints_per_event=footprints_of_all_individual_level_hsi_event,
                                total_footprint=self.running_total_footprint,
                                current_capabilities=self.capabilities_today,
                                compute_squeeze_factor_to_district_level=self.compute_squeeze_factor_to_district_level,
                            )
                    else:
                        # no actual footprint is returned so take the expected initial declaration as the actual,
                        # as recorded before the HSI event run
                        actual_appt_footprint = _appt_footprint_before_running

                    # Write to the log
                    self.record_hsi_event(
                        hsi_event=event,
                        actual_appt_footprint=actual_appt_footprint,
                        squeeze_factor=squeeze_factor,
                        did_run=True,
                        priority=_priority
                    )
        return _to_be_held_over

    @property
    def hsi_event_counts(self) -> Counter:
        """Counts of details of HSI events which have run so far in simulation.

        Returns a ``Counter`` instance with keys ``HSIEventDetail`` named tuples
        corresponding to details of HSI events that have run over simulation so far.
        """
        if self._hsi_event_count_log_period is None:
            return Counter()
        else:
            # If in middle of log period _hsi_event_counts_log_period will not be empty
            # and so overall total counts is sums of counts in both
            # _hsi_event_counts_cumulative and _hsi_event_counts_log_period
            total_hsi_event_counts = (
                self._hsi_event_counts_cumulative + self._hsi_event_counts_log_period
            )
            return Counter(
                {
                    event_details: total_hsi_event_counts[event_details_key]
                    for event_details, event_details_key
                    in self._hsi_event_details.items()
                }
            )


class HealthSystemScheduler(RegularEvent, PopulationScopeEventMixin):
    """
    This is the HealthSystemScheduler. It is an event that occurs every day and must be the LAST event of the day.
    It inspects the calls on the healthsystem and commissions event to occur that are consistent with the
    healthsystem's capabilities for the following day, given assumptions about how this decision is made.

    N.B. Events scheduled for the same day will occur that day, but after those which were scheduled on an earlier date.

        The overall Prioritization algorithm is:
        * Look at events in order (the order is set by the heapq: see `schedule_hsi_event`)
        * Ignore if the current data is before topen
        * Remove and do nothing if tclose has expired
        * Run any  population-level HSI events
        * For an individual-level HSI event, check if there are sufficient health system capabilities to run the event

    If the event is to be run, then the following events occur:
        * The HSI event itself is run.
        * The occurence of the event is logged
        * The resources used are 'occupied' (if individual level HSI event)
        * Other disease modules are alerted of the occurence of the HSI event (if individual level HSI event)

    Here is where we can have multiple types of assumption regarding how these capabilities are modelled.
    """

    def __init__(self, module: HealthSystem):
        super().__init__(module, frequency=DateOffset(days=1), priority=Priority.END_OF_DAY)

    @staticmethod
    def _is_last_day_of_the_year(date):
        return (date.month == 12) and (date.day == 31)

    @staticmethod
    def _is_last_day_of_the_month(date):
        return date.month != (date + pd.DateOffset(days=1)).month

    def _get_events_due_today(self,) -> Tuple[List, List]:
        """Interrogate the HSI_EVENT queue object to remove from it the events due today, and to return these in two
        lists:
         * list_of_individual_hsi_event_tuples_due_today
         * list_of_population_hsi_event_tuples_due_today
        """
        _list_of_individual_hsi_event_tuples_due_today = list()
        _list_of_population_hsi_event_tuples_due_today = list()
        _list_of_events_not_due_today = list()

        # To avoid repeated dataframe accesses in subsequent loop, assemble set of alive
        # person IDs as  one-off operation, exploiting the improved efficiency of
        # boolean-indexing of a Series compared to row-by-row access. From benchmarks
        # converting Series to list before converting to set is ~2x more performant than
        # direct conversion to set, while checking membership of set is ~10x quicker
        # than checking membership of Pandas Index object and ~25x quicker than checking
        # membership of list
        alive_persons = set(
            self.sim.population.props.index[self.sim.population.props.is_alive].to_list()
        )

        # Traverse the queue and split events into the three lists (due-individual, due-population, not_due)
        while len(self.module.HSI_EVENT_QUEUE) > 0:

            next_event_tuple = hp.heappop(self.module.HSI_EVENT_QUEUE)
            # Read the tuple and remove from heapq, and assemble into a dict 'next_event'

            event = next_event_tuple.hsi_event

            if self.sim.date > next_event_tuple.tclose:
                # The event has expired (after tclose) having never been run. Call the 'never_ran' function
                event.never_ran()

            elif not (
                isinstance(event.target, tlo.population.Population)
                or event.target in alive_persons
            ):
                # if individual level event and the person who is the target is no longer alive, do nothing more,
                # i.e. remove from heapq
                pass

            elif self.sim.date < next_event_tuple.topen:
                # The event is not yet due (before topen), and therefore neither will all subsequent ones.
                # Break here, but first make sure the next_event_tuple is saved
                hp.heappush(_list_of_events_not_due_today, next_event_tuple)
                break

            else:
                # The event is now due to run today and the person is confirmed to be still alive
                # Add it to the list of events due today (individual or population level)
                # NB. These list is ordered by priority and then due date

                is_pop_level_hsi_event = isinstance(event.target, tlo.population.Population)
                if is_pop_level_hsi_event:
                    _list_of_population_hsi_event_tuples_due_today.append(next_event_tuple)
                else:
                    _list_of_individual_hsi_event_tuples_due_today.append(next_event_tuple)

        assert len(_list_of_events_not_due_today) <= 1

        # add events from the _list_of_events_not_due_today back into the queue
        while len(_list_of_events_not_due_today) > 0:
            hp.heappush(self.module.HSI_EVENT_QUEUE, hp.heappop(_list_of_events_not_due_today))

        return _list_of_individual_hsi_event_tuples_due_today, _list_of_population_hsi_event_tuples_due_today

    def apply(self, population):

        # Refresh information ready for new day:
        self.module.bed_days.on_start_of_day()
        self.module.consumables.on_start_of_day(self.sim.date)

        # Compute footprint that arise from in-patient bed-days
        inpatient_appts = self.module.bed_days.get_inpatient_appts()
        inpatient_footprints = Counter()
        for _fac_id, _footprint in inpatient_appts.items():
            inpatient_footprints.update(self.module.get_appt_footprint_as_time_request(
                facility_info=self.module._facility_by_facility_id[_fac_id], appt_footprint=_footprint)
            )

        # Write to the log that these in-patient appointments were needed:
        if len(inpatient_appts):
            for _fac_id, _inpatient_appts in inpatient_appts.items():
                self.module.write_to_hsi_log(
                    event_details=HSIEventDetails(
                        event_name='Inpatient_Care',
                        module_name='HealthSystem',
                        treatment_id='Inpatient_Care',
                        facility_level=self.module._facility_by_facility_id[_fac_id].level,
                        appt_footprint=tuple(sorted(_inpatient_appts.items())),
                        beddays_footprint=()
                    ),
                    person_id=-1,
                    facility_id=_fac_id,
                    squeeze_factor=0.0,
                    priority=-1,
                    did_run=True,
                )

        # Restart the total footprint of all calls today, beginning with those due to existing in-patients.
        self.module.running_total_footprint = inpatient_footprints

        # Create hold-over list. This will hold events that cannot occur today before they are added back to the queue.
        hold_over = list()

        # Initialise capabilities_monitor based on start-of-day capabilities
        # Note-to-self: for speed up, could initialise this once with capabilities_today, and here use local copy
        capabilities_monitor = Counter()
        for i, v in self.module.capabilities_today.items():
            capabilities_monitor[i] += v

        # 3) Run all events due today, repeating the check for due events until none are due (this allows for HSI that
        # are added to the queue in the course of other HSI for this today to be run this day).
        while True:
            # Get the events that are due today:
            (
                list_of_individual_hsi_event_tuples_due_today,
                list_of_population_hsi_event_tuples_due_today
             ) = self._get_events_due_today()

            if (
                (len(list_of_individual_hsi_event_tuples_due_today) == 0)
                and (len(list_of_population_hsi_event_tuples_due_today) == 0)
            ):
                break

            # Run the list of population-level HSI events
            self.module.run_population_level_events(list_of_population_hsi_event_tuples_due_today)

            # Run the list of individual-level events
            _to_be_held_over = self.module.run_individual_level_events(
                capabilities_monitor,
                list_of_individual_hsi_event_tuples_due_today,
            )
            hold_over.extend(_to_be_held_over)

        # -- End-of-day activities --
        # Add back to the HSI_EVENT_QUEUE heapq all those events which are still eligible to run but which did not run
        while len(hold_over) > 0:
            hp.heappush(self.module.HSI_EVENT_QUEUE, hp.heappop(hold_over))

        # Log total usage of the facilities
        self.module.log_current_capabilities_and_usage()

        # Trigger jobs to be done at the end of the day (after all HSI run)
        # Note: Could print capabilities_monitor to get overview of what was used that day. Could
        # maybe compute a running monthly average, and print once a month?
        self.module.on_end_of_day()

        # Do activities that are required at end of month (if last day of the month)
        if self._is_last_day_of_the_month(self.sim.date):
            self.module.on_end_of_month()

        # Do activities that are required at end of year (if last day of the year)
        if self._is_last_day_of_the_year(self.sim.date):
            self.module.on_end_of_year()

# ---------------------------------------------------------------------------
#   Logging
# ---------------------------------------------------------------------------


class HealthSystemSummaryCounter:
    """Helper class to keep running counts of HSI and the state of the HealthSystem and logging summaries."""

    def __init__(self):
        self._reset_internal_stores()

    def _reset_internal_stores(self) -> None:
        """Create empty versions of the data structures used to store a running records."""

        self._treatment_ids = defaultdict(int)  # Running record of the `TREATMENT_ID`s of `HSI_Event`s
        self._appts = defaultdict(int)  # Running record of the Appointments of `HSI_Event`s that have run
        self._appts_by_level = {_level: defaultdict(int) for _level in ('0', '1a', '1b', '2', '3', '4')}
        # <--Same as `self._appts` but also split by facility_level
        self._frac_time_used_overall = []  # Running record of the usage of the healthcare system

    def record_hsi_event(self, treatment_id: str, appt_footprint: Counter, level: str) -> None:
        """Add information about an `HSI_Event` to the running summaries."""

        # Count the treatment_id:
        self._treatment_ids[treatment_id] += 1

        # Count each type of appointment:
        for appt_type, number in appt_footprint:
            self._appts[appt_type] += number
            self._appts_by_level[level][appt_type] += number

    def record_hs_status(self, fraction_time_used_across_all_facilities: float) -> None:
        """Record a current status metric of the HealthSystem."""

        # The fraction of all healthcare worker time that is used:
        self._frac_time_used_overall.append(fraction_time_used_across_all_facilities)

    def write_to_log_and_reset_counters(self):
        """Log summary statistics reset the data structures."""

        logger_summary.info(
            key="HSI_Event",
            description="Counts of the HSI_Events that have occurred in this calendar year by TREATMENT_ID, "
                        "and counts of the 'Appt_Type's that have occurred in this calendar year.",
            data={
                "TREATMENT_ID": self._treatment_ids,
                "Number_By_Appt_Type_Code": self._appts,
                "Number_By_Appt_Type_Code_And_Level": self._appts_by_level,
            },
        )

        logger_summary.info(
            key="Capacity",
            description="The fraction of all the healthcare worker time that is used each day, averaged over this "
                        "calendar year.",
            data={
                "average_Frac_Time_Used_Overall": np.mean(self._frac_time_used_overall),
                # <-- leaving space here for additional summary measures that may be needed in the future.
            },
        )

        self._reset_internal_stores()


class HealthSystemChangeParameters(Event, PopulationScopeEventMixin):
    """Event that causes certain internal parameters of the HealthSystem to be changed; specifically:
        * `mode_appt_constraints`
        * `ignore_priority`
        * `capabilities_coefficient`
        * `cons_availability`
        * `beds_availability`
    Note that no checking is done here on the suitability of values of each parameter."""

    def __init__(self, module: HealthSystem, parameters: Dict):
        super().__init__(module)
        self._parameters = parameters
        assert isinstance(module, HealthSystem)

    def apply(self, population):
        if 'mode_appt_constraints' in self._parameters:
            self.module.mode_appt_constraints = self._parameters['mode_appt_constraints']

        if 'ignore_priority' in self._parameters:
            self.module.ignore_priority = self._parameters['ignore_priority']

        if 'capabilities_coefficient' in self._parameters:
            self.module.capabilities_coefficient = self._parameters['capabilities_coefficient']

        if 'cons_availability' in self._parameters:
            self.module.consumables = Consumables(data=self.module.parameters['availability_estimates'],
                                                  rng=self.module.rng,
                                                  availability=self._parameters['cons_availability'])
            self.module.consumables.on_start_of_day(self.module.sim.date)

        if 'beds_availability' in self._parameters:
            self.module.bed_days.availability = self._parameters['beds_availability']<|MERGE_RESOLUTION|>--- conflicted
+++ resolved
@@ -498,11 +498,7 @@
         disable_and_reject_all: bool = False,
         compute_squeeze_factor_to_district_level: bool = True,
         hsi_event_count_log_period: Optional[str] = "month",
-<<<<<<< HEAD
-=======
-        PriorityRank_Dict: dict = None,
         max_squeeze_by_priority: dict = None,
->>>>>>> caeaa4e2
     ):
         """
         :param name: Name to use for module, defaults to module class name if ``None``.
@@ -551,12 +547,8 @@
             end of each day, end of each calendar month, end of each calendar year or
             the end of the simulation respectively, or ``None`` to not track the HSI
             event details and frequencies.
-<<<<<<< HEAD
-=======
-        :param PriorityRank_Dict: contains priority and fast tracking channel eligibility given Treatment_ID
         :max_squeeze_by_priority: contains maximum squeeze allowed under mode_appt_constraints=2 given priority of 
             treatment
->>>>>>> caeaa4e2
         """
 
         super().__init__(name)
