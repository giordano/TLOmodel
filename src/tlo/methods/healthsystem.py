# """
# Remaining to do:
# - streamline input arguments
# - let the level of the appointment be in the log
# - let the logger give times of each hcw
# """
import datetime
import fnmatch
import heapq as hp
from collections import Counter, defaultdict
from collections.abc import Iterable
from itertools import repeat
from pathlib import Path
from typing import Dict, List, NamedTuple, Optional, Tuple, Union

import numpy as np
import pandas as pd

import tlo
from tlo import Date, DateOffset, Module, Parameter, Property, Types, logging
from tlo.events import Event, PopulationScopeEventMixin, RegularEvent
from tlo.methods import Metadata
from tlo.methods.bed_days import BedDays
from tlo.methods.consumables import (
    Consumables,
    get_item_code_from_item_name,
    get_item_codes_from_package_name,
)
from tlo.methods.dxmanager import DxManager

logger = logging.getLogger(__name__)
logger.setLevel(logging.INFO)

logger_summary = logging.getLogger(f"{__name__}.summary")
logger_summary.setLevel(logging.INFO)


class FacilityInfo(NamedTuple):
    """Information about a specific health facility."""
    id: int
    name: str
    level: str
    region: str


class AppointmentSubunit(NamedTuple):
    """Component of an appointment relating to a specific officer type."""
    officer_type: str
    time_taken: float


class HSIEventDetails(NamedTuple):
    """Non-target specific details of a health system interaction event."""
    event_name: str
    module_name: str
    treatment_id: str
    facility_level: Optional[str]
    appt_footprint: Tuple[str]
    beddays_footprint: Tuple[Tuple[str, int]]


class HSIEventQueueItem(NamedTuple):
    """Properties of event added to health system queue.

    The order of the attributes in the tuple is important as the queue sorting is done
    by the order of the items in the tuple, i.e. first by `priority`, then `topen` and
    so on.
    """
    priority: int
    topen: Date
    queue_counter: int
    tclose: Date
    # Define HSI_Event type as string to avoid NameError exception as HSI_Event defined
    # later in module (see https://stackoverflow.com/a/36286947/4798943)
    hsi_event: 'HSI_Event'


class HSI_Event:
    """Base HSI event class, from which all others inherit.

    Concrete subclasses should also inherit from one of the EventMixin classes
    defined below, and implement at least an `apply` and `did_not_run` method.
    """

    def __init__(self, module, *args, **kwargs):
        """Create a new event.

        Note that just creating an event does not schedule it to happen; that
        must be done by calling Simulation.schedule_event.

        :param module: the module that created this event.
            All subclasses of Event take this as the first argument in their
            constructor, but may also take further keyword arguments.
        """
        self.module = module
        self.sim = module.sim
        self.target = None  # Overwritten by the mixin
        super().__init__(*args, **kwargs)  # Call the mixin's constructors

        # Defaults for the HSI information:
        self.TREATMENT_ID = ''
        self.EXPECTED_APPT_FOOTPRINT = self.make_appt_footprint({})
        self.ACCEPTED_FACILITY_LEVEL = None
        self.BEDDAYS_FOOTPRINT = self.make_beddays_footprint({})

        # Information received about this HSI:
        self._received_info_about_bed_days = None
        self.expected_time_requests = {}
        self.facility_info = None

    @property
    def bed_days_allocated_to_this_event(self):
        if self._received_info_about_bed_days is None:
            # default to the footprint if no information about bed-days is received
            return self.BEDDAYS_FOOTPRINT

        return self._received_info_about_bed_days

    def apply(self, squeeze_factor=0.0, *args, **kwargs):
        """Apply this event to the population.

        Must be implemented by subclasses.

        """
        raise NotImplementedError

    def did_not_run(self, *args, **kwargs):
        """Called when this event is due but it is not run. Return False to prevent the event being rescheduled, or True
        to allow the rescheduling. This is called each time that the event is tried to be run but it cannot be.
        """
        logger.debug(key="message", data=f"{self.__class__.__name__}: did not run.")
        return True

    def never_ran(self):
        """Called when this event is was entered to the HSI Event Queue, but was never run.
        """
        logger.debug(key="message", data=f"{self.__class__.__name__}: was never run.")

    def post_apply_hook(self):
        """Impose the bed-days footprint (if target of the HSI is a person_id)"""
        if isinstance(self.target, int):
            self.module.sim.modules['HealthSystem'].bed_days.impose_beddays_footprint(
                person_id=self.target,
                footprint=self.bed_days_allocated_to_this_event
            )

    def run(self, squeeze_factor):
        """Make the event happen."""
        updated_appt_footprint = self.apply(self.target, squeeze_factor)
        self.post_apply_hook()
        return updated_appt_footprint

    def get_consumables(self,
                        item_codes: Union[None, np.integer, int, list, set, dict] = None,
                        optional_item_codes: Union[None, np.integer, int, list, set, dict] = None,
                        to_log: Optional[bool] = True,
                        return_individual_results: Optional[bool] = False
                        ) -> Union[bool, dict]:
        """Function to allow for getting and checking of entire set of consumables. All requests for consumables should
        use this function.
        :param item_codes: The item code(s) (and quantities) of the consumables that are requested and which determine
        the summary result for availability/non-availability. This can be an `int` (the item_code needed [assume
        quantity=1]), a `list` or `set` (the collection  of item_codes [for each assuming quantity=1]), or a `dict`
        (with key:value pairs `<item_code>:<quantity>`).
        :param optional_item_codes: The item code(s) (and quantities) of the consumables that are requested and which do
         not determine the summary result for availability/non-availability. (Same format as `item_codes`). This is
         useful when a large set of items may be used, but the viability of a subsequent operation depends only on a
         subset.
        :param return_individual_results: If True returns a `dict` giving the availability of each item_code requested
        (otherwise gives a `bool` indicating if all the item_codes requested are available).
        :param to_log: If True, logs the request.
        :returns A `bool` indicating whether every item is available, or a `dict` indicating the availability of each
         item.
        Note that disease module can use the `get_item_codes_from_package_name` and `get_item_code_from_item_name`
         methods in the `HealthSystem` module to find item_codes.
        """

        def _return_item_codes_in_dict(item_codes: Union[None, np.integer, int, list, set, dict]) -> dict:
            """Convert an argument for 'item_codes` (provided as int, list, set or dict) into the format
            dict(<item_code>:quantity)."""

            if item_codes is None:
                return {}

            if isinstance(item_codes, (int, np.integer)):
                return {int(item_codes): 1}

            elif isinstance(item_codes, list):
                if not all([isinstance(i, (int, np.integer)) for i in item_codes]):
                    raise ValueError("item_codes must be integers")
                return {int(i): 1 for i in item_codes}

            elif isinstance(item_codes, dict):
                if not all(
                    [(isinstance(code, (int, np.integer)) and
                      isinstance(quantity, (float, np.floating, int, np.integer)))
                     for code, quantity in item_codes.items()]
                ):
                    raise ValueError("item_codes must be integers and quantities must be integers or floats.")
                return {int(i): float(q) for i, q in item_codes.items()}

            else:
                raise ValueError("The item_codes are given in an unrecognised format")

        hs_module = self.sim.modules['HealthSystem']

        _item_codes = _return_item_codes_in_dict(item_codes)
        _optional_item_codes = _return_item_codes_in_dict(optional_item_codes)

        # Determine if the request should be logged (over-ride argument provided if HealthSystem is disabled).
        _to_log = to_log if not hs_module.disable else False

        # Checking the availability and logging:
        rtn = hs_module.consumables._request_consumables(item_codes={**_item_codes, **_optional_item_codes},
                                                         to_log=_to_log,
                                                         facility_info=self.facility_info,
                                                         treatment_id=self.TREATMENT_ID)

        # Return result in expected format:
        if not return_individual_results:
            # Determine if all results for all the `item_codes` are True (discarding results from optional_item_codes).
            return all([v for k, v in rtn.items() if k in _item_codes])
        else:
            return rtn

    def make_beddays_footprint(self, dict_of_beddays):
        """Helper function to make a correctly-formed 'bed-days footprint'"""

        # get blank footprint
        footprint = self.sim.modules['HealthSystem'].bed_days.get_blank_beddays_footprint()

        # do checks on the dict_of_beddays provided.
        assert isinstance(dict_of_beddays, dict)
        assert all((k in footprint.keys()) for k in dict_of_beddays.keys())
        assert all(isinstance(v, (float, int)) for v in dict_of_beddays.values())

        # make footprint (defaulting to zero where a type of bed-days is not specified)
        for k, v in dict_of_beddays.items():
            footprint[k] = v

        return footprint

    def is_all_beddays_allocated(self):
        """Check if the entire footprint requested is allocated"""
        return all(
            self.bed_days_allocated_to_this_event[k] == self.BEDDAYS_FOOTPRINT[k] for k in self.BEDDAYS_FOOTPRINT
        )

    def make_appt_footprint(self, dict_of_appts):
        """Helper function to make appointment footprint in format expected downstream.

        Should be passed a dictionary keyed by appointment type codes with non-negative
        values.
        """
        health_system = self.sim.modules['HealthSystem']
        if health_system.appt_footprint_is_valid(dict_of_appts):
            return Counter(dict_of_appts)

        raise ValueError(
            "Argument to make_appt_footprint should be a dictionary keyed by "
            "appointment type code strings in Appt_Types_Table with non-negative "
            "values"
        )

    def initialise(self):
        """Initialise the HSI:
        * Set the facility_info
        * Compute appt-footprint time requirements
        """
        health_system = self.sim.modules['HealthSystem']

        if not isinstance(self.target, tlo.population.Population):
            self.facility_info = health_system.get_facility_info(self)

            # If there are bed-days specified, add (if needed) the in-patient admission and in-patient day Appointment
            # Types.
            # (HSI that require a bed for one or more days always need such appointments, but this may have been
            # missed in the declaration of the `EXPECTED_APPPT_FOOTPRINT` in the HSI.)
            # NB. The in-patient day Apppointment time is automatically applied on subsequent days.
            if sum(self.BEDDAYS_FOOTPRINT.values()):
                self.EXPECTED_APPT_FOOTPRINT = health_system.bed_days.add_first_day_inpatient_appts_to_footprint(
                    self.EXPECTED_APPT_FOOTPRINT)

            # Write the time requirements for staff of the appointments to the HSI:
            self.expected_time_requests = health_system.get_appt_footprint_as_time_request(
                facility_info=self.facility_info,
                appt_footprint=self.EXPECTED_APPT_FOOTPRINT,
            )

        # Do checks
        _ = self._check_if_appt_footprint_can_run()

    def _check_if_appt_footprint_can_run(self):
        """Check that event (if individual level) is able to run with this configuration of officers (i.e. check that
        this does not demand officers that are _never_ available), and issue warning if not."""
        health_system = self.sim.modules['HealthSystem']
        if not isinstance(self.target, tlo.population.Population):
            if health_system._officers_with_availability.issuperset(self.expected_time_requests.keys()):
                return True
            else:
                logger.warning(
                    key="message",
                    data=(f"The expected footprint of {self.TREATMENT_ID} is not possible with the configuration of "
                          f"officers.")
                )
                return False


class HSIEventWrapper(Event):
    """This is wrapper that contains an HSI event.

    It is used:
     1) When the healthsystem is in mode 'disabled=True' such that HSI events sent to the health system scheduler are
     passed to the main simulation scheduler for running on the date of `topen`. (Note, it is run with
     squeeze_factor=0.0.)
     2) When the healthsytsem is in mode `diable_and_reject_all=True` such that HSI are not run but the `never_ran`
     method is run on the date of `tclose`.
     3) When an HSI has been submitted to `schedule_hsi_event` but the service is not available.
    """

    def __init__(self, hsi_event, run_hsi=True, *args, **kwargs):
        super().__init__(hsi_event.module, *args, **kwargs)
        self.hsi_event = hsi_event
        self.target = hsi_event.target
        self.run_hsi = run_hsi  # True to call the HSI's `run` method; False to call the HSI's `never_ran` method

    def run(self):
        """Do the appropriate action on the HSI event"""

        # Check that the person is still alive (this check normally happens in the HealthSystemScheduler and silently
        # do not run the HSI event)

        if isinstance(self.hsi_event.target, tlo.population.Population) or (
            self.hsi_event.module.sim.population.props.at[self.hsi_event.target, 'is_alive']
        ):

            if self.run_hsi:
                # Run the event (with 0 squeeze_factor) and ignore the output
                _ = self.hsi_event.run(squeeze_factor=0.0)
            else:
                self.hsi_event.never_ran()


def _accepts_argument(function: callable, argument: str) -> bool:
    """Helper to test if callable object accepts an argument with a given name.

    Compared to using `inspect.signature` or `inspect.getfullargspec` the approach here
    has significantly less overhead (as a full `Signature` or `FullArgSpec` object
    does not need to constructed) but is also less readable hence why it has been
    wrapped as a helper function despite being only one-line to make its functionality
    more obvious.

    :param function: Callable object to check if argument is present in.
    :param argument: Name of argument to check.
    :returns: ``True`` is ``argument`` is an argument of ``function`` else ``False``.
    """
    # co_varnames include both arguments to function and any internally defined variable
    # names hence we check only in the first `co_argcount` items which correspond to
    # just the arguments
    return argument in function.__code__.co_varnames[:function.__code__.co_argcount]


class HealthSystem(Module):
    """
    This is the Health System Module.
    The execution of all health systems interactions are controlled through this module.
    """

    INIT_DEPENDENCIES = {'Demography'}

    PARAMETERS = {
        # Organization of the HealthSystem
        'Master_Facilities_List': Parameter(Types.DATA_FRAME, 'Listing of all health facilities.'),

        # Definitions of the officers and appointment types
        'Officer_Types_Table': Parameter(Types.DATA_FRAME, 'The names of the types of health workers ("officers")'),
        'Appt_Types_Table': Parameter(Types.DATA_FRAME, 'The names of the type of appointments with the health system'),
        'Appt_Offered_By_Facility_Level': Parameter(
            Types.DATA_FRAME, 'Table indicating whether or not each appointment is offered at each facility level.'),
        'Appt_Time_Table': Parameter(Types.DATA_FRAME,
                                     'The time taken for each appointment, according to officer and facility type.'),

        # Capabilities of the HealthSystem (under alternative assumptions)
        'Daily_Capabilities_actual': Parameter(
            Types.DATA_FRAME, 'The capabilities (minutes of time available of each type of officer in each facility) '
                              'based on the _estimated current_ number and distribution of staff estimated.'),
        'Daily_Capabilities_funded': Parameter(
            Types.DATA_FRAME, 'The capabilities (minutes of time available of each type of officer in each facility) '
                              'based on the _potential_ number and distribution of staff estimated (i.e. those '
                              'positions that can be funded).'),
        'Daily_Capabilities_funded_plus': Parameter(
            Types.DATA_FRAME, 'The capabilities (minutes of time available of each type of officer in each facility) '
                              'based on the _potential_ number and distribution of staff estimated, with adjustments '
                              'to permit each appointment type that should be run at facility level to do so in every '
                              'district.'),

        # Consumables
        'item_and_package_code_lookups': Parameter(
            Types.DATA_FRAME, 'Data imported from the OneHealth Tool on consumable items, packages and costs.'),
        'availability_estimates': Parameter(
            Types.DATA_FRAME, 'Estimated availability of consumables in the LMIS dataset.'),
        'cons_availability': Parameter(
            Types.STRING,
            "Availability of consumables. If 'default' then use the availability specified in the ResourceFile; if "
            "'none', then let no consumable be  ever be available; if 'all', then all consumables are always available."
            " When using 'all' or 'none', requests for consumables are not logged. NB. This parameter is over-ridden"
            "if an argument is provided to the module initialiser."),

        # Infrastructure and Equipment
        'BedCapacity': Parameter(
            Types.DATA_FRAME, "Data on the number of beds available of each type by facility_id"),
        'beds_availability': Parameter(
            Types.STRING,
            "Availability of beds. If 'default' then use the availability specified in the ResourceFile; if "
            "'none', then let no beds be  ever be available; if 'all', then all beds are always available. NB. This "
            "parameter is over-ridden if an argument is provided to the module initialiser."),

        # Service Availability
        'Service_Availability': Parameter(
            Types.LIST, 'List of services to be available. NB. This parameter is over-ridden if an argument is provided'
                        ' to the module initialiser.')
    }

    PROPERTIES = {
        'hs_is_inpatient': Property(
            Types.BOOL, 'Whether or not the person is currently an in-patient at any medical facility'
        ),
    }

    def __init__(
        self,
        name: Optional[str] = None,
        resourcefilepath: Optional[Path] = None,
        service_availability: Optional[List[str]] = None,
        mode_appt_constraints: int = 0,
        cons_availability: Optional[str] = None,
        beds_availability: Optional[str] = None,
        ignore_priority: bool = False,
        capabilities_coefficient: Optional[float] = None,
        use_funded_or_actual_staffing: Optional[str] = 'funded_plus',
        disable: bool = False,
        disable_and_reject_all: bool = False,
        store_hsi_events_that_have_run: bool = False,
        record_hsi_event_details: bool = False
    ):
        """
        :param name: Name to use for module, defaults to module class name if ``None``.
        :param resourcefilepath: Path to directory containing resource files.
        :param service_availability: A list of treatment IDs to allow.
        :param mode_appt_constraints: Integer code in ``{0, 1, 2}`` determining mode of
            constraints with regards to officer numbers and time - 0: no constraints,
            all HSI events run with no squeeze factor, 1: elastic constraints, all HSI
            events run with squeeze factor, 2: hard constraints, only HSI events with
            no squeeze factor run.
        :param cons_availability: If 'default' then use the availability specified in the ResourceFile; if 'none', then
        let no consumable be ever be available; if 'all', then all consumables are always available. When using 'all'
        or 'none', requests for consumables are not logged.
        :param beds_availability: If 'default' then use the availability specified in the ResourceFile; if 'none', then
        let no beds be ever be available; if 'all', then all beds are always available.
        :param ignore_priority: If ``True`` do not use the priority information in HSI
            event to schedule
        :param capabilities_coefficient: Multiplier for the capabilities of health
            officers, if ``None`` set to ratio of initial population to estimated 2010
            population.
        :param use_funded_or_actual_staffing: If `actual`, then use the numbers and distribution of staff estimated to
        be available currently; If `funded`, then use the numbers and distribution of staff that are potentially
        available.
        :param disable: If ``True``, disables the health system (no constraints and no
            logging) and every HSI event runs.
        :param disable_and_reject_all: If ``True``, disable health system and no HSI
            events run
        :param store_hsi_events_that_have_run: Convenience flag for debugging.
        :param record_hsi_event_details: Whether to record details of HSI events used.
        """

        super().__init__(name)
        self.resourcefilepath = resourcefilepath

        assert isinstance(disable, bool)
        assert isinstance(disable_and_reject_all, bool)
        assert not (disable and disable_and_reject_all), (
            'Cannot have both disable and disable_and_reject_all selected'
        )
        self.disable = disable
        self.disable_and_reject_all = disable_and_reject_all

        assert mode_appt_constraints in {0, 1, 2}

        self.mode_appt_constraints = mode_appt_constraints

        self.ignore_priority = ignore_priority

        # Store the argument provided for service_availability
        self.arg_service_availabily = service_availability
        self.service_availability = ['*']  # provided so that there is a default even before simulation is run

        # Check that the capabilities coefficient is correct
        if capabilities_coefficient is not None:
            assert capabilities_coefficient >= 0
            assert isinstance(capabilities_coefficient, float)
        self.capabilities_coefficient = capabilities_coefficient

        # Find which resourcefile to use - those for the actual staff available or the funded staff available
        assert use_funded_or_actual_staffing in ['actual', 'funded', 'funded_plus']
        self.use_funded_or_actual_staffing = use_funded_or_actual_staffing

        # Define (empty) list of registered disease modules (filled in at `initialise_simulation`)
        self.recognised_modules_names = []

        # Define the container for calls for health system interaction events
        self.HSI_EVENT_QUEUE = []
        self.hsi_event_queue_counter = 0  # Counter to help with the sorting in the heapq

        # Check 'store_hsi_events_that_have_run': will store a running list of HSI events that have run
        # (for debugging)
        assert isinstance(store_hsi_events_that_have_run, bool)
        self.store_hsi_events_that_have_run = store_hsi_events_that_have_run
        if self.store_hsi_events_that_have_run:
            self.store_of_hsi_events_that_have_run = list()

        # If record_hsi_event_details == True, a set will be built during the simulation
        # containing HSIEventDetails tuples corresponding to all HSI_Event instances
        # used in the simulation
        self.record_hsi_event_details = record_hsi_event_details
        if record_hsi_event_details:
            self.hsi_event_details = set()

        # Store the argument provided for cons_availability
        assert cons_availability in (None, 'default', 'all', 'none')
        self.arg_cons_availability = cons_availability

        assert beds_availability in (None, 'default', 'all', 'none')
        self.arg_beds_availability = beds_availability

        # Create the Diagnostic Test Manager to store and manage all Diagnostic Test
        self.dx_manager = DxManager(self)

        # Create the pointer that will be to the instance of BedDays used to track in-patient bed days
        self.bed_days = None

        # Create the pointer that will be to the instance of Consumables used to determine availability of consumables.
        self.consumables = None

        # Create pointer for the HealthSystemScheduler event
        self.healthsystemscheduler = None

        # Create pointer to the `HealthSystemSummaryCounter` helper class
        self._summary_counter = HealthSystemSummaryCounter()

    def read_parameters(self, data_folder):

        path_to_resourcefiles_for_healthsystem = Path(self.resourcefilepath) / 'healthsystem'

        # Read parmaters for overall performance of the HealthSystem
        self.load_parameters_from_dataframe(pd.read_csv(
            path_to_resourcefiles_for_healthsystem / 'ResourceFile_HealthSystem_parameters.csv'
        ))

        # Load basic information about the organization of the HealthSystem
        self.parameters['Master_Facilities_List'] = pd.read_csv(
            path_to_resourcefiles_for_healthsystem / 'organisation' / 'ResourceFile_Master_Facilities_List.csv')

        # Load ResourceFiles that define appointment and officer types
        self.parameters['Officer_Types_Table'] = pd.read_csv(
            path_to_resourcefiles_for_healthsystem / 'human_resources' / 'definitions' /
            'ResourceFile_Officer_Types_Table.csv')
        self.parameters['Appt_Types_Table'] = pd.read_csv(
            path_to_resourcefiles_for_healthsystem / 'human_resources' / 'definitions' /
            'ResourceFile_Appt_Types_Table.csv')
        self.parameters['Appt_Offered_By_Facility_Level'] = pd.read_csv(
            path_to_resourcefiles_for_healthsystem / 'human_resources' / 'definitions' /
            'ResourceFile_ApptType_By_FacLevel.csv')
        self.parameters['Appt_Time_Table'] = pd.read_csv(
            path_to_resourcefiles_for_healthsystem / 'human_resources' / 'definitions' /
            'ResourceFile_Appt_Time_Table.csv')

        # Load 'Daily_Capabilities' (for both actual and funded)
        for _i in ['actual', 'funded', 'funded_plus']:
            self.parameters[f'Daily_Capabilities_{_i}'] = pd.read_csv(
                path_to_resourcefiles_for_healthsystem / 'human_resources' / f'{_i}' /
                'ResourceFile_Daily_Capabilities.csv')

        # Read in ResourceFile_Consumables
        self.parameters['item_and_package_code_lookups'] = pd.read_csv(
            path_to_resourcefiles_for_healthsystem / 'consumables' / 'ResourceFile_Consumables_Items_and_Packages.csv')
        self.parameters['availability_estimates'] = pd.read_csv(
            path_to_resourcefiles_for_healthsystem / 'consumables' / 'ResourceFile_Consumables_availability_small.csv')

        # Data on the number of beds available of each type by facility_id
        self.parameters['BedCapacity'] = pd.read_csv(
            path_to_resourcefiles_for_healthsystem / 'infrastructure_and_equipment' / 'ResourceFile_Bed_Capacity.csv')

    def pre_initialise_population(self):
        """Generate the accessory classes used by the HealthSystem and pass to them the data that has been read."""
        self.process_human_resources_files()

        # Initialise the BedDays class
        self.bed_days = BedDays(hs_module=self,
                                availability=self.get_beds_availability())
        self.bed_days.pre_initialise_population()

        # Initialise the Consumables class
        self.consumables = Consumables(data=self.parameters['availability_estimates'],
                                       rng=self.rng,
                                       availability=self.get_cons_availability())

    def initialise_population(self, population):
        self.bed_days.initialise_population(population.props)

    def initialise_simulation(self, sim):
        # If capabilities coefficient was not explicitly specified, use initial population scaling factor
        if self.capabilities_coefficient is None:
            self.capabilities_coefficient = self.sim.modules['Demography'].initial_model_to_data_popsize_ratio

        # Set the tracker in preparation for the simulation
        self.bed_days.initialise_beddays_tracker(
            model_to_data_popsize_ratio=self.sim.modules['Demography'].initial_model_to_data_popsize_ratio
        )

        # Set the consumables modules in preparation for the simulation
        self.consumables.on_start_of_day(sim.date)

        # Capture list of disease modules:
        self.recognised_modules_names = [
            m.name for m in self.sim.modules.values() if Metadata.USES_HEALTHSYSTEM in m.METADATA
        ]

        # Check that set of districts of residence in population are subset of districts from
        # `self._facilities_for_each_district`, which is derived from self.parameters['Master_Facilities_List']
        df = self.sim.population.props
        districts_of_residence = set(df.loc[df.is_alive, "district_of_residence"].cat.categories)
        assert all(
            districts_of_residence.issubset(per_level_facilities.keys())
            for per_level_facilities in self._facilities_for_each_district.values()
        ), (
            "At least one district_of_residence value in population not present in "
            "self._facilities_for_each_district resource file"
        )

        # Launch the healthsystem scheduler (a regular event occurring each day) [if not disabled]
        if not (self.disable or self.disable_and_reject_all):
            self.healthsystemscheduler = HealthSystemScheduler(self)
            sim.schedule_event(self.healthsystemscheduler, sim.date)

        # Determine service_availability
        self.set_service_availability()

    def on_birth(self, mother_id, child_id):
        self.bed_days.on_birth(self.sim.population.props, mother_id, child_id)

    def on_simulation_end(self):
        """Put out to the log the information from the tracker of the last day of the simulation"""
        self.bed_days.on_simulation_end()
        self.consumables.on_simulation_end()

    def process_human_resources_files(self):
        """Create the data-structures needed from the information read into the parameters."""

        # * Define Facility Levels
        self._facility_levels = set(self.parameters['Master_Facilities_List']['Facility_Level']) - {'5'}
        assert self._facility_levels == {'0', '1a', '1b', '2', '3', '4'}  # todo soft code this?

        # * Define Appointment Types
        self._appointment_types = set(self.parameters['Appt_Types_Table']['Appt_Type_Code'])

        # * Define the Officers Needed For Each Appointment
        # (Store data as dict of dicts, with outer-dict indexed by string facility level and
        # inner-dict indexed by string type code with values corresponding to list of (named)
        # tuples of appointment officer type codes and time taken.)
        appt_time_data = self.parameters['Appt_Time_Table']
        appt_times_per_level_and_type = {_facility_level: defaultdict(list) for _facility_level in
                                         self._facility_levels}
        for appt_time_tuple in appt_time_data.itertuples():
            appt_times_per_level_and_type[
                appt_time_tuple.Facility_Level
            ][
                appt_time_tuple.Appt_Type_Code
            ].append(
                AppointmentSubunit(
                    officer_type=appt_time_tuple.Officer_Category,
                    time_taken=appt_time_tuple.Time_Taken_Mins
                )
            )
        assert (
            sum(
                len(appt_info_list)
                for level in self._facility_levels
                for appt_info_list in appt_times_per_level_and_type[level].values()
            ) == len(appt_time_data)
        )
        self._appt_times = appt_times_per_level_and_type

        # * Define Which Appointments Are Possible At Each Facility Level
        appt_type_per_level_data = self.parameters['Appt_Offered_By_Facility_Level']
        self._appt_type_by_facLevel = {
            _facility_level: set(
                appt_type_per_level_data['Appt_Type_Code'][
                    appt_type_per_level_data[f'Facility_Level_{_facility_level}']
                ]
            )
            for _facility_level in self._facility_levels
        }

        # Also store data as dict of dicts, with outer-dict indexed by string facility level and
        # inner-dict indexed by district name with values corresponding to (named) tuples of
        # facility ID and name
        # Get look-up of the districts (by name) in each region (by name)
        districts_in_region = self.sim.modules['Demography'].parameters['districts_in_region']
        all_districts = set(self.sim.modules['Demography'].parameters['district_num_to_district_name'].values())

        facilities_per_level_and_district = {_facility_level: {} for _facility_level in self._facility_levels}
        facilities_by_facility_id = dict()
        for facility_tuple in self.parameters['Master_Facilities_List'].itertuples():
            _facility_info = FacilityInfo(id=facility_tuple.Facility_ID,
                                          name=facility_tuple.Facility_Name,
                                          level=facility_tuple.Facility_Level,
                                          region=facility_tuple.Region
                                          )

            facilities_by_facility_id[facility_tuple.Facility_ID] = _facility_info

            if pd.notnull(facility_tuple.District):
                # A facility that is specific to a district:
                facilities_per_level_and_district[facility_tuple.Facility_Level][facility_tuple.District] = \
                    _facility_info

            elif pd.isnull(facility_tuple.District) and pd.notnull(facility_tuple.Region):
                # A facility that is specific to region (and not a district):
                for _district in districts_in_region[facility_tuple.Region]:
                    facilities_per_level_and_district[facility_tuple.Facility_Level][_district] = _facility_info

            elif (
                pd.isnull(facility_tuple.District) and
                pd.isnull(facility_tuple.Region) and
                (facility_tuple.Facility_Level != '5')
            ):
                # A facility that is National (not specific to a region or a district) (ignoring level 5 (headquarters))
                for _district in all_districts:
                    facilities_per_level_and_district[facility_tuple.Facility_Level][_district] = _facility_info

        # Check that there is facility of every level for every district:
        assert all(
            all_districts == facilities_per_level_and_district[_facility_level].keys()
            for _facility_level in self._facility_levels
        ), "There is not one of each facility type available to each district."

        self._facility_by_facility_id = facilities_by_facility_id
        self._facilities_for_each_district = facilities_per_level_and_district

        # * Store 'DailyCapabilities' in correct format and using the specified underlying assumptions
        self._daily_capabilities = self.format_daily_capabilities()

        # Also, store the set of officers with non-zero daily availability
        # (This is used for checking that scheduled HSI events do not make appointment requiring officers that are
        # never available.)
        self._officers_with_availability = set(self._daily_capabilities.index[self._daily_capabilities > 0])

    def format_daily_capabilities(self) -> pd.Series:
        """
        This will updates the dataframe for the self.parameters['Daily_Capabilities'] so as to include
        every permutation of officer_type_code and facility_id, with zeros against permutations where no capacity
        is available.

        It also give the dataframe an index that is useful for merging on (based on Facility_ID and Officer Type)

        (This is so that its easier to track where demands are being placed where there is no capacity)
        """

        # Get the capabilities data imported (according to the specified underlying assumptions).
        capabilities = self.parameters[f'Daily_Capabilities_{self.use_funded_or_actual_staffing}']
        capabilities = capabilities.rename(columns={'Officer_Category': 'Officer_Type_Code'})  # neaten

        # Create dataframe containing background information about facility and officer types
        facility_ids = self.parameters['Master_Facilities_List']['Facility_ID'].values
        officer_type_codes = set(self.parameters['Officer_Types_Table']['Officer_Category'].values)
        # todo - <-- avoid use of the file or define differently?

        # # naming to be not with _ within the name of an oficer
        facs = list()
        officers = list()
        for f in facility_ids:
            for o in officer_type_codes:
                facs.append(f)
                officers.append(o)

        capabilities_ex = pd.DataFrame(data={'Facility_ID': facs, 'Officer_Type_Code': officers})

        # Merge in information about facility from Master Facilities List
        mfl = self.parameters['Master_Facilities_List']
        capabilities_ex = capabilities_ex.merge(mfl, on='Facility_ID', how='left')

        # Merge in information about officers
        # officer_types = self.parameters['Officer_Types_Table'][['Officer_Type_Code', 'Officer_Type']]
        # capabilities_ex = capabilities_ex.merge(officer_types, on='Officer_Type_Code', how='left')

        # Merge in the capabilities (minutes available) for each officer type (inferring zero minutes where
        # there is no entry in the imported capabilities table)
        capabilities_ex = capabilities_ex.merge(
            capabilities[['Facility_ID', 'Officer_Type_Code', 'Total_Mins_Per_Day']],
            on=['Facility_ID', 'Officer_Type_Code'],
            how='left',
        )
        capabilities_ex = capabilities_ex.fillna(0)

        # Give the standard index:
        capabilities_ex = capabilities_ex.set_index(
            'FacilityID_'
            + capabilities_ex['Facility_ID'].astype(str)
            + '_Officer_'
            + capabilities_ex['Officer_Type_Code']
        )

        # Rename 'Total_Minutes_Per_Day'
        capabilities_ex = capabilities_ex.rename(columns={'Total_Mins_Per_Day': 'Total_Minutes_Per_Day'})

        # Checks
        assert abs(capabilities_ex['Total_Minutes_Per_Day'].sum() - capabilities['Total_Mins_Per_Day'].sum()) < 1e-7
        assert len(capabilities_ex) == len(facility_ids) * len(officer_type_codes)

        # return the pd.Series of `Total_Minutes_Per_Day' indexed for each type of officer at each facility
        return capabilities_ex['Total_Minutes_Per_Day']

    def set_service_availability(self):
        """Set service availability. (Should be equal to what is specified by the parameter, but overwrite with what was
         provided in argument if an argument was specified -- provided for backward compatibility/debugging.)"""

        if self.arg_service_availabily is None:
            service_availability = self.parameters['Service_Availability']
        else:
            service_availability = self.arg_service_availabily

        assert isinstance(service_availability, list)
        self.service_availability = service_availability

        # Log the service_availability
        logger.info(key="message",
                    data=f"Running Health System With the Following Service Availability: "
                         f"{self.service_availability}"
                    )

    def get_cons_availability(self) -> str:
        """Set consumables availability. (Should be equal to what is specified by the parameter, but overwrite with
        what was provided in argument if an argument was specified -- provided for backward compatibility/debugging.)"""

        if self.arg_cons_availability is None:
            _cons_availability = self.parameters['cons_availability']
        else:
            _cons_availability = self.arg_cons_availability

        # Log the service_availability
        logger.info(key="message",
                    data=f"Running Health System With the Following Consumables Availability: "
                         f"{_cons_availability}"
                    )

        return _cons_availability

    def get_beds_availability(self) -> str:
        """Set beds availability. (Should be equal to what is specified by the parameter, but overwrite with
        what was provided in argument if an argument was specified -- provided for backward compatibility/debugging.)"""

        if self.arg_beds_availability is None:
            _beds_availability = self.parameters['beds_availability']
        else:
            _beds_availability = self.arg_beds_availability

        # For logical consistency, when the HealthSystem is disabled, beds_availability should be 'all', irrespective of
        # what arguments/parameters are provided.
        if self.disable:
            _beds_availability = 'all'

        # Log the service_availability
        logger.info(key="message",
                    data=f"Running Health System With the Following Beds Availability: "
                         f"{_beds_availability}"
                    )

        return _beds_availability

    def schedule_hsi_event(
        self,
        hsi_event: 'HSI_Event',
        priority: int,
        topen: datetime.datetime,
        tclose: Optional[datetime.datetime] = None,
        do_hsi_event_checks: bool = True
    ):
        """
        Schedule a health system interaction (HSI) event.

        :param hsi_event: The HSI event to be scheduled.
        :param priority: The priority for the HSI event: 0 (highest), 1 or 2 (lowest)
        :param topen: The earliest date at which the HSI event should run.
        :param tclose: The latest date at which the HSI event should run. Set to one week after ``topen`` if ``None``.
        :param do_hsi_event_checks: Whether to perform sanity checks on the passed ``hsi_event`` argument to check that
         it constitutes a valid HSI event. This is intended for allowing disabling of these checks when scheduling
         multiple HSI events of the same ``HSI_Event`` subclass together, in which case typically performing these
         checks for each individual HSI event of the shared type will be redundant.
        """

        # If there is no specified tclose time then set this to a week after topen
        if tclose is None:
            tclose = topen + DateOffset(days=7)

        # Check topen is not in the past
        assert topen >= self.sim.date

        # Check that priority is in valid range
        assert priority in (0, 1, 2)

        # Check that topen is strictly before tclose
        assert topen < tclose

        # If ignoring the priority in scheduling, then over-write the provided priority information with 0.
        if self.ignore_priority:
            priority = 0

        # Check if healthsystem is disabled/disable_and_reject_all and, if so, schedule a wrapped event:
        if self.disable and (not self.disable_and_reject_all):
            # If healthsystem is disabled (meaning that HSI can still run), schedule for the `run` method on `topen`.
            self.sim.schedule_event(HSIEventWrapper(hsi_event=hsi_event, run_hsi=True), topen)
            return

        if self.disable_and_reject_all:
            # If healthsystem is disabled the HSI will never run: schedule for the `never_ran` method on `tclose`.
            self.sim.schedule_event(HSIEventWrapper(hsi_event=hsi_event, run_hsi=False), tclose)
            return

        # Check that this is a legitimate health system interaction (HSI) event.
        # These checks are only performed when the flag `do_hsi_event_checks` is set to ``True`` to allow disabling
        # when the checks are redundant for example when scheduling multiple HSI events of same `HSI_Event` subclass.
        if do_hsi_event_checks:
            self.check_hsi_event_is_valid(hsi_event)

        # Check that this request is allowable under current policy (i.e. included in service_availability).
        if not self.is_treatment_id_allowed(hsi_event.TREATMENT_ID):
            # HSI is not allowable under the services_available parameter: run the HSI's 'never_ran' method on the date
            # of tclose.
            self.sim.schedule_event(HSIEventWrapper(hsi_event=hsi_event, run_hsi=False), tclose)

        else:
            # The HSI is allowed and will be added to the HSI_EVENT_QUEUE.

            # Let the HSI gather information about itself (facility_id and appt-footprint time requirements)
            hsi_event.initialise()

            # Create a tuple to go into the heapq
            # (NB. the sorting is done ascending and by the order of the items in the tuple)
            new_request = HSIEventQueueItem(
                priority, topen, self.hsi_event_queue_counter, tclose, hsi_event
            )
            self.hsi_event_queue_counter += 1

            hp.heappush(self.HSI_EVENT_QUEUE, new_request)

    def check_hsi_event_is_valid(self, hsi_event):
        """Check the integrity of an HSI_Event."""
        assert isinstance(hsi_event, HSI_Event)

        # Check that non-empty treatment ID specified
        assert hsi_event.TREATMENT_ID != ''

        if not isinstance(hsi_event.target, tlo.population.Population):
            # This is an individual-scoped HSI event.
            # It must have EXPECTED_APPT_FOOTPRINT, BEDDAYS_FOOTPRINT and ACCEPTED_FACILITY_LEVELS.

            # Correct formatted EXPECTED_APPT_FOOTPRINT
            assert self.appt_footprint_is_valid(hsi_event.EXPECTED_APPT_FOOTPRINT)

            # That it has an acceptable 'ACCEPTED_FACILITY_LEVEL' attribute
            assert hsi_event.ACCEPTED_FACILITY_LEVEL in self._facility_levels, \
                f"In the HSI with TREATMENT_ID={hsi_event.TREATMENT_ID}, the ACCEPTED_FACILITY_LEVEL (=" \
                f"{hsi_event.ACCEPTED_FACILITY_LEVEL}) is not recognised."

            self.bed_days.check_beddays_footprint_format(hsi_event.BEDDAYS_FOOTPRINT)

            # Check that this can accept the squeeze argument
            assert _accepts_argument(hsi_event.run, 'squeeze_factor')

            # Check that the event does not request an appointment at a facility
            # level which is not possible
            appt_type_to_check_list = hsi_event.EXPECTED_APPT_FOOTPRINT.keys()
            facility_appt_types = self._appt_type_by_facLevel[
                hsi_event.ACCEPTED_FACILITY_LEVEL
            ]
            assert facility_appt_types.issuperset(appt_type_to_check_list), (
                f"An appointment type has been requested at a facility level for "
                f"which it is not possible: TREATMENT_ID={hsi_event.TREATMENT_ID}"
            )

    def is_treatment_id_allowed(self, treatment_id: str) -> bool:
        """Determine if a treatment_id (specified as a string) can be run (i.e., is within the allowable set of
         treatments, given by `self.service_availability`."""

        if not self.service_availability:
            # Empty list --> nothing is allowable
            return False
        elif self.service_availability[0] == '*':
            # Wildcard --> everything is allowed
            return True
        elif treatment_id is None:
            # Treatment_id is None --> allowed
            return True
        elif treatment_id in self.service_availability:
            # Explicit inclusion of this treatment_id --> allowed
            return True
        elif treatment_id.startswith('GenericFirstAppt'):
            # GenericAppts --> allowable
            return True
        else:
            # Check if treatment_id matches any services specified with wildcard * patterns
            for service_pattern in self.service_availability:
                if fnmatch.fnmatch(treatment_id, service_pattern):
                    return True
        return False

    def schedule_batch_of_individual_hsi_events(
        self, hsi_event_class, person_ids, priority, topen, tclose=None, **event_kwargs
    ):
        """Schedule a batch of individual-scoped HSI events of the same type.

        Only performs sanity checks on the HSI event for the first scheduled event
        thus removing the overhead of multiple redundant checks.

        :param hsi_event_class: The ``HSI_Event`` subclass of the events to schedule.
        :param person_ids: A sequence of person ID index values to use as the targets
            of the HSI events being scheduled.
        :param priority: The priority for the HSI events: 0 (highest), 1 or 2 (lowest).
            Either a single value for all events or an iterable of per-target values.
        :param topen: The earliest date at which the HSI events should run. Either a
            single value for all events or an iterable of per-target values.
        :param tclose: The latest date at which the HSI events should run. Set to one
           week after ``topen`` if ``None``. Either a single value for all events or an
           iterable of per-target values.
        :param event_kwargs: Any additional keyword arguments to pass to the
            ``hsi_event_class`` initialiser in addition to ``person_id``.
        """
        # If any of {priority, topen, tclose} are iterable assume correspond to per-
        # target values for corresponding arguments of schedule_hsi_event otherwise
        # use same value for all calls
        priorities = priority if isinstance(priority, Iterable) else repeat(priority)
        topens = topen if isinstance(topen, Iterable) else repeat(topen)
        tcloses = tclose if isinstance(tclose, Iterable) else repeat(tclose)
        for i, (person_id, priority, topen, tclose) in enumerate(
            zip(person_ids, priorities, topens, tcloses)
        ):
            self.schedule_hsi_event(
                hsi_event=hsi_event_class(person_id=person_id, **event_kwargs),
                priority=priority,
                topen=topen,
                tclose=tclose,
                # Only perform checks for first event
                do_hsi_event_checks=(i == 0)
            )

    def appt_footprint_is_valid(self, appt_footprint):
        """
        Checks an appointment footprint to ensure it is in the correct format.
        :param appt_footprint: Appointment footprint to check.
        :return: True if valid and False otherwise.
        """
        # Check that all keys known appointment types and all values non-negative
        return isinstance(appt_footprint, dict) and all(
            k in self._appointment_types and v > 0
            for k, v in appt_footprint.items()
        )

    def get_capabilities_today(self) -> pd.Series:
        """
        Get the capabilities of the health system today.
        returns: pd.Series giving minutes available for each officer type in each facility type

        Functions can go in here in the future that could expand the time available,
        simulating increasing efficiency (the concept of a productivity ratio raised
        by Martin Chalkley).

        For now this method only multiplies the estimated minutes available by the `capabilities_coefficient` scale
        factor.
        """
        return self._daily_capabilities * self.capabilities_coefficient

    def get_blank_appt_footprint(self):
        """
        This is a helper function so that disease modules can easily create their appt_footprints.
        It returns an empty Counter instance.

        """
        return Counter()

    def get_facility_info(self, hsi_event) -> FacilityInfo:
        """Helper function to find the facility at which an HSI event will take place based on their district of
        residence and the level of the facility of the HSI."""
        the_district = self.sim.population.props.at[hsi_event.target, 'district_of_residence']
        the_level = hsi_event.ACCEPTED_FACILITY_LEVEL
        return self._facilities_for_each_district[the_level][the_district]

    def get_appt_footprint_as_time_request(self, facility_info: FacilityInfo, appt_footprint: dict):
        """
        This will take an APPT_FOOTPRINT and return the required appointments in terms of the
        time required of each Officer Type in each Facility ID.
        The index will identify the Facility ID and the Officer Type in the same format
        as is used in Daily_Capabilities.
        :params facility_info: The FacilityInfo describing the facility at which the appointment occurs
        :param appt_footprint: The actual appt footprint (optional) if different to that in the HSI event.
        :return: A Counter that gives the times required for each officer-type in each facility_ID, where this time
         is non-zero.
        """
        # Accumulate appointment times for specified footprint using times from appointment times table.
        appt_footprint_times = Counter()
        for appt_type in appt_footprint:
            try:
                appt_info_list = self._appt_times[facility_info.level][appt_type]
            except KeyError as e:
                raise KeyError(
                    f"The time needed for an appointment is not defined for the specified facility level: "
                    f"appt_type={appt_type}, "
                    f"facility_level={facility_info.level}."
                ) from e

            for appt_info in appt_info_list:
                appt_footprint_times[
                    f"FacilityID_{facility_info.id}_Officer_{appt_info.officer_type}"
                ] += appt_info.time_taken

        return appt_footprint_times

    def get_squeeze_factors(self, footprints_per_event, total_footprint, current_capabilities):
        """
        This will compute the squeeze factors for each HSI event from the list of all
        the calls on health system resources for the day.
        The squeeze factor is defined as (call/available - 1). ie. the highest
        fractional over-demand among any type of officer that is called-for in the
        appt_footprint of an HSI event.
        A value of 0.0 signifies that there is no squeezing (sufficient resources for
        the EXPECTED_APPT_FOOTPRINT).
        A value of 99.99 signifies that the call is for an officer_type in a
        health-facility that is not available.

        :param footprints_per_event: List, one entry per HSI event, containing the
            minutes required from each health officer in each health facility as a
            Counter (using the standard index)
        :param total_footprint: Counter, containing the total minutes required from
            each health officer in each health facility when non-zero, (using the
            standard index)
        :param current_capabilities: Series giving the amount of time available for
            each health officer in each health facility (using the standard index)

        :return: squeeze_factors: an array of the squeeze factors for each HSI event
            (position in array matches that in the all_call_today list).
        """

        # 1) Compute the load factors for each officer type at each facility that is
        # called-upon in this list of HSIs
        load_factor = {}
        for officer, call in total_footprint.items():
            availability = current_capabilities.get(officer)
            if availability is None:  # todo - does this ever happen?
                load_factor[officer] = 99.99
            elif availability == 0:
                load_factor[officer] = float('inf')
            else:
                load_factor[officer] = max(call / availability - 1, 0)

        # 2) Convert these load-factors into an overall 'squeeze' signal for each HSI,
        # based on the highest load-factor of any officer required (or zero if event
        # has an empty footprint)
        squeeze_factor_per_hsi_event = np.array([
            max((load_factor[officer] for officer in footprint), default=0)
            for footprint in footprints_per_event
        ])

        assert (squeeze_factor_per_hsi_event >= 0).all()

        return squeeze_factor_per_hsi_event

    def record_hsi_event(self, hsi_event, actual_appt_footprint=None, squeeze_factor=None, did_run=True):
        """
        Record the processing of an HSI event.
        If this is an individual-level HSI_Event, it will also record the actual appointment footprint
        :param hsi_event: The HSI_Event (containing the initial expectations of footprints)
        :param actual_appt_footprint: The actual Appointment Footprint (if individual event)
        :param squeeze_factor: The squeeze factor (if individual event)
        """

        if isinstance(hsi_event.target, tlo.population.Population):
            # Population HSI-Event (N.B. This is not actually logged.)
            log_info = dict()
            log_info['TREATMENT_ID'] = hsi_event.TREATMENT_ID
            log_info['Number_By_Appt_Type_Code'] = 'Population'  # remove the appt-types with zeros
            log_info['Person_ID'] = -1  # Junk code
            log_info['Squeeze_Factor'] = 0
            log_info['did_run'] = did_run

        else:
            # Individual HSI-Event
<<<<<<< HEAD

=======
>>>>>>> 8c1c363c
            _squeeze_factor = squeeze_factor if squeeze_factor != np.inf else 100.0

            self.write_to_hsi_log(
                treatment_id=hsi_event.TREATMENT_ID,
                number_by_appt_type_code=actual_appt_footprint,
                person_id=hsi_event.target,
                squeeze_factor=_squeeze_factor,
<<<<<<< HEAD
                did_run=did_run
            )

            # Storage for the purpose of testing / documentation
            if self.store_hsi_events_that_have_run:
                self.store_of_hsi_events_that_have_run.append(
                    {
                        'HSI_Event': str(hsi_event.__class__).replace("<class '", "").replace("'>", ""),
                        'date': self.sim.date,
                        'TREATMENT_ID': hsi_event.TREATMENT_ID,
                        'did_run': did_run,
                        'Appt_Footprint': actual_appt_footprint,
                        'Squeeze_Factor': _squeeze_factor,
                        'Person_ID': hsi_event.target
                    }
                )

            if self.record_hsi_event_details:
                self.hsi_event_details.add(
                    HSIEventDetails(
                        event_name=type(hsi_event).__name__,
                        module_name=type(hsi_event.module).__name__,
                        treatment_id=hsi_event.TREATMENT_ID,
                        facility_level=getattr(
                            hsi_event, 'ACCEPTED_FACILITY_LEVEL', None
                        ),
                        appt_footprint=(
                            tuple(actual_appt_footprint)
                            if actual_appt_footprint is not None
                            else tuple(getattr(hsi_event, 'EXPECTED_APPT_FOOTPRINT', {}))
                        ),
                        beddays_footprint=tuple(sorted(hsi_event.BEDDAYS_FOOTPRINT.items()))
                    )
                )
=======
                did_run=did_run,
                facility_level=hsi_event.ACCEPTED_FACILITY_LEVEL,
                facility_id=hsi_event.facility_info.id,
            )

            # Storage for the purpose of testing / documentation
            if self.store_hsi_events_that_have_run:
                self.store_of_hsi_events_that_have_run.append(
                    {
                        'HSI_Event': hsi_event.__class__.__name__,
                        'date': self.sim.date,
                        'TREATMENT_ID': hsi_event.TREATMENT_ID,
                        'did_run': did_run,
                        'Appt_Footprint': actual_appt_footprint,
                        'Squeeze_Factor': _squeeze_factor,
                        'Person_ID': hsi_event.target
                    }
                )

                if self.record_hsi_event_details:
                    self.hsi_event_details.add(
                        HSIEventDetails(
                            event_name=type(hsi_event).__name__,
                            module_name=type(hsi_event.module).__name__,
                            treatment_id=hsi_event.TREATMENT_ID,
                            facility_level=getattr(
                                hsi_event, 'ACCEPTED_FACILITY_LEVEL', None
                            ),
                            appt_footprint=(
                                tuple(actual_appt_footprint)
                                if actual_appt_footprint is not None
                                else tuple(getattr(hsi_event, 'EXPECTED_APPT_FOOTPRINT', {}))
                            ),
                            beddays_footprint=tuple(sorted(hsi_event.BEDDAYS_FOOTPRINT.items()))
                        )
                    )
>>>>>>> 8c1c363c

    def write_to_hsi_log(self,
                         treatment_id,
                         number_by_appt_type_code,
                         person_id,
                         squeeze_factor,
                         did_run,
                         facility_level,
                         facility_id,
                         ):
        """Write the log `HSI_Event` and add to the summary counter."""
<<<<<<< HEAD
=======

>>>>>>> 8c1c363c
        logger.info(key="HSI_Event",
                    data={
                        'TREATMENT_ID': treatment_id,
                        'Number_By_Appt_Type_Code': number_by_appt_type_code,
                        'Person_ID': person_id,
                        'Squeeze_Factor': squeeze_factor,
                        'did_run': did_run,
                        'Facility_Level': facility_level if facility_level is not None else -99,
                        'Facility_ID': facility_id if facility_id is not None else -99,
                    },
                    description="record of each HSI event"
                    )

        if did_run:
            self._summary_counter.record_hsi_event(
                treatment_id=treatment_id,
                appt_footprint=number_by_appt_type_code
            )

    def log_current_capabilities(self, current_capabilities, total_footprint):
        """
        This will log the percentage of the current capabilities that is used at each Facility Type
        NB. To get this per Officer_Type_Code, it would be possible to simply log the entire current_capabilities df.
        :param current_capabilities: the current_capabilities of the health system.
        :param total_footprint: Per-officer totals of footprints of all the HSI events that ran
        """

        # Combine the current_capabilities and total_footprint per-officer totals
        comparison = pd.DataFrame(index=current_capabilities.index)
        comparison['Total_Minutes_Per_Day'] = current_capabilities
        comparison['Minutes_Used'] = pd.Series(total_footprint, dtype='float64')
        comparison['Minutes_Used'] = comparison['Minutes_Used'].fillna(0.0)
        assert len(comparison) == len(current_capabilities)

        # Sum within each Facility_ID
        facility_id = [_f.split('_')[1] for _f in comparison.index]
        summary = comparison.groupby(by=facility_id)[['Total_Minutes_Per_Day', 'Minutes_Used']].sum()

        # Compute Fraction of Time Used Across All Facilities
        total_available = summary['Total_Minutes_Per_Day'].sum()
        fraction_time_used_across_all_facilities = (
            summary['Minutes_Used'].sum() / total_available if total_available > 0 else 0
        )

        # Compute Fraction of Time Used In Each Facility
        summary['Fraction_Time_Used'] = summary['Minutes_Used'] / summary['Total_Minutes_Per_Day']
        summary['Fraction_Time_Used'].replace([np.inf, -np.inf, np.nan], 0.0, inplace=True)

        log_capacity = dict()
        log_capacity['Frac_Time_Used_Overall'] = fraction_time_used_across_all_facilities
        log_capacity['Frac_Time_Used_By_Facility_ID'] = summary['Fraction_Time_Used'].to_dict()

        logger.info(key='Capacity',
                    data=log_capacity,
                    description='daily summary of utilisation and capacity of health system resources')

        self._summary_counter.record_hs_status(
            fraction_time_used_across_all_facilities=fraction_time_used_across_all_facilities)

    def remove_beddays_footprint(self, person_id):
        # removing bed_days from a particular individual if any
        self.bed_days.remove_beddays_footprint(person_id=person_id)

    def find_events_for_person(self, person_id: int):
        """Find the events in the HSI_EVENT_QUEUE for a particular person.
        :param person_id: the person_id of interest
        :returns list of tuples (date_of_event, event) for that person_id in the HSI_EVENT_QUEUE.

        NB. This is for debugging and testing only - not for use in real simulations as it is slow
        """
        list_of_events = list()

        for ev_tuple in self.HSI_EVENT_QUEUE:
            date = ev_tuple[1]  # this is the 'topen' value
            event = ev_tuple[4]
            if isinstance(event.target, (int, np.integer)):
                if event.target == person_id:
                    list_of_events.append((date, event))

        return list_of_events

    def reset_queue(self):
        """Set the HSI event queue to be empty"""
        self.HSI_EVENT_QUEUE = []
        self.hsi_event_queue_counter = 0

    def get_item_codes_from_package_name(self, package: str) -> dict:
        """Helper function to provide the item codes and quantities in a dict of the form {<item_code>:<quantity>} for
         a given package name."""
        return get_item_codes_from_package_name(self.parameters['item_and_package_code_lookups'], package)

    def get_item_code_from_item_name(self, item: str) -> int:
        """Helper function to provide the item_code (an int) when provided with the name of the item"""
        return get_item_code_from_item_name(self.parameters['item_and_package_code_lookups'], item)

    def override_availability_of_consumables(self, item_codes) -> None:
        """Over-ride the availability (for all months and all facilities) of certain consumables item_codes.
        :param item_codes: Dictionary of the form {<item_code>: probability_that_item_is_available}
        :return: None
        """
        self.consumables.override_availability(item_codes)

<<<<<<< HEAD
    def log_end_of_year_summary_statistics(self) -> None:
        """Write to log the current states of the summary counters and reset them."""
        self._summary_counter.write_to_log_and_reset_counters()
        self.consumables.write_to_log_and_reset_counters()
=======
    def on_end_of_day(self) -> None:
        """Do jobs to be done at the end of the day (after all HSI run)"""
        self.bed_days.on_end_of_day()

    def on_end_of_year(self) -> None:
        """Write to log the current states of the summary counters and reset them."""
        self._summary_counter.write_to_log_and_reset_counters()
        self.consumables.on_end_of_year()
        self.bed_days.on_end_of_year()
>>>>>>> 8c1c363c


class HealthSystemScheduler(RegularEvent, PopulationScopeEventMixin):
    """
    This is the HealthSystemScheduler. It is an event that occurs every day, inspects the calls on the healthsystem
    and commissions event to occur that are consistent with the healthsystem's capabilities for the following day, given
    assumptions about how this decision is made.
    The overall Prioritization algorithm is:
        * Look at events in order (the order is set by the heapq: see schedule_event
        * Ignore is the current data is before topen
        * Remove and do nothing if tclose has expired
        * Run any  population-level HSI events
        * For an individual-level HSI event, check if there are sufficient health system capabilities to run the event

    If the event is to be run, then the following events occur:
        * The HSI event itself is run.
        * The occurence of the event is logged
        * The resources used are 'occupied' (if individual level HSI event)
        * Other disease modules are alerted of the occurence of the HSI event (if individual level HSI event)

    Here is where we can have multiple types of assumption regarding how these capabilities are modelled.
    """

    def __init__(self, module: HealthSystem):
        super().__init__(module, frequency=DateOffset(days=1))

    @staticmethod
    def _is_today_last_day_of_the_year(date):
        return (date.month == 12) and (date.day == 31)

    def apply(self, population):

        # 0) Refresh information ready for new day:
        self.module.bed_days.on_start_of_day()
        self.module.consumables.on_start_of_day(self.sim.date)

        # 1) Compute footprint that arise from in-patient bed-days
        inpatient_appts = self.module.bed_days.get_inpatient_appts()
        inpatient_footprints = Counter()
        inpatient_appt_by_facility_level = defaultdict(Counter)
        for _fac_id, _footprint in inpatient_appts.items():
            inpatient_footprints.update(self.module.get_appt_footprint_as_time_request(
                facility_info=self.module._facility_by_facility_id[_fac_id], appt_footprint=_footprint)
            )
            inpatient_appt_by_facility_level[self.module._facility_by_facility_id[_fac_id].level] += _footprint

        # Write the log that these in-patient appointments were needed:
        if len(inpatient_appt_by_facility_level):
            for _level, _inpatient_appts in inpatient_appt_by_facility_level.items():
                self.module.write_to_hsi_log(
                    treatment_id='Inpatient_Care',
                    number_by_appt_type_code=dict(_inpatient_appts),
                    person_id=-1,
                    squeeze_factor=0.0,
                    did_run=True,
                    facility_level=_level,
                    facility_id=None,
                )

        # - Create hold-over list (will become a heapq). This will hold events that cannot occur today before they are
        #  added back to the heapq
        hold_over = list()

        # 1) Get the events that are due today:
        list_of_individual_hsi_event_tuples_due_today = list()
        list_of_population_hsi_event_tuples_due_today = list()

        # To avoid repeated dataframe accesses in subsequent loop, assemble set of alive
        # person IDs as  one-off operation, exploiting the improved efficiency of
        # boolean-indexing of a Series compared to row-by-row access. From benchmarks
        # converting Series to list before converting to set is ~2x more performant than
        # direct conversion to set, while checking membership of set is ~10x quicker
        # than checking membership of Pandas Index object and ~25x quicker than checking
        # membership of list
        alive_persons = set(
            self.sim.population.props.index[self.sim.population.props.is_alive].to_list()
        )

        while len(self.module.HSI_EVENT_QUEUE) > 0:

            next_event_tuple = hp.heappop(self.module.HSI_EVENT_QUEUE)
            # Read the tuple and assemble into a dict 'next_event'

            event = next_event_tuple.hsi_event

            if self.sim.date > next_event_tuple.tclose:
                # The event has expired (after tclose) having never been run. Call the 'never_ran' function
                event.never_ran()

            elif not (
                isinstance(event.target, tlo.population.Population)
                or event.target in alive_persons
            ):
                # if individual level event and the person who is the target is no longer alive, do nothing more
                pass

            elif self.sim.date < next_event_tuple.topen:
                # The event is not yet due (before topen), add to the hold-over list
                hp.heappush(hold_over, next_event_tuple)

                if next_event_tuple.priority == 2:
                    # Check the priority
                    # If the next event is not due and has low priority, then stop looking through the heapq
                    # as all other events will also not be due.
                    break

            else:
                # The event is now due to run today and the person is confirmed to be still alive
                # Add it to the list of events due today (individual or population level)
                # NB. These list is ordered by priority and then due date

                is_pop_level_hsi_event = isinstance(event.target, tlo.population.Population)
                if is_pop_level_hsi_event:
                    list_of_population_hsi_event_tuples_due_today.append(next_event_tuple)
                else:
                    list_of_individual_hsi_event_tuples_due_today.append(next_event_tuple)

        # 2) Run all population-level HSI events
        while len(list_of_population_hsi_event_tuples_due_today) > 0:
            pop_level_hsi_event_tuple = list_of_population_hsi_event_tuples_due_today.pop()

            pop_level_hsi_event = pop_level_hsi_event_tuple.hsi_event
            pop_level_hsi_event.run(squeeze_factor=0)
            self.module.record_hsi_event(hsi_event=pop_level_hsi_event)

        # 3) Get the capabilities that are available today and prepare dataframe to store all the calls for today
        current_capabilities = self.module.get_capabilities_today()

        # Define the total footprint of all calls today, which begins with those due to existing in-patients.
        total_footprint = inpatient_footprints

        if list_of_individual_hsi_event_tuples_due_today:
            # 4) Examine total call on health officers time from the HSI events that are due today

            # For all events in 'list_of_individual_hsi_event_tuples_due_today',
            # expand the appt-footprint of the event to give the demands on
            # each officer-type in each facility_id.

            footprints_of_all_individual_level_hsi_event = [
                event_tuple.hsi_event.expected_time_requests
                for event_tuple in list_of_individual_hsi_event_tuples_due_today
            ]

            # Compute total appointment footprint across all events
            for footprint in footprints_of_all_individual_level_hsi_event:
                # Counter.update method when called with dict-like argument adds counts
                # from argument to Counter object called from
                total_footprint.update(footprint)

            # 5) Estimate Squeeze-Factors for today
            if self.module.mode_appt_constraints == 0:
                # For Mode 0 (no Constraints), the squeeze factors are all zero.
                squeeze_factor_per_hsi_event = np.zeros(
                    len(footprints_of_all_individual_level_hsi_event))
            else:
                # For Other Modes, the squeeze factors must be computed
                squeeze_factor_per_hsi_event = self.module.get_squeeze_factors(
                    footprints_per_event=footprints_of_all_individual_level_hsi_event,
                    total_footprint=total_footprint,
                    current_capabilities=current_capabilities,
                )

            # 6) For each event, determine if run or not, and run if so.
            for ev_num, _ in enumerate(list_of_individual_hsi_event_tuples_due_today):
                event = list_of_individual_hsi_event_tuples_due_today[ev_num].hsi_event
                squeeze_factor = squeeze_factor_per_hsi_event[ev_num]

                ok_to_run = (
                    (self.module.mode_appt_constraints == 0)
                    or (self.module.mode_appt_constraints == 1)
                    or ((self.module.mode_appt_constraints == 2) and (squeeze_factor == 0.0))
                )

                # Mode 0: All HSI Event run, with no squeeze
                # Mode 1: All Run With Squeeze
                # Mode 2: Only if squeeze <1

                if ok_to_run:
                    # Compute the bed days that are allocated to this HSI and provide this information to the HSI
                    # todo - only do this if some bed-days declared
                    event._received_info_about_bed_days = \
                        self.module.bed_days.issue_bed_days_according_to_availability(
                            facility_id=self.module.bed_days.get_facility_id_for_beds(persons_id=event.target),
                            footprint=event.BEDDAYS_FOOTPRINT
                        )

                    # Check that a facility has been assigned to this HSI
                    assert event.facility_info is not None, \
                        f"Cannot run HSI {event.TREATMENT_ID} without facility_info being defined."

                    # Run the HSI event (allowing it to return an updated appt_footprint)
                    actual_appt_footprint = event.run(squeeze_factor=squeeze_factor)

                    # Check if the HSI event returned updated appt_footprint
                    if actual_appt_footprint is not None:
                        # The returned footprint is different to the expected footprint: so must update load factors

                        # check its formatting:
                        assert self.module.appt_footprint_is_valid(actual_appt_footprint)

                        # Update load factors:
                        updated_call = self.module.get_appt_footprint_as_time_request(
                            facility_info=event.facility_info,
                            appt_footprint=actual_appt_footprint
                        )
                        original_call = footprints_of_all_individual_level_hsi_event[ev_num]
                        footprints_of_all_individual_level_hsi_event[ev_num] = updated_call
                        total_footprint -= original_call
                        total_footprint += updated_call

                        if self.module.mode_appt_constraints != 0:
                            # only need to recompute squeeze factors if running with constraints
                            # i.e. mode != 0
                            squeeze_factor_per_hsi_event = self.module.get_squeeze_factors(
                                footprints_per_event=footprints_of_all_individual_level_hsi_event,
                                total_footprint=total_footprint,
                                current_capabilities=current_capabilities,
                            )
                    else:
                        # no actual footprint is returned so take the expected initial declaration as the actual
                        actual_appt_footprint = event.EXPECTED_APPT_FOOTPRINT

                    # Write to the log
                    self.module.record_hsi_event(
                        hsi_event=event,
                        actual_appt_footprint=actual_appt_footprint,
                        squeeze_factor=squeeze_factor,
                        did_run=True,
                    )

                else:
                    # Do not run,
                    # Call did_not_run for the hsi_event
                    rtn_from_did_not_run = event.did_not_run()

                    # If received no response from the call to did_not_run, or a True signal, then
                    # add to the hold-over queue.
                    # Otherwise (disease module returns "FALSE") the event is not rescheduled and will not run.

                    if not (rtn_from_did_not_run is False):
                        # reschedule event
                        hp.heappush(hold_over, list_of_individual_hsi_event_tuples_due_today[ev_num])

                    # Log that the event did not run
                    self.module.record_hsi_event(
                        hsi_event=event,
                        actual_appt_footprint=event.EXPECTED_APPT_FOOTPRINT,
                        squeeze_factor=squeeze_factor,
                        did_run=False,
                    )

        # 7) Add back to the HSI_EVENT_QUEUE heapq all those events
        # which are still eligible to run but which did not run
        while len(hold_over) > 0:
            hp.heappush(self.module.HSI_EVENT_QUEUE, hp.heappop(hold_over))

        # -- End of day activities --

        # 8) Log total usage of the facilities
        self.module.log_current_capabilities(
            current_capabilities=current_capabilities,
            total_footprint=total_footprint
        )

<<<<<<< HEAD
        # 9) Log the end-of-year summaries (if today is the last day of the year)
        if self._is_today_last_day_of_the_year(self.sim.date):
            self.module.log_end_of_year_summary_statistics()
=======
        # 9) Trigger jobs to be done at the end of the day (after all HSI run)
        self.module.on_end_of_day()

        # 10) Do activities required at end of year (if today is the last day of the year)
        if self._is_today_last_day_of_the_year(self.sim.date):
            self.module.on_end_of_year()
>>>>>>> 8c1c363c

# ---------------------------------------------------------------------------
#   Logging
# ---------------------------------------------------------------------------


class HealthSystemSummaryCounter:
    """Helper class to keep running counts of HSI and the state of the HealthSystem and logging summaries."""

    def __init__(self):
        self._reset_internal_stores()

    def _reset_internal_stores(self) -> None:
        """Create empty versions of the data structures used to store a running records."""

        self._treatment_ids = defaultdict(int)  # Running record of the `TREATMENT_ID`s of `HSI_Event`s
        self._appts = defaultdict(int)  # Running record of the Appointments of `HSI_Event`s that have run
        self._frac_time_used_overall = []  # Running record of the usage of the healthcare system

    def record_hsi_event(self, treatment_id: str, appt_footprint: Counter) -> None:
        """Add information about an `HSI_Event` to the running summaries."""

        # Count the treatment_id:
        self._treatment_ids[treatment_id] += 1

        # Count each type of appointment:
        for _appt_type, _number in appt_footprint.items():
            self._appts[_appt_type] += _number

    def record_hs_status(self, fraction_time_used_across_all_facilities: float) -> None:
        """Record a current status metric of the HealthSystem."""

        # The fraction of all healthcare worker time that is used:
        self._frac_time_used_overall.append(fraction_time_used_across_all_facilities)

    def write_to_log_and_reset_counters(self):
        """Log summary statistics reset the data structures."""

        logger_summary.info(
            key="HSI_Event",
            description="Counts of the HSI_Events that have occurred in this calendar year by TREATMENT_ID, "
                        "and counts of the 'Appt_Type's that have occurred in this calendar year.",
            data={
                "TREATMENT_ID": self._treatment_ids,
                "Number_By_Appt_Type_Code": self._appts,
            },
        )

        logger_summary.info(
            key="Capacity",
            description="The fraction of all the healthcare worker time that is used each day, averaged over this "
                        "calendar year.",
            data={
                "average_Frac_Time_Used_Overall": np.mean(self._frac_time_used_overall),
                # <-- leaving space here for additional summary measures that may be needed in the future.
            },
        )

<<<<<<< HEAD
        self._reset_internal_stores()
=======
        self._reset_internal_stores()


class HealthSystemChangeParameters(Event, PopulationScopeEventMixin):
    """Event that causes certain internal parameters of the HealthSystem to be changed; specifically:
        * `mode_appt_constraints`
        * `ignore_priority`
        * `capabilities_coefficient`
        * `cons_availability`
        * `beds_availability`
    Note that no checking is done here on the suitability of values of each parameter."""

    def __init__(self, module: HealthSystem, parameters: Dict):
        super().__init__(module)
        self._parameters = parameters
        assert isinstance(module, HealthSystem)

    def apply(self, population):
        if 'mode_appt_constraints' in self._parameters:
            self.module.mode_appt_constraints = self._parameters['mode_appt_constraints']

        if 'ignore_priority' in self._parameters:
            self.module.ignore_priority = self._parameters['ignore_priority']

        if 'capabilities_coefficient' in self._parameters:
            self.module.capabilities_coefficient = self._parameters['capabilities_coefficient']

        if 'cons_availability' in self._parameters:
            self.module.consumables = Consumables(data=self.module.parameters['availability_estimates'],
                                                  rng=self.module.rng,
                                                  availability=self._parameters['cons_availability'])
            self.module.consumables.on_start_of_day(self.module.sim.date)

        if 'beds_availability' in self._parameters:
            self.module.bed_days.availability = self._parameters['beds_availability']
>>>>>>> 8c1c363c
<|MERGE_RESOLUTION|>--- conflicted
+++ resolved
@@ -1193,10 +1193,6 @@
 
         else:
             # Individual HSI-Event
-<<<<<<< HEAD
-
-=======
->>>>>>> 8c1c363c
             _squeeze_factor = squeeze_factor if squeeze_factor != np.inf else 100.0
 
             self.write_to_hsi_log(
@@ -1204,42 +1200,6 @@
                 number_by_appt_type_code=actual_appt_footprint,
                 person_id=hsi_event.target,
                 squeeze_factor=_squeeze_factor,
-<<<<<<< HEAD
-                did_run=did_run
-            )
-
-            # Storage for the purpose of testing / documentation
-            if self.store_hsi_events_that_have_run:
-                self.store_of_hsi_events_that_have_run.append(
-                    {
-                        'HSI_Event': str(hsi_event.__class__).replace("<class '", "").replace("'>", ""),
-                        'date': self.sim.date,
-                        'TREATMENT_ID': hsi_event.TREATMENT_ID,
-                        'did_run': did_run,
-                        'Appt_Footprint': actual_appt_footprint,
-                        'Squeeze_Factor': _squeeze_factor,
-                        'Person_ID': hsi_event.target
-                    }
-                )
-
-            if self.record_hsi_event_details:
-                self.hsi_event_details.add(
-                    HSIEventDetails(
-                        event_name=type(hsi_event).__name__,
-                        module_name=type(hsi_event.module).__name__,
-                        treatment_id=hsi_event.TREATMENT_ID,
-                        facility_level=getattr(
-                            hsi_event, 'ACCEPTED_FACILITY_LEVEL', None
-                        ),
-                        appt_footprint=(
-                            tuple(actual_appt_footprint)
-                            if actual_appt_footprint is not None
-                            else tuple(getattr(hsi_event, 'EXPECTED_APPT_FOOTPRINT', {}))
-                        ),
-                        beddays_footprint=tuple(sorted(hsi_event.BEDDAYS_FOOTPRINT.items()))
-                    )
-                )
-=======
                 did_run=did_run,
                 facility_level=hsi_event.ACCEPTED_FACILITY_LEVEL,
                 facility_id=hsi_event.facility_info.id,
@@ -1276,7 +1236,6 @@
                             beddays_footprint=tuple(sorted(hsi_event.BEDDAYS_FOOTPRINT.items()))
                         )
                     )
->>>>>>> 8c1c363c
 
     def write_to_hsi_log(self,
                          treatment_id,
@@ -1288,10 +1247,7 @@
                          facility_id,
                          ):
         """Write the log `HSI_Event` and add to the summary counter."""
-<<<<<<< HEAD
-=======
-
->>>>>>> 8c1c363c
+
         logger.info(key="HSI_Event",
                     data={
                         'TREATMENT_ID': treatment_id,
@@ -1394,12 +1350,6 @@
         """
         self.consumables.override_availability(item_codes)
 
-<<<<<<< HEAD
-    def log_end_of_year_summary_statistics(self) -> None:
-        """Write to log the current states of the summary counters and reset them."""
-        self._summary_counter.write_to_log_and_reset_counters()
-        self.consumables.write_to_log_and_reset_counters()
-=======
     def on_end_of_day(self) -> None:
         """Do jobs to be done at the end of the day (after all HSI run)"""
         self.bed_days.on_end_of_day()
@@ -1409,7 +1359,6 @@
         self._summary_counter.write_to_log_and_reset_counters()
         self.consumables.on_end_of_year()
         self.bed_days.on_end_of_year()
->>>>>>> 8c1c363c
 
 
 class HealthSystemScheduler(RegularEvent, PopulationScopeEventMixin):
@@ -1674,18 +1623,12 @@
             total_footprint=total_footprint
         )
 
-<<<<<<< HEAD
-        # 9) Log the end-of-year summaries (if today is the last day of the year)
-        if self._is_today_last_day_of_the_year(self.sim.date):
-            self.module.log_end_of_year_summary_statistics()
-=======
         # 9) Trigger jobs to be done at the end of the day (after all HSI run)
         self.module.on_end_of_day()
 
         # 10) Do activities required at end of year (if today is the last day of the year)
         if self._is_today_last_day_of_the_year(self.sim.date):
             self.module.on_end_of_year()
->>>>>>> 8c1c363c
 
 # ---------------------------------------------------------------------------
 #   Logging
@@ -1744,9 +1687,6 @@
             },
         )
 
-<<<<<<< HEAD
-        self._reset_internal_stores()
-=======
         self._reset_internal_stores()
 
 
@@ -1781,5 +1721,4 @@
             self.module.consumables.on_start_of_day(self.module.sim.date)
 
         if 'beds_availability' in self._parameters:
-            self.module.bed_days.availability = self._parameters['beds_availability']
->>>>>>> 8c1c363c
+            self.module.bed_days.availability = self._parameters['beds_availability']