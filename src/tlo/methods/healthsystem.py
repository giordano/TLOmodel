# """
# Remaining to do:
# - streamline input arguments
# - let the level of the appointment be in the log
# - let the logger give times of each hcw
# """
import datetime
import fnmatch
import heapq as hp
from collections import Counter, defaultdict
from collections.abc import Iterable
from itertools import repeat
from pathlib import Path
from typing import List, NamedTuple, Optional, Tuple, Union

import numpy as np
import pandas as pd

import tlo
from tlo import Date, DateOffset, Module, Parameter, Property, Types, logging
from tlo.events import Event, PopulationScopeEventMixin, RegularEvent
from tlo.methods import Metadata
from tlo.methods.bed_days import BedDays
from tlo.methods.consumables import (
    Consumables,
    get_item_code_from_item_name,
    get_item_codes_from_package_name,
)
from tlo.methods.dxmanager import DxManager

logger = logging.getLogger(__name__)
logger.setLevel(logging.INFO)

logger_summary = logging.getLogger(f"{__name__}.summary")
logger_summary.setLevel(logging.INFO)


class FacilityInfo(NamedTuple):
    """Information about a specific health facility."""
    id: int
    name: str
    level: str
    region: str


class AppointmentSubunit(NamedTuple):
    """Component of an appointment relating to a specific officer type."""
    officer_type: str
    time_taken: float


class HSIEventDetails(NamedTuple):
    """Non-target specific details of a health system interaction event."""
    event_name: str
    module_name: str
    treatment_id: str
    facility_level: Optional[str]
    appt_footprint: Tuple[str]
    beddays_footprint: Tuple[Tuple[str, int]]


class HSIEventQueueItem(NamedTuple):
    """Properties of event added to health system queue.

    The order of the attributes in the tuple is important as the queue sorting is done
    by the order of the items in the tuple, i.e. first by `priority`, then `topen` and
    so on.
    """
    priority: int
    topen: Date
    queue_counter: int
    tclose: Date
    # Define HSI_Event type as string to avoid NameError exception as HSI_Event defined
    # later in module (see https://stackoverflow.com/a/36286947/4798943)
    hsi_event: 'HSI_Event'


class HSI_Event:
    """Base HSI event class, from which all others inherit.

    Concrete subclasses should also inherit from one of the EventMixin classes
    defined below, and implement at least an `apply` and `did_not_run` method.
    """

    def __init__(self, module, *args, **kwargs):
        """Create a new event.

        Note that just creating an event does not schedule it to happen; that
        must be done by calling Simulation.schedule_event.

        :param module: the module that created this event.
            All subclasses of Event take this as the first argument in their
            constructor, but may also take further keyword arguments.
        """
        self.module = module
        self.sim = module.sim
        self.target = None  # Overwritten by the mixin
        super().__init__(*args, **kwargs)  # Call the mixin's constructors

        # Defaults for the HSI information:
        self.TREATMENT_ID = ''
        self.EXPECTED_APPT_FOOTPRINT = self.make_appt_footprint({})
        self.ACCEPTED_FACILITY_LEVEL = None
        self.BEDDAYS_FOOTPRINT = self.make_beddays_footprint({})

        # Information received about this HSI:
        self._received_info_about_bed_days = None
        self.expected_time_requests = {}
        self.facility_info = None

    @property
    def bed_days_allocated_to_this_event(self):
        if self._received_info_about_bed_days is None:
            # default to the footprint if no information about bed-days is received
            return self.BEDDAYS_FOOTPRINT

        return self._received_info_about_bed_days

    def apply(self, squeeze_factor=0.0, *args, **kwargs):
        """Apply this event to the population.

        Must be implemented by subclasses.

        """
        raise NotImplementedError

    def did_not_run(self, *args, **kwargs):
        """Called when this event is due but it is not run. Return False to prevent the event being rescheduled, or True
        to allow the rescheduling. This is called each time that the event is tried to be run but it cannot be.
        """
        logger.debug(key="message", data=f"{self.__class__.__name__}: did not run.")
        return True

    def never_ran(self):
        """Called when this event is was entered to the HSI Event Queue, but was never run.
        """
        logger.debug(key="message", data=f"{self.__class__.__name__}: was never run.")

    def post_apply_hook(self):
        """Impose the bed-days footprint (if target of the HSI is a person_id)"""
        if isinstance(self.target, int):
            self.module.sim.modules['HealthSystem'].bed_days.impose_beddays_footprint(
                person_id=self.target,
                footprint=self.bed_days_allocated_to_this_event
            )

    def run(self, squeeze_factor):
        """Make the event happen."""
        updated_appt_footprint = self.apply(self.target, squeeze_factor)
        self.post_apply_hook()
        return updated_appt_footprint

    def get_consumables(self,
                        item_codes: Union[None, np.integer, int, list, set, dict] = None,
                        optional_item_codes: Union[None, np.integer, int, list, set, dict] = None,
                        to_log: Optional[bool] = True,
                        return_individual_results: Optional[bool] = False
                        ) -> Union[bool, dict]:
        """Function to allow for getting and checking of entire set of consumables. All requests for consumables should
        use this function.
        :param item_codes: The item code(s) (and quantities) of the consumables that are requested and which determine
        the summary result for availability/non-availability. This can be an `int` (the item_code needed [assume
        quantity=1]), a `list` or `set` (the collection  of item_codes [for each assuming quantity=1]), or a `dict`
        (with key:value pairs `<item_code>:<quantity>`).
        :param optional_item_codes: The item code(s) (and quantities) of the consumables that are requested and which do
         not determine the summary result for availability/non-availability. (Same format as `item_codes`). This is
         useful when a large set of items may be used, but the viability of a subsequent operation depends only on a
         subset.
        :param return_individual_results: If True returns a `dict` giving the availability of each item_code requested
        (otherwise gives a `bool` indicating if all the item_codes requested are available).
        :param to_log: If True, logs the request.
        :returns A `bool` indicating whether every item is available, or a `dict` indicating the availability of each
         item.
        Note that disease module can use the `get_item_codes_from_package_name` and `get_item_code_from_item_name`
         methods in the `HealthSystem` module to find item_codes.
        """

        def _return_item_codes_in_dict(item_codes: Union[None, np.integer, int, list, set, dict]) -> dict:
            """Convert an argument for 'item_codes` (provided as int, list, set or dict) into the format
            dict(<item_code>:quantity)."""

            if item_codes is None:
                return {}

            if isinstance(item_codes, (int, np.integer)):
                return {int(item_codes): 1}

            elif isinstance(item_codes, list):
                if not all([isinstance(i, (int, np.integer)) for i in item_codes]):
                    raise ValueError("item_codes must be integers")
                return {int(i): 1 for i in item_codes}

            elif isinstance(item_codes, dict):
                if not all(
                    [(isinstance(code, (int, np.integer)) and
                      isinstance(quantity, (float, np.floating, int, np.integer)))
                     for code, quantity in item_codes.items()]
                ):
                    raise ValueError("item_codes must be integers and quantities must be integers or floats.")
                return {int(i): float(q) for i, q in item_codes.items()}

            else:
                raise ValueError("The item_codes are given in an unrecognised format")

        hs_module = self.sim.modules['HealthSystem']

        _item_codes = _return_item_codes_in_dict(item_codes)
        _optional_item_codes = _return_item_codes_in_dict(optional_item_codes)

        # Determine if the request should be logged (over-ride argument provided if HealthSystem is disabled).
        _to_log = to_log if not hs_module.disable else False

        # Checking the availability and logging:
        rtn = hs_module.consumables._request_consumables(item_codes={**_item_codes, **_optional_item_codes},
                                                         to_log=_to_log,
                                                         facility_info=self.facility_info,
                                                         treatment_id=self.TREATMENT_ID)

        # Return result in expected format:
        if not return_individual_results:
            # Determine if all results for all the `item_codes` are True (discarding results from optional_item_codes).
            return all([v for k, v in rtn.items() if k in _item_codes])
        else:
            return rtn

    def make_beddays_footprint(self, dict_of_beddays):
        """Helper function to make a correctly-formed 'bed-days footprint'"""

        # get blank footprint
        footprint = self.sim.modules['HealthSystem'].bed_days.get_blank_beddays_footprint()

        # do checks on the dict_of_beddays provided.
        assert isinstance(dict_of_beddays, dict)
        assert all((k in footprint.keys()) for k in dict_of_beddays.keys())
        assert all(isinstance(v, (float, int)) for v in dict_of_beddays.values())

        # make footprint (defaulting to zero where a type of bed-days is not specified)
        for k, v in dict_of_beddays.items():
            footprint[k] = v

        return footprint

    def is_all_beddays_allocated(self):
        """Check if the entire footprint requested is allocated"""
        return all(
            self.bed_days_allocated_to_this_event[k] == self.BEDDAYS_FOOTPRINT[k] for k in self.BEDDAYS_FOOTPRINT
        )

    def make_appt_footprint(self, dict_of_appts):
        """Helper function to make appointment footprint in format expected downstream.

        Should be passed a dictionary keyed by appointment type codes with non-negative
        values.
        """
        health_system = self.sim.modules['HealthSystem']
        if health_system.appt_footprint_is_valid(dict_of_appts):
            return Counter(dict_of_appts)

        raise ValueError(
            "Argument to make_appt_footprint should be a dictionary keyed by "
            "appointment type code strings in Appt_Types_Table with non-negative "
            "values"
        )

    def initialise(self):
        """Initialise the HSI:
        * Set the facility_info
        * Compute appt-footprint time requirements
        """
        health_system = self.sim.modules['HealthSystem']

        if not isinstance(self.target, tlo.population.Population):
            self.facility_info = health_system.get_facility_info(self)

            # If there are bed-days specified, add (if needed) the in-patient admission and in-patient day Appointment
            # Types.
            # (HSI that require a bed for one or more days always need such appointments, but this may have been
            # missed in the declaration of the `EXPECTED_APPPT_FOOTPRINT` in the HSI.)
            # NB. The in-patient day Apppointment time is automatically applied on subsequent days.
            if sum(self.BEDDAYS_FOOTPRINT.values()):
                self.EXPECTED_APPT_FOOTPRINT = health_system.bed_days.add_first_day_inpatient_appts_to_footprint(
                    self.EXPECTED_APPT_FOOTPRINT)

            # Write the time requirements for staff of the appointments to the HSI:
            self.expected_time_requests = health_system.get_appt_footprint_as_time_request(
                facility_info=self.facility_info,
                appt_footprint=self.EXPECTED_APPT_FOOTPRINT,
            )

        # Do checks
        _ = self._check_if_appt_footprint_can_run()

    def _check_if_appt_footprint_can_run(self):
        """Check that event (if individual level) is able to run with this configuration of officers (i.e. check that
        this does not demand officers that are _never_ available), and issue warning if not."""
        health_system = self.sim.modules['HealthSystem']
        if not isinstance(self.target, tlo.population.Population):
            if health_system._officers_with_availability.issuperset(self.expected_time_requests.keys()):
                return True
            else:
                logger.warning(
                    key="message",
                    data=(f"The expected footprint of {self.TREATMENT_ID} is not possible with the configuration of "
                          f"officers.")
                )
                return False


class HSIEventWrapper(Event):
    """This is wrapper that contains an HSI event.

    It is used:
     1) When the healthsystem is in mode 'disabled=True' such that HSI events sent to the health system scheduler are
     passed to the main simulation scheduler for running on the date of `topen`. (Note, it is run with
     squeeze_factor=0.0.)
     2) When the healthsytsem is in mode `diable_and_reject_all=True` such that HSI are not run but the `never_ran`
     method is run on the date of `tclose`.
     3) When an HSI has been submitted to `schedule_hsi_event` but the service is not available.
    """

    def __init__(self, hsi_event, run_hsi=True, *args, **kwargs):
        super().__init__(hsi_event.module, *args, **kwargs)
        self.hsi_event = hsi_event
        self.target = hsi_event.target
        self.run_hsi = run_hsi  # True to call the HSI's `run` method; False to call the HSI's `never_ran` method

    def run(self):
        """Do the appropriate action on the HSI event"""

        # Check that the person is still alive (this check normally happens in the HealthSystemScheduler and silently
        # do not run the HSI event)

        if isinstance(self.hsi_event.target, tlo.population.Population) or (
            self.hsi_event.module.sim.population.props.at[self.hsi_event.target, 'is_alive']
        ):

            if self.run_hsi:
                # Run the event (with 0 squeeze_factor) and ignore the output
                _ = self.hsi_event.run(squeeze_factor=0.0)
            else:
                self.hsi_event.never_ran()


def _accepts_argument(function: callable, argument: str) -> bool:
    """Helper to test if callable object accepts an argument with a given name.

    Compared to using `inspect.signature` or `inspect.getfullargspec` the approach here
    has significantly less overhead (as a full `Signature` or `FullArgSpec` object
    does not need to constructed) but is also less readable hence why it has been
    wrapped as a helper function despite being only one-line to make its functionality
    more obvious.

    :param function: Callable object to check if argument is present in.
    :param argument: Name of argument to check.
    :returns: ``True`` is ``argument`` is an argument of ``function`` else ``False``.
    """
    # co_varnames include both arguments to function and any internally defined variable
    # names hence we check only in the first `co_argcount` items which correspond to
    # just the arguments
    return argument in function.__code__.co_varnames[:function.__code__.co_argcount]


class HealthSystem(Module):
    """
    This is the Health System Module.
    The execution of all health systems interactions are controlled through this module.
    """

    INIT_DEPENDENCIES = {'Demography'}

    PARAMETERS = {
        # Organization of the HealthSystem
        'Master_Facilities_List': Parameter(Types.DATA_FRAME, 'Listing of all health facilities.'),

        # Definitions of the officers and appointment types
        'Officer_Types_Table': Parameter(Types.DATA_FRAME, 'The names of the types of health workers ("officers")'),
        'Appt_Types_Table': Parameter(Types.DATA_FRAME, 'The names of the type of appointments with the health system'),
        'Appt_Offered_By_Facility_Level': Parameter(
            Types.DATA_FRAME, 'Table indicating whether or not each appointment is offered at each facility level.'),
        'Appt_Time_Table': Parameter(Types.DATA_FRAME,
                                     'The time taken for each appointment, according to officer and facility type.'),

        # Capabilities of the HealthSystem (under alternative assumptions)
        'Daily_Capabilities_actual': Parameter(
            Types.DATA_FRAME, 'The capabilities (minutes of time available of each type of officer in each facility) '
                              'based on the _estimated current_ number and distribution of staff estimated.'),
        'Daily_Capabilities_funded': Parameter(
            Types.DATA_FRAME, 'The capabilities (minutes of time available of each type of officer in each facility) '
                              'based on the _potential_ number and distribution of staff estimated (i.e. those '
                              'positions that can be funded).'),
        'Daily_Capabilities_funded_plus': Parameter(
            Types.DATA_FRAME, 'The capabilities (minutes of time available of each type of officer in each facility) '
                              'based on the _potential_ number and distribution of staff estimated, with adjustments '
                              'to permit each appointment type that should be run at facility level to do so in every '
                              'district.'),

        # Consumables
        'item_and_package_code_lookups': Parameter(
            Types.DATA_FRAME, 'Data imported from the OneHealth Tool on consumable items, packages and costs.'),
        'availability_estimates': Parameter(
            Types.DATA_FRAME, 'Estimated availability of consumables in the LMIS dataset.'),
        'cons_availability': Parameter(
            Types.STRING,
            "Availability of consumables. If 'default' then use the availability specified in the ResourceFile; if "
            "'none', then let no consumable be  ever be available; if 'all', then all consumables are always available."
            " When using 'all' or 'none', requests for consumables are not logged. NB. This parameter is over-ridden"
            "if an argument is provided to the module initialiser."),

        # Infrastructure and Equipment
        'BedCapacity': Parameter(
            Types.DATA_FRAME, "Data on the number of beds available of each type by facility_id"),
        'beds_availability': Parameter(
            Types.STRING,
            "Availability of beds. If 'default' then use the availability specified in the ResourceFile; if "
            "'none', then let no beds be  ever be available; if 'all', then all beds are always available. NB. This "
            "parameter is over-ridden if an argument is provided to the module initialiser."),

        # Service Availability
        'Service_Availability': Parameter(
            Types.LIST, 'List of services to be available. NB. This parameter is over-ridden if an argument is provided'
                        ' to the module initialiser.')
    }

    PROPERTIES = {
        'hs_is_inpatient': Property(
            Types.BOOL, 'Whether or not the person is currently an in-patient at any medical facility'
        ),
    }

    def __init__(
        self,
        name: Optional[str] = None,
        resourcefilepath: Optional[Path] = None,
        service_availability: Optional[List[str]] = None,
        mode_appt_constraints: int = 0,
        cons_availability: Optional[str] = None,
        beds_availability: Optional[str] = None,
        ignore_priority: bool = False,
        capabilities_coefficient: Optional[float] = None,
        use_funded_or_actual_staffing: Optional[str] = 'funded_plus',
        disable: bool = False,
        disable_and_reject_all: bool = False,
        store_hsi_events_that_have_run: bool = False,
        record_hsi_event_details: bool = False
    ):
        """
        :param name: Name to use for module, defaults to module class name if ``None``.
        :param resourcefilepath: Path to directory containing resource files.
        :param service_availability: A list of treatment IDs to allow.
        :param mode_appt_constraints: Integer code in ``{0, 1, 2}`` determining mode of
            constraints with regards to officer numbers and time - 0: no constraints,
            all HSI events run with no squeeze factor, 1: elastic constraints, all HSI
            events run with squeeze factor, 2: hard constraints, only HSI events with
            no squeeze factor run.
        :param cons_availability: If 'default' then use the availability specified in the ResourceFile; if 'none', then
        let no consumable be ever be available; if 'all', then all consumables are always available. When using 'all'
        or 'none', requests for consumables are not logged.
        :param beds_availability: If 'default' then use the availability specified in the ResourceFile; if 'none', then
        let no beds be ever be available; if 'all', then all beds are always available.
        :param ignore_priority: If ``True`` do not use the priority information in HSI
            event to schedule
        :param capabilities_coefficient: Multiplier for the capabilities of health
            officers, if ``None`` set to ratio of initial population to estimated 2010
            population.
        :param use_funded_or_actual_staffing: If `actual`, then use the numbers and distribution of staff estimated to
        be available currently; If `funded`, then use the numbers and distribution of staff that are potentially
        available.
        :param disable: If ``True``, disables the health system (no constraints and no
            logging) and every HSI event runs.
        :param disable_and_reject_all: If ``True``, disable health system and no HSI
            events run
        :param store_hsi_events_that_have_run: Convenience flag for debugging.
        :param record_hsi_event_details: Whether to record details of HSI events used.
        """

        super().__init__(name)
        self.resourcefilepath = resourcefilepath

        assert isinstance(disable, bool)
        assert isinstance(disable_and_reject_all, bool)
        assert not (disable and disable_and_reject_all), (
            'Cannot have both disable and disable_and_reject_all selected'
        )
        self.disable = disable
        self.disable_and_reject_all = disable_and_reject_all

        assert mode_appt_constraints in {0, 1, 2}

        self.mode_appt_constraints = mode_appt_constraints

        self.ignore_priority = ignore_priority

        # Store the argument provided for service_availability
        self.arg_service_availabily = service_availability
        self.service_availability = ['*']  # provided so that there is a default even before simulation is run

        # Check that the capabilities coefficient is correct
        if capabilities_coefficient is not None:
            assert capabilities_coefficient >= 0
            assert isinstance(capabilities_coefficient, float)
        self.capabilities_coefficient = capabilities_coefficient

        # Find which resourcefile to use - those for the actual staff available or the funded staff available
        assert use_funded_or_actual_staffing in ['actual', 'funded', 'funded_plus']
        self.use_funded_or_actual_staffing = use_funded_or_actual_staffing

        # Define (empty) list of registered disease modules (filled in at `initialise_simulation`)
        self.recognised_modules_names = []

        # Define the container for calls for health system interaction events
        self.HSI_EVENT_QUEUE = []
        self.hsi_event_queue_counter = 0  # Counter to help with the sorting in the heapq

        # Check 'store_hsi_events_that_have_run': will store a running list of HSI events that have run
        # (for debugging)
        assert isinstance(store_hsi_events_that_have_run, bool)
        self.store_hsi_events_that_have_run = store_hsi_events_that_have_run
        if self.store_hsi_events_that_have_run:
            self.store_of_hsi_events_that_have_run = list()

        # If record_hsi_event_details == True, a set will be built during the simulation
        # containing HSIEventDetails tuples corresponding to all HSI_Event instances
        # used in the simulation
        self.record_hsi_event_details = record_hsi_event_details
        if record_hsi_event_details:
            self.hsi_event_details = set()

        # Store the argument provided for cons_availability
        assert cons_availability in (None, 'default', 'all', 'none')
        self.arg_cons_availability = cons_availability

        assert beds_availability in (None, 'default', 'all', 'none')
        self.arg_beds_availability = beds_availability

        # Create the Diagnostic Test Manager to store and manage all Diagnostic Test
        self.dx_manager = DxManager(self)

        # Create the pointer that will be to the instance of BedDays used to track in-patient bed days
        self.bed_days = None

        # Create the pointer that will be to the instance of Consumables used to determine availability of consumables.
        self.consumables = None

        # Create pointer for the HealthSystemScheduler event
        self.healthsystemscheduler = None

        # Create pointer to the `HealthSystemSummaryCounter` helper class
        self._summary_counter = HealthSystemSummaryCounter()

    def read_parameters(self, data_folder):

        path_to_resourcefiles_for_healthsystem = Path(self.resourcefilepath) / 'healthsystem'

        # Read parmaters for overall performance of the HealthSystem
        self.load_parameters_from_dataframe(pd.read_csv(
            path_to_resourcefiles_for_healthsystem / 'ResourceFile_HealthSystem_parameters.csv'
        ))

        # Load basic information about the organization of the HealthSystem
        self.parameters['Master_Facilities_List'] = pd.read_csv(
            path_to_resourcefiles_for_healthsystem / 'organisation' / 'ResourceFile_Master_Facilities_List.csv')

        # Load ResourceFiles that define appointment and officer types
        self.parameters['Officer_Types_Table'] = pd.read_csv(
            path_to_resourcefiles_for_healthsystem / 'human_resources' / 'definitions' /
            'ResourceFile_Officer_Types_Table.csv')
        self.parameters['Appt_Types_Table'] = pd.read_csv(
            path_to_resourcefiles_for_healthsystem / 'human_resources' / 'definitions' /
            'ResourceFile_Appt_Types_Table.csv')
        self.parameters['Appt_Offered_By_Facility_Level'] = pd.read_csv(
            path_to_resourcefiles_for_healthsystem / 'human_resources' / 'definitions' /
            'ResourceFile_ApptType_By_FacLevel.csv')
        self.parameters['Appt_Time_Table'] = pd.read_csv(
            path_to_resourcefiles_for_healthsystem / 'human_resources' / 'definitions' /
            'ResourceFile_Appt_Time_Table.csv')

        # Load 'Daily_Capabilities' (for both actual and funded)
        for _i in ['actual', 'funded', 'funded_plus']:
            self.parameters[f'Daily_Capabilities_{_i}'] = pd.read_csv(
                path_to_resourcefiles_for_healthsystem / 'human_resources' / f'{_i}' /
                'ResourceFile_Daily_Capabilities.csv')

        # Read in ResourceFile_Consumables
        self.parameters['item_and_package_code_lookups'] = pd.read_csv(
            path_to_resourcefiles_for_healthsystem / 'consumables' / 'ResourceFile_Consumables_Items_and_Packages.csv')
        self.parameters['availability_estimates'] = pd.read_csv(
            path_to_resourcefiles_for_healthsystem / 'consumables' / 'ResourceFile_Consumables_availability_small.csv')

        # Data on the number of beds available of each type by facility_id
        self.parameters['BedCapacity'] = pd.read_csv(
            path_to_resourcefiles_for_healthsystem / 'infrastructure_and_equipment' / 'ResourceFile_Bed_Capacity.csv')

    def pre_initialise_population(self):
        """Generate the accessory classes used by the HealthSystem and pass to them the data that has been read."""
        self.process_human_resources_files()

        # Initialise the BedDays class
        self.bed_days = BedDays(hs_module=self,
                                availability=self.get_beds_availability())
        self.bed_days.pre_initialise_population()

<<<<<<< HEAD
=======
        # Initialise the Consumables class
        self.consumables = Consumables(data=self.parameters['availability_estimates'],
                                       rng=self.rng,
                                       availability=self.get_cons_availability())

>>>>>>> 89f680c7
    def initialise_population(self, population):
        self.bed_days.initialise_population(population.props)

    def initialise_simulation(self, sim):
        # If capabilities coefficient was not explicitly specified, use initial population scaling factor
        if self.capabilities_coefficient is None:
            self.capabilities_coefficient = self.sim.modules['Demography'].initial_model_to_data_popsize_ratio

        # Set the tracker in preparation for the simulation
        self.bed_days.initialise_beddays_tracker(
            model_to_data_popsize_ratio=self.sim.modules['Demography'].initial_model_to_data_popsize_ratio
        )

        # Set the consumables modules in preparation for the simulation
        self.consumables.processing_at_start_of_new_day(sim.date)

        # Capture list of disease modules:
        self.recognised_modules_names = [
            m.name for m in self.sim.modules.values() if Metadata.USES_HEALTHSYSTEM in m.METADATA
        ]

        # Check that set of districts of residence in population are subset of districts from
        # `self._facilities_for_each_district`, which is derived from self.parameters['Master_Facilities_List']
        df = self.sim.population.props
        districts_of_residence = set(df.loc[df.is_alive, "district_of_residence"].cat.categories)
        assert all(
            districts_of_residence.issubset(per_level_facilities.keys())
            for per_level_facilities in self._facilities_for_each_district.values()
        ), (
            "At least one district_of_residence value in population not present in "
            "self._facilities_for_each_district resource file"
        )

        # Launch the healthsystem scheduler (a regular event occurring each day) [if not disabled]
        if not (self.disable or self.disable_and_reject_all):
            self.healthsystemscheduler = HealthSystemScheduler(self)
            sim.schedule_event(self.healthsystemscheduler, sim.date)

        # Determine service_availability
        self.set_service_availability()

    def on_birth(self, mother_id, child_id):
        self.bed_days.on_birth(self.sim.population.props, mother_id, child_id)

    def on_simulation_end(self):
        """Put out to the log the information from the tracker of the last day of the simulation"""
        self.bed_days.on_simulation_end()
        self.consumables.on_simulation_end()

    def process_human_resources_files(self):
        """Create the data-structures needed from the information read into the parameters."""

        # * Define Facility Levels
        self._facility_levels = set(self.parameters['Master_Facilities_List']['Facility_Level']) - {'5'}
        assert self._facility_levels == {'0', '1a', '1b', '2', '3', '4'}  # todo soft code this?

        # * Define Appointment Types
        self._appointment_types = set(self.parameters['Appt_Types_Table']['Appt_Type_Code'])

        # * Define the Officers Needed For Each Appointment
        # (Store data as dict of dicts, with outer-dict indexed by string facility level and
        # inner-dict indexed by string type code with values corresponding to list of (named)
        # tuples of appointment officer type codes and time taken.)
        appt_time_data = self.parameters['Appt_Time_Table']
        appt_times_per_level_and_type = {_facility_level: defaultdict(list) for _facility_level in
                                         self._facility_levels}
        for appt_time_tuple in appt_time_data.itertuples():
            appt_times_per_level_and_type[
                appt_time_tuple.Facility_Level
            ][
                appt_time_tuple.Appt_Type_Code
            ].append(
                AppointmentSubunit(
                    officer_type=appt_time_tuple.Officer_Category,
                    time_taken=appt_time_tuple.Time_Taken_Mins
                )
            )
        assert (
            sum(
                len(appt_info_list)
                for level in self._facility_levels
                for appt_info_list in appt_times_per_level_and_type[level].values()
            ) == len(appt_time_data)
        )
        self._appt_times = appt_times_per_level_and_type

        # * Define Which Appointments Are Possible At Each Facility Level
        appt_type_per_level_data = self.parameters['Appt_Offered_By_Facility_Level']
        self._appt_type_by_facLevel = {
            _facility_level: set(
                appt_type_per_level_data['Appt_Type_Code'][
                    appt_type_per_level_data[f'Facility_Level_{_facility_level}']
                ]
            )
            for _facility_level in self._facility_levels
        }

        # Also store data as dict of dicts, with outer-dict indexed by string facility level and
        # inner-dict indexed by district name with values corresponding to (named) tuples of
        # facility ID and name
        # Get look-up of the districts (by name) in each region (by name)
        districts_in_region = self.sim.modules['Demography'].parameters['districts_in_region']
        all_districts = set(self.sim.modules['Demography'].parameters['district_num_to_district_name'].values())

        facilities_per_level_and_district = {_facility_level: {} for _facility_level in self._facility_levels}
        facilities_by_facility_id = dict()
        for facility_tuple in self.parameters['Master_Facilities_List'].itertuples():
            _facility_info = FacilityInfo(id=facility_tuple.Facility_ID,
                                          name=facility_tuple.Facility_Name,
                                          level=facility_tuple.Facility_Level,
                                          region=facility_tuple.Region
                                          )

            facilities_by_facility_id[facility_tuple.Facility_ID] = _facility_info

            if pd.notnull(facility_tuple.District):
                # A facility that is specific to a district:
                facilities_per_level_and_district[facility_tuple.Facility_Level][facility_tuple.District] = \
                    _facility_info

            elif pd.isnull(facility_tuple.District) and pd.notnull(facility_tuple.Region):
                # A facility that is specific to region (and not a district):
                for _district in districts_in_region[facility_tuple.Region]:
                    facilities_per_level_and_district[facility_tuple.Facility_Level][_district] = _facility_info

            elif (
                pd.isnull(facility_tuple.District) and
                pd.isnull(facility_tuple.Region) and
                (facility_tuple.Facility_Level != '5')
            ):
                # A facility that is National (not specific to a region or a district) (ignoring level 5 (headquarters))
                for _district in all_districts:
                    facilities_per_level_and_district[facility_tuple.Facility_Level][_district] = _facility_info

        # Check that there is facility of every level for every district:
        assert all(
            all_districts == facilities_per_level_and_district[_facility_level].keys()
            for _facility_level in self._facility_levels
        ), "There is not one of each facility type available to each district."

        self._facility_by_facility_id = facilities_by_facility_id
        self._facilities_for_each_district = facilities_per_level_and_district

        # * Store 'DailyCapabilities' in correct format and using the specified underlying assumptions
        self._daily_capabilities = self.format_daily_capabilities()

        # Also, store the set of officers with non-zero daily availability
        # (This is used for checking that scheduled HSI events do not make appointment requiring officers that are
        # never available.)
        self._officers_with_availability = set(self._daily_capabilities.index[self._daily_capabilities > 0])

    def format_daily_capabilities(self) -> pd.Series:
        """
        This will updates the dataframe for the self.parameters['Daily_Capabilities'] so as to include
        every permutation of officer_type_code and facility_id, with zeros against permutations where no capacity
        is available.

        It also give the dataframe an index that is useful for merging on (based on Facility_ID and Officer Type)

        (This is so that its easier to track where demands are being placed where there is no capacity)
        """

        # Get the capabilities data imported (according to the specified underlying assumptions).
        capabilities = self.parameters[f'Daily_Capabilities_{self.use_funded_or_actual_staffing}']
        capabilities = capabilities.rename(columns={'Officer_Category': 'Officer_Type_Code'})  # neaten

        # Create dataframe containing background information about facility and officer types
        facility_ids = self.parameters['Master_Facilities_List']['Facility_ID'].values
        officer_type_codes = set(self.parameters['Officer_Types_Table']['Officer_Category'].values)
        # todo - <-- avoid use of the file or define differently?

        # # naming to be not with _ within the name of an oficer
        facs = list()
        officers = list()
        for f in facility_ids:
            for o in officer_type_codes:
                facs.append(f)
                officers.append(o)

        capabilities_ex = pd.DataFrame(data={'Facility_ID': facs, 'Officer_Type_Code': officers})

        # Merge in information about facility from Master Facilities List
        mfl = self.parameters['Master_Facilities_List']
        capabilities_ex = capabilities_ex.merge(mfl, on='Facility_ID', how='left')

        # Merge in information about officers
        # officer_types = self.parameters['Officer_Types_Table'][['Officer_Type_Code', 'Officer_Type']]
        # capabilities_ex = capabilities_ex.merge(officer_types, on='Officer_Type_Code', how='left')

        # Merge in the capabilities (minutes available) for each officer type (inferring zero minutes where
        # there is no entry in the imported capabilities table)
        capabilities_ex = capabilities_ex.merge(
            capabilities[['Facility_ID', 'Officer_Type_Code', 'Total_Mins_Per_Day']],
            on=['Facility_ID', 'Officer_Type_Code'],
            how='left',
        )
        capabilities_ex = capabilities_ex.fillna(0)

        # Give the standard index:
        capabilities_ex = capabilities_ex.set_index(
            'FacilityID_'
            + capabilities_ex['Facility_ID'].astype(str)
            + '_Officer_'
            + capabilities_ex['Officer_Type_Code']
        )

        # Rename 'Total_Minutes_Per_Day'
        capabilities_ex = capabilities_ex.rename(columns={'Total_Mins_Per_Day': 'Total_Minutes_Per_Day'})

        # Checks
        assert abs(capabilities_ex['Total_Minutes_Per_Day'].sum() - capabilities['Total_Mins_Per_Day'].sum()) < 1e-7
        assert len(capabilities_ex) == len(facility_ids) * len(officer_type_codes)

        # return the pd.Series of `Total_Minutes_Per_Day' indexed for each type of officer at each facility
        return capabilities_ex['Total_Minutes_Per_Day']

    def set_service_availability(self):
        """Set service availability. (Should be equal to what is specified by the parameter, but overwrite with what was
         provided in argument if an argument was specified -- provided for backward compatibility/debugging.)"""

        if self.arg_service_availabily is None:
            service_availability = self.parameters['Service_Availability']
        else:
            service_availability = self.arg_service_availabily

        assert isinstance(service_availability, list)
        self.service_availability = service_availability

        # Log the service_availability
        logger.info(key="message",
                    data=f"Running Health System With the Following Service Availability: "
                         f"{self.service_availability}"
                    )

    def get_cons_availability(self) -> str:
        """Set consumables availability. (Should be equal to what is specified by the parameter, but overwrite with
        what was provided in argument if an argument was specified -- provided for backward compatibility/debugging.)"""

        if self.arg_cons_availability is None:
            _cons_availability = self.parameters['cons_availability']
        else:
            _cons_availability = self.arg_cons_availability

        # For logical consistency, when the HealthSystem is disabled, cons_availability should be 'all', irrespective of
        # what arguments/parameters are provided.
        if self.disable:
            _cons_availability = 'all'

        # Log the service_availability
        logger.info(key="message",
                    data=f"Running Health System With the Following Consumables Availability: "
                         f"{_cons_availability}"
                    )

        return _cons_availability

    def get_beds_availability(self) -> str:
        """Set beds availability. (Should be equal to what is specified by the parameter, but overwrite with
        what was provided in argument if an argument was specified -- provided for backward compatibility/debugging.)"""

        if self.arg_beds_availability is None:
            _beds_availability = self.parameters['beds_availability']
        else:
            _beds_availability = self.arg_beds_availability

        # For logical consistency, when the HealthSystem is disabled, beds_availability should be 'all', irrespective of
        # what arguments/parameters are provided.
        if self.disable:
            _beds_availability = 'all'

        # Log the service_availability
        logger.info(key="message",
                    data=f"Running Health System With the Following Beds Availability: "
                         f"{_beds_availability}"
                    )

        return _beds_availability

    def schedule_hsi_event(
        self,
        hsi_event: 'HSI_Event',
        priority: int,
        topen: datetime.datetime,
        tclose: Optional[datetime.datetime] = None,
        do_hsi_event_checks: bool = True
    ):
        """
        Schedule a health system interaction (HSI) event.

        :param hsi_event: The HSI event to be scheduled.
        :param priority: The priority for the HSI event: 0 (highest), 1 or 2 (lowest)
        :param topen: The earliest date at which the HSI event should run.
        :param tclose: The latest date at which the HSI event should run. Set to one week after ``topen`` if ``None``.
        :param do_hsi_event_checks: Whether to perform sanity checks on the passed ``hsi_event`` argument to check that
         it constitutes a valid HSI event. This is intended for allowing disabling of these checks when scheduling
         multiple HSI events of the same ``HSI_Event`` subclass together, in which case typically performing these
         checks for each individual HSI event of the shared type will be redundant.
        """

        # If there is no specified tclose time then set this to a week after topen
        if tclose is None:
            tclose = topen + DateOffset(days=7)

        # Check topen is not in the past
        assert topen >= self.sim.date

        # Check that priority is in valid range
        assert priority in (0, 1, 2)

        # Check that topen is strictly before tclose
        assert topen < tclose

        # If ignoring the priority in scheduling, then over-write the provided priority information with 0.
        if self.ignore_priority:
            priority = 0

        # Check if healthsystem is disabled/disable_and_reject_all and, if so, schedule a wrapped event:
        if self.disable and (not self.disable_and_reject_all):
            # If healthsystem is disabled (meaning that HSI can still run), schedule for the `run` method on `topen`.
            self.sim.schedule_event(HSIEventWrapper(hsi_event=hsi_event, run_hsi=True), topen)
            return

        if self.disable_and_reject_all:
            # If healthsystem is disabled the HSI will never run: schedule for the `never_ran` method on `tclose`.
            self.sim.schedule_event(HSIEventWrapper(hsi_event=hsi_event, run_hsi=False), tclose)
            return

        # Check that this is a legitimate health system interaction (HSI) event.
        # These checks are only performed when the flag `do_hsi_event_checks` is set to ``True`` to allow disabling
        # when the checks are redundant for example when scheduling multiple HSI events of same `HSI_Event` subclass.
        if do_hsi_event_checks:
            self.check_hsi_event_is_valid(hsi_event)

        # Check that this request is allowable under current policy (i.e. included in service_availability).
        if not self.is_treatment_id_allowed(hsi_event.TREATMENT_ID):
            # HSI is not allowable under the services_available parameter: run the HSI's 'never_ran' method on the date
            # of tclose.
            self.sim.schedule_event(HSIEventWrapper(hsi_event=hsi_event, run_hsi=False), tclose)

        else:
            # The HSI is allowed and will be added to the HSI_EVENT_QUEUE.

            # Let the HSI gather information about itself (facility_id and appt-footprint time requirements)
            hsi_event.initialise()

            # Create a tuple to go into the heapq
            # (NB. the sorting is done ascending and by the order of the items in the tuple)
            new_request = HSIEventQueueItem(
                priority, topen, self.hsi_event_queue_counter, tclose, hsi_event
            )
            self.hsi_event_queue_counter += 1

            hp.heappush(self.HSI_EVENT_QUEUE, new_request)

    def check_hsi_event_is_valid(self, hsi_event):
        """Check the integrity of an HSI_Event."""
        assert isinstance(hsi_event, HSI_Event)

        # Check that non-empty treatment ID specified
        assert hsi_event.TREATMENT_ID != ''

        if not isinstance(hsi_event.target, tlo.population.Population):
            # This is an individual-scoped HSI event.
            # It must have EXPECTED_APPT_FOOTPRINT, BEDDAYS_FOOTPRINT and ACCEPTED_FACILITY_LEVELS.

            # Correct formatted EXPECTED_APPT_FOOTPRINT
            assert self.appt_footprint_is_valid(hsi_event.EXPECTED_APPT_FOOTPRINT)

            # That it has an acceptable 'ACCEPTED_FACILITY_LEVEL' attribute
            assert hsi_event.ACCEPTED_FACILITY_LEVEL in self._facility_levels, \
                f"In the HSI with TREATMENT_ID={hsi_event.TREATMENT_ID}, the ACCEPTED_FACILITY_LEVEL (=" \
                f"{hsi_event.ACCEPTED_FACILITY_LEVEL}) is not recognised."

            self.bed_days.check_beddays_footprint_format(hsi_event.BEDDAYS_FOOTPRINT)

            # Check that this can accept the squeeze argument
            assert _accepts_argument(hsi_event.run, 'squeeze_factor')

            # Check that at least one type of appointment is required
            assert len(hsi_event.EXPECTED_APPT_FOOTPRINT) > 0, (
                'No appointment types required in the EXPECTED_APPT_FOOTPRINT'
            )
            # Check that the event does not request an appointment at a facility
            # level which is not possible
            appt_type_to_check_list = hsi_event.EXPECTED_APPT_FOOTPRINT.keys()
            facility_appt_types = self._appt_type_by_facLevel[
                hsi_event.ACCEPTED_FACILITY_LEVEL
            ]
            assert facility_appt_types.issuperset(appt_type_to_check_list), (
                f"An appointment type has been requested at a facility level for "
                f"which it is not possible: TREATMENT_ID={hsi_event.TREATMENT_ID}"
            )

    def is_treatment_id_allowed(self, treatment_id: str) -> bool:
        """Determine if a treatment_id (specified as a string) can be run (i.e., is within the allowable set of
         treatments, given by `self.service_availability`."""

        if not self.service_availability:
            # Empty list --> nothing is allowable
            return False
        elif self.service_availability[0] == '*':
            # Wildcard --> everything is allowed
            return True
        elif treatment_id is None:
            # Treatment_id is None --> allowed
            return True
        elif treatment_id in self.service_availability:
            # Explicit inclusion of this treatment_id --> allowed
            return True
        elif treatment_id.startswith('GenericFirstAppt'):
            # GenericAppts --> allowable
            return True
        else:
            # Check if treatment_id matches any services specified with wildcard * patterns
            for service_pattern in self.service_availability:
                if fnmatch.fnmatch(treatment_id, service_pattern):
                    return True
        return False

    def schedule_batch_of_individual_hsi_events(
        self, hsi_event_class, person_ids, priority, topen, tclose=None, **event_kwargs
    ):
        """Schedule a batch of individual-scoped HSI events of the same type.

        Only performs sanity checks on the HSI event for the first scheduled event
        thus removing the overhead of multiple redundant checks.

        :param hsi_event_class: The ``HSI_Event`` subclass of the events to schedule.
        :param person_ids: A sequence of person ID index values to use as the targets
            of the HSI events being scheduled.
        :param priority: The priority for the HSI events: 0 (highest), 1 or 2 (lowest).
            Either a single value for all events or an iterable of per-target values.
        :param topen: The earliest date at which the HSI events should run. Either a
            single value for all events or an iterable of per-target values.
        :param tclose: The latest date at which the HSI events should run. Set to one
           week after ``topen`` if ``None``. Either a single value for all events or an
           iterable of per-target values.
        :param event_kwargs: Any additional keyword arguments to pass to the
            ``hsi_event_class`` initialiser in addition to ``person_id``.
        """
        # If any of {priority, topen, tclose} are iterable assume correspond to per-
        # target values for corresponding arguments of schedule_hsi_event otherwise
        # use same value for all calls
        priorities = priority if isinstance(priority, Iterable) else repeat(priority)
        topens = topen if isinstance(topen, Iterable) else repeat(topen)
        tcloses = tclose if isinstance(tclose, Iterable) else repeat(tclose)
        for i, (person_id, priority, topen, tclose) in enumerate(
            zip(person_ids, priorities, topens, tcloses)
        ):
            self.schedule_hsi_event(
                hsi_event=hsi_event_class(person_id=person_id, **event_kwargs),
                priority=priority,
                topen=topen,
                tclose=tclose,
                # Only perform checks for first event
                do_hsi_event_checks=(i == 0)
            )

    def appt_footprint_is_valid(self, appt_footprint):
        """
        Checks an appointment footprint to ensure it is in the correct format.
        :param appt_footprint: Appointment footprint to check.
        :return: True if valid and False otherwise.
        """
        # Check that all keys known appointment types and all values non-negative
        return isinstance(appt_footprint, dict) and all(
            k in self._appointment_types and v > 0
            for k, v in appt_footprint.items()
        )

    def get_capabilities_today(self) -> pd.Series:
        """
        Get the capabilities of the health system today.
        returns: pd.Series giving minutes available for each officer type in each facility type

        Functions can go in here in the future that could expand the time available,
        simulating increasing efficiency (the concept of a productivity ratio raised
        by Martin Chalkley).

        For now this method only multiplies the estimated minutes available by the `capabilities_coefficient` scale
        factor.
        """
        return self._daily_capabilities * self.capabilities_coefficient

    def get_blank_appt_footprint(self):
        """
        This is a helper function so that disease modules can easily create their appt_footprints.
        It returns an empty Counter instance.

        """
        return Counter()

    def get_facility_info(self, hsi_event) -> FacilityInfo:
        """Helper function to find the facility at which an HSI event will take place based on their district of
        residence and the level of the facility of the HSI."""
        the_district = self.sim.population.props.at[hsi_event.target, 'district_of_residence']
        the_level = hsi_event.ACCEPTED_FACILITY_LEVEL
        return self._facilities_for_each_district[the_level][the_district]

    def get_appt_footprint_as_time_request(self, facility_info: FacilityInfo, appt_footprint: dict):
        """
        This will take an APPT_FOOTPRINT and return the required appointments in terms of the
        time required of each Officer Type in each Facility ID.
        The index will identify the Facility ID and the Officer Type in the same format
        as is used in Daily_Capabilities.
        :params facility_info: The FacilityInfo describing the facility at which the appointment occurs
        :param appt_footprint: The actual appt footprint (optional) if different to that in the HSI event.
        :return: A Counter that gives the times required for each officer-type in each facility_ID, where this time
         is non-zero.
        """
        # Accumulate appointment times for specified footprint using times from appointment times table.
        appt_footprint_times = Counter()
        for appt_type in appt_footprint:
            try:
                appt_info_list = self._appt_times[facility_info.level][appt_type]
            except KeyError as e:
                raise KeyError(
                    f"The time needed for an appointment is not defined for the specified facility level: "
                    f"appt_type={appt_type}, "
                    f"facility_level={facility_info.level}."
                ) from e

            for appt_info in appt_info_list:
                appt_footprint_times[
                    f"FacilityID_{facility_info.id}_Officer_{appt_info.officer_type}"
                ] += appt_info.time_taken

        return appt_footprint_times

    def get_squeeze_factors(self, footprints_per_event, total_footprint, current_capabilities):
        """
        This will compute the squeeze factors for each HSI event from the list of all
        the calls on health system resources for the day.
        The squeeze factor is defined as (call/available - 1). ie. the highest
        fractional over-demand among any type of officer that is called-for in the
        appt_footprint of an HSI event.
        A value of 0.0 signifies that there is no squeezing (sufficient resources for
        the EXPECTED_APPT_FOOTPRINT).
        A value of 99.99 signifies that the call is for an officer_type in a
        health-facility that is not available.

        :param footprints_per_event: List, one entry per HSI event, containing the
            minutes required from each health officer in each health facility as a
            Counter (using the standard index)
        :param total_footprint: Counter, containing the total minutes required from
            each health officer in each health facility when non-zero, (using the
            standard index)
        :param current_capabilities: Series giving the amount of time available for
            each health officer in each health facility (using the standard index)

        :return: squeeze_factors: an array of the squeeze factors for each HSI event
            (position in array matches that in the all_call_today list).
        """

        # 1) Compute the load factors for each officer type at each facility that is
        # called-upon in this list of HSIs
        load_factor = {}
        for officer, call in total_footprint.items():
            availability = current_capabilities.get(officer)
            if availability is None:  # todo - does this ever happen?
                load_factor[officer] = 99.99
            elif availability == 0:
                load_factor[officer] = float('inf')
            else:
                load_factor[officer] = max(call / availability - 1, 0)

        # 2) Convert these load-factors into an overall 'squeeze' signal for each HSI,
        # based on the highest load-factor of any officer required (or zero if event
        # has an empty footprint)
        squeeze_factor_per_hsi_event = np.array([
            max((load_factor[officer] for officer in footprint), default=0)
            for footprint in footprints_per_event
        ])

        assert (squeeze_factor_per_hsi_event >= 0).all()

        return squeeze_factor_per_hsi_event

    def record_hsi_event(self, hsi_event, actual_appt_footprint=None, squeeze_factor=None, did_run=True):
        """
        Record the processing of an HSI event.
        If this is an individual-level HSI_Event, it will also record the actual appointment footprint
        :param hsi_event: The HSI_Event (containing the initial expectations of footprints)
        :param actual_appt_footprint: The actual Appointment Footprint (if individual event)
        :param squeeze_factor: The squeeze factor (if individual event)
        """

        if isinstance(hsi_event.target, tlo.population.Population):
            # Population HSI-Event
            log_info = dict()
            log_info['TREATMENT_ID'] = hsi_event.TREATMENT_ID
            log_info['Number_By_Appt_Type_Code'] = 'Population'  # remove the appt-types with zeros
            log_info['Person_ID'] = -1  # Junk code
            log_info['Squeeze_Factor'] = 0
            log_info['did_run'] = did_run

        else:
            # Individual HSI-Event

            _squeeze_factor = squeeze_factor if squeeze_factor != np.inf else 100.0

            self.write_to_hsi_log(
                treatment_id=hsi_event.TREATMENT_ID,
                number_by_appt_type_code=actual_appt_footprint,
                person_id=hsi_event.target,
                squeeze_factor=_squeeze_factor,
                did_run=did_run
            )

            # Storage for the purpose of testing / documentation
            if self.store_hsi_events_that_have_run:
                self.store_of_hsi_events_that_have_run.append(
                    {
                        'HSI_Event': str(hsi_event.__class__).replace("<class '", "").replace("'>", ""),
                        'date': self.sim.date,
                        'TREATMENT_ID': hsi_event.TREATMENT_ID,
                        'did_run': did_run,
                        'Appt_Footprint': actual_appt_footprint,
                        'Squeeze_Factor': _squeeze_factor,
                        'Person_ID': hsi_event.target
                    }
                )

<<<<<<< HEAD
        if self.store_hsi_events_that_have_run:
            log_info['date'] = self.sim.date
            self.store_of_hsi_events_that_have_run.append(log_info)
        if self.record_hsi_event_details:
            self.hsi_event_details.add(
                HSIEventDetails(
                    event_name=type(hsi_event).__name__,
                    module_name=type(hsi_event.module).__name__,
                    treatment_id=hsi_event.TREATMENT_ID,
                    facility_level=getattr(
                        hsi_event, 'ACCEPTED_FACILITY_LEVEL', None
                    ),
                    appt_footprint=(
                        tuple(actual_appt_footprint)
                        if actual_appt_footprint is not None
                        else tuple(getattr(hsi_event, 'EXPECTED_APPT_FOOTPRINT', {}))
                    ),
                    beddays_footprint=tuple(sorted(hsi_event.BEDDAYS_FOOTPRINT.items()))
=======
            if self.record_hsi_event_details:
                self.hsi_event_details.add(
                    HSIEventDetails(
                        event_name=type(hsi_event).__name__,
                        module_name=type(hsi_event.module).__name__,
                        treatment_id=hsi_event.TREATMENT_ID,
                        facility_level=getattr(
                            hsi_event, 'ACCEPTED_FACILITY_LEVEL', None
                        ),
                        appt_footprint=(
                            tuple(actual_appt_footprint)
                            if actual_appt_footprint is not None
                            else tuple(getattr(hsi_event, 'EXPECTED_APPT_FOOTPRINT', {}))
                        ),
                        beddays_footprint=tuple(sorted(hsi_event.BEDDAYS_FOOTPRINT.items()))
                    )
>>>>>>> 89f680c7
                )

    def write_to_hsi_log(self,
                         treatment_id,
                         number_by_appt_type_code,
                         person_id,
                         squeeze_factor,
                         did_run
                         ):
        """Write the log `HSI_Event` and add to the summary counter."""
        logger.info(key="HSI_Event",
                    data={
                        'TREATMENT_ID': treatment_id,
                        'Number_By_Appt_Type_Code': number_by_appt_type_code,
                        'Person_ID': person_id,
                        'Squeeze_Factor': squeeze_factor,
                        'did_run': did_run
                    },
                    description="record of each HSI event"
                    )

        if did_run:
            self._summary_counter.record_hsi_event(
                treatment_id=treatment_id,
                appt_footprint=number_by_appt_type_code
            )

    def log_current_capabilities(self, current_capabilities, total_footprint):
        """
        This will log the percentage of the current capabilities that is used at each Facility Type
        NB. To get this per Officer_Type_Code, it would be possible to simply log the entire current_capabilities df.
        :param current_capabilities: the current_capabilities of the health system.
        :param total_footprint: Per-officer totals of footprints of all the HSI events that ran
        """

        # Combine the current_capabilities and total_footprint per-officer totals
        comparison = pd.DataFrame(index=current_capabilities.index)
        comparison['Total_Minutes_Per_Day'] = current_capabilities
        comparison['Minutes_Used'] = pd.Series(total_footprint, dtype='float64')
        comparison['Minutes_Used'] = comparison['Minutes_Used'].fillna(0.0)
        assert len(comparison) == len(current_capabilities)

        # Sum within each Facility_ID
        facility_id = [_f.split('_')[1] for _f in comparison.index]
        summary = comparison.groupby(by=facility_id)[['Total_Minutes_Per_Day', 'Minutes_Used']].sum()

        # Compute Fraction of Time Used Across All Facilities
        total_available = summary['Total_Minutes_Per_Day'].sum()
        fraction_time_used_across_all_facilities = (
            summary['Minutes_Used'].sum() / total_available if total_available > 0 else 0
        )

        # Compute Fraction of Time Used In Each Facility
        summary['Fraction_Time_Used'] = summary['Minutes_Used'] / summary['Total_Minutes_Per_Day']
        summary['Fraction_Time_Used'].replace([np.inf, -np.inf, np.nan], 0.0, inplace=True)

        log_capacity = dict()
        log_capacity['Frac_Time_Used_Overall'] = fraction_time_used_across_all_facilities
        log_capacity['Frac_Time_Used_By_Facility_ID'] = summary['Fraction_Time_Used'].to_dict()

        logger.info(key='Capacity',
                    data=log_capacity,
                    description='daily summary of utilisation and capacity of health system resources')

        self._summary_counter.record_hs_status(
            fraction_time_used_across_all_facilities=fraction_time_used_across_all_facilities)

    def remove_beddays_footprint(self, person_id):
        # removing bed_days from a particular individual if any
        self.bed_days.remove_beddays_footprint(person_id=person_id)

    def find_events_for_person(self, person_id: int):
        """Find the events in the HSI_EVENT_QUEUE for a particular person.
        :param person_id: the person_id of interest
        :returns list of tuples (date_of_event, event) for that person_id in the HSI_EVENT_QUEUE.

        NB. This is for debugging and testing only - not for use in real simulations as it is slow
        """
        list_of_events = list()

        for ev_tuple in self.HSI_EVENT_QUEUE:
            date = ev_tuple[1]  # this is the 'topen' value
            event = ev_tuple[4]
            if isinstance(event.target, (int, np.integer)):
                if event.target == person_id:
                    list_of_events.append((date, event))

        return list_of_events

    def reset_queue(self):
        """Set the HSI event queue to be empty"""
        self.HSI_EVENT_QUEUE = []
        self.hsi_event_queue_counter = 0

    def get_item_codes_from_package_name(self, package: str) -> dict:
        """Helper function to provide the item codes and quantities in a dict of the form {<item_code>:<quantity>} for
         a given package name."""
        return get_item_codes_from_package_name(self.parameters['item_and_package_code_lookups'], package)

    def get_item_code_from_item_name(self, item: str) -> int:
        """Helper function to provide the item_code (an int) when provided with the name of the item"""
        return get_item_code_from_item_name(self.parameters['item_and_package_code_lookups'], item)

    def override_availability_of_consumables(self, item_codes) -> None:
        """Over-ride the availability (for all months and all facilities) of certain consumables item_codes.
        :param item_codes: Dictionary of the form {<item_code>: probability_that_item_is_available}
        :return: None
        """
        self.consumables.override_availability(item_codes)

    def log_end_of_year_summary_statistics(self) -> None:
        """Write to log the current states of the summary counters and reset them."""
        self._summary_counter.write_to_log_and_reset_counters()
        self.consumables.write_to_log_and_reset_counters()


class HealthSystemScheduler(RegularEvent, PopulationScopeEventMixin):
    """
    This is the HealthSystemScheduler. It is an event that occurs every day, inspects the calls on the healthsystem
    and commissions event to occur that are consistent with the healthsystem's capabilities for the following day, given
    assumptions about how this decision is made.
    The overall Prioritization algorithm is:
        * Look at events in order (the order is set by the heapq: see schedule_event
        * Ignore is the current data is before topen
        * Remove and do nothing if tclose has expired
        * Run any  population-level HSI events
        * For an individual-level HSI event, check if there are sufficient health system capabilities to run the event

    If the event is to be run, then the following events occur:
        * The HSI event itself is run.
        * The occurence of the event is logged
        * The resources used are 'occupied' (if individual level HSI event)
        * Other disease modules are alerted of the occurence of the HSI event (if individual level HSI event)

    Here is where we can have multiple types of assumption regarding how these capabilities are modelled.
    """

    def __init__(self, module: HealthSystem):
        super().__init__(module, frequency=DateOffset(days=1))

    @staticmethod
    def _is_today_last_day_of_the_year(date):
        return (date.month == 12) and (date.day == 31)

    def apply(self, population):

        # 0) Refresh information ready for new day:
        self.module.bed_days.processing_at_start_of_new_day()
        self.module.consumables.processing_at_start_of_new_day(self.sim.date)

        # 1) Compute footprint that arise from in-patient bed-days
        inpatient_appts = self.module.bed_days.get_inpatient_appts()
        inpatient_footprints = Counter()
        inpatient_appt_total = Counter()
        for _fac_id, _footprint in inpatient_appts.items():
            inpatient_footprints.update(self.module.get_appt_footprint_as_time_request(
                facility_info=self.module._facility_by_facility_id[_fac_id], appt_footprint=_footprint)
            )
            inpatient_appt_total.update(_footprint)

        # Write the log that these in-patient appointments were needed:
        if inpatient_appt_total:
            self.module.write_to_hsi_log(
                treatment_id='Inpatient_Care',
                number_by_appt_type_code=dict(inpatient_appt_total),
                person_id=-1,
                squeeze_factor=0.0,
                did_run=True
            )

        # - Create hold-over list (will become a heapq). This will hold events that cannot occur today before they are
        #  added back to the heapq
        hold_over = list()

        # 1) Get the events that are due today:
        list_of_individual_hsi_event_tuples_due_today = list()
        list_of_population_hsi_event_tuples_due_today = list()

        # To avoid repeated dataframe accesses in subsequent loop, assemble set of alive
        # person IDs as  one-off operation, exploiting the improved efficiency of
        # boolean-indexing of a Series compared to row-by-row access. From benchmarks
        # converting Series to list before converting to set is ~2x more performant than
        # direct conversion to set, while checking membership of set is ~10x quicker
        # than checking membership of Pandas Index object and ~25x quicker than checking
        # membership of list
        alive_persons = set(
            self.sim.population.props.index[self.sim.population.props.is_alive].to_list()
        )

        while len(self.module.HSI_EVENT_QUEUE) > 0:

            next_event_tuple = hp.heappop(self.module.HSI_EVENT_QUEUE)
            # Read the tuple and assemble into a dict 'next_event'

            event = next_event_tuple.hsi_event

            if self.sim.date > next_event_tuple.tclose:
                # The event has expired (after tclose) having never been run. Call the 'never_ran' function
                event.never_ran()

            elif not (
                isinstance(event.target, tlo.population.Population)
                or event.target in alive_persons
            ):
                # if individual level event and the person who is the target is no longer alive, do nothing more
                pass

            elif self.sim.date < next_event_tuple.topen:
                # The event is not yet due (before topen), add to the hold-over list
                hp.heappush(hold_over, next_event_tuple)

                if next_event_tuple.priority == 2:
                    # Check the priority
                    # If the next event is not due and has low priority, then stop looking through the heapq
                    # as all other events will also not be due.
                    break

            else:
                # The event is now due to run today and the person is confirmed to be still alive
                # Add it to the list of events due today (individual or population level)
                # NB. These list is ordered by priority and then due date

                is_pop_level_hsi_event = isinstance(event.target, tlo.population.Population)
                if is_pop_level_hsi_event:
                    list_of_population_hsi_event_tuples_due_today.append(next_event_tuple)
                else:
                    list_of_individual_hsi_event_tuples_due_today.append(next_event_tuple)

        # 2) Run all population-level HSI events
        while len(list_of_population_hsi_event_tuples_due_today) > 0:
            pop_level_hsi_event_tuple = list_of_population_hsi_event_tuples_due_today.pop()

            pop_level_hsi_event = pop_level_hsi_event_tuple.hsi_event
            pop_level_hsi_event.run(squeeze_factor=0)
            self.module.record_hsi_event(hsi_event=pop_level_hsi_event)

        # 3) Get the capabilities that are available today and prepare dataframe to store all the calls for today
        current_capabilities = self.module.get_capabilities_today()

        # Define the total footprint of all calls today, which begins with those due to existing in-patients.
        total_footprint = inpatient_footprints

        if list_of_individual_hsi_event_tuples_due_today:
            # 4) Examine total call on health officers time from the HSI events that are due today

            # For all events in 'list_of_individual_hsi_event_tuples_due_today',
            # expand the appt-footprint of the event to give the demands on
            # each officer-type in each facility_id.

            footprints_of_all_individual_level_hsi_event = [
                event_tuple.hsi_event.expected_time_requests
                for event_tuple in list_of_individual_hsi_event_tuples_due_today
            ]

            # Compute total appointment footprint across all events
            for footprint in footprints_of_all_individual_level_hsi_event:
                # Counter.update method when called with dict-like argument adds counts
                # from argument to Counter object called from
                total_footprint.update(footprint)

            # 5) Estimate Squeeze-Factors for today
            if self.module.mode_appt_constraints == 0:
                # For Mode 0 (no Constraints), the squeeze factors are all zero.
                squeeze_factor_per_hsi_event = np.zeros(
                    len(footprints_of_all_individual_level_hsi_event))
            else:
                # For Other Modes, the squeeze factors must be computed
                squeeze_factor_per_hsi_event = self.module.get_squeeze_factors(
                    footprints_per_event=footprints_of_all_individual_level_hsi_event,
                    total_footprint=total_footprint,
                    current_capabilities=current_capabilities,
                )

            # 6) For each event, determine if run or not, and run if so.
            for ev_num, _ in enumerate(list_of_individual_hsi_event_tuples_due_today):
                event = list_of_individual_hsi_event_tuples_due_today[ev_num].hsi_event
                squeeze_factor = squeeze_factor_per_hsi_event[ev_num]

                ok_to_run = (
                    (self.module.mode_appt_constraints == 0)
                    or (self.module.mode_appt_constraints == 1)
                    or ((self.module.mode_appt_constraints == 2) and (squeeze_factor == 0.0))
                )

                # Mode 0: All HSI Event run, with no squeeze
                # Mode 1: All Run With Squeeze
                # Mode 2: Only if squeeze <1

                if ok_to_run:
<<<<<<< HEAD
                    # Compute the bed days that are allocated to this HSI and provide this information to the HSO
=======
                    # Compute the bed days that are allocated to this HSI and provide this information to the HSI
                    # todo - only do this if some bed-days declared
>>>>>>> 89f680c7
                    event._received_info_about_bed_days = \
                        self.module.bed_days.issue_bed_days_according_to_availability(
                            facility_id=self.module.bed_days.get_facility_id_for_beds(persons_id=event.target),
                            footprint=event.BEDDAYS_FOOTPRINT
                        )
<<<<<<< HEAD
=======

                    # Check that a facility has been assigned to this HSI
                    assert event.facility_info is not None, \
                        f"Cannot run HSI {event.TREATMENT_ID} without facility_info being defined."
>>>>>>> 89f680c7

                    # Run the HSI event (allowing it to return an updated appt_footprint)
                    actual_appt_footprint = event.run(squeeze_factor=squeeze_factor)

                    # Check if the HSI event returned updated appt_footprint
                    if actual_appt_footprint is not None:
                        # The returned footprint is different to the expected footprint: so must update load factors

                        # check its formatting:
                        assert self.module.appt_footprint_is_valid(actual_appt_footprint)

                        # Update load factors:
                        updated_call = self.module.get_appt_footprint_as_time_request(
                            facility_info=event.facility_info,
                            appt_footprint=actual_appt_footprint
                        )
                        original_call = footprints_of_all_individual_level_hsi_event[ev_num]
                        footprints_of_all_individual_level_hsi_event[ev_num] = updated_call
                        total_footprint -= original_call
                        total_footprint += updated_call

                        if self.module.mode_appt_constraints != 0:
                            # only need to recompute squeeze factors if running with constraints
                            # i.e. mode != 0
                            squeeze_factor_per_hsi_event = self.module.get_squeeze_factors(
                                footprints_per_event=footprints_of_all_individual_level_hsi_event,
                                total_footprint=total_footprint,
                                current_capabilities=current_capabilities,
                            )
                    else:
                        # no actual footprint is returned so take the expected initial declaration as the actual
                        actual_appt_footprint = event.EXPECTED_APPT_FOOTPRINT

                    # Write to the log
                    self.module.record_hsi_event(
                        hsi_event=event,
                        actual_appt_footprint=actual_appt_footprint,
                        squeeze_factor=squeeze_factor,
                        did_run=True,
                    )

                else:
                    # Do not run,
                    # Call did_not_run for the hsi_event
                    rtn_from_did_not_run = event.did_not_run()

                    # If received no response from the call to did_not_run, or a True signal, then
                    # add to the hold-over queue.
                    # Otherwise (disease module returns "FALSE") the event is not rescheduled and will not run.

                    if not (rtn_from_did_not_run is False):
                        # reschedule event
                        hp.heappush(hold_over, list_of_individual_hsi_event_tuples_due_today[ev_num])

                    # Log that the event did not run
                    self.module.record_hsi_event(
                        hsi_event=event,
                        actual_appt_footprint=event.EXPECTED_APPT_FOOTPRINT,
                        squeeze_factor=squeeze_factor,
                        did_run=False,
                    )

        # 7) Add back to the HSI_EVENT_QUEUE heapq all those events
        # which are still eligible to run but which did not run
        while len(hold_over) > 0:
            hp.heappush(self.module.HSI_EVENT_QUEUE, hp.heappop(hold_over))

        # 8) After completing routine for the day, log total usage of the facilities
        self.module.log_current_capabilities(
            current_capabilities=current_capabilities,
            total_footprint=total_footprint
        )

        # 9) Log the end-of-year summaries (if today is the last day of the year)
        if self._is_today_last_day_of_the_year(self.sim.date):
            self.module.log_end_of_year_summary_statistics()

# ---------------------------------------------------------------------------
#   Logging
# ---------------------------------------------------------------------------


class HealthSystemSummaryCounter:
    """Helper class to keep running counts of HSI and the state of the HealthSystem and logging summaries."""

    def __init__(self):
        self._reset_internal_stores()

    def _reset_internal_stores(self) -> None:
        """Create empty versions of the data structures used to store a running records."""

        self._treatment_ids = defaultdict(int)  # Running record of the `TREATMENT_ID`s of `HSI_Event`s
        self._appts = defaultdict(int)  # Running record of the Appointments of `HSI_Event`s that have run
        self._frac_time_used_overall = []  # Running record of the usage of the healthcare system

<<<<<<< HEAD
    @property
    def bed_days_allocated_to_this_event(self):
        if self._received_info_about_bed_days is None:
            # default to the footprint if no information about bed-days is received
            return self.BEDDAYS_FOOTPRINT

        return self._received_info_about_bed_days

    def apply(self, squeeze_factor=0.0, *args, **kwargs):
        """Apply this event to the population.

        Must be implemented by subclasses.

        """
        raise NotImplementedError

    def did_not_run(self, *args, **kwargs):
        """Called when this event is due but it is not run. Return False to prevent the event being rescheduled, or True
        to allow the rescheduling. This is called each time that the event is tried to be run but it cannot be.
        """
        logger.debug(key="message", data=f"{self.__class__.__name__}: did not run.")
        return True

    def never_ran(self):
        """Called when this event is was entered to the HSI Event Queue, but was never run.
        """
        logger.debug(key="message", data=f"{self.__class__.__name__}: was never run.")

    def not_available(self):
        """Called when this event is passed to schedule_hsi_event but the TREATMENT_ID is not permitted by the
         parameter service_availability.
        """
        logger.debug(key="message", data=f"{self.__class__.__name__}: was not admitted to the HSI queue because the "
                                         f"service is not available.")

    def post_apply_hook(self):
        """Impose the bed-days footprint (if target of the HSI is a person_id)"""
        if isinstance(self.target, int):
            self.module.sim.modules['HealthSystem'].bed_days.impose_beddays_footprint(
                person_id=self.target,
                footprint=self.bed_days_allocated_to_this_event
            )

    def run(self, squeeze_factor):
        """Make the event happen."""
        updated_appt_footprint = self.apply(self.target, squeeze_factor)
        self.post_apply_hook()
        return updated_appt_footprint

    def get_consumables(self,
                        item_codes: Union[None, np.integer, int, list, set, dict] = None,
                        optional_item_codes: Union[None, np.integer, int, list, set, dict] = None,
                        to_log: Optional[bool] = True,
                        return_individual_results: Optional[bool] = False
                        ) -> Union[bool, dict]:
        """Function to allow for getting and checking of entire set of consumables. All requests for consumables should
        use this function.
        :param item_codes: The item code(s) (and quantities) of the consumables that are requested and which determine
        the summary result for availability/non-availability. This can be an `int` (the item_code needed [assume
        quantity=1]), a `list` or `set` (the collection  of item_codes [for each assuming quantity=1]), or a `dict`
        (with key:value pairs `<item_code>:<quantity>`).
        :param optional_item_codes: The item code(s) (and quantities) of the consumables that are requested and which do
         not determine the summary result for availability/non-availability. (Same format as `item_codes`). This is
         useful when a large set of items may be used, but the viability of a subsequent operation depends only on a
         subset.
        :param return_individual_results: If True returns a `dict` giving the availability of each item_code requested
        (otherwise gives a `bool` indicating if all the item_codes requested are available).
        :param to_log: If True, logs the request.
        :returns A `bool` indicating whether every item is available, or a `dict` indicating the availability of each
         item.
        Note that disease module can use the `get_item_codes_from_package_name` and `get_item_code_from_item_name`
         methods in the `HealthSystem` module to find item_codes.
        """

        def _return_item_codes_in_dict(item_codes: Union[None, np.integer, int, list, set, dict]) -> dict:
            """Convert an argument for 'item_codes` (provided as int, list, set or dict) into the format
            dict(<item_code>:quantity)."""

            if item_codes is None:
                return {}

            if isinstance(item_codes, (int, np.integer)):
                return {int(item_codes): 1}

            elif isinstance(item_codes, list):
                if not all([isinstance(i, (int, np.integer)) for i in item_codes]):
                    raise ValueError("item_codes must be integers")
                return {int(i): 1 for i in item_codes}

            elif isinstance(item_codes, dict):
                if not all(
                    [(isinstance(code, (int, np.integer)) and isinstance(quantity, (int, np.integer)))
                     for code, quantity in item_codes.items()]
                ):
                    raise ValueError("item_codes must be integers and quantities must be integers.")
                return {int(i): int(q) for i, q in item_codes.items()}

            else:
                raise ValueError("The item_codes are given in an unrecognised format")

        _item_codes = _return_item_codes_in_dict(item_codes)
        _optional_item_codes = _return_item_codes_in_dict(optional_item_codes)

        # Checking the availability and logging:
        rtn = self.sim.modules['HealthSystem']._request_consumables(
            hsi_event=self, item_codes={**_item_codes, **_optional_item_codes}, to_log=to_log)

        # Return result in expected format:
        if not return_individual_results:
            # Determine if all results for all the `item_codes` are True (discarding results from optional_item_codes).
            return all([v for k, v in rtn.items() if k in _item_codes])
        else:
            return rtn

    def make_beddays_footprint(self, dict_of_beddays):
        """Helper function to make a correctly-formed 'bed-days footprint'"""

        # get blank footprint
        footprint = self.sim.modules['HealthSystem'].bed_days.get_blank_beddays_footprint()

        # do checks on the dict_of_beddays provided.
        assert isinstance(dict_of_beddays, dict)
        assert all((k in footprint.keys()) for k in dict_of_beddays.keys())
        assert all(isinstance(v, (float, int)) for v in dict_of_beddays.values())

        # make footprint (defaulting to zero where a type of bed-days is not specified)
        for k, v in dict_of_beddays.items():
            footprint[k] = v

        return footprint
=======
    def record_hsi_event(self, treatment_id: str, appt_footprint: Counter) -> None:
        """Add information about an `HSI_Event` to the running summaries."""

        # Count the treatment_id:
        self._treatment_ids[treatment_id] += 1

        # Count each type of appointment:
        for _appt_type, _number in appt_footprint.items():
            self._appts[_appt_type] += _number

    def record_hs_status(self, fraction_time_used_across_all_facilities: float) -> None:
        """Record a current status metric of the HealthSystem."""

        # The fraction of all healthcare worker time that is used:
        self._frac_time_used_overall.append(fraction_time_used_across_all_facilities)

    def write_to_log_and_reset_counters(self):
        """Log summary statistics reset the data structures."""
>>>>>>> 89f680c7

        logger_summary.info(
            key="HSI_Event",
            description="Counts of the HSI_Events that have occurred in this calendar year by TREATMENT_ID, "
                        "and counts of the 'Appt_Type's that have occurred in this calendar year.",
            data={
                "TREATMENT_ID": self._treatment_ids,
                "Number_By_Appt_Type_Code": self._appts,
            },
        )

        logger_summary.info(
            key="Capacity",
            description="The fraction of all the healthcare worker time that is used each day, averaged over this "
                        "calendar year.",
            data={
                "average_Frac_Time_Used_Overall": np.mean(self._frac_time_used_overall),
                # <-- leaving space here for additional summary measures that may be needed in the future.
            },
        )

        self._reset_internal_stores()<|MERGE_RESOLUTION|>--- conflicted
+++ resolved
@@ -599,14 +599,11 @@
                                 availability=self.get_beds_availability())
         self.bed_days.pre_initialise_population()
 
-<<<<<<< HEAD
-=======
         # Initialise the Consumables class
         self.consumables = Consumables(data=self.parameters['availability_estimates'],
                                        rng=self.rng,
                                        availability=self.get_cons_availability())
 
->>>>>>> 89f680c7
     def initialise_population(self, population):
         self.bed_days.initialise_population(population.props)
 
@@ -1230,26 +1227,6 @@
                     }
                 )
 
-<<<<<<< HEAD
-        if self.store_hsi_events_that_have_run:
-            log_info['date'] = self.sim.date
-            self.store_of_hsi_events_that_have_run.append(log_info)
-        if self.record_hsi_event_details:
-            self.hsi_event_details.add(
-                HSIEventDetails(
-                    event_name=type(hsi_event).__name__,
-                    module_name=type(hsi_event.module).__name__,
-                    treatment_id=hsi_event.TREATMENT_ID,
-                    facility_level=getattr(
-                        hsi_event, 'ACCEPTED_FACILITY_LEVEL', None
-                    ),
-                    appt_footprint=(
-                        tuple(actual_appt_footprint)
-                        if actual_appt_footprint is not None
-                        else tuple(getattr(hsi_event, 'EXPECTED_APPT_FOOTPRINT', {}))
-                    ),
-                    beddays_footprint=tuple(sorted(hsi_event.BEDDAYS_FOOTPRINT.items()))
-=======
             if self.record_hsi_event_details:
                 self.hsi_event_details.add(
                     HSIEventDetails(
@@ -1266,7 +1243,6 @@
                         ),
                         beddays_footprint=tuple(sorted(hsi_event.BEDDAYS_FOOTPRINT.items()))
                     )
->>>>>>> 89f680c7
                 )
 
     def write_to_hsi_log(self,
@@ -1556,24 +1532,17 @@
                 # Mode 2: Only if squeeze <1
 
                 if ok_to_run:
-<<<<<<< HEAD
-                    # Compute the bed days that are allocated to this HSI and provide this information to the HSO
-=======
                     # Compute the bed days that are allocated to this HSI and provide this information to the HSI
                     # todo - only do this if some bed-days declared
->>>>>>> 89f680c7
                     event._received_info_about_bed_days = \
                         self.module.bed_days.issue_bed_days_according_to_availability(
                             facility_id=self.module.bed_days.get_facility_id_for_beds(persons_id=event.target),
                             footprint=event.BEDDAYS_FOOTPRINT
                         )
-<<<<<<< HEAD
-=======
 
                     # Check that a facility has been assigned to this HSI
                     assert event.facility_info is not None, \
                         f"Cannot run HSI {event.TREATMENT_ID} without facility_info being defined."
->>>>>>> 89f680c7
 
                     # Run the HSI event (allowing it to return an updated appt_footprint)
                     actual_appt_footprint = event.run(squeeze_factor=squeeze_factor)
@@ -1669,138 +1638,6 @@
         self._appts = defaultdict(int)  # Running record of the Appointments of `HSI_Event`s that have run
         self._frac_time_used_overall = []  # Running record of the usage of the healthcare system
 
-<<<<<<< HEAD
-    @property
-    def bed_days_allocated_to_this_event(self):
-        if self._received_info_about_bed_days is None:
-            # default to the footprint if no information about bed-days is received
-            return self.BEDDAYS_FOOTPRINT
-
-        return self._received_info_about_bed_days
-
-    def apply(self, squeeze_factor=0.0, *args, **kwargs):
-        """Apply this event to the population.
-
-        Must be implemented by subclasses.
-
-        """
-        raise NotImplementedError
-
-    def did_not_run(self, *args, **kwargs):
-        """Called when this event is due but it is not run. Return False to prevent the event being rescheduled, or True
-        to allow the rescheduling. This is called each time that the event is tried to be run but it cannot be.
-        """
-        logger.debug(key="message", data=f"{self.__class__.__name__}: did not run.")
-        return True
-
-    def never_ran(self):
-        """Called when this event is was entered to the HSI Event Queue, but was never run.
-        """
-        logger.debug(key="message", data=f"{self.__class__.__name__}: was never run.")
-
-    def not_available(self):
-        """Called when this event is passed to schedule_hsi_event but the TREATMENT_ID is not permitted by the
-         parameter service_availability.
-        """
-        logger.debug(key="message", data=f"{self.__class__.__name__}: was not admitted to the HSI queue because the "
-                                         f"service is not available.")
-
-    def post_apply_hook(self):
-        """Impose the bed-days footprint (if target of the HSI is a person_id)"""
-        if isinstance(self.target, int):
-            self.module.sim.modules['HealthSystem'].bed_days.impose_beddays_footprint(
-                person_id=self.target,
-                footprint=self.bed_days_allocated_to_this_event
-            )
-
-    def run(self, squeeze_factor):
-        """Make the event happen."""
-        updated_appt_footprint = self.apply(self.target, squeeze_factor)
-        self.post_apply_hook()
-        return updated_appt_footprint
-
-    def get_consumables(self,
-                        item_codes: Union[None, np.integer, int, list, set, dict] = None,
-                        optional_item_codes: Union[None, np.integer, int, list, set, dict] = None,
-                        to_log: Optional[bool] = True,
-                        return_individual_results: Optional[bool] = False
-                        ) -> Union[bool, dict]:
-        """Function to allow for getting and checking of entire set of consumables. All requests for consumables should
-        use this function.
-        :param item_codes: The item code(s) (and quantities) of the consumables that are requested and which determine
-        the summary result for availability/non-availability. This can be an `int` (the item_code needed [assume
-        quantity=1]), a `list` or `set` (the collection  of item_codes [for each assuming quantity=1]), or a `dict`
-        (with key:value pairs `<item_code>:<quantity>`).
-        :param optional_item_codes: The item code(s) (and quantities) of the consumables that are requested and which do
-         not determine the summary result for availability/non-availability. (Same format as `item_codes`). This is
-         useful when a large set of items may be used, but the viability of a subsequent operation depends only on a
-         subset.
-        :param return_individual_results: If True returns a `dict` giving the availability of each item_code requested
-        (otherwise gives a `bool` indicating if all the item_codes requested are available).
-        :param to_log: If True, logs the request.
-        :returns A `bool` indicating whether every item is available, or a `dict` indicating the availability of each
-         item.
-        Note that disease module can use the `get_item_codes_from_package_name` and `get_item_code_from_item_name`
-         methods in the `HealthSystem` module to find item_codes.
-        """
-
-        def _return_item_codes_in_dict(item_codes: Union[None, np.integer, int, list, set, dict]) -> dict:
-            """Convert an argument for 'item_codes` (provided as int, list, set or dict) into the format
-            dict(<item_code>:quantity)."""
-
-            if item_codes is None:
-                return {}
-
-            if isinstance(item_codes, (int, np.integer)):
-                return {int(item_codes): 1}
-
-            elif isinstance(item_codes, list):
-                if not all([isinstance(i, (int, np.integer)) for i in item_codes]):
-                    raise ValueError("item_codes must be integers")
-                return {int(i): 1 for i in item_codes}
-
-            elif isinstance(item_codes, dict):
-                if not all(
-                    [(isinstance(code, (int, np.integer)) and isinstance(quantity, (int, np.integer)))
-                     for code, quantity in item_codes.items()]
-                ):
-                    raise ValueError("item_codes must be integers and quantities must be integers.")
-                return {int(i): int(q) for i, q in item_codes.items()}
-
-            else:
-                raise ValueError("The item_codes are given in an unrecognised format")
-
-        _item_codes = _return_item_codes_in_dict(item_codes)
-        _optional_item_codes = _return_item_codes_in_dict(optional_item_codes)
-
-        # Checking the availability and logging:
-        rtn = self.sim.modules['HealthSystem']._request_consumables(
-            hsi_event=self, item_codes={**_item_codes, **_optional_item_codes}, to_log=to_log)
-
-        # Return result in expected format:
-        if not return_individual_results:
-            # Determine if all results for all the `item_codes` are True (discarding results from optional_item_codes).
-            return all([v for k, v in rtn.items() if k in _item_codes])
-        else:
-            return rtn
-
-    def make_beddays_footprint(self, dict_of_beddays):
-        """Helper function to make a correctly-formed 'bed-days footprint'"""
-
-        # get blank footprint
-        footprint = self.sim.modules['HealthSystem'].bed_days.get_blank_beddays_footprint()
-
-        # do checks on the dict_of_beddays provided.
-        assert isinstance(dict_of_beddays, dict)
-        assert all((k in footprint.keys()) for k in dict_of_beddays.keys())
-        assert all(isinstance(v, (float, int)) for v in dict_of_beddays.values())
-
-        # make footprint (defaulting to zero where a type of bed-days is not specified)
-        for k, v in dict_of_beddays.items():
-            footprint[k] = v
-
-        return footprint
-=======
     def record_hsi_event(self, treatment_id: str, appt_footprint: Counter) -> None:
         """Add information about an `HSI_Event` to the running summaries."""
 
@@ -1819,7 +1656,6 @@
 
     def write_to_log_and_reset_counters(self):
         """Log summary statistics reset the data structures."""
->>>>>>> 89f680c7
 
         logger_summary.info(
             key="HSI_Event",
