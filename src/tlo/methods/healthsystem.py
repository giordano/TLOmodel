import heapq as hp
import inspect
import logging
from pathlib import Path

import numpy as np
import pandas as pd

import tlo
from tlo import DateOffset, Module, Parameter, Property, Types
from tlo.events import Event, PopulationScopeEventMixin, RegularEvent

logger = logging.getLogger(__name__)
logger.setLevel(logging.INFO)


class HealthSystem(Module):
    """
    This is the Health System Module
    Version: September 2019
    The execution of all health systems interactions are controlled through this module.
    """

    def __init__(
        self,
        name=None,
        resourcefilepath=None,
        service_availability=None,  # must be a list of treatment_ids to allow
        mode_appt_constraints=0,  # mode of constraints to do with officer numbers and time
        ignore_cons_constraints=False,  # mode for consumable constraints (if ignored, all consumables available)
        ignore_priority=False,  # do not use the priority information in HSI event to schedule
        capabilities_coefficient=1.0,  # multiplier for the capabilities of health officers
        disable=False,  # disables the healthsystem (no constraints and no logging).
    ):

        super().__init__(name)
        self.resourcefilepath = resourcefilepath

        assert type(ignore_cons_constraints) is bool
        self.ignore_cons_constraints = ignore_cons_constraints

        assert type(disable) is bool
        self.disable = disable

        assert mode_appt_constraints in [0, 1, 2]  # Mode of constraints
        # 0: no constraints -- all HSI Events run with no squeeze factor
        # 1: elastic -- all HSI Events run - with squeeze factor
        # 2: hard -- only HSI events with no squeeze factor run

        self.mode_appt_constraints = mode_appt_constraints

        self.ignore_priority = ignore_priority

        # Check that the service_availability list is specified correctly
        if service_availability is None:
            self.service_availability = ["*"]
        else:
            assert type(service_availability) is list
            self.service_availability = service_availability

        # Check that the capabilities coefficident is correct
        assert capabilities_coefficient >= 0
        assert type(capabilities_coefficient) is float
        self.capabilities_coefficient = capabilities_coefficient

        # Define empty set of registered disease modules
        self.registered_disease_modules = {}

        # Define the dataframe that determines the availability of consumables on a daily basis
        self.cons_item_code_availability_today = pd.DataFrame()

        # Define the container for calls for health system interaction events
        self.HSI_EVENT_QUEUE = []
        self.hsi_event_queue_counter = (
            0  # Counter to help with the sorting in the heapq
        )

        logger.info(
            "----------------------------------------------------------------------"
        )
        logger.info(
            "Setting up the Health System With the Following Service Availability:"
        )
        logger.info(self.service_availability)
        logger.info(
            "----------------------------------------------------------------------"
        )

    PARAMETERS = {
        "Officer_Types": Parameter(
            Types.DATA_FRAME, 'The names of the types of health workers ("officers")'
        ),
        "Daily_Capabilities": Parameter(
            Types.DATA_FRAME,
            "The capabilities by facility and officer type available each day",
        ),
        "Appt_Types_Table": Parameter(
            Types.DATA_FRAME,
            "The names of the type of appointments with the health system",
        ),
        "Appt_Time_Table": Parameter(
            Types.DATA_FRAME,
            "The time taken for each appointment, according to officer and facility type.",
        ),
        "ApptType_By_FacLevel": Parameter(
            Types.DATA_FRAME,
            "Indicates whether an appointment type can occur at a facility level.",
        ),
        "Master_Facilities_List": Parameter(
            Types.DATA_FRAME, "Listing of all health facilities."
        ),
        "Facilities_For_Each_District": Parameter(
            Types.DATA_FRAME,
            "Mapping between a district and all of the health facilities to which its \
                      population have access.",
        ),
        "Consumables": Parameter(
            Types.DATA_FRAME,
            "List of consumables used in each intervention and their costs.",
        ),
        "Consumables_Cost_List": Parameter(
            Types.DATA_FRAME, "List of each consumable item and it" "s cost"
        ),
    }

    PROPERTIES = {
        "hs_dist_to_facility": Property(
            Types.REAL,
            "The distance for each person to their nearest clinic (of any type)",
        )
    }

    def read_parameters(self, data_folder):

        self.parameters["Officer_Types_Table"] = pd.read_csv(
            Path(self.resourcefilepath) / "ResourceFile_Officer_Types_Table.csv"
        )

        self.parameters["Appt_Types_Table"] = pd.read_csv(
            Path(self.resourcefilepath) / "ResourceFile_Appt_Types_Table.csv"
        )

        self.parameters["Appt_Time_Table"] = pd.read_csv(
            Path(self.resourcefilepath) / "ResourceFile_Appt_Time_Table.csv"
        )

        self.parameters["ApptType_By_FacLevel"] = pd.read_csv(
            Path(self.resourcefilepath) / "ResourceFile_ApptType_By_FacLevel.csv"
        )

        mfl = pd.read_csv(
            Path(self.resourcefilepath) / "ResourceFile_Master_Facilities_List.csv"
        )
        self.parameters["Master_Facilities_List"] = mfl.iloc[
            :, 1:
        ]  # get rid of extra column

        self.parameters["Facilities_For_Each_District"] = pd.read_csv(
            Path(self.resourcefilepath)
            / "ResourceFile_Facilities_For_Each_District.csv"
        )

        self.parameters["Consumables"] = pd.read_csv(
            Path(self.resourcefilepath) / "ResourceFile_Consumables.csv"
        )

        self.parameters["Consumables_Cost_List"] = (
            self.parameters["Consumables"][["Item_Code", "Unit_Cost"]]
            .drop_duplicates()
            .set_index("Item_Code")
        )

        caps = pd.read_csv(
            Path(self.resourcefilepath) / "ResourceFile_Daily_Capabilities.csv"
        )
        self.parameters["Daily_Capabilities"] = caps.iloc[:, 1:]
        self.reformat_daily_capabilities()  # Reformats this table to include zero where capacity is not available

        # Make a dataframe that organsie the probabilities of individual consumables items being available
        # (by unique item codes)
        cons = self.parameters["Consumables"]
        unique_item_codes = pd.DataFrame(
            data={"Item_Code": pd.unique(cons["Item_Code"])}
        )

        # merge in probabilities of being available
        filter_col = [
            col for col in cons if col.startswith("Available_Facility_Level_")
        ]
        filter_col.append("Item_Code")
        prob_unique_item_codes_available = unique_item_codes.merge(
            cons.drop_duplicates(["Item_Code"])[filter_col], on="Item_Code", how="inner"
        )
        assert len(prob_unique_item_codes_available) == len(unique_item_codes)

        # set the index as the Item_Code
        prob_unique_item_codes_available.set_index("Item_Code", drop=True, inplace=True)

        self.prob_unique_item_codes_available = prob_unique_item_codes_available

    def initialise_population(self, population):
        df = population.props

        # Assign hs_dist_to_facility'
        # (For now, let this be a random number, but in future it may be properly informed based on \
        #  population density distribitions)
        # Note that this characteritic is inherited from mother to child.
        df["hs_dist_to_facility"] = self.rng.uniform(0.01, 5.00, len(df))

    def initialise_simulation(self, sim):

        # Check that each person is being associated with a facility of each type
        pop = self.sim.population.props
        fac_per_district = self.parameters["Facilities_For_Each_District"]
        mfl = self.parameters["Master_Facilities_List"]
        self.Facility_Levels = pd.unique(mfl["Facility_Level"])

        for person_id in pop.index[pop.is_alive]:
            my_district = pop.at[person_id, "district_of_residence"]
            my_health_facilities = fac_per_district.loc[
                fac_per_district["District"] == my_district
            ]
            my_health_facility_level = pd.unique(my_health_facilities.Facility_Level)
            assert len(my_health_facilities) == len(self.Facility_Levels)
            assert set(my_health_facility_level) == set(self.Facility_Levels)

        # Launch the healthsystem scheduler (a regular event occurring each day) [if not disabled]
        if not self.disable:
            sim.schedule_event(HealthSystemScheduler(self), sim.date)

    def on_birth(self, mother_id, child_id):

        # New child inherits the hs_dist_to_facility of the mother
        df = self.sim.population.props
        df.at[child_id, "hs_dist_to_facility"] = df.at[mother_id, "hs_dist_to_facility"]

    def register_disease_module(self, new_disease_module):
        """
        Register Disease Module
        In order for a disease module to use the functionality of the health system it must be registered
        This list is also used to alert other disease modules when a health system interaction occurs

        :param new_disease_module: The pointer to the disease module
        """
        assert (
            new_disease_module.name not in self.registered_disease_modules
        ), "A module named {} has already been registered".format(
            new_disease_module.name
        )
        assert "on_hsi_alert" in dir(new_disease_module)

        self.registered_disease_modules[new_disease_module.name] = new_disease_module
        logger.info("Registering disease module %s", new_disease_module.name)

    def schedule_hsi_event(self, hsi_event, priority, topen, tclose=None):
        """
        Schedule the health system interaction event

        :param hsi_event: the hsi_event to be scheduled
        :param priority: the priority for the hsi event (0 (highest), 1 or 2 (lowest)
        :param topen: the earliest date at which the hsi event should run
        :param tclose: the latest date at which the hsi event should run
        """

        logger.debug(
            "HealthSystem.schedule_event>>Logging a request for an HSI: %s for person: %s",
            hsi_event.TREATMENT_ID,
            hsi_event.target,
        )

        assert isinstance(hsi_event, HSI_Event)

        # 0) If healthsystem is disabled, put this event straight into the normal simulation scheduler.
        if self.disable:
            wrapped_hsi_event = HSIEventWrapper(hsi_event=hsi_event)
            self.sim.schedule_event(wrapped_hsi_event, topen)
            return  # Terrminate this functional call

        # 1) Check that this is a legitimate health system interaction (HSI) event

        if isinstance(
            hsi_event.target, tlo.population.Population
        ):  # check if hsi_event is population-scoped
            # This is a population-scoped HSI event...
            # ... So it needs TREATMENT_ID
            # ... But it does not need APPT, CONS, ACCEPTED_FACILITY_LEVEL and ALERT_OTHER_DISEASES, or did_not_run().

            assert "TREATMENT_ID" in dir(hsi_event)
            assert "EXPECTED_APPT_FOOTPRINT_FOOTPRINT" not in dir(hsi_event)
            assert "ACCEPTED_FACILITY_LEVEL" not in dir(hsi_event)
            assert "ALERT_OTHER_DISEASES" not in dir(hsi_event)

        else:
            # This is an individual-scoped HSI event.
            # It must have APPT, CONS, ACCEPTED_FACILITY_LEVELS and ALERT_OTHER_DISEASES defined

            # Correctly formatted footprint
            assert "TREATMENT_ID" in dir(hsi_event)

            # Correct formated EXPECTED_APPT_FOOTPRINT
            assert "EXPECTED_APPT_FOOTPRINT" in dir(hsi_event)
            self.check_appt_footprint_format(hsi_event.EXPECTED_APPT_FOOTPRINT)

            # That it has an 'ACCEPTED_FACILITY_LEVEL' attribute
            # (Integer specificying the facility level at which HSI_Event must occur)
            assert "ACCEPTED_FACILITY_LEVEL" in dir(hsi_event)
            assert type(hsi_event.ACCEPTED_FACILITY_LEVEL) is int
            assert hsi_event.ACCEPTED_FACILITY_LEVEL in list(
                pd.unique(
                    self.parameters["Facilities_For_Each_District"]["Facility_Level"]
                )
            )

            # That it has a list for the other disease that will be alerted when it is run and that this make sense
            assert "ALERT_OTHER_DISEASES" in dir(hsi_event)
            assert type(hsi_event.ALERT_OTHER_DISEASES) is list

            if len(hsi_event.ALERT_OTHER_DISEASES) > 0:
                if not (hsi_event.ALERT_OTHER_DISEASES[0] == "*"):
                    for d in hsi_event.ALERT_OTHER_DISEASES:
                        assert (
                            d
                            in self.sim.modules[
                                "HealthSystem"
                            ].registered_disease_modules.keys()
                        )

            # Check that this can accept the squeeze argument
            assert "squeeze_factor" in inspect.getfullargspec(hsi_event.run).args

        # 2) Check that topen, tclose and priority are valid

        # If there is no specified tclose time then set this is after the end of the simulation
        if tclose is None:
            tclose = self.sim.end_date + DateOffset(days=1)

        # Check topen is not in the past
        assert topen >= self.sim.date

        # Check that topen and tclose are not the same date
        assert not topen == tclose

        # Check that priority is either 0, 1 or 2
        assert priority in {0, 1, 2}

        # 3) Check that this request is allowable under current policy (i.e. included in service_availability)
        allowed = False
        if not self.service_availability:  # it's an empty list
            allowed = False
        elif (
            self.service_availability[0] == "*"
        ):  # it's the overall wild-card, do anything
            allowed = True
        elif hsi_event.TREATMENT_ID in self.service_availability:
            allowed = True
        elif hsi_event.TREATMENT_ID is None:
            allowed = True  # (if no treatment_id it can pass)
        elif hsi_event.TREATMENT_ID.startswith("GenericFirstAppt"):
            allowed = True  # allow all GenericFirstAppt's
        else:
            # check to see if anything provided given any wildcards
            for s in self.service_availability:
                if "*" in s:
                    stub = s.split("*")[0]
                    if hsi_event.TREATMENT_ID.startswith(stub):
                        allowed = True
                        break

        # Further checks for HSI which are not population level events:
        if type(hsi_event.target) is not tlo.population.Population:

            # 4) Check that at least one type of appointment is required
            assert any(
                value > 0 for value in hsi_event.EXPECTED_APPT_FOOTPRINT.values()
            ), "No appointment types required in the EXPECTED_APPT_FOOTPRINT"

            # 5) Check that the event does not request an appointment at a facility level which is not possible
            appt_type_to_check_list = [
                k for k, v in hsi_event.EXPECTED_APPT_FOOTPRINT.items() if v > 0
            ]
            assert all(
                [
                    self.parameters["ApptType_By_FacLevel"]
                    .loc[
                        self.parameters["ApptType_By_FacLevel"]["Appt_Type_Code"]
                        == appt_type_to_check,
                        self.parameters["ApptType_By_FacLevel"].columns.str.contains(
                            str(hsi_event.ACCEPTED_FACILITY_LEVEL)
                        ),
                    ]
                    .all()
                    .all()
                    for appt_type_to_check in appt_type_to_check_list
                ]
            ), (
                "An appointment type has been requested at a facility level for which is it not possibe: "
                + hsi_event.TREATMENT_ID
            )

            # 6) Check that event (if individual level) is able to run with this configuration of officers
            # (ie. Check that this does not demand officers that are never available at a particular facility)
            caps = self.parameters["Daily_Capabilities"]
            footprint = self.get_appt_footprint_as_time_request(hsi_event=hsi_event)

            footprint_is_possible = (len(footprint) > 0) & (
                caps.loc[caps.index.isin(footprint.index), "Total_Minutes_Per_Day"] > 0
            ).all()
            if not footprint_is_possible:
                logger.warning(
<<<<<<< HEAD
                    f"The expected footprint {hsi_event} is not possible with the configuration of officers.")
=======
                    "The expected footprint is not possible with the configuration of officers."
                )
>>>>>>> 5c0de12a

        #  Manipulate the priority level if needed
        # If ignoring the priority in scheduling, then over-write the provided priority information
        if self.ignore_priority:
            priority = 0  # set all event to priority 0
        # This is where could attach a different priority score according to the treatment_id (and other things)
        # in order to examine the influence of the prioritisation score.

        # If all is correct and the hsi event is allowed then add this request to the queue of HSI_EVENT_QUEUE
        if allowed:

            # Create a tuple to go into the heapq
            # (NB. the sorting is done ascending and by the order of the items in the tuple)
            # Pos 0: priority,
            # Pos 1: topen,
            # Pos 2: hsi_event_queue_counter,
            # Pos 3: tclose,
            # Pos 4: the hsi_event itself

            new_request = (
                priority,
                topen,
                self.hsi_event_queue_counter,
                tclose,
                hsi_event,
            )
            self.hsi_event_queue_counter += 1

            hp.heappush(self.HSI_EVENT_QUEUE, new_request)

            logger.debug(
                "HealthSystem.schedule_event>>HSI has been added to the queue: %s for person: %s",
                hsi_event.TREATMENT_ID,
                hsi_event.target,
            )

        else:
            logger.debug(
                "%s| A request was made for a service but it was not included in the service_availability list: %s",
                self.sim.date,
                hsi_event.TREATMENT_ID,
            )

    def check_appt_footprint_format(self, appt_footprint):
        """
        This function runs some checks on the appt_footprint to ensure it is the right format
        :return: None
        """

        assert set(appt_footprint.keys()) == set(
            self.parameters["Appt_Types_Table"]["Appt_Type_Code"]
        )
        # All sensible numbers for the number of appointments requested (no negative and at least one appt required)

        assert all(
            np.asarray([(appt_footprint[k]) for k in appt_footprint.keys()]) >= 0
        )

        assert not all(value == 0 for value in appt_footprint.values())

    def broadcast_healthsystem_interaction(self, hsi_event):
        """
        This will alert disease modules than a treatment_id is occurring to a particular person.
        :param hsi_event: the health system interaction event
        """

        if not hsi_event.ALERT_OTHER_DISEASES:  # it's an empty list
            # There are no disease modules to alert, so do nothing
            pass

        else:
            # Alert some disease modules

            if hsi_event.ALERT_OTHER_DISEASES[0] == "*":
                alert_modules = list(self.registered_disease_modules.keys())
            else:
                alert_modules = hsi_event.ALERT_OTHER_DISEASES

            # Remove the originating module from the list of modules to alert.

            # Get the name of the disease module that this event came from ultimately
            originating_disease_module_name = hsi_event.module.name
            if originating_disease_module_name in alert_modules:
                alert_modules.remove(originating_disease_module_name)

            for module_name in alert_modules:
                module = self.registered_disease_modules[module_name]
                module.on_hsi_alert(
                    person_id=hsi_event.target, treatment_id=hsi_event.TREATMENT_ID
                )

    def reformat_daily_capabilities(self):
        """
        This will updates the dataframe for the self.parameters['Daily_Capabilities'] so as to include
        every permutation of officer_type_code and facility_id, with zeros against permuations where no capacity
        is available.

        It also give the dataframe an index that is useful for merging on (based on Facility_ID and Officer Type)

        (This is so that its easier to track where demands are being placed where there is no capacity)
        """

        # Get the capabilities data as they are imported
        capabilities = self.parameters["Daily_Capabilities"]

        # apply the capabilities_coefficient
        capabilities["Total_Minutes_Per_Day"] = (
            capabilities["Total_Minutes_Per_Day"] * self.capabilities_coefficient
        )

        # Create dataframe containing background information about facility and officer types
        facility_ids = self.parameters["Master_Facilities_List"]["Facility_ID"].values
        officer_type_codes = self.parameters["Officer_Types_Table"][
            "Officer_Type_Code"
        ].values

        facs = list()
        officers = list()
        for f in facility_ids:
            for o in officer_type_codes:
                facs.append(f)
                officers.append(o)

        capabilities_ex = pd.DataFrame(
            data={"Facility_ID": facs, "Officer_Type_Code": officers}
        )

        # Merge in information about facility from Master Facilities List
        mfl = self.parameters["Master_Facilities_List"]
        capabilities_ex = capabilities_ex.merge(mfl, on="Facility_ID", how="left")

        # Merge in information about officers
        officer_types = self.parameters["Officer_Types_Table"][
            ["Officer_Type_Code", "Officer_Type"]
        ]
        capabilities_ex = capabilities_ex.merge(
            officer_types, on="Officer_Type_Code", how="left"
        )

        # Merge in the capabilities (minutes available) for each officer type (inferring zero minutes where
        # there is no entry in the imported capabilities table)
        capabilities_ex = capabilities_ex.merge(
            capabilities[["Facility_ID", "Officer_Type_Code", "Total_Minutes_Per_Day"]],
            on=["Facility_ID", "Officer_Type_Code"],
            how="left",
        )
        capabilities_ex = capabilities_ex.fillna(0)

        # Give the standard index:
        capabilities_ex = capabilities_ex.set_index(
            "FacilityID_"
            + capabilities_ex["Facility_ID"].astype(str)
            + "_Officer_"
            + capabilities_ex["Officer_Type_Code"]
        )

        # Checks
        assert (
            capabilities_ex["Total_Minutes_Per_Day"].sum()
            == capabilities["Total_Minutes_Per_Day"].sum()
        )
        assert len(capabilities_ex) == len(facility_ids) * len(officer_type_codes)

        # Updates the capabilities table with the reformatted version
        self.parameters["Daily_Capabilities"] = capabilities_ex

    def get_capabilities_today(self):
        """
        Get the capabilities of the health system today
        returns: DataFrame giving minutes available for each officer type in each facility type

        Functions can go in here in the future that could expand the time available, simulating increasing efficiency.
        (The concept of a productivitiy ratio raised by Martin Chalkley). For now just have a single scaling value,
        named capabilities_coefficient.
        """

        # Get the capabilities data as they are imported
        capabilities_today = self.parameters["Daily_Capabilities"]

        # apply the capabilities_coefficient
        capabilities_today["Total_Minutes_Per_Day"] = (
            capabilities_today["Total_Minutes_Per_Day"] * self.capabilities_coefficient
        )

        return capabilities_today

    def get_blank_appt_footprint(self):
        """
        This is a helper function so that disease modules can easily create their appt_footprints.
        It returns a dataframe containing the appointment footprint information in the format that /
        the HealthSystemScheduler expects.

        """

        keys = self.parameters["Appt_Types_Table"]["Appt_Type_Code"]
        values = np.zeros(len(keys))
        blank_footprint = dict(zip(keys, values))
        return blank_footprint

    def get_blank_cons_footprint(self):
        """
        This is a helper function so that disease modules can easily create their cons_footprints.
        It returns a dictionary containing the consumables information in the format that the /
        HealthSystemScheduler expects.

        Format is as follows:
            * dict with two keys; Intervention_Package_Code and Item_Code
            * the value for each is a list of dict
            * each dict gives code (package_code or item_code):quantity
            * the codes within each list must be unique and valid codes, quantities must be integer values >0

            e.g.
            cons_footprint = {
                        'Intervention_Package_Code': [{my_pkg_code: 1}],
                        'Item_Code': [{my_item_code: 10}, {another_item_code: 1}]
            }
        """

        blank_footprint = {"Intervention_Package_Code": [], "Item_Code": []}
        return blank_footprint

    def get_prob_seek_care(self, person_id, symptom_code=0):
        """
        This is depracted. Report onset of generic acute symptoms to the symptom mananger.
        HealthSeekingBehaviour module will schedule a generic hsi.
        """
        raise Exception("Do not use get_prob_seek_care().")

    def get_appt_footprint_as_time_request(self, hsi_event, actual_appt_footprint=None):
        """
        This will take an HSI event and return the required appointments in terms of the time required of each
        Officer Type in each Facility ID.
        The index will identify the Facility ID and the Officer Type in the same format as is used in
        Daily_Capabilities.

        :param hsi_event: The HSI event
        :param actual_appt_footprint: The actual appt footprint (optional) if different to that in the HSI_event
        :return: A series that gives the time required for each officer-type in each facility_ID
        """

        # Gather useful information
        df = self.sim.population.props
        mfl = self.parameters["Master_Facilities_List"]
        fac_per_district = self.parameters["Facilities_For_Each_District"]
        appt_types = self.parameters["Appt_Types_Table"]["Appt_Type_Code"].values
        appt_times = self.parameters["Appt_Time_Table"]

        # Gather information about the HSI event
        the_person_id = hsi_event.target
        the_district = df.at[the_person_id, "district_of_residence"]

        # Get the appt_footprint
        if actual_appt_footprint is None:
            # use the appt_footprint in the hsi_event
            the_appt_footprint = hsi_event.EXPECTED_APPT_FOOTPRINT
        else:
            # use the actual_appt_provided
            the_appt_footprint = actual_appt_footprint

        # Get the (one) health_facility available to this person (based on their district), which is accepted by the
        # hsi_event.ACCEPTED_FACILITY_LEVEL:
        the_facility_id = fac_per_district.loc[
            (fac_per_district["District"] == the_district)
            & (fac_per_district["Facility_Level"] == hsi_event.ACCEPTED_FACILITY_LEVEL),
            "Facility_ID",
        ].values[0]

        the_facility_level = mfl.loc[
            mfl["Facility_ID"] == the_facility_id, "Facility_Level"
        ].values[0]

        # Transform the treatment footprint into a demand for time for officers of each type, for this
        # facility level (it varies by facility level)
        appts_with_duration = [
            appt_type for appt_type in appt_types if the_appt_footprint[appt_type] > 0
        ]
        df_appt_footprint = appt_times.loc[
            (appt_times["Facility_Level"] == the_facility_level)
            & appt_times.Appt_Type_Code.isin(appts_with_duration),
            ["Officer_Type_Code", "Time_Taken"],
        ].copy()

        assert len(df_appt_footprint) > 0, (
            "The time needed for this appointment"
            " is not defined for this specified facility level in the Appt_Time_Table. "
            "And it should not go to this point"
            ": " + hsi_event.TREATMENT_ID
        )

        # Using f string or format method throws and error when df_appt_footprint is empty so hybrid used
        df_appt_footprint.set_index(
            f"FacilityID_{the_facility_id}_Officer_"
            + df_appt_footprint["Officer_Type_Code"].astype(str),
            inplace=True,
        )

        # Create Series of summed required time for each officer type
        appt_footprint_as_time_request = (
            df_appt_footprint["Time_Taken"].groupby(level=0).sum()
        )

        # Check that indicies are unique
        assert not any(appt_footprint_as_time_request.index.duplicated())

        # Return
        return appt_footprint_as_time_request

    def get_squeeze_factors(self, all_calls_today, current_capabilities):
        """
        This will compute the squeeze factors for each HSI event from the dataframe that lists all the calls on health
        system resources for the day.
        The squeeze factor is defined as (call/available - 1). ie. the highest fractional over-demand among any type of
        officer that is called-for in the appt_footprint of an HSI event.
        A value of 0.0 signifies that there is no squeezeing (sufficient resources for the EXPECTED_APPT_FOOTPRINT).
        A value of 99.99 signifies that the call is for an officer_type in a health-facility that is not available.

        :param all_calls_today: Dataframe, one column per HSI event, containing the minutes required from each health
            officer in each health facility (using the standard index)
        :param current_capabilities: Dataframe giving the amount of time available from each health officer in each
            health facility (using the standard index)

        :return: squeeze_factors: a list of the squeeze factors for each HSI event
            (position in list matches column number in the all_call_today dataframe).
        """

        # 1) Compute the load factors
        total_call = all_calls_today.sum(axis=1)
        total_available = current_capabilities["Total_Minutes_Per_Day"]

        load_factor = (total_call / total_available) - 1
        load_factor.loc[pd.isnull(load_factor)] = 99.99
        load_factor = load_factor.where(load_factor > 0, 0)

        # 5) Convert these load-factors into an overall 'squeeze' signal for each appointment_type requested
        squeeze_factor_per_hsi_event = list()  # The "squeeze factor" for each HSI event
        # [based on the highest load-factor of any officer required]

        for col_num in np.arange(0, len(all_calls_today.columns)):
            load_factor_per_officer_needed = list()
            officers_needed = all_calls_today.loc[
                all_calls_today[col_num] > 0, col_num
            ].index.astype(str)
            assert len(officers_needed) > 0
            for officer in officers_needed:
                load_factor_per_officer_needed.append(load_factor.loc[officer])
            squeeze_factor_per_hsi_event.append(max(load_factor_per_officer_needed))

        assert len(squeeze_factor_per_hsi_event) == len(all_calls_today.columns)
        assert (np.asarray(squeeze_factor_per_hsi_event) >= 0).all()

        return squeeze_factor_per_hsi_event

    def request_consumables(self, hsi_event, cons_req_as_footprint, to_log=True):
        """
        This is where HSI events can check access to and log use of consumables.
        The healthsystem module will check if that consumable is available
        at this time and at that facility and return a True/False response. If a package is requested, it is considered
        to be available only if all of the constituent items are available.
        All requests are logged and, by default, it is assumed that if a requested consumable is available then it
        is used. Alternatively, HSI Events can just query if a
        consumable is available (without using it) by setting to_log=False.

        :param cons_req: The consumable that is requested, in the format specified in 'get_blank_cons_footprint()'
        :param to_log: Indicator to show whether this should not be logged (defualt: True)
        :return: In the same format of the provided footprint, giving a bool for each package or item returned
        """

        # ~~~~~~~~~~~~~~~~~~~~~~~~~~~~~~~~~~~~~~~~~~~~~~~~~~~~~~~~~~~~~~~~~~~~~~~~~~~~~~~~~
        # 0) Check the format of the cons_req_as_footprint:

        # Format is as follows:
        #     * dict with two keys; Intervention_Package_Code and Item_Code
        #     * For each, there is list of dicts, each dict giving code (i.e. package_code or item_code):quantity
        #     * the codes within each list must be unique and valid codes, quantities must be integer values >0
        #     e.g.
        #     cons_footprint = {
        #                 'Intervention_Package_Code': [{my_pkg_code: 1}],
        #                 'Item_Code': [{my_item_code: 10}, {another_item_code: 1}]
        #     }

        # check basic formatting
        assert "Intervention_Package_Code" in cons_req_as_footprint
        assert "Item_Code" in cons_req_as_footprint
        assert type(cons_req_as_footprint["Intervention_Package_Code"]) is list
        assert type(cons_req_as_footprint["Item_Code"]) is list

        # check that consumables being required are in the database:
        consumables = self.parameters["Consumables"]

        for pkg in cons_req_as_footprint["Intervention_Package_Code"]:
            # dict only ever has one item so we only want the key and the value
            ((pkg_code, pkg_quant),) = pkg.items()
            assert pkg_code in consumables["Intervention_Pkg_Code"].values
            assert type(pkg_quant) is int
            assert pkg_quant > 0

        for itm in cons_req_as_footprint["Item_Code"]:
            ((itm_code, itm_quant),) = itm.items()
            assert itm_code in consumables["Item_Code"].values
            assert type(itm_quant) is int
            assert itm_quant > 0

        # ~~~~~~~~~~~~~~~~~~~~~~~~~~~~~~~~~~~~~~~~~~~~~~~~~~~~~~~~~~~~~~~~~~~~~~~~~~~~~~~~~
        if self.disable:
            # If the healthsystem module is disabled, return True for all consuambles
            # without checking or logging.
            packages_availability = dict()
            if not cons_req_as_footprint["Intervention_Package_Code"] == []:
                for p_dict in cons_req_as_footprint["Intervention_Package_Code"]:
                    # dict only ever has one item so we only want the key
                    (package_code,) = p_dict.keys()
                    packages_availability[package_code] = True

            # Iterate through the individual items that were requested
            items_availability = dict()
            if not cons_req_as_footprint["Item_Code"] == []:
                for i_dict in cons_req_as_footprint["Item_Code"]:
                    (item_code,) = i_dict.keys()
                    # check if *all* items in this package are available
                    items_availability[item_code] = True

            # compile output
            output = dict()
            output["Intervention_Package_Code"] = packages_availability
            output["Item_Code"] = items_availability
            return output
        # ~~~~~~~~~~~~~~~~~~~~~~~~~~~~~~~~~~~~~~~~~~~~~~~~~~~~~~~~~~~~~~~~~~~~~~~~~~~~~~~~~

        # 0) Get information about the hsi_event
        the_facility_level = hsi_event.ACCEPTED_FACILITY_LEVEL
        the_treatment_id = hsi_event.TREATMENT_ID
        the_person_id = hsi_event.target

        # 1) Unpack the consumables footprint into the individual items
        items_req = self.get_consumables_as_individual_items(cons_req_as_footprint)
        n_items_req = len(items_req)

        # 2) Determine if these are available at the relevant facility level
        select_col = f"Available_Facility_Level_{the_facility_level}"
        availability = pd.DataFrame(
            data={
                "Available": self.cons_item_code_availability_today[select_col].copy()
            }
        )
        items_req = items_req.merge(
            availability, left_on="Item_Code", right_index=True, how="left"
        )
        assert len(items_req) == n_items_req

        # 3) Enter the the log (logs each item)
        # Do a groupby for the different consumables (there could be repeats of individual items which need /
        # to be summed)
        if to_log:
            items_req_to_log = pd.DataFrame(items_req.groupby("Item_Code").sum())
            items_req_to_log["Available"] = (
                items_req_to_log["Available"] > 0
            )  # restore to bool after sum in grouby()

            # Get the the cost of the each consumable item (could not do this merge until after model run)
            consumable_costs = self.parameters["Consumables_Cost_List"]

            items_req_to_log = items_req_to_log.merge(
                consumable_costs, how="left", left_index=True, right_index=True
            )

            # Compute total cost (limiting to those items which were available)
            total_cost = (
                items_req_to_log.loc[
                    items_req_to_log["Available"], ["Quantity_Of_Item", "Unit_Cost"]
                ]
                .prod(axis=1)
                .sum()
            )

            # Enter to the log
            items_req_to_log = items_req_to_log.drop(
                ["Package_Code"], axis=1
            )  # drop from log for neatness

            log_consumables = items_req_to_log.to_dict()
            log_consumables["TREATMENT_ID"] = the_treatment_id
            log_consumables["Total_Cost"] = total_cost
            log_consumables["Person_ID"] = the_person_id

            logger.info("%s|Consumables|%s", self.sim.date, log_consumables)

        # 4) Format outcome into the CONS_FOOTPRINT format for return to HSI event
        # Iterate through the packages that were requested
        packages_availability = dict()
        if not cons_req_as_footprint["Intervention_Package_Code"] == []:
            for p_dict in cons_req_as_footprint["Intervention_Package_Code"]:
                # dict only ever has one item so we only want the key
                (package_code,) = p_dict.keys()
                packages_availability[package_code] = items_req.loc[
                    items_req["Package_Code"] == package_code, "Available"
                ].all()

        # Iterate through the individual items that were requested
        items_availability = dict()
        if not cons_req_as_footprint["Item_Code"] == []:
            for i_dict in cons_req_as_footprint["Item_Code"]:
                (item_code,) = i_dict.keys()
                # check if *all* items in this package are available
                items_availability[item_code] = items_req.loc[
                    items_req["Item_Code"] == item_code, "Available"
                ].values[0]

        # compile output
        output = dict()
        output["Intervention_Package_Code"] = packages_availability
        output["Item_Code"] = items_availability

        return output

    def get_consumables_as_individual_items(self, cons_footprint):
        """
        This will look at the CONS_FOOTPRINT of an HSI Event and return a dataframe with the individual items that
        are used, collecting these from across the packages and the individual items that are specified.
        A column indicates the package from which the item come from and shows NaN if the item is requested individually
        """

        # Shortcut to the input cons_footprint
        cons = cons_footprint

        # Load the data on consumables
        consumables = self.parameters["Consumables"]

        individual_consumables = []
        # Get the individual items in each package:
        for p_dict in cons["Intervention_Package_Code"]:
            ((package_code, quantity_of_packages),) = p_dict.items()
            items = consumables.loc[
                consumables["Intervention_Pkg_Code"] == package_code,
                ["Item_Code", "Expected_Units_Per_Case"],
            ].to_dict(orient="records")
            for item in items:
                item["Quantity_Of_Item"] = (
                    item["Expected_Units_Per_Case"] * quantity_of_packages
                )
                item["Package_Code"] = package_code
                individual_consumables.append(item)

        # Add in any additional items that have been specified seperately:
        for i_dict in cons["Item_Code"]:
            ((item_code, quantity_of_item),) = i_dict.items()
            item = {
                "Item_Code": item_code,
                "Package_Code": np.nan,
                "Quantity_Of_Item": quantity_of_item,
                "Expected_Units_Per_Case": np.nan,
            }
            individual_consumables.append(item)

        consumables_as_individual_items = pd.DataFrame.from_dict(individual_consumables)

        try:
            consumables_as_individual_items = consumables_as_individual_items.drop(
                "Expected_Units_Per_Case", axis=1
            )
        except KeyError:
            # No data from cons['Intervention_Package_Code'] or cons['Item_Code']
            raise ValueError("No packages or individual items requested")

        # confirm that Item_Code is returned as an int, Package_Code and Expected_Units_Per_Case as float
        # NB. package_code is held as float as may as np.nan's in and known issuse that pandas cannot handle this
        #       Non-null package_code must be coerced to int before use.
        consumables_as_individual_items["Item_Code"] = consumables_as_individual_items[
            "Item_Code"
        ].astype(int)

        return consumables_as_individual_items

    def log_hsi_event(
        self, hsi_event, actual_appt_footprint=None, squeeze_factor=None, did_run=True
    ):
        """
        This will write to the log with a record that this HSI event has occured.
        If this is an individual-level HSI event, it will also record the actual appointment footprint
        :param hsi_event: The hsi event (containing the initial expectations of footprints)
        :param actual_appt_footprint: The actual appt footprint to log (if individual event)
        :param squeeze_factor: The squueze factor (if individual event)
        """

        if isinstance(hsi_event.target, tlo.population.Population):
            # Population HSI-Event
            log_info = dict()
            log_info["TREATMENT_ID"] = hsi_event.TREATMENT_ID
            log_info[
                "Number_By_Appt_Type_Code"
            ] = "Population"  # remove the appt-types with zeros
            log_info["Person_ID"] = -1  # Junk code
            log_info["Squeeze_Factor"] = 0

        else:
            # Individual HSI-Event:
            assert actual_appt_footprint is not None
            assert squeeze_factor is not None

            appts = actual_appt_footprint
            log_info = dict()
            log_info["TREATMENT_ID"] = hsi_event.TREATMENT_ID
            # key appointment types that are non-zero
            log_info["Number_By_Appt_Type_Code"] = {
                key: val for key, val in appts.items() if val
            }
            log_info["Person_ID"] = hsi_event.target

            if squeeze_factor == np.inf:
                log_info[
                    "Squeeze_Factor"
                ] = 100.0  # arbitrarily high value to replace infinity
            else:
                log_info["Squeeze_Factor"] = squeeze_factor

        log_info["did_run"] = did_run

        logger.info("%s|HSI_Event|%s", self.sim.date, log_info)

    def log_current_capabilities(self, current_capabilities, all_calls_today):
        """
        This will log the percentage of the current capabilities that is used at each Facility Type
        NB. To get this per Officer_Type_Code, it would be possible to simply log the entire current_capabilities df.
        :param current_capabilities: the current_capabilities of the health system.
        :param all_calls_today: dataframe of all the HSI events that ran
        """

        # Combine the current_capabiliites and the sum-across-columns of all_calls_today
        comparison = current_capabilities[
            ["Facility_ID", "Total_Minutes_Per_Day"]
        ].merge(
            all_calls_today.sum(axis=1).to_frame(),
            left_index=True,
            right_index=True,
            how="inner",
        )
        comparison = comparison.rename(columns={0: "Minutes_Used"})
        assert len(comparison) == len(current_capabilities)
        assert (
            abs(comparison["Minutes_Used"].sum() - all_calls_today.sum().sum())
            <= 0.0001 * all_calls_today.sum().sum()
        )

        # Sum within each Facility_ID using groupby (Index of 'summary' is Facility_ID)
        summary = comparison.groupby("Facility_ID")[
            ["Total_Minutes_Per_Day", "Minutes_Used"]
        ].sum()

        # Compute Fraction of Time Used Across All Facilities
        fraction_time_used_across_all_facilities = 0.0  # no capabilities or nan arising
        if summary["Total_Minutes_Per_Day"].sum() > 0:
            fraction_time_used_across_all_facilities = (
                summary["Minutes_Used"].sum() / summary["Total_Minutes_Per_Day"].sum()
            )

        # Compute Fraction of Time Used In Each Facility
        summary["Fraction_Time_Used"] = (
            summary["Minutes_Used"] / summary["Total_Minutes_Per_Day"]
        )
        summary["Fraction_Time_Used"].replace(
            [np.inf, -np.inf, np.nan], 0.0, inplace=True
        )

        # Put out to the logger
        logger.debug("-------------------------------------------------")
        logger.debug("Current State of Health Facilities Appts:")
        print_table = summary.to_string().splitlines()
        for line in print_table:
            logger.debug(line)
        logger.debug("-------------------------------------------------")

        log_capacity = dict()
        log_capacity[
            "Frac_Time_Used_Overall"
        ] = fraction_time_used_across_all_facilities
        log_capacity["Frac_Time_Used_By_Facility_ID"] = summary[
            "Fraction_Time_Used"
        ].to_dict()

        logger.info("%s|Capacity|%s", self.sim.date, log_capacity)


class HealthSystemScheduler(RegularEvent, PopulationScopeEventMixin):
    """
    This is the HealthSystemScheduler. It is an event that occurs every day, inspects the calls on the healthsystem
    and commissions event to occur that are consistent with the healthsystem's capabilities for the following day, given
    assumptions about how this decision is made.
    The overall Prioritation algorithm is:
        * Look at events in order (the order is set by the heapq: see schedule_event
        * Ignore is the current data is before topen
        * Remove and do nothing if tclose has expired
        * Run any  population-level HSI events
        * For an individual-level HSI event, check if there are sufficient health system capabilities to run the event

    If the event is to be run, then the following events occur:
        * The HSI event itself is run.
        * The occurence of the event is logged
        * The resources used are 'occupied' (if individual level HSI event)
        * Other disease modules are alerted of the occurence of the HSI event (if individual level HSI event)

    Here is where we can have multiple types of assumption regarding how these capabilities are modelled.
    """

    def __init__(self, module: HealthSystem):
        super().__init__(module, frequency=DateOffset(days=1))

    def apply(self, population):

        logger.debug(
            "HealthSystemScheduler>> I will now determine what calls on resource will be met today: %s",
            self.sim.date,
        )

        # 0) Determine the availability of consumables today based on their probabilities

        # random draws: assume that availability of the same item is independent between different facility levels
        random_draws = self.module.rng.rand(
            len(self.module.prob_unique_item_codes_available),
            len(self.module.prob_unique_item_codes_available.columns),
        )

        # Determine the availability of the consumables today
        if not self.module.ignore_cons_constraints:
            self.module.cons_item_code_availability_today = (
                self.module.prob_unique_item_codes_available > random_draws
            )
        else:
            # Make all true if ignoring consumables constraints
            self.module.cons_item_code_availability_today = (
                self.module.prob_unique_item_codes_available > 0.0
            )

        logger.debug(
            "----------------------------------------------------------------------"
        )
        logger.debug("This is the entire HSI_EVENT_QUEUE heapq:")
        logger.debug(self.module.HSI_EVENT_QUEUE)
        logger.debug(
            "----------------------------------------------------------------------"
        )

        # Create hold-over list (will become a heapq).
        # This will hold events that cannot occur today before they are added back to the heapq
        hold_over = list()

        # 1) Get the events that are due today:
        list_of_individual_hsi_event_tuples_due_today = list()
        list_of_population_hsi_event_tuples_due_today = list()

        while len(self.module.HSI_EVENT_QUEUE) > 0:

            next_event_tuple = hp.heappop(self.module.HSI_EVENT_QUEUE)
            # Read the tuple and assemble into a dict 'next_event'

            # Structure of tuple is:
            # Pos 0: priority,
            # Pos 1: topen,
            # Pos 2: hsi_event_queue_counter,
            # Pos 3: tclose,
            # Pos 4: the hsi_event itself

            event = next_event_tuple[4]

            if self.sim.date > next_event_tuple[3]:
                # The event has expired (after tclose), do nothing more
                pass

            elif (type(event.target) is not tlo.population.Population) and (
                not self.sim.population.props.at[event.target, "is_alive"]
            ):
                # if individual level event and the person who is the target is no longer alive, do nothing more
                pass

            elif self.sim.date < next_event_tuple[1]:
                # The event is not yet due (before topen), add to the hold-over list
                hp.heappush(hold_over, next_event_tuple)

                if next_event_tuple[0] == 2:
                    # Check the priority
                    # If the next event is not due and has low priority, then stop looking through the heapq
                    # as all other events will also not be due.
                    break

            else:
                # The event is now due to run today and the person is confirmed to be still alive
                # Add it to the list of events due today (individual or population level)
                # NB. These list is ordered by priority and then due date

                is_pop_level_hsi_event = type(event.target) is tlo.population.Population
                if is_pop_level_hsi_event:
                    list_of_population_hsi_event_tuples_due_today.append(
                        next_event_tuple
                    )
                else:
                    list_of_individual_hsi_event_tuples_due_today.append(
                        next_event_tuple
                    )

        # 2) Run all population-level HSI events
        while len(list_of_population_hsi_event_tuples_due_today) > 0:
            pop_level_hsi_event_tuple = (
                list_of_population_hsi_event_tuples_due_today.pop()
            )

            pop_level_hsi_event = pop_level_hsi_event_tuple[4]
            pop_level_hsi_event.run(squeeze_factor=0)
            self.module.log_hsi_event(hsi_event=pop_level_hsi_event)

        # 3) Get the capabilities that are available today and prepare dataframe to store all the calls for today
        current_capabilities = self.module.get_capabilities_today()

        if not list_of_individual_hsi_event_tuples_due_today:
            # empty dataframe for logging
            df_footprints_of_all_individual_level_hsi_event = pd.DataFrame(
                index=current_capabilities.index
            )
        else:
            # 4) Examine total call on health officers time from the HSI events that are due today

            # For all events in 'list_of_individual_hsi_event_tuples_due_today',
            # expand the appt-footprint of the event into give the demands on
            # each officer-type in each facility_id. [Name of columns is the position in the list of event_due_today)

            footprints_of_all_individual_level_hsi_event = {
                event_number: self.module.get_appt_footprint_as_time_request(
                    hsi_event=(event_tuple[4])
                )
                for event_number, event_tuple in enumerate(
                    list_of_individual_hsi_event_tuples_due_today
                )
            }

            # dataframe to store all the calls to the healthsystem today
            df_footprints_of_all_individual_level_hsi_event = pd.DataFrame(
                footprints_of_all_individual_level_hsi_event,
                index=current_capabilities.index,
            )
            df_footprints_of_all_individual_level_hsi_event.fillna(0, inplace=True)

            assert len(df_footprints_of_all_individual_level_hsi_event.columns) == len(
                list_of_individual_hsi_event_tuples_due_today
            )
            assert df_footprints_of_all_individual_level_hsi_event.index.equals(
                current_capabilities.index
            )

            # 5) Estimate Squeeze-Factors for today
            if self.module.mode_appt_constraints == 0:
                # For Mode 0 (no Constraints), the squeeze factors are all zero.
                squeeze_factor_per_hsi_event = [0] * len(
                    df_footprints_of_all_individual_level_hsi_event.columns
                )
            else:
                # For Other Modes, the squeeze factors must be computed
                squeeze_factor_per_hsi_event = self.module.get_squeeze_factors(
                    all_calls_today=df_footprints_of_all_individual_level_hsi_event,
                    current_capabilities=current_capabilities,
                )

            # 6) For each event, determine if run or not, and run if so.
            for ev_num in range(len(list_of_individual_hsi_event_tuples_due_today)):
                event = list_of_individual_hsi_event_tuples_due_today[ev_num][4]
                squeeze_factor = squeeze_factor_per_hsi_event[ev_num]

                ok_to_run = (
                    (self.module.mode_appt_constraints == 0)
                    or (self.module.mode_appt_constraints == 1)
                    or (
                        (self.module.mode_appt_constraints == 2)
                        and (squeeze_factor == 0.0)
                    )
                )

                # Mode 0: All HSI Event run
                # Mode 1: All Run
                # Mode 2: Only if squeeze <1

                if ok_to_run:

                    # Run the HSI event (allowing it to return an updated appt_footprint)
                    actual_appt_footprint = event.run(squeeze_factor=squeeze_factor)

                    # Check if the HSI event returned updated appt_footprint
                    if actual_appt_footprint is not None:
                        # The returned footprint is different to the expected footprint: so must update load factors

                        # check its formatting:
                        self.module.check_appt_footprint_format(actual_appt_footprint)

                        # Update load factors:
                        updated_call = self.module.get_appt_footprint_as_time_request(
                            event, actual_appt_footprint
                        )
                        df_footprints_of_all_individual_level_hsi_event.loc[
                            updated_call.index, ev_num
                        ] = updated_call
                        squeeze_factor_per_hsi_event = self.get_squeeze_factors(
                            all_calls_today=df_footprints_of_all_individual_level_hsi_event,
                            current_capabilities=current_capabilities,
                        )
                    else:
                        # no actual footprint is returned so take the expected initial declaration as the actual
                        actual_appt_footprint = event.EXPECTED_APPT_FOOTPRINT

                    # Write to the log
                    self.module.log_hsi_event(
                        hsi_event=event,
                        actual_appt_footprint=actual_appt_footprint,
                        squeeze_factor=squeeze_factor,
                        did_run=True,
                    )

                else:
                    # Do not run,
                    # Call did_not_run for the hsi_event
                    rtn_from_did_not_run = event.did_not_run()

                    # If received no response from the call to did_not_run, or a True signal, then
                    # add to the hold-over queue.
                    # Otherwise (disease module returns "FALSE") the event is not rescheduled and will not run.

                    if not (rtn_from_did_not_run is False):
                        # reschedule event
                        hp.heappush(
                            hold_over,
                            list_of_individual_hsi_event_tuples_due_today[ev_num],
                        )

                    # Log that the event did not run
                    self.module.log_hsi_event(
                        hsi_event=event,
                        actual_appt_footprint=event.EXPECTED_APPT_FOOTPRINT,
                        squeeze_factor=squeeze_factor,
                        did_run=False,
                    )

        # 7) Add back to the HSI_EVENT_QUEUE heapq all those events
        # which are still eligible to run but which did not run
        while len(hold_over) > 0:
            hp.heappush(self.module.HSI_EVENT_QUEUE, hp.heappop(hold_over))

        # 8) After completing routine for the day, log total usage of the facilities
        self.module.log_current_capabilities(
            current_capabilities=current_capabilities,
            all_calls_today=df_footprints_of_all_individual_level_hsi_event,
        )


class HSI_Event:
    """Base HSI event class, from which all others inherit.

    Concrete subclasses should also inherit from one of the EventMixin classes
    defined below, and implement at least an `apply` and `did_not_run` method.
    """

    def __init__(self, module, *args, **kwargs):
        """Create a new event.

        Note that just creating an event does not schedule it to happen; that
        must be done by calling Simulation.schedule_event.

        :param module: the module that created this event.
            All subclasses of Event take this as the first argument in their
            constructor, but may also take further keyword arguments.
        """
        self.module = module
        self.sim = module.sim
        self.target = None  # Overwritten by the mixin
        # This is needed so mixin constructors are called
        super().__init__(*args, **kwargs)

    def apply(self, *args, **kwargs):
        """Apply this event to the population.

        Must be implemented by subclasses.
        """
        raise NotImplementedError

    def did_not_run(self, *args, **kwargs):
        """Called when this event is due but it is not run. Return False to prevent the event being rescheduled.

        Must be implemented by subclasses.
        """
        raise NotImplementedError

    def post_apply_hook(self):
        """Do any required processing after apply() completes."""
        pass

    def run(self, squeeze_factor):
        """Make the event happen."""
        self.apply(self.target, squeeze_factor)
        self.post_apply_hook()


class HSIEventWrapper(Event):
    # This is wrapper that contains an HSI event.
    # It is used when the healthsystem is 'disabled' and all HSI events sent to the health system scheduler should
    # be passed to the main simulation scheduler.
    # When this event is run (by the simulation scheduler) it runs the HSI event with squeeze_factor=0.0

    def __init__(self, hsi_event):
        self.hsi_event = hsi_event

    def run(self):
        # check that the person is still alive
        # (this check normally happens in the HealthSystemScheduler and silently do not run the HSI event)

        if isinstance(self.hsi_event.target, tlo.population.Population) or (
            self.hsi_event.module.sim.population.props.at[
                self.hsi_event.target, "is_alive"
            ]
        ):
            _ = self.hsi_event.run(squeeze_factor=0.0)<|MERGE_RESOLUTION|>--- conflicted
+++ resolved
@@ -407,12 +407,8 @@
             ).all()
             if not footprint_is_possible:
                 logger.warning(
-<<<<<<< HEAD
-                    f"The expected footprint {hsi_event} is not possible with the configuration of officers.")
-=======
                     "The expected footprint is not possible with the configuration of officers."
                 )
->>>>>>> 5c0de12a
 
         #  Manipulate the priority level if needed
         # If ignoring the priority in scheduling, then over-write the provided priority information
