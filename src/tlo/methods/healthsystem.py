--- conflicted
+++ resolved
@@ -11,7 +11,7 @@
 from tlo.events import PopulationScopeEventMixin, RegularEvent
 
 logger = logging.getLogger(__name__)
-logger.setLevel(logging.WARNING)
+logger.setLevel(logging.INFO)
 
 
 class HealthSystem(Module):
@@ -34,11 +34,6 @@
         super().__init__(name)
         self.resourcefilepath = resourcefilepath
 
-<<<<<<< HEAD
-        print('ignore_appt_constraints', ignore_appt_constraints)
-
-        self.Facility_Levels = None
-=======
         assert mode_appt_constraints in [0, 1, 2]  # Mode of constraints
         # 0: no constraints -- all HSI Events run with no squeeze factor
         # 1: elastic -- all HSI Events run - with squeeze factor
@@ -47,7 +42,6 @@
         self.mode_appt_constraints = mode_appt_constraints
 
         self.ignore_priority = ignore_priority
->>>>>>> 0792dc19
 
         # Check that the service_availability list is specified correctly
         if service_availability is None:
@@ -543,82 +537,8 @@
             f'FacilityID_{the_facility_id}_Officer_' + df_appt_footprint['Officer_Type_Code'].astype(str), inplace=True
         )
 
-<<<<<<< HEAD
-            if len(time_requested) > 0 or self.ignore_appt_constraints:
-                # (If the data-frame of time-requested is empty, it means that the appointments is not possible
-                # at that type of facility. So we check that time_requested is not empty before progressing.)
-                # We also also allow the request to progress if we are ignoring appt_constraints
-                # -------------------------
-
-                # Collapse down the total_time_requested dataframe to give a sum of Time Taken by each
-                # Officer_Type_Code
-                time_requested = pd.DataFrame(
-                    time_requested.groupby(['Officer_Type_Code'])['Time_Taken'].sum()).reset_index()
-                time_requested = time_requested.drop(time_requested[time_requested['Time_Taken'] == 0].index)
-
-                # Merge the Minutes_Available at this facility with the minutes required in the footprint
-                comparison = time_requested.merge(time_available, on='Officer_Type_Code', how='left',
-                                                  indicator=True)
-
-                # Check if there are sufficient minutes available for each type of officer to satisfy
-                # the appt_footprint
-                if self.ignore_appt_constraints or (all(comparison['_merge'] == 'both') & all(
-                                comparison['Minutes_Remaining_Today'] >= comparison['Time_Taken'])):
-
-                    # the appt_footprint can be accommodated by officers at this facility
-                    can_do_appt_footprint = True
-
-                    # Now, check if the consumables are available at this facility
-                    consumables_used = self.get_consumable_items(hsi_event)
-
-                    #   Get the probabilities that each item is available
-                    prob_item_available = consumables.loc[consumables['Item_Code'].isin(consumables_used['Item_Code']),
-                                                          'Available_Facility_Level_' + str(this_facility_level)]
-
-                    #   Detetermine if this facility level ever has these consumables
-                    #   (the appt_footprint will be imposed if these items are ever available)
-                    all_items_available_ever = bool((prob_item_available > 0).all())
-
-                    #   Get random numbers and see if the the items will be available on this occasion:
-                    all_items_available_now = bool(
-                        (prob_item_available > self.rng.rand(len(prob_item_available))).all())
-
-                    if self.ignore_cons_constraints or all_items_available_now:
-                        can_do_cons_footprint = True
-
-                    # -- Determine if the appt_footprint should be imposed:
-                    if (can_do_appt_footprint and all_items_available_ever) \
-                            or (can_do_appt_footprint and self.ignore_cons_constraints):
-                        # (Impose the appt_footprint if it can be done and the consumables are ever available,
-                        #  [represening that the appt happens but this is a temporary stock-out] or if ignoring
-                        # consumables constraints)
-
-                        # Impose the footprint for each one of the types being requested
-                        for this_officer_type in time_requested['Officer_Type_Code'].values.tolist():
-                            # print(hsi_event.TREATMENT_ID)
-                            # print('time_requested[Officer_Type_Code].values: ',
-                            #       time_requested['Officer_Type_Code'].values)
-                            # # print('consumables: ', consumables_used)
-                            # print('try_fac_id: ', try_fac_id)
-                            # print('this_officer_type: ', this_officer_type)
-                            # print('current_capabilities: ', current_capabilities.loc[
-                            #     (current_capabilities['Facility_ID'] == try_fac_id) &
-                            #     (current_capabilities['Officer_Type_Code'] == this_officer_type),
-                            #     'Minutes_Remaining_Today'])
-
-                            old_mins_remaining = \
-                                current_capabilities.loc[
-                                    (current_capabilities['Facility_ID'] == try_fac_id) &
-                                    (current_capabilities['Officer_Type_Code'] == this_officer_type),
-                                    'Minutes_Remaining_Today'].values[0]
-
-                            time_to_take_away = \
-                                time_requested.loc[
-                                    time_requested['Officer_Type_Code'] == this_officer_type, 'Time_Taken'].values[0]
-=======
         # Create Series of summed required time for each officer type
         appt_footprint_as_time_request = df_appt_footprint['Time_Taken'].groupby(level=0).sum()
->>>>>>> 0792dc19
 
         # TODO: ADD assertion that some time is requested (UNLESS POPULATION LEVEL???)
         # TODO: ADD assertion that indicies are unique.
