import heapq as hp
import inspect
from pathlib import Path

import numpy as np
import pandas as pd

import tlo
from tlo import DateOffset, Module, Parameter, Property, Types, logging
from tlo.events import Event, PopulationScopeEventMixin, RegularEvent
from tlo.methods import Metadata
from tlo.methods.dxmanager import DxManager

logger = logging.getLogger(__name__)
logger.setLevel(logging.INFO)

# TODO: should the 'disable_and_reject_all' mode lead to the never_ran of the HSI being run..??


class HealthSystem(Module):
    """
    This is the Health System Module
    Version: September 2019
    The execution of all health systems interactions are controlled through this module.
    """

    PARAMETERS = {
        'Officer_Types': Parameter(
            Types.DATA_FRAME, 'The names of the types of health workers ("officers")'),
        'Daily_Capabilities': Parameter(
            Types.DATA_FRAME, 'The capabilities by facility and officer type available each day'
        ),
        'Appt_Types_Table': Parameter(
            Types.DATA_FRAME, 'The names of the type of appointments with the health system'),
        'Appt_Time_Table': Parameter(
            Types.DATA_FRAME, 'The time taken for each appointment, according to officer and facility type.'
        ),
        'ApptType_By_FacLevel': Parameter(
            Types.DATA_FRAME, 'Indicates whether an appointment type can occur at a facility level.'
        ),
        'Master_Facilities_List': Parameter(
            Types.DATA_FRAME, 'Listing of all health facilities.'),
        'Facilities_For_Each_District': Parameter(
            Types.DATA_FRAME, 'Mapping between a district and all of the health facilities to which its population have'
                              ' access.'),
        'Consumables': Parameter(
            Types.DATA_FRAME, 'List of consumables used in each intervention and their costs.'),
        'Consumables_Cost_List': Parameter(
            Types.DATA_FRAME, 'List of each consumable item and it' 's cost'),
    }

    PROPERTIES = {
        'hs_dist_to_facility': Property(
            Types.REAL, 'The distance for each person to their nearest clinic (of any type)'
        )
    }

    def __init__(
        self,
        name=None,
        resourcefilepath=None,
        service_availability=None,  # must be a list of treatment_ids to allow
        mode_appt_constraints=0,  # mode of constraints to do with officer numbers and time
        ignore_cons_constraints=False,  # mode for consumable constraints (if ignored, all consumables available)
        ignore_priority=False,  # do not use the priority information in HSI event to schedule
        capabilities_coefficient=1.0,  # multiplier for the capabilities of health officers
        disable=False,  # disables the healthsystem (no constraints and no logging) and every HSI runs
        disable_and_reject_all=False,  # disable healthsystem and no HSI runs
        store_hsi_events_that_have_run=False  # convenience function for debugging
    ):

        super().__init__(name)
        self.resourcefilepath = resourcefilepath

        assert type(ignore_cons_constraints) is bool
        self.ignore_cons_constraints = ignore_cons_constraints

        assert type(disable) is bool
        assert type(disable_and_reject_all) is bool
        assert not (disable and disable_and_reject_all), 'Cannot have both disable and disable_and_reject_all selected'
        self.disable = disable
        self.disable_and_reject_all = disable_and_reject_all

        assert mode_appt_constraints in [0, 1, 2]  # Mode of constraints
        # 0: no constraints -- all HSI Events run with no squeeze factor
        # 1: elastic -- all HSI Events run - with squeeze factor
        # 2: hard -- only HSI events with no squeeze factor run

        self.mode_appt_constraints = mode_appt_constraints

        self.ignore_priority = ignore_priority

        # Check that the service_availability list is specified correctly
        if service_availability is None:
            self.service_availability = ['*']
        else:
            assert type(service_availability) is list
            self.service_availability = service_availability

        # Check that the capabilities coefficident is correct
        assert capabilities_coefficient >= 0
        assert type(capabilities_coefficient) is float
        self.capabilities_coefficient = capabilities_coefficient

        # Define (empty) list of registered disease modules (filled in at `initialise_simulation`)
        self.recognised_modules_names = []

        # Define the container for calls for health system interaction events
        self.HSI_EVENT_QUEUE = []
        self.hsi_event_queue_counter = 0  # Counter to help with the sorting in the heapq

        # Check 'store_hsi_events_that_have_run': will store a running list of HSI events that have run
        # (for debugging)
        assert isinstance(store_hsi_events_that_have_run, bool)
        self.store_hsi_events_that_have_run = store_hsi_events_that_have_run
        if self.store_hsi_events_that_have_run:
            self.store_of_hsi_events_that_have_run = list()

        logger.info(key="message",
                    data=f"----------------------------------------------------------------------"
                         f"Setting up the Health System With the Following Service Availability: "
                         f"{self.service_availability}"
                         f"----------------------------------------------------------------------"
                    )

        # Create the Diagnostic Test Manager to store and manage all Diagnostic Test
        self.dx_manager = DxManager(self)

    def read_parameters(self, data_folder):

        self.parameters['Officer_Types_Table'] = pd.read_csv(
            Path(self.resourcefilepath) / 'ResourceFile_Officer_Types_Table.csv'
        )

        self.parameters['Appt_Types_Table'] = pd.read_csv(
            Path(self.resourcefilepath) / 'ResourceFile_Appt_Types_Table.csv'
        )

        self.parameters['Appt_Time_Table'] = pd.read_csv(
            Path(self.resourcefilepath) / 'ResourceFile_Appt_Time_Table.csv'
        )

        self.parameters['ApptType_By_FacLevel'] = pd.read_csv(
            Path(self.resourcefilepath) / 'ResourceFile_ApptType_By_FacLevel.csv'
        )

        mfl = pd.read_csv(Path(self.resourcefilepath) / 'ResourceFile_Master_Facilities_List.csv')
        self.parameters['Master_Facilities_List'] = mfl.iloc[:, 1:]  # get rid of extra column

        self.parameters['Facilities_For_Each_District'] = pd.read_csv(
            Path(self.resourcefilepath) / 'ResourceFile_Facilities_For_Each_District.csv'
        )

        caps = pd.read_csv(Path(self.resourcefilepath) / 'ResourceFile_Daily_Capabilities.csv')
        self.parameters['Daily_Capabilities'] = caps.iloc[:, 1:]
        self.reformat_daily_capabilities()  # Reformats this table to include zero where capacity is not available

        # Read in ResourceFile_Consumables and then process it to create the data structures needed
        # NB. Modules can use this to look-up what consumables they need.
        self.parameters['Consumables'] = pd.read_csv(Path(self.resourcefilepath) / 'ResourceFile_Consumables.csv')
        self.process_consumables_file()

    def process_consumables_file(self):
        """Helper function for processing the consumables data (stored as self.parameters['Consumables'])
        * Creates ```parameters['Consumables']```
        * Creates ```df_mapping_pkg_code_to_intv_code```
        * Creates ```prob_item_code_available```
        * Creates ```parameters['Consumables_Cost_List]```
        """
        # Load the 'raw' ResourceFile_Consumabes that is loaded in to self.parameters['Consumables']
        raw = self.parameters['Consumables']

        # -------------------------------------------------------------------------------------------------
        # Create a pd.DataFrame that maps pkg code (as index) to item code:
        # This is used to quickly look-up which items are required in each package
        df = raw[['Intervention_Pkg_Code', 'Item_Code', 'Expected_Units_Per_Case']]
        df = df.set_index('Intervention_Pkg_Code')
        self.df_mapping_pkg_code_to_intv_code = df

        # -------------------------------------------------------------------------------------------------
        # Make ```prob_item_codes_available```
        # This is a data-frame that organise the probabilities of individual consumables items being available
        # (by the item codes)
        unique_item_codes = pd.DataFrame(data={'Item_Code': pd.unique(raw['Item_Code'])})

        # merge in probabilities of being available
        filter_col = [col for col in raw if col.startswith('Available_Facility_Level_')]
        filter_col.append('Item_Code')
        prob_item_codes_available = unique_item_codes.merge(
            raw.drop_duplicates(['Item_Code'])[filter_col], on='Item_Code', how='inner'
        )
        assert len(prob_item_codes_available) == len(unique_item_codes)

        # set the index as the Item_Code and save
        self.prob_item_codes_available = prob_item_codes_available.set_index('Item_Code', drop=True)

        # -------------------------------------------------------------------------------------------------
        # Create ```parameters['Consumables_Cost_List]```
        # This is a pd.Series, with index item_code, giving the cost of each item.
        self.parameters['Consumables_Cost_List'] = pd.Series(
            raw[['Item_Code', 'Unit_Cost']].drop_duplicates().set_index('Item_Code')['Unit_Cost']
        )

    def initialise_population(self, population):
        df = population.props

        # Assign hs_dist_to_facility'
        # (For now, let this be a random number, but in future it may be properly informed based on \
        #  population density distribitions)
        # Note that this characteritic is inherited from mother to child.
        df.loc[df.is_alive, 'hs_dist_to_facility'] = self.rng.uniform(0.01, 5.00, df.is_alive.sum())

    def initialise_simulation(self, sim):

        # Capture list of disease modules:
        self.recognised_modules_names = [
            m.name for m in self.sim.modules.values() if Metadata.USES_HEALTHSYSTEM in m.METADATA
        ]

        # Check that each person is being associated with a facility of each type
        pop = self.sim.population.props
        fac_per_district = self.parameters['Facilities_For_Each_District']
        mfl = self.parameters['Master_Facilities_List']
        self.Facility_Levels = pd.unique(mfl['Facility_Level'])

        for person_id in pop.index[pop.is_alive]:
            my_district = pop.at[person_id, 'district_of_residence']
            my_health_facilities = fac_per_district.loc[fac_per_district['District'] == my_district]
            my_health_facility_level = pd.unique(my_health_facilities.Facility_Level)
            assert len(my_health_facilities) == len(self.Facility_Levels)
            assert set(my_health_facility_level) == set(self.Facility_Levels)

        # Launch the healthsystem scheduler (a regular event occurring each day) [if not disabled]
        if not (self.disable or self.disable_and_reject_all):
            sim.schedule_event(HealthSystemScheduler(self), sim.date)

<<<<<<< HEAD
        # Update the consumables availability
        self.update_cons_availability()
=======
        # Update consumables available today:
        self.determine_availability_of_consumables_today()
>>>>>>> a619b21b

    def on_birth(self, mother_id, child_id):

        # New child inherits the hs_dist_to_facility of the mother
        df = self.sim.population.props
        df.at[child_id, 'hs_dist_to_facility'] = df.at[mother_id, 'hs_dist_to_facility']

    def register_disease_module(self, new_disease_module):
        """
        This is now deprecated. Disease modules do not need to register with the health system.
        """
        raise NotImplementedError

    def schedule_hsi_event(self, hsi_event, priority, topen, tclose=None):
        """
        Schedule the health system interaction event

        :param hsi_event: the hsi_event to be scheduled
        :param priority: the priority for the hsi event (0 (highest), 1 or 2 (lowest)
        :param topen: the earliest date at which the hsi event should run
        :param tclose: the latest date at which the hsi event should run
        """

        logger.debug(
            key='message',
            data=f"HealthSystem.schedule_event >> "
                 f"Logging a request for an HSI: {hsi_event.TREATMENT_ID} for person: {hsi_event.target}"
        )

        assert isinstance(hsi_event, HSI_Event)

        # 0) Check if healthsystem is disabled
        if self.disable and (not self.disable_and_reject_all):
            # If healthsystem is disabled (but HSI can still run), ...
            #   ... put this event straight into the normal simulation scheduler.
            wrapped_hsi_event = HSIEventWrapper(hsi_event=hsi_event)
            self.sim.schedule_event(wrapped_hsi_event, topen)
            return  # Terminate this functional call
        elif self.disable_and_reject_all:
            # If healthsystem is disabled and HSI should not run, do nothing.
            return

        # 1) Check that this is a legitimate health system interaction (HSI) event

        if isinstance(hsi_event.target, tlo.population.Population):  # check if hsi_event is population-scoped
            # This is a population-scoped HSI event...
            # ... So it needs TREATMENT_ID
            # ... But it does not need APPT, CONS, ACCEPTED_FACILITY_LEVEL and ALERT_OTHER_DISEASES, or did_not_run().

            assert 'TREATMENT_ID' in dir(hsi_event)
            assert 'EXPECTED_APPT_FOOTPRINT_FOOTPRINT' not in dir(hsi_event)
            assert 'ACCEPTED_FACILITY_LEVEL' not in dir(hsi_event)
            assert 'ALERT_OTHER_DISEASES' not in dir(hsi_event)

        else:
            # This is an individual-scoped HSI event.
            # It must have APPT, CONS, ACCEPTED_FACILITY_LEVELS and ALERT_OTHER_DISEASES defined

            # Correctly formatted footprint
            assert 'TREATMENT_ID' in dir(hsi_event)

            # Correct formated EXPECTED_APPT_FOOTPRINT
            assert 'EXPECTED_APPT_FOOTPRINT' in dir(hsi_event)
            self.check_appt_footprint_format(hsi_event.EXPECTED_APPT_FOOTPRINT)

            # That it has an 'ACCEPTED_FACILITY_LEVEL' attribute
            # (Integer specificying the facility level at which HSI_Event must occur)
            assert 'ACCEPTED_FACILITY_LEVEL' in dir(hsi_event)
            assert type(hsi_event.ACCEPTED_FACILITY_LEVEL) is int
            assert hsi_event.ACCEPTED_FACILITY_LEVEL in list(
                pd.unique(self.parameters['Facilities_For_Each_District']['Facility_Level'])
            )

            # That it has a list for the other disease that will be alerted when it is run and that this make sense
            assert 'ALERT_OTHER_DISEASES' in dir(hsi_event)
            assert type(hsi_event.ALERT_OTHER_DISEASES) is list

            if len(hsi_event.ALERT_OTHER_DISEASES) > 0:
                if not (hsi_event.ALERT_OTHER_DISEASES[0] == '*'):
                    for d in hsi_event.ALERT_OTHER_DISEASES:
                        assert d in self.recognised_modules_names

            # Check that this can accept the squeeze argument
            assert 'squeeze_factor' in inspect.getfullargspec(hsi_event.run).args

        # 2) Check that topen, tclose and priority are valid

        # If there is no specified tclose time then set this to the later of (i) the day after the end of the
        # simulation, (ii) the day after topen
        if tclose is None:
            tclose = max(self.sim.end_date + DateOffset(days=1), topen + DateOffset(days=1))

        # Check topen is not in the past
        assert topen >= self.sim.date

        # Check that topen is before tclose are not the same date
        assert topen < tclose

        # Check that priority is either 0, 1 or 2
        assert priority in {0, 1, 2}

        # 3) Check that this request is allowable under current policy (i.e. included in service_availability)
        allowed = False
        if not self.service_availability:  # it's an empty list
            allowed = False
        elif self.service_availability[0] == '*':  # it's the overall wild-card, do anything
            allowed = True
        elif hsi_event.TREATMENT_ID in self.service_availability:
            allowed = True
        elif hsi_event.TREATMENT_ID is None:
            allowed = True  # (if no treatment_id it can pass)
        elif hsi_event.TREATMENT_ID.startswith('GenericFirstAppt'):
            allowed = True  # allow all GenericFirstAppt's
        else:
            # check to see if anything provided given any wildcards
            for s in self.service_availability:
                if '*' in s:
                    stub = s.split('*')[0]
                    if hsi_event.TREATMENT_ID.startswith(stub):
                        allowed = True
                        break

        # Further checks for HSI which are not population level events:
        if type(hsi_event.target) is not tlo.population.Population:

            # 4) Check that at least one type of appointment is required
            assert any(value > 0 for value in hsi_event.EXPECTED_APPT_FOOTPRINT.values()), \
                'No appointment types required in the EXPECTED_APPT_FOOTPRINT'

            # 5) Check that the event does not request an appointment at a facility level which is not possible
            appt_type_to_check_list = [k for k, v in hsi_event.EXPECTED_APPT_FOOTPRINT.items() if v > 0]
            assert all([self.parameters['ApptType_By_FacLevel'].loc[
                            self.parameters['ApptType_By_FacLevel']['Appt_Type_Code'] == appt_type_to_check,
                            self.parameters['ApptType_By_FacLevel'].columns.str.contains(
                                str(hsi_event.ACCEPTED_FACILITY_LEVEL))].all().all()
                        for appt_type_to_check in appt_type_to_check_list
                        ]), \
                "An appointment type has been requested at a facility level for which is it not possibe: " \
                + hsi_event.TREATMENT_ID

            # 6) Check that event (if individual level) is able to run with this configuration of officers
            # (ie. Check that this does not demand officers that are never available at a particular facility)
            caps = self.parameters['Daily_Capabilities']
            footprint = self.get_appt_footprint_as_time_request(hsi_event=hsi_event)

            footprint_is_possible = (len(footprint) > 0) & (
                caps.loc[caps.index.isin(footprint.index), 'Total_Minutes_Per_Day'] > 0).all()
            if not footprint_is_possible:
                logger.warning(key="message",
                               data=f"The expected footprint is not possible with the configuration of officers: "
                                    f"{hsi_event.TREATMENT_ID}.")

        #  Manipulate the priority level if needed
        # If ignoring the priority in scheduling, then over-write the provided priority information
        if self.ignore_priority:
            priority = 0  # set all event to priority 0
        # This is where could attach a different priority score according to the treatment_id (and other things)
        # in order to examine the influence of the prioritisation score.

        # If all is correct and the hsi event is allowed then add this request to the queue of HSI_EVENT_QUEUE
        if allowed:

            # Create a tuple to go into the heapq
            # (NB. the sorting is done ascending and by the order of the items in the tuple)
            # Pos 0: priority,
            # Pos 1: topen,
            # Pos 2: hsi_event_queue_counter,
            # Pos 3: tclose,
            # Pos 4: the hsi_event itself

            new_request = (priority, topen, self.hsi_event_queue_counter, tclose, hsi_event)
            self.hsi_event_queue_counter += 1

            hp.heappush(self.HSI_EVENT_QUEUE, new_request)

            logger.debug(
                key="message",
                data=f"HealthSystem.schedule_event >> "
                     f"HSI has been added to the queue: {hsi_event.TREATMENT_ID} for person: {hsi_event.target}"
            )

        else:
            # HSI is not available under the services_available parameter: call the hsi's not_available() method if it
            # exists:
            try:
                hsi_event.not_available()
                # TODO: should the healthsystem call this at the time that the HSI was intended to be run (i.e topen)?

            except AttributeError:
                pass

            logger.debug(
                key="message",
                data=f"A request was made for a service but it was not included in the service_availability list:"
                     f" {hsi_event.TREATMENT_ID}"
            )

    def check_appt_footprint_format(self, appt_footprint):
        """
        This function runs some checks on the appt_footprint to ensure it is the right format
        :return: None
        """

        assert set(appt_footprint.keys()) == set(self.parameters['Appt_Types_Table']['Appt_Type_Code'])
        # All sensible numbers for the number of appointments requested (no negative and at least one appt required)

        assert all(np.asarray([(appt_footprint[k]) for k in appt_footprint.keys()]) >= 0)

        assert not all(value == 0 for value in appt_footprint.values())

    def broadcast_healthsystem_interaction(self, hsi_event):
        """
        This will alert disease modules than a treatment_id is occurring to a particular person.
        :param hsi_event: the health system interaction event
        """

        if not hsi_event.ALERT_OTHER_DISEASES:  # it's an empty list
            # There are no disease modules to alert, so do nothing
            pass

        else:
            # Alert some disease modules

            if hsi_event.ALERT_OTHER_DISEASES[0] == '*':
                alert_modules = self.recognised_modules_names
            else:
                alert_modules = hsi_event.ALERT_OTHER_DISEASES

            # Alert each of the modules
            for module_name in alert_modules:
                # Don't notify originating module
                if not hsi_event.module.name == module_name:
                    self.sim.modules[module_name].on_hsi_alert(
                        person_id=hsi_event.target, treatment_id=hsi_event.TREATMENT_ID
                    )

    def reformat_daily_capabilities(self):
        """
        This will updates the dataframe for the self.parameters['Daily_Capabilities'] so as to include
        every permutation of officer_type_code and facility_id, with zeros against permuations where no capacity
        is available.

        It also give the dataframe an index that is useful for merging on (based on Facility_ID and Officer Type)

        (This is so that its easier to track where demands are being placed where there is no capacity)
        """

        # Get the capabilities data as they are imported
        capabilities = self.parameters['Daily_Capabilities']

        # apply the capabilities_coefficient
        capabilities['Total_Minutes_Per_Day'] = capabilities['Total_Minutes_Per_Day'] * self.capabilities_coefficient

        # Create dataframe containing background information about facility and officer types
        facility_ids = self.parameters['Master_Facilities_List']['Facility_ID'].values
        officer_type_codes = self.parameters['Officer_Types_Table']['Officer_Type_Code'].values

        facs = list()
        officers = list()
        for f in facility_ids:
            for o in officer_type_codes:
                facs.append(f)
                officers.append(o)

        capabilities_ex = pd.DataFrame(data={'Facility_ID': facs, 'Officer_Type_Code': officers})

        # Merge in information about facility from Master Facilities List
        mfl = self.parameters['Master_Facilities_List']
        capabilities_ex = capabilities_ex.merge(mfl, on='Facility_ID', how='left')

        # Merge in information about officers
        officer_types = self.parameters['Officer_Types_Table'][['Officer_Type_Code', 'Officer_Type']]
        capabilities_ex = capabilities_ex.merge(officer_types, on='Officer_Type_Code', how='left')

        # Merge in the capabilities (minutes available) for each officer type (inferring zero minutes where
        # there is no entry in the imported capabilities table)
        capabilities_ex = capabilities_ex.merge(
            capabilities[['Facility_ID', 'Officer_Type_Code', 'Total_Minutes_Per_Day']],
            on=['Facility_ID', 'Officer_Type_Code'],
            how='left',
        )
        capabilities_ex = capabilities_ex.fillna(0)

        # Give the standard index:
        capabilities_ex = capabilities_ex.set_index(
            'FacilityID_'
            + capabilities_ex['Facility_ID'].astype(str)
            + '_Officer_'
            + capabilities_ex['Officer_Type_Code']
        )

        # Checks
        assert abs(capabilities_ex['Total_Minutes_Per_Day'].sum() - capabilities['Total_Minutes_Per_Day'].sum()) < 1e-7
        assert len(capabilities_ex) == len(facility_ids) * len(officer_type_codes)

        # Updates the capabilities table with the reformatted version
        self.parameters['Daily_Capabilities'] = capabilities_ex

    def get_capabilities_today(self):
        """
        Get the capabilities of the health system today
        returns: DataFrame giving minutes available for each officer type in each facility type

        Functions can go in here in the future that could expand the time available, simulating increasing efficiency.
        (The concept of a productivitiy ratio raised by Martin Chalkley). For now just have a single scaling value,
        named capabilities_coefficient.
        """

        # Get the capabilities data as they are imported
        capabilities_today = self.parameters['Daily_Capabilities']

        # apply the capabilities_coefficient
        capabilities_today['Total_Minutes_Per_Day'] = (
            capabilities_today['Total_Minutes_Per_Day'] * self.capabilities_coefficient
        )

        return capabilities_today

    def get_blank_appt_footprint(self):
        """
        This is a helper function so that disease modules can easily create their appt_footprints.
        It returns a dataframe containing the appointment footprint information in the format that /
        the HealthSystemScheduler expects.

        """

        keys = self.parameters['Appt_Types_Table']['Appt_Type_Code']
        values = np.zeros(len(keys))
        blank_footprint = dict(zip(keys, values))
        return blank_footprint

    def get_blank_cons_footprint(self):
        """
        This is a helper function so that disease modules can easily create their cons_footprints.
        It returns a dictionary containing the consumables information in the format that the /
        HealthSystemScheduler expects.

        Format is as follows:
            * dict with two keys; Intervention_Package_Code and Item_Code
            * the value for each is a dict of the form (package_code or item_code): quantity
            * the codes within each list must be unique and valid codes; quantities must be integer values >0

            e.g.
            cons_req_as_footprint = {
                        'Intervention_Package_Code': {my_pkg_code: 1},
                        'Item_Code': {my_item_code: 10, another_item_code: 1}
            }
        """

        blank_footprint = {'Intervention_Package_Code': {}, 'Item_Code': {}}
        return blank_footprint

    def get_prob_seek_care(self, person_id, symptom_code=0):
        """
        This is deprecated. Report onset of generic acute symptoms to the symptom mananger.
        HealthSeekingBehaviour module will schedule a generic hsi.
        """
        raise Exception('Do not use get_prob_seek_care().')

    def get_appt_footprint_as_time_request(self, hsi_event, actual_appt_footprint=None):
        """
        This will take an HSI event and return the required appointments in terms of the time required of each
        Officer Type in each Facility ID.
        The index will identify the Facility ID and the Officer Type in the same format as is used in
        Daily_Capabilities.

        :param hsi_event: The HSI event
        :param actual_appt_footprint: The actual appt footprint (optional) if different to that in the HSI_event
        :return: A series that gives the time required for each officer-type in each facility_ID
        """

        # Gather useful information
        df = self.sim.population.props
        mfl = self.parameters['Master_Facilities_List']
        fac_per_district = self.parameters['Facilities_For_Each_District']
        appt_types = self.parameters['Appt_Types_Table']['Appt_Type_Code'].values
        appt_times = self.parameters['Appt_Time_Table']

        # Gather information about the HSI event
        the_person_id = hsi_event.target
        the_district = df.at[the_person_id, 'district_of_residence']

        # Get the appt_footprint
        if actual_appt_footprint is None:
            # use the appt_footprint in the hsi_event
            the_appt_footprint = hsi_event.EXPECTED_APPT_FOOTPRINT
        else:
            # use the actual_appt_provided
            the_appt_footprint = actual_appt_footprint

        # Get the (one) health_facility available to this person (based on their district), which is accepted by the
        # hsi_event.ACCEPTED_FACILITY_LEVEL:
        the_facility_id = fac_per_district.loc[
            (fac_per_district['District'] == the_district)
            & (fac_per_district['Facility_Level'] == hsi_event.ACCEPTED_FACILITY_LEVEL),
            'Facility_ID',
        ].values[0]

        the_facility_level = mfl.loc[mfl['Facility_ID'] == the_facility_id, 'Facility_Level'].values[0]

        # Transform the treatment footprint into a demand for time for officers of each type, for this
        # facility level (it varies by facility level)
        appts_with_duration = [appt_type for appt_type in appt_types if the_appt_footprint[appt_type] > 0]
        df_appt_footprint = appt_times.loc[
            (appt_times['Facility_Level'] == the_facility_level) & appt_times.Appt_Type_Code.isin(appts_with_duration),
            ['Officer_Type_Code', 'Time_Taken'],
        ].copy()

        assert len(df_appt_footprint) > 0, \
            "The time needed for this appointment" \
            " is not defined for this specified facility level in the Appt_Time_Table. " \
            "And it should not go to this point" \
            ": " + hsi_event.TREATMENT_ID

        # Using f string or format method throws and error when df_appt_footprint is empty so hybrid used
        df_appt_footprint.set_index(
            f'FacilityID_{the_facility_id}_Officer_' + df_appt_footprint['Officer_Type_Code'].astype(str), inplace=True
        )

        # Create Series of summed required time for each officer type
        appt_footprint_as_time_request = df_appt_footprint['Time_Taken'].groupby(level=0).sum()

        # Check that indicies are unique
        assert not any(appt_footprint_as_time_request.index.duplicated())

        # Return
        return appt_footprint_as_time_request

    def get_squeeze_factors(self, all_calls_today, current_capabilities):
        """
        This will compute the squeeze factors for each HSI event from the dataframe that lists all the calls on health
        system resources for the day.
        The squeeze factor is defined as (call/available - 1). ie. the highest fractional over-demand among any type of
        officer that is called-for in the appt_footprint of an HSI event.
        A value of 0.0 signifies that there is no squeezeing (sufficient resources for the EXPECTED_APPT_FOOTPRINT).
        A value of 99.99 signifies that the call is for an officer_type in a health-facility that is not available.

        :param all_calls_today: Dataframe, one column per HSI event, containing the minutes required from each health
            officer in each health facility (using the standard index)
        :param current_capabilities: Dataframe giving the amount of time available from each health officer in each
            health facility (using the standard index)

        :return: squeeze_factors: a list of the squeeze factors for each HSI event
            (position in list matches column number in the all_call_today dataframe).
        """

        # 1) Compute the load factors
        total_call = all_calls_today.sum(axis=1)
        total_available = current_capabilities['Total_Minutes_Per_Day']

        load_factor = (total_call / total_available) - 1
        load_factor.loc[pd.isnull(load_factor)] = 99.99
        load_factor = load_factor.where(load_factor > 0, 0)

        # 5) Convert these load-factors into an overall 'squeeze' signal for each appointment_type requested
        squeeze_factor_per_hsi_event = list()  # The "squeeze factor" for each HSI event
        # [based on the highest load-factor of any officer required]

        for col_num in np.arange(0, len(all_calls_today.columns)):
            load_factor_per_officer_needed = list()
            officers_needed = all_calls_today.loc[all_calls_today[col_num] > 0, col_num].index.astype(str)
            assert len(officers_needed) > 0
            for officer in officers_needed:
                load_factor_per_officer_needed.append(load_factor.loc[officer])
            squeeze_factor_per_hsi_event.append(max(load_factor_per_officer_needed))

        assert len(squeeze_factor_per_hsi_event) == len(all_calls_today.columns)
        assert (np.asarray(squeeze_factor_per_hsi_event) >= 0).all()

        return squeeze_factor_per_hsi_event

    def request_consumables(self, hsi_event, cons_req_as_footprint, to_log=True):
        """
        This is where HSI events can check access to and log use of consumables.
        The healthsystem module will check if that consumable is available
        at this time and at that facility and return a True/False response. If a package is requested, it is considered
        to be available only if all of the constituent items are available.
        All requests are logged and, by default, it is assumed that if a requested consumable is available then it
        is used. Alternatively, HSI Events can just query if a
        consumable is available (without using it) by setting to_log=False.

        :param cons_req: The consumable that is requested, in the format specified in 'get_blank_cons_footprint()'
        :param to_log: Indicator to show whether this should not be logged (defualt: True)
        :return: In the same format of the provided footprint, giving a bool for each package or item returned
        """

        # ~~~~~~~~~~~~~~~~~~~~~~~~~~~~~~~~~~~~~~~~~~~~~~~~~~~~~~~~~~~~~~~~~~~~~~~~~~~~~~~~~
        # Could check the format of the cons_req_as_footprint
        # It is removed as this is a time-consuming check that is rarely required
        # self.check_consumables_footprint_format(cons_req_as_footprint)

        # ~~~~~~~~~~~~~~~~~~~~~~~~~~~~~~~~~~~~~~~~~~~~~~~~~~~~~~~~~~~~~~~~~~~~~~~~~~~~~~~~~
        # If the healthsystem module is disabled, return True for all consumables without checking or logging
        if self.disable:
            return {
                'Intervention_Package_Code': dict(zip(
                    cons_req_as_footprint['Intervention_Package_Code'].keys(),
                    [True] * len(cons_req_as_footprint['Intervention_Package_Code'].keys()
                                 ))),
                'Item_Code': dict(zip(
                    cons_req_as_footprint['Item_Code'].keys(),
                    [True] * len(cons_req_as_footprint['Item_Code'].keys()
                                 )))
                }

        # ~~~~~~~~~~~~~~~~~~~~~~~~~~~~~~~~~~~~~~~~~~~~~~~~~~~~~~~~~~~~~~~~~~~~~~~~~~~~~~~~~
        # Determine availability of each item and package:
        select_col = f'Available_Facility_Level_{hsi_event.ACCEPTED_FACILITY_LEVEL}'
        available = {
            'Intervention_Package_Code': self.cons_available_today['Intervention_Package_Code'].loc[
                cons_req_as_footprint['Intervention_Package_Code'].keys(), select_col].to_dict(),
            'Item_Code': self.cons_available_today['Item_Code'].loc[
                cons_req_as_footprint['Item_Code'].keys(), select_col].to_dict()
        }

        # ~~~~~~~~~~~~~~~~~~~~~~~~~~~~~~~~~~~~~~~~~~~~~~~~~~~~~~~~~~~~~~~~~~~~~~~~~~~~~~~~~

        # Logging:
        if to_log:
            treatment_id = hsi_event.TREATMENT_ID
            # NB. Casting the data to strings because logger complains with dict of varying sizes/keys
            logger.info(key='Consumables',
                        data={
                            'TREATMENT_ID': treatment_id,
                            'Item_Available': str({k: v for k, v in cons_req_as_footprint['Item_Code'].items()
                                                   if available['Item_Code'][k]}
                                                  ),
                            'Item_NotAvailable': str({k: v for k, v in cons_req_as_footprint['Item_Code'].items()
                                                      if not available['Item_Code'][k]}
                                                     ),
                            'Package_Available': str({k: v for k, v in
                                                      cons_req_as_footprint['Intervention_Package_Code'].items()
                                                      if available['Intervention_Package_Code'][k]}
                                                     ),
                            'Package_NotAvailable': str({k: v for k, v in
                                                         cons_req_as_footprint['Intervention_Package_Code'].items()
                                                         if not available['Intervention_Package_Code'][k]}
                                                        )
                        },
                        description="record of each consumable item that is requested by in an HSI"
                        )

        # return the result of the check on availability
        return available

    def check_consumables_footprint_format(self, cons_req_as_footprint):
        """
        This function runs some check on the cons_req_as_footprint to ensure its in the right format
        :param cons_req_as_footprint:
        :return:
        """
        # Format is as follows:
        #     * dict with two keys; Intervention_Package_Code and Item_Code
        #     * For each, there is list of dicts, each dict giving code (i.e. package_code or item_code):quantity
        #     * the codes within each list must be unique and valid codes, quantities must be integer values >0
        #     e.g.
        #     cons_req_as_footprint = {
        #                 'Intervention_Package_Code': {my_pkg_code: 1},
        #                 'Item_Code': {my_item_code: 10}, {another_item_code: 1}
        #     }

        # check basic formatting
        format_error_str = 'The consumable_footprint is not in the right format. ' \
                           'See check_consumables_footprint_format.'
        assert type(cons_req_as_footprint) is dict
        assert 'Intervention_Package_Code' in cons_req_as_footprint, format_error_str
        assert 'Item_Code' in cons_req_as_footprint, format_error_str
        assert type(cons_req_as_footprint['Intervention_Package_Code']) is dict, format_error_str
        assert type(cons_req_as_footprint['Item_Code']) is dict, format_error_str

        # Check that consumables being required are in the database

        # Check packages
        all_pkgs = self.df_mapping_pkg_code_to_intv_code.index.values
        for pkg_code, pkg_quant in cons_req_as_footprint['Intervention_Package_Code'].items():
            assert pkg_code in all_pkgs, f'Intervention_Package_Code {pkg_code} not recognised'
            assert pkg_code != -99, 'Intervention_Package_Code cannot be -99'
            assert pkg_quant > 0, format_error_str

        # Check items
        all_items = pd.unique(self.df_mapping_pkg_code_to_intv_code['Item_Code'])
        for itm_code, itm_quant in cons_req_as_footprint['Item_Code'].items():
            assert itm_code in all_items, f'Item_Code {itm_code} not recognised'
            assert itm_quant > 0, format_error_str

    def get_consumables_as_individual_items(self, cons_req_as_footprint):
        """
        Helper function to decompose a ```cons_req_as_footprint``` and return a pd.Series with the individual items
        (as the index) and the quantity needed (as the value).
        """

        # Unpack package_code (repeat package code if the package is required multiple times)
        pkgs = list()
        for k, v in cons_req_as_footprint['Intervention_Package_Code'].items():
            for i in range(v):
                pkgs.append(k)

        # Get the corresponding item codes and flip in to a series with index of Item_Code
        x = self.df_mapping_pkg_code_to_intv_code.loc[pkgs].set_index('Item_Code')['Expected_Units_Per_Case']

        # Add in individual consumables in one go as a pd.Series
        x = x.append(pd.Series(cons_req_as_footprint['Item_Code']))

        # Return de-duplicated Series (index=Item_Code, value=quantity)
        return x.groupby(x.index).sum()

    def determine_availability_of_consumables_today(self):
        """Helper function to determine availability of all items and packages"""

        # Determine the availability of the consumables *items* today
        if not self.ignore_cons_constraints:
            # Random draws: assume that availability of the same item is independent between different facility levels
            random_draws = self.rng.rand(
                len(self.prob_item_codes_available), len(self.prob_item_codes_available.columns)
            )
            items = self.prob_item_codes_available > random_draws
        else:
            # Make all true if ignoring consumables constraints
            items = self.prob_item_codes_available > 0.0

        # Determine the availability of packages today
        # (packages are made-up of the individual items: if one item is not available, the package is not available)
        pkgs = self.df_mapping_pkg_code_to_intv_code.merge(items, left_on='Item_Code', right_index=True)
        pkgs = pkgs.groupby(level=0)[pkgs.columns[pkgs.columns.str.startswith('Available_Facility_Level')]].all()

        self.cons_available_today = {
            "Item_Code": items,
            "Intervention_Package_Code": pkgs
        }

    def log_hsi_event(self, hsi_event, actual_appt_footprint=None, squeeze_factor=None, did_run=True):
        """
        This will write to the log with a record that this HSI event has occured.
        If this is an individual-level HSI event, it will also record the actual appointment footprint
        :param hsi_event: The hsi event (containing the initial expectations of footprints)
        :param actual_appt_footprint: The actual appt footprint to log (if individual event)
        :param squeeze_factor: The squueze factor (if individual event)
        """

        if isinstance(hsi_event.target, tlo.population.Population):
            # Population HSI-Event
            log_info = dict()
            log_info['TREATMENT_ID'] = hsi_event.TREATMENT_ID
            log_info['Number_By_Appt_Type_Code'] = 'Population'  # remove the appt-types with zeros
            log_info['Person_ID'] = -1  # Junk code
            log_info['Squeeze_Factor'] = 0

        else:
            # Individual HSI-Event:
            assert actual_appt_footprint is not None
            assert squeeze_factor is not None

            appts = actual_appt_footprint
            log_info = dict()
            log_info['TREATMENT_ID'] = hsi_event.TREATMENT_ID
            # key appointment types that are non-zero
            log_info['Number_By_Appt_Type_Code'] = {
                key: val for key, val in appts.items() if val
            }
            log_info['Person_ID'] = hsi_event.target

            if squeeze_factor == np.inf:
                log_info['Squeeze_Factor'] = 100.0  # arbitrarily high value to replace infinity
            else:
                log_info['Squeeze_Factor'] = squeeze_factor

        log_info['did_run'] = did_run

        logger.info(key="HSI_Event",
                    data=log_info,
                    description="record of each HSI event")

        if self.store_hsi_events_that_have_run:
            log_info['date'] = self.sim.date
            self.store_of_hsi_events_that_have_run.append(log_info)

    def log_current_capabilities(self, current_capabilities, all_calls_today):
        """
        This will log the percentage of the current capabilities that is used at each Facility Type
        NB. To get this per Officer_Type_Code, it would be possible to simply log the entire current_capabilities df.
        :param current_capabilities: the current_capabilities of the health system.
        :param all_calls_today: dataframe of all the HSI events that ran
        """

        # Combine the current_capabiliites and the sum-across-columns of all_calls_today
        comparison = current_capabilities[['Facility_ID', 'Total_Minutes_Per_Day']].merge(
            all_calls_today.sum(axis=1).to_frame(), left_index=True, right_index=True, how='inner'
        )
        comparison = comparison.rename(columns={0: 'Minutes_Used'})
        assert len(comparison) == len(current_capabilities)
        assert (
            abs(comparison['Minutes_Used'].sum() - all_calls_today.sum().sum()) <= 0.0001 * all_calls_today.sum().sum()
        )

        # Sum within each Facility_ID using groupby (Index of 'summary' is Facility_ID)
        summary = comparison.groupby('Facility_ID')[['Total_Minutes_Per_Day', 'Minutes_Used']].sum()

        # Compute Fraction of Time Used Across All Facilities
        fraction_time_used_across_all_facilities = 0.0  # no capabilities or nan arising
        if summary['Total_Minutes_Per_Day'].sum() > 0:
            fraction_time_used_across_all_facilities = (
                summary['Minutes_Used'].sum() / summary['Total_Minutes_Per_Day'].sum()
            )

        # Compute Fraction of Time Used In Each Facility
        summary['Fraction_Time_Used'] = summary['Minutes_Used'] / summary['Total_Minutes_Per_Day']
        summary['Fraction_Time_Used'].replace([np.inf, -np.inf, np.nan], 0.0, inplace=True)

        log_capacity = dict()
        log_capacity['Frac_Time_Used_Overall'] = fraction_time_used_across_all_facilities
        log_capacity['Frac_Time_Used_By_Facility_ID'] = summary['Fraction_Time_Used'].to_dict()

        logger.info(key='Capacity',
                    data=log_capacity,
                    description='daily summary of utilisation and capacity of health system resources')

    def find_events_for_person(self, person_id: int):
        """Find the events in the HSI_EVENT_QUEUE for a particular person.
        :param person_id: the person_id of interest
        :returns list of tuples (date_of_event, event) for that person_id in the HSI_EVENT_QUEUE.

        NB. This is for debugging and testing only - not for use in real simulations as it is slow
        """
        list_of_events = list()

        for ev_tuple in self.HSI_EVENT_QUEUE:
            date = ev_tuple[1]   # this is the 'topen' value
            event = ev_tuple[4]
            if isinstance(event.target, int):
                if event.target == person_id:
                    list_of_events.append((date, event))

        return list_of_events

    def update_cons_availability(self):
        """Helper function to update the consumable availability today"""

        # random draws: assume that availability of the same item is independent between different facility levels
        random_draws = self.rng.rand(
            len(self.prob_unique_item_codes_available), len(self.prob_unique_item_codes_available.columns)
        )

        if not self.ignore_cons_constraints:
            self.cons_item_code_availability_today = self.prob_unique_item_codes_available > random_draws
        else:
            # Make all true if ignoring consumables constraints
            self.cons_item_code_availability_today = self.prob_unique_item_codes_available > 0.0


class HealthSystemScheduler(RegularEvent, PopulationScopeEventMixin):
    """
    This is the HealthSystemScheduler. It is an event that occurs every day, inspects the calls on the healthsystem
    and commissions event to occur that are consistent with the healthsystem's capabilities for the following day, given
    assumptions about how this decision is made.
    The overall Prioritation algorithm is:
        * Look at events in order (the order is set by the heapq: see schedule_event
        * Ignore is the current data is before topen
        * Remove and do nothing if tclose has expired
        * Run any  population-level HSI events
        * For an individual-level HSI event, check if there are sufficient health system capabilities to run the event

    If the event is to be run, then the following events occur:
        * The HSI event itself is run.
        * The occurence of the event is logged
        * The resources used are 'occupied' (if individual level HSI event)
        * Other disease modules are alerted of the occurence of the HSI event (if individual level HSI event)

    Here is where we can have multiple types of assumption regarding how these capabilities are modelled.
    """

    def __init__(self, module: HealthSystem):
        super().__init__(module, frequency=DateOffset(days=1))

    def apply(self, population):
        # 0) Determine the availability of consumables today based on their probabilities
<<<<<<< HEAD
        self.module.update_cons_availability()
=======
        self.module.determine_availability_of_consumables_today()
>>>>>>> a619b21b

        # Create hold-over list (will become a heapq).
        # This will hold events that cannot occur today before they are added back to the heapq
        hold_over = list()

        # 1) Get the events that are due today:
        list_of_individual_hsi_event_tuples_due_today = list()
        list_of_population_hsi_event_tuples_due_today = list()

        while len(self.module.HSI_EVENT_QUEUE) > 0:

            next_event_tuple = hp.heappop(self.module.HSI_EVENT_QUEUE)
            # Read the tuple and assemble into a dict 'next_event'

            # Structure of tuple is:
            # Pos 0: priority,
            # Pos 1: topen,
            # Pos 2: hsi_event_queue_counter,
            # Pos 3: tclose,
            # Pos 4: the hsi_event itself

            event = next_event_tuple[4]

            if self.sim.date > next_event_tuple[3]:
                # The event has expired (after tclose) having never been run. Call the 'never_ran' function
                event.never_ran()

            elif (type(event.target) is not tlo.population.Population) \
                    and (not self.sim.population.props.at[event.target, 'is_alive']):
                # if individual level event and the person who is the target is no longer alive, do nothing more
                pass

            elif self.sim.date < next_event_tuple[1]:
                # The event is not yet due (before topen), add to the hold-over list
                hp.heappush(hold_over, next_event_tuple)

                if next_event_tuple[0] == 2:
                    # Check the priority
                    # If the next event is not due and has low priority, then stop looking through the heapq
                    # as all other events will also not be due.
                    break

            else:
                # The event is now due to run today and the person is confirmed to be still alive
                # Add it to the list of events due today (individual or population level)
                # NB. These list is ordered by priority and then due date

                is_pop_level_hsi_event = type(event.target) is tlo.population.Population
                if is_pop_level_hsi_event:
                    list_of_population_hsi_event_tuples_due_today.append(next_event_tuple)
                else:
                    list_of_individual_hsi_event_tuples_due_today.append(next_event_tuple)

        # 2) Run all population-level HSI events
        while len(list_of_population_hsi_event_tuples_due_today) > 0:
            pop_level_hsi_event_tuple = list_of_population_hsi_event_tuples_due_today.pop()

            pop_level_hsi_event = pop_level_hsi_event_tuple[4]
            pop_level_hsi_event.run(squeeze_factor=0)
            self.module.log_hsi_event(hsi_event=pop_level_hsi_event)

        # 3) Get the capabilities that are available today and prepare dataframe to store all the calls for today
        current_capabilities = self.module.get_capabilities_today()

        if not list_of_individual_hsi_event_tuples_due_today:
            # empty dataframe for logging
            df_footprints_of_all_individual_level_hsi_event = pd.DataFrame(index=current_capabilities.index)
        else:
            # 4) Examine total call on health officers time from the HSI events that are due today

            # For all events in 'list_of_individual_hsi_event_tuples_due_today',
            # expand the appt-footprint of the event into give the demands on
            # each officer-type in each facility_id. [Name of columns is the position in the list of event_due_today)

            footprints_of_all_individual_level_hsi_event = {
                event_number: self.module.get_appt_footprint_as_time_request(hsi_event=(event_tuple[4]))
                for event_number, event_tuple in enumerate(list_of_individual_hsi_event_tuples_due_today)
            }

            # dataframe to store all the calls to the healthsystem today
            df_footprints_of_all_individual_level_hsi_event = pd.DataFrame(
                footprints_of_all_individual_level_hsi_event, index=current_capabilities.index
            )
            df_footprints_of_all_individual_level_hsi_event.fillna(0, inplace=True)

            assert len(df_footprints_of_all_individual_level_hsi_event.columns) == len(
                list_of_individual_hsi_event_tuples_due_today
            )
            assert df_footprints_of_all_individual_level_hsi_event.index.equals(current_capabilities.index)

            # 5) Estimate Squeeze-Factors for today
            if self.module.mode_appt_constraints == 0:
                # For Mode 0 (no Constraints), the squeeze factors are all zero.
                squeeze_factor_per_hsi_event = [0] * len(df_footprints_of_all_individual_level_hsi_event.columns)
            else:
                # For Other Modes, the squeeze factors must be computed
                squeeze_factor_per_hsi_event = self.module.get_squeeze_factors(
                    all_calls_today=df_footprints_of_all_individual_level_hsi_event,
                    current_capabilities=current_capabilities,
                )

            # 6) For each event, determine if run or not, and run if so.
            for ev_num in range(len(list_of_individual_hsi_event_tuples_due_today)):
                event = list_of_individual_hsi_event_tuples_due_today[ev_num][4]
                squeeze_factor = squeeze_factor_per_hsi_event[ev_num]

                ok_to_run = (
                    (self.module.mode_appt_constraints == 0)
                    or (self.module.mode_appt_constraints == 1)
                    or ((self.module.mode_appt_constraints == 2) and (squeeze_factor == 0.0))
                )

                # Mode 0: All HSI Event run, with no squeeze
                # Mode 1: All Run With Squeeze
                # Mode 2: Only if squeeze <1

                if ok_to_run:

                    # Run the HSI event (allowing it to return an updated appt_footprint)
                    actual_appt_footprint = event.run(squeeze_factor=squeeze_factor)

                    # Check if the HSI event returned updated appt_footprint
                    if actual_appt_footprint is not None:
                        # The returned footprint is different to the expected footprint: so must update load factors

                        # check its formatting:
                        self.module.check_appt_footprint_format(actual_appt_footprint)

                        # Update load factors:
                        updated_call = self.module.get_appt_footprint_as_time_request(event, actual_appt_footprint)
                        df_footprints_of_all_individual_level_hsi_event.loc[updated_call.index, ev_num] = updated_call
                        squeeze_factor_per_hsi_event = self.module.get_squeeze_factors(
                            all_calls_today=df_footprints_of_all_individual_level_hsi_event,
                            current_capabilities=current_capabilities,
                        )
                    else:
                        # no actual footprint is returned so take the expected initial declaration as the actual
                        actual_appt_footprint = event.EXPECTED_APPT_FOOTPRINT

                    # Write to the log
                    self.module.log_hsi_event(
                        hsi_event=event,
                        actual_appt_footprint=actual_appt_footprint,
                        squeeze_factor=squeeze_factor,
                        did_run=True,
                    )

                else:
                    # Do not run,
                    # Call did_not_run for the hsi_event
                    rtn_from_did_not_run = event.did_not_run()

                    # If received no response from the call to did_not_run, or a True signal, then
                    # add to the hold-over queue.
                    # Otherwise (disease module returns "FALSE") the event is not rescheduled and will not run.

                    if not (rtn_from_did_not_run is False):
                        # reschedule event
                        hp.heappush(hold_over, list_of_individual_hsi_event_tuples_due_today[ev_num])

                    # Log that the event did not run
                    self.module.log_hsi_event(
                        hsi_event=event,
                        actual_appt_footprint=event.EXPECTED_APPT_FOOTPRINT,
                        squeeze_factor=squeeze_factor,
                        did_run=False,
                    )

        # 7) Add back to the HSI_EVENT_QUEUE heapq all those events
        # which are still eligible to run but which did not run
        while len(hold_over) > 0:
            hp.heappush(self.module.HSI_EVENT_QUEUE, hp.heappop(hold_over))

        # 8) After completing routine for the day, log total usage of the facilities
        self.module.log_current_capabilities(
            current_capabilities=current_capabilities, all_calls_today=df_footprints_of_all_individual_level_hsi_event
        )


class HSI_Event:
    """Base HSI event class, from which all others inherit.

    Concrete subclasses should also inherit from one of the EventMixin classes
    defined below, and implement at least an `apply` and `did_not_run` method.
    """

    def __init__(self, module, *args, **kwargs):
        """Create a new event.

        Note that just creating an event does not schedule it to happen; that
        must be done by calling Simulation.schedule_event.

        :param module: the module that created this event.
            All subclasses of Event take this as the first argument in their
            constructor, but may also take further keyword arguments.
        """
        self.module = module
        self.sim = module.sim
        self.target = None  # Overwritten by the mixin
        # This is needed so mixin constructors are called
        super().__init__(*args, **kwargs)

    def apply(self, *args, **kwargs):
        """Apply this event to the population.

        Must be implemented by subclasses.
        """
        raise NotImplementedError

    def did_not_run(self, *args, **kwargs):
        """Called when this event is due but it is not run. Return False to prevent the event being rescheduled, or True
        to allow the rescheduling. This is called each time that the event is tried to be run but it cannot be.
        """
        logger.debug(key="message", data=f"{self.__class__.__name__}: did not run.")
        return True

    def never_ran(self):
        """Called when this event is was entered to the HSI Event Queue, but was never run.
        """
        logger.debug(key="message", data=f"{self.__class__.__name__}: was never run.")

    def not_available(self):
        """Called when this event is passed to schedule_hsi_event but the TREATMENT_ID is not permitted by the
         parameter service_availability.
        """
        logger.debug(key="message", data=f"{self.__class__.__name__}: was not admitted to the HSI queue because the "
                                         f"service is not available.")
        pass

    def post_apply_hook(self):
        """Do any required processing after apply() completes."""
        pass

    def run(self, squeeze_factor):
        """Make the event happen."""
        self.apply(self.target, squeeze_factor)
        self.post_apply_hook()

    def get_all_consumables(self, item_codes=None, pkg_codes=None, footprint=None):
        """Helper function to allow for getting and checking of entire set of consumables.
        It accepts a footprint, or an item_code, or a package_code, and returns True/False for whether all the items
<<<<<<< HEAD
         are available. It avoids the need to create consumables 'footprints' and interpret the results."""
=======
         are available. It avoids the use of consumables 'footprints'."""
>>>>>>> a619b21b

        # If a footprint has been provided, check that nothing else is provided and that  it is of the right format:
        if footprint is not None:
            assert item_codes is None, "cannot specify item_codes and footprint"
            assert pkg_codes is None, "cannot specify pkg_codes and footprint"
            self.sim.modules['HealthSystem'].check_consumables_footprint_format(footprint)

        else:
            # ... Otherwise, Turn the input arguments into the usual consumables footprint:
            # Item Codes provided:
            if item_codes is not None:
                if not isinstance(item_codes, list):
                    item_codes = [item_codes]
                # turn into 'consumable footprint':
                footprint_items = dict(zip(item_codes, [1]*len(item_codes)))
            else:
                footprint_items = {}

            # Package Codes provided:
            if pkg_codes is not None:
                if not isinstance(pkg_codes, list):
                    pkg_codes = [pkg_codes]
                footprint_pkgs = dict(zip(pkg_codes, [1]*len(pkg_codes)))
            else:
                footprint_pkgs = {}

            # Make the total footprint
            footprint = {
                'Item_Code': footprint_items,
                'Intervention_Package_Code': footprint_pkgs,
            }

        # Check availability of consumables
        rtn_from_health_system = self.sim.modules['HealthSystem'].request_consumables(self, footprint)

        # Check if each and every part of the footprint is available
        all_available = all(
            rtn_from_health_system['Intervention_Package_Code'].values()
        ) and all(
            rtn_from_health_system['Item_Code'].values()
        )

        return all_available

    def make_appt_footprint(self, dict_of_appts):
        """Helper function to make an appt_footprint. Create the full appt_footprint that is expected from a dictionary
        only giving the types of appointments needed."""

        # get blank footprint
        footprint = self.sim.modules['HealthSystem'].get_blank_appt_footprint()

        # do checks
        assert isinstance(dict_of_appts, dict)
        assert all([(k in footprint.keys()) for k in dict_of_appts.keys()])
        assert all([isinstance(v, (float, int)) for v in dict_of_appts.values()])

        # make footprint (defaulting to zero where a type of appointment is not specified)
        for k, v in dict_of_appts.items():
            footprint[k] = v

        return footprint


class HSIEventWrapper(Event):
    """This is wrapper that contains an HSI event.

    It is used when the healthsystem is 'disabled' and all HSI events sent to the health system scheduler should
    be passed to the main simulation scheduler.
    When this event is run (by the simulation scheduler) it runs the HSI event with squeeze_factor=0.0
    """
    def __init__(self, hsi_event, *args, **kwargs):
        super().__init__(hsi_event.module, *args, **kwargs)
        self.hsi_event = hsi_event
        self.target = hsi_event.target

    def run(self):
        # check that the person is still alive
        # (this check normally happens in the HealthSystemScheduler and silently do not run the HSI event)

        if isinstance(self.hsi_event.target, tlo.population.Population) \
                or (self.hsi_event.module.sim.population.props.at[self.hsi_event.target, 'is_alive']):
            _ = self.hsi_event.run(squeeze_factor=0.0)<|MERGE_RESOLUTION|>--- conflicted
+++ resolved
@@ -234,13 +234,8 @@
         if not (self.disable or self.disable_and_reject_all):
             sim.schedule_event(HealthSystemScheduler(self), sim.date)
 
-<<<<<<< HEAD
-        # Update the consumables availability
-        self.update_cons_availability()
-=======
         # Update consumables available today:
         self.determine_availability_of_consumables_today()
->>>>>>> a619b21b
 
     def on_birth(self, mother_id, child_id):
 
@@ -975,20 +970,6 @@
 
         return list_of_events
 
-    def update_cons_availability(self):
-        """Helper function to update the consumable availability today"""
-
-        # random draws: assume that availability of the same item is independent between different facility levels
-        random_draws = self.rng.rand(
-            len(self.prob_unique_item_codes_available), len(self.prob_unique_item_codes_available.columns)
-        )
-
-        if not self.ignore_cons_constraints:
-            self.cons_item_code_availability_today = self.prob_unique_item_codes_available > random_draws
-        else:
-            # Make all true if ignoring consumables constraints
-            self.cons_item_code_availability_today = self.prob_unique_item_codes_available > 0.0
-
 
 class HealthSystemScheduler(RegularEvent, PopulationScopeEventMixin):
     """
@@ -1016,11 +997,7 @@
 
     def apply(self, population):
         # 0) Determine the availability of consumables today based on their probabilities
-<<<<<<< HEAD
-        self.module.update_cons_availability()
-=======
         self.module.determine_availability_of_consumables_today()
->>>>>>> a619b21b
 
         # Create hold-over list (will become a heapq).
         # This will hold events that cannot occur today before they are added back to the heapq
@@ -1262,11 +1239,7 @@
     def get_all_consumables(self, item_codes=None, pkg_codes=None, footprint=None):
         """Helper function to allow for getting and checking of entire set of consumables.
         It accepts a footprint, or an item_code, or a package_code, and returns True/False for whether all the items
-<<<<<<< HEAD
          are available. It avoids the need to create consumables 'footprints' and interpret the results."""
-=======
-         are available. It avoids the use of consumables 'footprints'."""
->>>>>>> a619b21b
 
         # If a footprint has been provided, check that nothing else is provided and that  it is of the right format:
         if footprint is not None:
