--- conflicted
+++ resolved
@@ -8,14 +8,9 @@
 
 import heapq as hp
 from collections import Counter, defaultdict
-from collections.abc import Iterable, Sequence
 from itertools import repeat
 from pathlib import Path
-<<<<<<< HEAD
-from typing import List, NamedTuple, Optional, Tuple
-=======
 from typing import Iterable, List, NamedTuple, Optional, Sequence, Tuple, Union
->>>>>>> 20738eb3
 
 import numpy as np
 import pandas as pd
@@ -115,24 +110,12 @@
             Types.DATA_FRAME, 'The capabilities (minutes of time available of each type of officer in each facility) '
                               'based on the _potential_ number and distribution of staff estimated (i.e. those '
                               'positions that can be funded).'),
-<<<<<<< HEAD
-        'Daily_Capabilities_funded_plus': Parameter(
-            Types.DATA_FRAME, 'The capabilities (minutes of time available of each type of officer in each facility) '
-                              'based on the _potential_ number and distribution of staff estimated, with adjustments '
-                              'to permit each appointment type that should be run at facility level to do so in every '
-                              'district.'),
-
-        # Availability of Consumables
-        'Consumables': Parameter(Types.DATA_FRAME, 'List of consumables used in each intervention and their costs.'),
-        'Consumables_Cost_List': Parameter(Types.DATA_FRAME, 'List of each consumable item and it' 's cost'),
-=======
 
         # Availability of Consumables
         'Consumables_OneHealth': Parameter(Types.DATA_FRAME,
                                            'List of consumables used in each intervention and their costs.'),
         # todo - temporry renaming to check that it's not being accesses externally
         'Consumables_OneHealth_Cost_List': Parameter(Types.DATA_FRAME, 'List of each consumable item and it' 's cost'),
->>>>>>> 20738eb3
 
         # Infrastructure and Equipment
         'BedCapacity': Parameter(Types.DATA_FRAME, "Data on the number of beds available of each type by facility_id"),
@@ -193,16 +176,11 @@
         super().__init__(name)
         self.resourcefilepath = resourcefilepath
 
-<<<<<<< HEAD
-        assert isinstance(ignore_cons_constraints, bool)
-        self.ignore_cons_constraints = ignore_cons_constraints
-=======
         assert cons_availability in ['none', 'default', 'all']
         self.cons_availability = cons_availability
->>>>>>> 20738eb3
-
-        assert isinstance(disable, bool)
-        assert isinstance(disable_and_reject_all, bool)
+
+        assert type(disable) is bool
+        assert type(disable_and_reject_all) is bool
         assert not (disable and disable_and_reject_all), (
             'Cannot have both disable and disable_and_reject_all selected'
         )
@@ -262,19 +240,11 @@
     def read_parameters(self, data_folder):
 
         path_to_resourcefiles_for_healthsystem = Path(self.resourcefilepath) / 'healthsystem'
-<<<<<<< HEAD
 
         # Load basic information about the organization of the HealthSystem
         self.parameters['Master_Facilities_List'] = pd.read_csv(
             path_to_resourcefiles_for_healthsystem / 'organisation' / 'ResourceFile_Master_Facilities_List.csv')
 
-=======
-
-        # Load basic information about the organization of the HealthSystem
-        self.parameters['Master_Facilities_List'] = pd.read_csv(
-            path_to_resourcefiles_for_healthsystem / 'organisation' / 'ResourceFile_Master_Facilities_List.csv')
-
->>>>>>> 20738eb3
         # Load ResourceFiles that define appointment and officer types
         self.parameters['Officer_Types_Table'] = pd.read_csv(
             path_to_resourcefiles_for_healthsystem / 'human_resources' / 'definitions' /
@@ -296,11 +266,7 @@
                 'ResourceFile_Daily_Capabilities.csv')
 
         # Read in ResourceFile_Consumables and then process it to create the data structures needed
-<<<<<<< HEAD
-        self.parameters['Consumables'] = pd.read_csv(
-=======
         self.parameters['Consumables_OneHealth'] = pd.read_csv(
->>>>>>> 20738eb3
             path_to_resourcefiles_for_healthsystem / 'consumables' / 'ResourceFile_Consumables.csv')
 
         # Data on the number of beds available of each type by facility_id
@@ -594,7 +560,7 @@
         else:
             service_availability = self.arg_service_availabily
 
-        assert isinstance(service_availability, list)
+        assert type(service_availability) is list
         self.service_availability = service_availability
 
         # Log the service_availability
@@ -640,8 +606,7 @@
             #   ... put this event straight into the normal simulation scheduler.
             self.sim.schedule_event(HSIEventWrapper(hsi_event=hsi_event, run_hsi=True), topen)
             return
-
-        if self.disable_and_reject_all:
+        elif self.disable_and_reject_all:
             # If healthsystem is disabled the HSI will never run: schedule for the "never_ran" method for `tclose`.
             self.sim.schedule_event(HSIEventWrapper(hsi_event=hsi_event, run_hsi=False), tclose)
             return
@@ -1032,34 +997,6 @@
 
         # If HealthSystem is 'disabled' return that all items are available (with no logging).
         if self.disable:
-<<<<<<< HEAD
-            return {
-                'Intervention_Package_Code': dict(zip(
-                    cons_req_as_footprint['Intervention_Package_Code'].keys(),
-                    [True] * len(cons_req_as_footprint['Intervention_Package_Code'].keys()
-                                 ))),
-                'Item_Code': dict(zip(
-                    cons_req_as_footprint['Item_Code'].keys(),
-                    [True] * len(cons_req_as_footprint['Item_Code'].keys()
-                                 )))
-            }
-
-        # ~~~~~~~~~~~~~~~~~~~~~~~~~~~~~~~~~~~~~~~~~~~~~~~~~~~~~~~~~~~~~~~~~~~~~~~~~~~~~~~~~
-        # Determine availability of each item and package:
-        if hsi_event.ACCEPTED_FACILITY_LEVEL in ('1a', '1b'):
-            select_col = 'Available_Facility_Level_1'  # todo <-- temporary fix before the new consumables data used.
-        else:
-            select_col = f'Available_Facility_Level_{hsi_event.ACCEPTED_FACILITY_LEVEL}'
-
-        available = {
-            'Intervention_Package_Code': self.cons_available_today['Intervention_Package_Code'].loc[
-                cons_req_as_footprint['Intervention_Package_Code'].keys(), select_col].to_dict(),
-            'Item_Code': self.cons_available_today['Item_Code'].loc[
-                cons_req_as_footprint['Item_Code'].keys(), select_col].to_dict()
-        }
-
-        # ~~~~~~~~~~~~~~~~~~~~~~~~~~~~~~~~~~~~~~~~~~~~~~~~~~~~~~~~~~~~~~~~~~~~~~~~~~~~~~~~~
-=======
             return {k: True for k in item_codes}
 
         # Determine availability of consumables:
@@ -1073,7 +1010,6 @@
             # Determine availability of each item and package:
             select_col = f'Available_Facility_Level_{hsi_event.ACCEPTED_FACILITY_LEVEL}'
             available = self.cons_available_today['Item_Code'].loc[item_codes.keys(), select_col].to_dict()
->>>>>>> 20738eb3
 
         # Log the request and the outcome:
         if to_log:
@@ -1092,56 +1028,6 @@
 
     def request_consumables(self, hsi_event, item_codes, to_log=True):
         """
-<<<<<<< HEAD
-        # Format is as follows:
-        #     * dict with two keys; Intervention_Package_Code and Item_Code
-        #     * For each, there is list of dicts, each dict giving code (i.e. package_code or item_code):quantity
-        #     * the codes within each list must be unique and valid codes, quantities must be integer values >0
-        #     e.g.
-        #     cons_req_as_footprint = {
-        #                 'Intervention_Package_Code': {my_pkg_code: 1},
-        #                 'Item_Code': {my_item_code: 10}, {another_item_code: 1}
-        #     }
-
-        # check basic formatting
-        format_error_str = 'The consumable_footprint is not in the right format. ' \
-                           'See check_consumables_footprint_format.'
-        assert isinstance(cons_req_as_footprint, dict)
-        assert 'Intervention_Package_Code' in cons_req_as_footprint, format_error_str
-        assert 'Item_Code' in cons_req_as_footprint, format_error_str
-        assert isinstance(cons_req_as_footprint['Intervention_Package_Code'], dict), format_error_str
-        assert isinstance(cons_req_as_footprint['Item_Code'], dict), format_error_str
-
-        # Check that consumables being required are in the database
-
-        # Check packages
-        all_pkgs = self.df_mapping_pkg_code_to_intv_code.index.values
-        for pkg_code, pkg_quant in cons_req_as_footprint['Intervention_Package_Code'].items():
-            assert pkg_code in all_pkgs, f'Intervention_Package_Code {pkg_code} not recognised'
-            assert pkg_code != -99, 'Intervention_Package_Code cannot be -99'
-            assert pkg_quant > 0, format_error_str
-
-        # Check items
-        all_items = pd.unique(self.df_mapping_pkg_code_to_intv_code['Item_Code'])
-        for itm_code, itm_quant in cons_req_as_footprint['Item_Code'].items():
-            assert itm_code in all_items, f'Item_Code {itm_code} not recognised'
-            assert itm_quant > 0, format_error_str
-
-    def get_consumables_as_individual_items(self, cons_req_as_footprint):
-        """
-        Helper function to decompose a ```cons_req_as_footprint``` and return a pd.Series with the individual items
-        (as the index) and the quantity needed (as the value).
-        """
-
-        # Unpack package_code (repeat package code if the package is required multiple times)
-        pkgs = list()
-        for k, v in cons_req_as_footprint['Intervention_Package_Code'].items():
-            for i in range(v):
-                pkgs.append(k)
-
-        # Get the corresponding item codes and flip in to a series with index of Item_Code
-        x = self.df_mapping_pkg_code_to_intv_code.loc[pkgs].set_index('Item_Code')['Expected_Units_Per_Case']
-=======
         This is where HSI events can check access to and log use of consumables.
         The healthsystem module will check if that consumable is available
         at this time and at that facility and return a True/False response. If a package is requested, it is considered
@@ -1149,7 +1035,6 @@
         All requests are logged and, by default, it is assumed that if a requested consumable is available then it
         is used. Alternatively, HSI Events can just query if a
         consumable is available (without using it) by setting to_log=False.
->>>>>>> 20738eb3
 
         :param item_codes: The consumable that is requested, in the format specified in 'get_blank_cons_footprint()'
         :param to_log: Indicator to show whether this should not be logged (defualt: True)
@@ -1380,7 +1265,7 @@
                 event.never_ran()
 
             elif not (
-                isinstance(event.target, tlo.population.Population)
+                type(event.target) is tlo.population.Population
                 or event.target in alive_persons
             ):
                 # if individual level event and the person who is the target is no longer alive, do nothing more
@@ -1401,7 +1286,7 @@
                 # Add it to the list of events due today (individual or population level)
                 # NB. These list is ordered by priority and then due date
 
-                is_pop_level_hsi_event = isinstance(event.target, tlo.population.Population)
+                is_pop_level_hsi_event = type(event.target) is tlo.population.Population
                 if is_pop_level_hsi_event:
                     list_of_population_hsi_event_tuples_due_today.append(next_event_tuple)
                 else:
@@ -1454,7 +1339,7 @@
                 )
 
             # 6) For each event, determine if run or not, and run if so.
-            for ev_num, _ in enumerate(list_of_individual_hsi_event_tuples_due_today):
+            for ev_num in range(len(list_of_individual_hsi_event_tuples_due_today)):
                 event = list_of_individual_hsi_event_tuples_due_today[ev_num].hsi_event
                 squeeze_factor = squeeze_factor_per_hsi_event[ev_num]
 
@@ -1584,8 +1469,8 @@
         if self._received_info_about_bed_days is None:
             # default to the footprint if no information about bed-days is received
             return self.BEDDAYS_FOOTPRINT
-
-        return self._received_info_about_bed_days
+        else:
+            return self._received_info_about_bed_days
 
     def apply(self, squeeze_factor=0.0, *args, **kwargs):
         """Apply this event to the population.
@@ -1613,10 +1498,11 @@
         """
         logger.debug(key="message", data=f"{self.__class__.__name__}: was not admitted to the HSI queue because the "
                                          f"service is not available.")
+        pass
 
     def post_apply_hook(self):
         """Impose the bed-days footprint (if target of the HSI is a person_id)"""
-        if isinstance(self.target, int):
+        if type(self.target) is int:
             if 'HealthSystem' in self.module.sim.modules:
                 self.module.sim.modules['HealthSystem'].bed_days.impose_beddays_footprint(
                     person_id=self.target,
@@ -1629,31 +1515,6 @@
         self.post_apply_hook()
         return updated_appt_footprint
 
-<<<<<<< HEAD
-    def get_all_consumables(self, item_codes=None, pkg_codes=None, footprint=None):
-        """Helper function to allow for getting and checking of entire set of consumables.
-        It accepts a footprint, or an item_code, or a package_code, and returns True/False for whether all the items
-         are available. It avoids the use of consumables 'footprints'."""
-
-        # Turn the input arguments into the usual consumables footprint if it's not already provided as a footprint:
-        if footprint is None:
-            # Item Codes provided:
-            if item_codes is not None:
-                if not isinstance(item_codes, list):
-                    item_codes = [item_codes]
-                # turn into 'consumable footprint':
-                footprint_items = dict(zip(item_codes, [1] * len(item_codes)))
-            else:
-                footprint_items = {}
-
-            # Package Codes provided:
-            if pkg_codes is not None:
-                if not isinstance(pkg_codes, list):
-                    pkg_codes = [pkg_codes]
-                footprint_pkgs = dict(zip(pkg_codes, [1] * len(pkg_codes)))
-            else:
-                footprint_pkgs = {}
-=======
     def get_consumables(self,
                         item_codes: Union[np.integer, int, list, set, dict],
                         to_log=True,
@@ -1679,7 +1540,6 @@
         # Check format of item_codes argument and construct the dict(<item_code>:quantity) if not provided directly:
         if isinstance(item_codes, (int, np.integer)):
             _item_codes = {int(item_codes): 1}
->>>>>>> 20738eb3
 
         elif isinstance(item_codes, list):
             if not all([isinstance(i, (int, np.integer)) for i in item_codes]):
@@ -1714,9 +1574,9 @@
             footprint = self.sim.modules['HealthSystem'].bed_days.get_blank_beddays_footprint()
 
             # do checks
-            assert isinstance(dict_of_beddays, dict)
-            assert all((k in footprint.keys()) for k in dict_of_beddays.keys())
-            assert all(isinstance(v, (float, int)) for v in dict_of_beddays.values())
+            assert type(dict_of_beddays) is dict
+            assert all([(k in footprint.keys()) for k in dict_of_beddays.keys()])
+            assert all([type(v) in (float, int) for v in dict_of_beddays.values()])
 
             # make footprint (defaulting to zero where a type of bed-days is not specified)
             for k, v in dict_of_beddays.items():
@@ -1724,12 +1584,13 @@
 
             return footprint
 
-        return {}
+        else:
+            return {}
 
     def is_all_beddays_allocated(self):
         """Check if the entire footprint requested is allocated"""
         return all(
-            self.bed_days_allocated_to_this_event[k] == self.BEDDAYS_FOOTPRINT[k] for k in self.BEDDAYS_FOOTPRINT
+            [self.bed_days_allocated_to_this_event[k] == self.BEDDAYS_FOOTPRINT[k] for k in self.BEDDAYS_FOOTPRINT]
         )
 
     def make_appt_footprint(self, dict_of_appts):
@@ -1741,12 +1602,12 @@
         health_system = self.sim.modules['HealthSystem']
         if health_system.appt_footprint_is_valid(dict_of_appts):
             return Counter(dict_of_appts)
-
-        raise ValueError(
-            "Argument to make_appt_footprint should be a dictionary keyed by "
-            "appointment type code strings in Appt_Types_Table with non-negative "
-            "values"
-        )
+        else:
+            raise ValueError(
+                "Argument to make_appt_footprint should be a dictionary keyed by "
+                "appointment type code strings in Appt_Types_Table with non-negative "
+                "values"
+            )
 
 
 class HSIEventWrapper(Event):
