# """
# Remaining to do:
# - streamline input arguments
# - let the level of the appointment be in the log
# - let the logger give times of each hcw
# """
import datetime
import fnmatch
import heapq as hp
from collections import Counter, defaultdict
from collections.abc import Iterable
from itertools import repeat
from pathlib import Path
from typing import List, NamedTuple, Optional, Tuple, Union

import numpy as np
import pandas as pd

import tlo
from tlo import Date, DateOffset, Module, Parameter, Property, Types, logging
from tlo.events import Event, PopulationScopeEventMixin, RegularEvent
from tlo.methods import Metadata
from tlo.methods.bed_days import BedDays
from tlo.methods.consumables import (
    Consumables,
    get_item_code_from_item_name,
    get_item_codes_from_package_name,
)
from tlo.methods.dxmanager import DxManager

logger = logging.getLogger(__name__)
logger.setLevel(logging.INFO)

logger_summary = logging.getLogger(f"{__name__}.summary")
logger_summary.setLevel(logging.INFO)


class FacilityInfo(NamedTuple):
    """Information about a specific health facility."""
    id: int
    name: str
    level: str
    region: str


class AppointmentSubunit(NamedTuple):
    """Component of an appointment relating to a specific officer type."""
    officer_type: str
    time_taken: float


class HSIEventDetails(NamedTuple):
    """Non-target specific details of a health system interaction event."""
    event_name: str
    module_name: str
    treatment_id: str
    facility_level: Optional[str]
    appt_footprint: Tuple[str]
    beddays_footprint: Tuple[Tuple[str, int]]


class HSIEventQueueItem(NamedTuple):
    """Properties of event added to health system queue.

    The order of the attributes in the tuple is important as the queue sorting is done
    by the order of the items in the tuple, i.e. first by `priority`, then `topen` and
    so on.
    """
    priority: int
    topen: Date
    queue_counter: int
    tclose: Date
    # Define HSI_Event type as string to avoid NameError exception as HSI_Event defined
    # later in module (see https://stackoverflow.com/a/36286947/4798943)
    hsi_event: 'HSI_Event'


class HSI_Event:
    """Base HSI event class, from which all others inherit.

    Concrete subclasses should also inherit from one of the EventMixin classes
    defined below, and implement at least an `apply` and `did_not_run` method.
    """

    def __init__(self, module, *args, **kwargs):
        """Create a new event.

        Note that just creating an event does not schedule it to happen; that
        must be done by calling Simulation.schedule_event.

        :param module: the module that created this event.
            All subclasses of Event take this as the first argument in their
            constructor, but may also take further keyword arguments.
        """
        self.module = module
        self.sim = module.sim
        self.target = None  # Overwritten by the mixin
        super().__init__(*args, **kwargs)  # Call the mixin's constructors

        # Defaults for the HSI information:
        self.TREATMENT_ID = ''
        self.EXPECTED_APPT_FOOTPRINT = self.make_appt_footprint({})
        self.ACCEPTED_FACILITY_LEVEL = None
        self.BEDDAYS_FOOTPRINT = self.make_beddays_footprint({})

        # Information received about this HSI:
        self._received_info_about_bed_days = None
        self.expected_time_requests = {}
        self.facility_info = None

    @property
    def bed_days_allocated_to_this_event(self):
        if self._received_info_about_bed_days is None:
            # default to the footprint if no information about bed-days is received
            return self.BEDDAYS_FOOTPRINT

        return self._received_info_about_bed_days

    def apply(self, squeeze_factor=0.0, *args, **kwargs):
        """Apply this event to the population.

        Must be implemented by subclasses.

        """
        raise NotImplementedError

    def did_not_run(self, *args, **kwargs):
        """Called when this event is due but it is not run. Return False to prevent the event being rescheduled, or True
        to allow the rescheduling. This is called each time that the event is tried to be run but it cannot be.
        """
        logger.debug(key="message", data=f"{self.__class__.__name__}: did not run.")
        return True

    def never_ran(self):
        """Called when this event is was entered to the HSI Event Queue, but was never run.
        """
        logger.debug(key="message", data=f"{self.__class__.__name__}: was never run.")

    def post_apply_hook(self):
        """Impose the bed-days footprint (if target of the HSI is a person_id)"""
        if isinstance(self.target, int):
            self.module.sim.modules['HealthSystem'].bed_days.impose_beddays_footprint(
                person_id=self.target,
                footprint=self.bed_days_allocated_to_this_event
            )

    def run(self, squeeze_factor):
        """Make the event happen."""
        updated_appt_footprint = self.apply(self.target, squeeze_factor)
        self.post_apply_hook()
        return updated_appt_footprint

    def get_consumables(self,
                        item_codes: Union[None, np.integer, int, list, set, dict] = None,
                        optional_item_codes: Union[None, np.integer, int, list, set, dict] = None,
                        to_log: Optional[bool] = True,
                        return_individual_results: Optional[bool] = False
                        ) -> Union[bool, dict]:
        """Function to allow for getting and checking of entire set of consumables. All requests for consumables should
        use this function.
        :param item_codes: The item code(s) (and quantities) of the consumables that are requested and which determine
        the summary result for availability/non-availability. This can be an `int` (the item_code needed [assume
        quantity=1]), a `list` or `set` (the collection  of item_codes [for each assuming quantity=1]), or a `dict`
        (with key:value pairs `<item_code>:<quantity>`).
        :param optional_item_codes: The item code(s) (and quantities) of the consumables that are requested and which do
         not determine the summary result for availability/non-availability. (Same format as `item_codes`). This is
         useful when a large set of items may be used, but the viability of a subsequent operation depends only on a
         subset.
        :param return_individual_results: If True returns a `dict` giving the availability of each item_code requested
        (otherwise gives a `bool` indicating if all the item_codes requested are available).
        :param to_log: If True, logs the request.
        :returns A `bool` indicating whether every item is available, or a `dict` indicating the availability of each
         item.
        Note that disease module can use the `get_item_codes_from_package_name` and `get_item_code_from_item_name`
         methods in the `HealthSystem` module to find item_codes.
        """

        def _return_item_codes_in_dict(item_codes: Union[None, np.integer, int, list, set, dict]) -> dict:
            """Convert an argument for 'item_codes` (provided as int, list, set or dict) into the format
            dict(<item_code>:quantity)."""

            if item_codes is None:
                return {}

            if isinstance(item_codes, (int, np.integer)):
                return {int(item_codes): 1}

            elif isinstance(item_codes, list):
                if not all([isinstance(i, (int, np.integer)) for i in item_codes]):
                    raise ValueError("item_codes must be integers")
                return {int(i): 1 for i in item_codes}

            elif isinstance(item_codes, dict):
                if not all(
                    [(isinstance(code, (int, np.integer)) and
                      isinstance(quantity, (float, np.floating, int, np.integer)))
                     for code, quantity in item_codes.items()]
                ):
                    raise ValueError("item_codes must be integers and quantities must be integers or floats.")
                return {int(i): float(q) for i, q in item_codes.items()}

            else:
                raise ValueError("The item_codes are given in an unrecognised format")

        hs_module = self.sim.modules['HealthSystem']

        _item_codes = _return_item_codes_in_dict(item_codes)
        _optional_item_codes = _return_item_codes_in_dict(optional_item_codes)

        # Determine if the request should be logged (over-ride argument provided if HealthSystem is disabled).
        _to_log = to_log if not hs_module.disable else False

        # Checking the availability and logging:
        rtn = hs_module.consumables._request_consumables(item_codes={**_item_codes, **_optional_item_codes},
                                                         to_log=_to_log,
                                                         facility_info=self.facility_info,
                                                         treatment_id=self.TREATMENT_ID)

        # Return result in expected format:
        if not return_individual_results:
            # Determine if all results for all the `item_codes` are True (discarding results from optional_item_codes).
            return all([v for k, v in rtn.items() if k in _item_codes])
        else:
            return rtn

    def make_beddays_footprint(self, dict_of_beddays):
        """Helper function to make a correctly-formed 'bed-days footprint'"""

        # get blank footprint
        footprint = self.sim.modules['HealthSystem'].bed_days.get_blank_beddays_footprint()

        # do checks on the dict_of_beddays provided.
        assert isinstance(dict_of_beddays, dict)
        assert all((k in footprint.keys()) for k in dict_of_beddays.keys())
        assert all(isinstance(v, (float, int)) for v in dict_of_beddays.values())

        # make footprint (defaulting to zero where a type of bed-days is not specified)
        for k, v in dict_of_beddays.items():
            footprint[k] = v

        return footprint

    def is_all_beddays_allocated(self):
        """Check if the entire footprint requested is allocated"""
        return all(
            self.bed_days_allocated_to_this_event[k] == self.BEDDAYS_FOOTPRINT[k] for k in self.BEDDAYS_FOOTPRINT
        )

    def make_appt_footprint(self, dict_of_appts):
        """Helper function to make appointment footprint in format expected downstream.

        Should be passed a dictionary keyed by appointment type codes with non-negative
        values.
        """
        health_system = self.sim.modules['HealthSystem']
        if health_system.appt_footprint_is_valid(dict_of_appts):
            return Counter(dict_of_appts)

        raise ValueError(
            "Argument to make_appt_footprint should be a dictionary keyed by "
            "appointment type code strings in Appt_Types_Table with non-negative "
            "values"
        )

    def initialise(self):
        """Initialise the HSI:
        * Set the facility_info
        * Compute appt-footprint time requirements
        """
        health_system = self.sim.modules['HealthSystem']

        if not isinstance(self.target, tlo.population.Population):
            self.facility_info = health_system.get_facility_info(self)

            # If there are bed-days specified, add (if needed) the in-patient admission and in-patient day Appointment
            # Types.
            # (HSI that require a bed for one or more days always need such appointments, but this may have been
            # missed in the declaration of the `EXPECTED_APPPT_FOOTPRINT` in the HSI.)
            # NB. The in-patient day Apppointment time is automatically applied on subsequent days.
            if sum(self.BEDDAYS_FOOTPRINT.values()):
                self.EXPECTED_APPT_FOOTPRINT = health_system.bed_days.add_first_day_inpatient_appts_to_footprint(
                    self.EXPECTED_APPT_FOOTPRINT)

            # Write the time requirements for staff of the appointments to the HSI:
            self.expected_time_requests = health_system.get_appt_footprint_as_time_request(
                facility_info=self.facility_info,
                appt_footprint=self.EXPECTED_APPT_FOOTPRINT,
            )

        # Do checks
        _ = self._check_if_appt_footprint_can_run()

    def _check_if_appt_footprint_can_run(self):
        """Check that event (if individual level) is able to run with this configuration of officers (i.e. check that
        this does not demand officers that are _never_ available), and issue warning if not."""
        health_system = self.sim.modules['HealthSystem']
        if not isinstance(self.target, tlo.population.Population):
            if health_system._officers_with_availability.issuperset(self.expected_time_requests.keys()):
                return True
            else:
                logger.warning(
                    key="message",
                    data=(f"The expected footprint of {self.TREATMENT_ID} is not possible with the configuration of "
                          f"officers.")
                )
                return False


class HSIEventWrapper(Event):
    """This is wrapper that contains an HSI event.

    It is used:
     1) When the healthsystem is in mode 'disabled=True' such that HSI events sent to the health system scheduler are
     passed to the main simulation scheduler for running on the date of `topen`. (Note, it is run with
     squeeze_factor=0.0.)
     2) When the healthsytsem is in mode `diable_and_reject_all=True` such that HSI are not run but the `never_ran`
     method is run on the date of `tclose`.
     3) When an HSI has been submitted to `schedule_hsi_event` but the service is not available.
    """

    def __init__(self, hsi_event, run_hsi=True, *args, **kwargs):
        super().__init__(hsi_event.module, *args, **kwargs)
        self.hsi_event = hsi_event
        self.target = hsi_event.target
        self.run_hsi = run_hsi  # True to call the HSI's `run` method; False to call the HSI's `never_ran` method

    def run(self):
        """Do the appropriate action on the HSI event"""

        # Check that the person is still alive (this check normally happens in the HealthSystemScheduler and silently
        # do not run the HSI event)

        if isinstance(self.hsi_event.target, tlo.population.Population) or (
            self.hsi_event.module.sim.population.props.at[self.hsi_event.target, 'is_alive']
        ):

            if self.run_hsi:
                # Run the event (with 0 squeeze_factor) and ignore the output
                _ = self.hsi_event.run(squeeze_factor=0.0)
            else:
                self.hsi_event.never_ran()


def _accepts_argument(function: callable, argument: str) -> bool:
    """Helper to test if callable object accepts an argument with a given name.

    Compared to using `inspect.signature` or `inspect.getfullargspec` the approach here
    has significantly less overhead (as a full `Signature` or `FullArgSpec` object
    does not need to constructed) but is also less readable hence why it has been
    wrapped as a helper function despite being only one-line to make its functionality
    more obvious.

    :param function: Callable object to check if argument is present in.
    :param argument: Name of argument to check.
    :returns: ``True`` is ``argument`` is an argument of ``function`` else ``False``.
    """
    # co_varnames include both arguments to function and any internally defined variable
    # names hence we check only in the first `co_argcount` items which correspond to
    # just the arguments
    return argument in function.__code__.co_varnames[:function.__code__.co_argcount]


class HealthSystem(Module):
    """
    This is the Health System Module.
    The execution of all health systems interactions are controlled through this module.
    """

    INIT_DEPENDENCIES = {'Demography'}

    PARAMETERS = {
        # Organization of the HealthSystem
        'Master_Facilities_List': Parameter(Types.DATA_FRAME, 'Listing of all health facilities.'),

        # Definitions of the officers and appointment types
        'Officer_Types_Table': Parameter(Types.DATA_FRAME, 'The names of the types of health workers ("officers")'),
        'Appt_Types_Table': Parameter(Types.DATA_FRAME, 'The names of the type of appointments with the health system'),
        'Appt_Offered_By_Facility_Level': Parameter(
            Types.DATA_FRAME, 'Table indicating whether or not each appointment is offered at each facility level.'),
        'Appt_Time_Table': Parameter(Types.DATA_FRAME,
                                     'The time taken for each appointment, according to officer and facility type.'),

        # Capabilities of the HealthSystem (under alternative assumptions)
        'Daily_Capabilities_actual': Parameter(
            Types.DATA_FRAME, 'The capabilities (minutes of time available of each type of officer in each facility) '
                              'based on the _estimated current_ number and distribution of staff estimated.'),
        'Daily_Capabilities_funded': Parameter(
            Types.DATA_FRAME, 'The capabilities (minutes of time available of each type of officer in each facility) '
                              'based on the _potential_ number and distribution of staff estimated (i.e. those '
                              'positions that can be funded).'),
        'Daily_Capabilities_funded_plus': Parameter(
            Types.DATA_FRAME, 'The capabilities (minutes of time available of each type of officer in each facility) '
                              'based on the _potential_ number and distribution of staff estimated, with adjustments '
                              'to permit each appointment type that should be run at facility level to do so in every '
                              'district.'),

        # Consumables
        'item_and_package_code_lookups': Parameter(
            Types.DATA_FRAME, 'Data imported from the OneHealth Tool on consumable items, packages and costs.'),
        'availability_estimates': Parameter(
            Types.DATA_FRAME, 'Estimated availability of consumables in the LMIS dataset.'),
        'cons_availability': Parameter(
            Types.STRING,
            "Availability of consumables. If 'default' then use the availability specified in the ResourceFile; if "
            "'none', then let no consumable be  ever be available; if 'all', then all consumables are always available."
            " When using 'all' or 'none', requests for consumables are not logged. NB. This parameter is over-ridden"
            "if an argument is provided to the module initialiser."),

        # Infrastructure and Equipment
        'BedCapacity': Parameter(
            Types.DATA_FRAME, "Data on the number of beds available of each type by facility_id"),
        'beds_availability': Parameter(
            Types.STRING,
            "Availability of beds. If 'default' then use the availability specified in the ResourceFile; if "
            "'none', then let no beds be  ever be available; if 'all', then all beds are always available. NB. This "
            "parameter is over-ridden if an argument is provided to the module initialiser."),

        # Service Availability
        'Service_Availability': Parameter(
            Types.LIST, 'List of services to be available. NB. This parameter is over-ridden if an argument is provided'
                        ' to the module initialiser.')
    }

    PROPERTIES = {
        'hs_is_inpatient': Property(
            Types.BOOL, 'Whether or not the person is currently an in-patient at any medical facility'
        ),
    }

    def __init__(
        self,
        name: Optional[str] = None,
        resourcefilepath: Optional[Path] = None,
        service_availability: Optional[List[str]] = None,
        mode_appt_constraints: int = 0,
        cons_availability: Optional[str] = None,
        beds_availability: Optional[str] = None,
        ignore_priority: bool = False,
        capabilities_coefficient: Optional[float] = None,
        use_funded_or_actual_staffing: Optional[str] = 'funded_plus',
        disable: bool = False,
        disable_and_reject_all: bool = False,
        store_hsi_events_that_have_run: bool = False,
        record_hsi_event_details: bool = False
    ):
        """
        :param name: Name to use for module, defaults to module class name if ``None``.
        :param resourcefilepath: Path to directory containing resource files.
        :param service_availability: A list of treatment IDs to allow.
        :param mode_appt_constraints: Integer code in ``{0, 1, 2}`` determining mode of
            constraints with regards to officer numbers and time - 0: no constraints,
            all HSI events run with no squeeze factor, 1: elastic constraints, all HSI
            events run with squeeze factor, 2: hard constraints, only HSI events with
            no squeeze factor run.
        :param cons_availability: If 'default' then use the availability specified in the ResourceFile; if 'none', then
        let no consumable be ever be available; if 'all', then all consumables are always available. When using 'all'
        or 'none', requests for consumables are not logged.
        :param beds_availability: If 'default' then use the availability specified in the ResourceFile; if 'none', then
        let no beds be ever be available; if 'all', then all beds are always available.
        :param ignore_priority: If ``True`` do not use the priority information in HSI
            event to schedule
        :param capabilities_coefficient: Multiplier for the capabilities of health
            officers, if ``None`` set to ratio of initial population to estimated 2010
            population.
        :param use_funded_or_actual_staffing: If `actual`, then use the numbers and distribution of staff estimated to
        be available currently; If `funded`, then use the numbers and distribution of staff that are potentially
        available.
        :param disable: If ``True``, disables the health system (no constraints and no
            logging) and every HSI event runs.
        :param disable_and_reject_all: If ``True``, disable health system and no HSI
            events run
        :param store_hsi_events_that_have_run: Convenience flag for debugging.
        :param record_hsi_event_details: Whether to record details of HSI events used.
        """

        super().__init__(name)
        self.resourcefilepath = resourcefilepath

        assert isinstance(disable, bool)
        assert isinstance(disable_and_reject_all, bool)
        assert not (disable and disable_and_reject_all), (
            'Cannot have both disable and disable_and_reject_all selected'
        )
        self.disable = disable
        self.disable_and_reject_all = disable_and_reject_all

        assert mode_appt_constraints in {0, 1, 2}

        self.mode_appt_constraints = mode_appt_constraints

        self.ignore_priority = ignore_priority

        # Store the argument provided for service_availability
        self.arg_service_availabily = service_availability
        self.service_availability = ['*']  # provided so that there is a default even before simulation is run

        # Check that the capabilities coefficient is correct
        if capabilities_coefficient is not None:
            assert capabilities_coefficient >= 0
            assert isinstance(capabilities_coefficient, float)
        self.capabilities_coefficient = capabilities_coefficient

        # Find which resourcefile to use - those for the actual staff available or the funded staff available
        assert use_funded_or_actual_staffing in ['actual', 'funded', 'funded_plus']
        self.use_funded_or_actual_staffing = use_funded_or_actual_staffing

        # Define (empty) list of registered disease modules (filled in at `initialise_simulation`)
        self.recognised_modules_names = []

        # Define the container for calls for health system interaction events
        self.HSI_EVENT_QUEUE = []
        self.hsi_event_queue_counter = 0  # Counter to help with the sorting in the heapq

        # Check 'store_hsi_events_that_have_run': will store a running list of HSI events that have run
        # (for debugging)
        assert isinstance(store_hsi_events_that_have_run, bool)
        self.store_hsi_events_that_have_run = store_hsi_events_that_have_run
        if self.store_hsi_events_that_have_run:
            self.store_of_hsi_events_that_have_run = list()

        # If record_hsi_event_details == True, a set will be built during the simulation
        # containing HSIEventDetails tuples corresponding to all HSI_Event instances
        # used in the simulation
        self.record_hsi_event_details = record_hsi_event_details
        if record_hsi_event_details:
            self.hsi_event_details = set()

        # Store the argument provided for cons_availability
        assert cons_availability in (None, 'default', 'all', 'none')
        self.arg_cons_availability = cons_availability

        assert beds_availability in (None, 'default', 'all', 'none')
        self.arg_beds_availability = beds_availability

        # Create the Diagnostic Test Manager to store and manage all Diagnostic Test
        self.dx_manager = DxManager(self)

        # Create the pointer that will be to the instance of BedDays used to track in-patient bed days
        self.bed_days = None

        # Create the pointer that will be to the instance of Consumables used to determine availability of consumables.
        self.consumables = None

        # Create pointer for the HealthSystemScheduler event
        self.healthsystemscheduler = None

        # aggregated outputs: hsi
        keys = ["date",
                "treatment_id",
                "actual_appt_footprint",
                ]
        # initialise empty dict with set keys
        self.annual_hsi_log = {k: [] for k in keys}

        # aggregated outputs: fraction HCW time used
        keys = ["date",
                "Frac_Time_Used_Overall",
                ]
        self.capacity_logs = {k: [] for k in keys}

    def read_parameters(self, data_folder):

        path_to_resourcefiles_for_healthsystem = Path(self.resourcefilepath) / 'healthsystem'

        # Read parmaters for overall performance of the HealthSystem
        self.load_parameters_from_dataframe(pd.read_csv(
            path_to_resourcefiles_for_healthsystem / 'ResourceFile_HealthSystem_parameters.csv'
        ))

        # Load basic information about the organization of the HealthSystem
        self.parameters['Master_Facilities_List'] = pd.read_csv(
            path_to_resourcefiles_for_healthsystem / 'organisation' / 'ResourceFile_Master_Facilities_List.csv')

        # Load ResourceFiles that define appointment and officer types
        self.parameters['Officer_Types_Table'] = pd.read_csv(
            path_to_resourcefiles_for_healthsystem / 'human_resources' / 'definitions' /
            'ResourceFile_Officer_Types_Table.csv')
        self.parameters['Appt_Types_Table'] = pd.read_csv(
            path_to_resourcefiles_for_healthsystem / 'human_resources' / 'definitions' /
            'ResourceFile_Appt_Types_Table.csv')
        self.parameters['Appt_Offered_By_Facility_Level'] = pd.read_csv(
            path_to_resourcefiles_for_healthsystem / 'human_resources' / 'definitions' /
            'ResourceFile_ApptType_By_FacLevel.csv')
        self.parameters['Appt_Time_Table'] = pd.read_csv(
            path_to_resourcefiles_for_healthsystem / 'human_resources' / 'definitions' /
            'ResourceFile_Appt_Time_Table.csv')

        # Load 'Daily_Capabilities' (for both actual and funded)
        for _i in ['actual', 'funded', 'funded_plus']:
            self.parameters[f'Daily_Capabilities_{_i}'] = pd.read_csv(
                path_to_resourcefiles_for_healthsystem / 'human_resources' / f'{_i}' /
                'ResourceFile_Daily_Capabilities.csv')

        # Read in ResourceFile_Consumables
        self.parameters['item_and_package_code_lookups'] = pd.read_csv(
            path_to_resourcefiles_for_healthsystem / 'consumables' / 'ResourceFile_Consumables_Items_and_Packages.csv')
        self.parameters['availability_estimates'] = pd.read_csv(
            path_to_resourcefiles_for_healthsystem / 'consumables' / 'ResourceFile_Consumables_availability_small.csv')

        # Data on the number of beds available of each type by facility_id
        self.parameters['BedCapacity'] = pd.read_csv(
            path_to_resourcefiles_for_healthsystem / 'infrastructure_and_equipment' / 'ResourceFile_Bed_Capacity.csv')

    def pre_initialise_population(self):
        """Generate the accessory classes used by the HealthSystem and pass to them the data that has been read."""
        self.process_human_resources_files()

        # Initialise the BedDays class
        self.bed_days = BedDays(hs_module=self,
                                availability=self.get_beds_availability())
        self.bed_days.pre_initialise_population()

        # Initialise the Consumables class
        self.consumables = Consumables(data=self.parameters['availability_estimates'],
                                       rng=self.rng,
                                       availability=self.get_cons_availability())

    def initialise_population(self, population):
        self.bed_days.initialise_population(population.props)

    def initialise_simulation(self, sim):
        # If capabilities coefficient was not explicitly specified, use initial population scaling factor
        if self.capabilities_coefficient is None:
            self.capabilities_coefficient = self.sim.modules['Demography'].initial_model_to_data_popsize_ratio

        # Set the tracker in preparation for the simulation
        self.bed_days.initialise_beddays_tracker(
            model_to_data_popsize_ratio=self.sim.modules['Demography'].initial_model_to_data_popsize_ratio
        )

        # Set the consumables modules in preparation for the simulation
        self.consumables.processing_at_start_of_new_day(sim.date)

        # Capture list of disease modules:
        self.recognised_modules_names = [
            m.name for m in self.sim.modules.values() if Metadata.USES_HEALTHSYSTEM in m.METADATA
        ]

        # Check that set of districts of residence in population are subset of districts from
        # `self._facilities_for_each_district`, which is derived from self.parameters['Master_Facilities_List']
        df = self.sim.population.props
        districts_of_residence = set(df.loc[df.is_alive, "district_of_residence"].cat.categories)
        assert all(
            districts_of_residence.issubset(per_level_facilities.keys())
            for per_level_facilities in self._facilities_for_each_district.values()
        ), (
            "At least one district_of_residence value in population not present in "
            "self._facilities_for_each_district resource file"
        )

        # Launch the healthsystem scheduler (a regular event occurring each day) [if not disabled]
        if not (self.disable or self.disable_and_reject_all):
            self.healthsystemscheduler = HealthSystemScheduler(self)
            sim.schedule_event(self.healthsystemscheduler, sim.date)

        # Determine service_availability
        self.set_service_availability()

        # schedule aggregated HS logger
        sim.schedule_event(HealthSystemLoggingEvent(self), sim.date + DateOffset(years=1))

    def on_birth(self, mother_id, child_id):
        self.bed_days.on_birth(self.sim.population.props, mother_id, child_id)

    def on_simulation_end(self):
        """Put out to the log the information from the tracker of the last day of the simulation"""
        self.bed_days.on_simulation_end()
        self.consumables.on_simulation_end()

    def process_human_resources_files(self):
        """Create the data-structures needed from the information read into the parameters."""

        # * Define Facility Levels
        self._facility_levels = set(self.parameters['Master_Facilities_List']['Facility_Level']) - {'5'}
        assert self._facility_levels == {'0', '1a', '1b', '2', '3', '4'}  # todo soft code this?

        # * Define Appointment Types
        self._appointment_types = set(self.parameters['Appt_Types_Table']['Appt_Type_Code'])

        # * Define the Officers Needed For Each Appointment
        # (Store data as dict of dicts, with outer-dict indexed by string facility level and
        # inner-dict indexed by string type code with values corresponding to list of (named)
        # tuples of appointment officer type codes and time taken.)
        appt_time_data = self.parameters['Appt_Time_Table']
        appt_times_per_level_and_type = {_facility_level: defaultdict(list) for _facility_level in
                                         self._facility_levels}
        for appt_time_tuple in appt_time_data.itertuples():
            appt_times_per_level_and_type[
                appt_time_tuple.Facility_Level
            ][
                appt_time_tuple.Appt_Type_Code
            ].append(
                AppointmentSubunit(
                    officer_type=appt_time_tuple.Officer_Category,
                    time_taken=appt_time_tuple.Time_Taken_Mins
                )
            )
        assert (
            sum(
                len(appt_info_list)
                for level in self._facility_levels
                for appt_info_list in appt_times_per_level_and_type[level].values()
            ) == len(appt_time_data)
        )
        self._appt_times = appt_times_per_level_and_type

        # * Define Which Appointments Are Possible At Each Facility Level
        appt_type_per_level_data = self.parameters['Appt_Offered_By_Facility_Level']
        self._appt_type_by_facLevel = {
            _facility_level: set(
                appt_type_per_level_data['Appt_Type_Code'][
                    appt_type_per_level_data[f'Facility_Level_{_facility_level}']
                ]
            )
            for _facility_level in self._facility_levels
        }

        # Also store data as dict of dicts, with outer-dict indexed by string facility level and
        # inner-dict indexed by district name with values corresponding to (named) tuples of
        # facility ID and name
        # Get look-up of the districts (by name) in each region (by name)
        districts_in_region = self.sim.modules['Demography'].parameters['districts_in_region']
        all_districts = set(self.sim.modules['Demography'].parameters['district_num_to_district_name'].values())

        facilities_per_level_and_district = {_facility_level: {} for _facility_level in self._facility_levels}
        facilities_by_facility_id = dict()
        for facility_tuple in self.parameters['Master_Facilities_List'].itertuples():
            _facility_info = FacilityInfo(id=facility_tuple.Facility_ID,
                                          name=facility_tuple.Facility_Name,
                                          level=facility_tuple.Facility_Level,
                                          region=facility_tuple.Region
                                          )

            facilities_by_facility_id[facility_tuple.Facility_ID] = _facility_info

            if pd.notnull(facility_tuple.District):
                # A facility that is specific to a district:
                facilities_per_level_and_district[facility_tuple.Facility_Level][facility_tuple.District] = \
                    _facility_info

            elif pd.isnull(facility_tuple.District) and pd.notnull(facility_tuple.Region):
                # A facility that is specific to region (and not a district):
                for _district in districts_in_region[facility_tuple.Region]:
                    facilities_per_level_and_district[facility_tuple.Facility_Level][_district] = _facility_info

            elif (
                pd.isnull(facility_tuple.District) and
                pd.isnull(facility_tuple.Region) and
                (facility_tuple.Facility_Level != '5')
            ):
                # A facility that is National (not specific to a region or a district) (ignoring level 5 (headquarters))
                for _district in all_districts:
                    facilities_per_level_and_district[facility_tuple.Facility_Level][_district] = _facility_info

        # Check that there is facility of every level for every district:
        assert all(
            all_districts == facilities_per_level_and_district[_facility_level].keys()
            for _facility_level in self._facility_levels
        ), "There is not one of each facility type available to each district."

        self._facility_by_facility_id = facilities_by_facility_id
        self._facilities_for_each_district = facilities_per_level_and_district

        # * Store 'DailyCapabilities' in correct format and using the specified underlying assumptions
        self._daily_capabilities = self.format_daily_capabilities()

        # Also, store the set of officers with non-zero daily availability
        # (This is used for checking that scheduled HSI events do not make appointment requiring officers that are
        # never available.)
        self._officers_with_availability = set(self._daily_capabilities.index[self._daily_capabilities > 0])

    def format_daily_capabilities(self) -> pd.Series:
        """
        This will updates the dataframe for the self.parameters['Daily_Capabilities'] so as to include
        every permutation of officer_type_code and facility_id, with zeros against permutations where no capacity
        is available.

        It also give the dataframe an index that is useful for merging on (based on Facility_ID and Officer Type)

        (This is so that its easier to track where demands are being placed where there is no capacity)
        """

        # Get the capabilities data imported (according to the specified underlying assumptions).
        capabilities = self.parameters[f'Daily_Capabilities_{self.use_funded_or_actual_staffing}']
        capabilities = capabilities.rename(columns={'Officer_Category': 'Officer_Type_Code'})  # neaten

        # Create dataframe containing background information about facility and officer types
        facility_ids = self.parameters['Master_Facilities_List']['Facility_ID'].values
        officer_type_codes = set(self.parameters['Officer_Types_Table']['Officer_Category'].values)
        # todo - <-- avoid use of the file or define differently?

        # # naming to be not with _ within the name of an oficer
        facs = list()
        officers = list()
        for f in facility_ids:
            for o in officer_type_codes:
                facs.append(f)
                officers.append(o)

        capabilities_ex = pd.DataFrame(data={'Facility_ID': facs, 'Officer_Type_Code': officers})

        # Merge in information about facility from Master Facilities List
        mfl = self.parameters['Master_Facilities_List']
        capabilities_ex = capabilities_ex.merge(mfl, on='Facility_ID', how='left')

        # Merge in information about officers
        # officer_types = self.parameters['Officer_Types_Table'][['Officer_Type_Code', 'Officer_Type']]
        # capabilities_ex = capabilities_ex.merge(officer_types, on='Officer_Type_Code', how='left')

        # Merge in the capabilities (minutes available) for each officer type (inferring zero minutes where
        # there is no entry in the imported capabilities table)
        capabilities_ex = capabilities_ex.merge(
            capabilities[['Facility_ID', 'Officer_Type_Code', 'Total_Mins_Per_Day']],
            on=['Facility_ID', 'Officer_Type_Code'],
            how='left',
        )
        capabilities_ex = capabilities_ex.fillna(0)

        # Give the standard index:
        capabilities_ex = capabilities_ex.set_index(
            'FacilityID_'
            + capabilities_ex['Facility_ID'].astype(str)
            + '_Officer_'
            + capabilities_ex['Officer_Type_Code']
        )

        # Rename 'Total_Minutes_Per_Day'
        capabilities_ex = capabilities_ex.rename(columns={'Total_Mins_Per_Day': 'Total_Minutes_Per_Day'})

        # Checks
        assert abs(capabilities_ex['Total_Minutes_Per_Day'].sum() - capabilities['Total_Mins_Per_Day'].sum()) < 1e-7
        assert len(capabilities_ex) == len(facility_ids) * len(officer_type_codes)

        # return the pd.Series of `Total_Minutes_Per_Day' indexed for each type of officer at each facility
        return capabilities_ex['Total_Minutes_Per_Day']

    def set_service_availability(self):
        """Set service availability. (Should be equal to what is specified by the parameter, but overwrite with what was
         provided in argument if an argument was specified -- provided for backward compatibility/debugging.)"""

        if self.arg_service_availabily is None:
            service_availability = self.parameters['Service_Availability']
        else:
            service_availability = self.arg_service_availabily

        assert isinstance(service_availability, list)
        self.service_availability = service_availability

        # Log the service_availability
        logger.info(key="message",
                    data=f"Running Health System With the Following Service Availability: "
                         f"{self.service_availability}"
                    )

    def get_cons_availability(self) -> str:
        """Set consumables availability. (Should be equal to what is specified by the parameter, but overwrite with
        what was provided in argument if an argument was specified -- provided for backward compatibility/debugging.)"""

        if self.arg_cons_availability is None:
            _cons_availability = self.parameters['cons_availability']
        else:
            _cons_availability = self.arg_cons_availability

        # Log the service_availability
        logger.info(key="message",
                    data=f"Running Health System With the Following Consumables Availability: "
                         f"{_cons_availability}"
                    )

        return _cons_availability

    def get_beds_availability(self) -> str:
        """Set beds availability. (Should be equal to what is specified by the parameter, but overwrite with
        what was provided in argument if an argument was specified -- provided for backward compatibility/debugging.)"""

        if self.arg_beds_availability is None:
            _beds_availability = self.parameters['beds_availability']
        else:
            _beds_availability = self.arg_beds_availability

        # For logical consistency, when the HealthSystem is disabled, beds_availability should be 'all', irrespective of
        # what arguments/parameters are provided.
        if self.disable:
            _beds_availability = 'all'

        # Log the service_availability
        logger.info(key="message",
                    data=f"Running Health System With the Following Beds Availability: "
                         f"{_beds_availability}"
                    )

        return _beds_availability

    def schedule_hsi_event(
        self,
        hsi_event: 'HSI_Event',
        priority: int,
        topen: datetime.datetime,
        tclose: Optional[datetime.datetime] = None,
        do_hsi_event_checks: bool = True
    ):
        """
        Schedule a health system interaction (HSI) event.

        :param hsi_event: The HSI event to be scheduled.
        :param priority: The priority for the HSI event: 0 (highest), 1 or 2 (lowest)
        :param topen: The earliest date at which the HSI event should run.
        :param tclose: The latest date at which the HSI event should run. Set to one week after ``topen`` if ``None``.
        :param do_hsi_event_checks: Whether to perform sanity checks on the passed ``hsi_event`` argument to check that
         it constitutes a valid HSI event. This is intended for allowing disabling of these checks when scheduling
         multiple HSI events of the same ``HSI_Event`` subclass together, in which case typically performing these
         checks for each individual HSI event of the shared type will be redundant.
        """

        # If there is no specified tclose time then set this to a week after topen
        if tclose is None:
            tclose = topen + DateOffset(days=7)

        # Check topen is not in the past
        assert topen >= self.sim.date

        # Check that priority is in valid range
        assert priority in (0, 1, 2)

        # Check that topen is strictly before tclose
        assert topen < tclose

        # If ignoring the priority in scheduling, then over-write the provided priority information with 0.
        if self.ignore_priority:
            priority = 0

        # Check if healthsystem is disabled/disable_and_reject_all and, if so, schedule a wrapped event:
        if self.disable and (not self.disable_and_reject_all):
            # If healthsystem is disabled (meaning that HSI can still run), schedule for the `run` method on `topen`.
            self.sim.schedule_event(HSIEventWrapper(hsi_event=hsi_event, run_hsi=True), topen)
            return

        if self.disable_and_reject_all:
            # If healthsystem is disabled the HSI will never run: schedule for the `never_ran` method on `tclose`.
            self.sim.schedule_event(HSIEventWrapper(hsi_event=hsi_event, run_hsi=False), tclose)
            return

        # Check that this is a legitimate health system interaction (HSI) event.
        # These checks are only performed when the flag `do_hsi_event_checks` is set to ``True`` to allow disabling
        # when the checks are redundant for example when scheduling multiple HSI events of same `HSI_Event` subclass.
        if do_hsi_event_checks:
            self.check_hsi_event_is_valid(hsi_event)

        # Check that this request is allowable under current policy (i.e. included in service_availability).
        if not self.is_treatment_id_allowed(hsi_event.TREATMENT_ID):
            # HSI is not allowable under the services_available parameter: run the HSI's 'never_ran' method on the date
            # of tclose.
            self.sim.schedule_event(HSIEventWrapper(hsi_event=hsi_event, run_hsi=False), tclose)

        else:
            # The HSI is allowed and will be added to the HSI_EVENT_QUEUE.

            # Let the HSI gather information about itself (facility_id and appt-footprint time requirements)
            hsi_event.initialise()

            # Create a tuple to go into the heapq
            # (NB. the sorting is done ascending and by the order of the items in the tuple)
            new_request = HSIEventQueueItem(
                priority, topen, self.hsi_event_queue_counter, tclose, hsi_event
            )
            self.hsi_event_queue_counter += 1

            hp.heappush(self.HSI_EVENT_QUEUE, new_request)

    def check_hsi_event_is_valid(self, hsi_event):
        """Check the integrity of an HSI_Event."""
        assert isinstance(hsi_event, HSI_Event)

        # Check that non-empty treatment ID specified
        assert hsi_event.TREATMENT_ID != ''

        if not isinstance(hsi_event.target, tlo.population.Population):
            # This is an individual-scoped HSI event.
            # It must have EXPECTED_APPT_FOOTPRINT, BEDDAYS_FOOTPRINT and ACCEPTED_FACILITY_LEVELS.

            # Correct formatted EXPECTED_APPT_FOOTPRINT
            assert self.appt_footprint_is_valid(hsi_event.EXPECTED_APPT_FOOTPRINT)

            # That it has an acceptable 'ACCEPTED_FACILITY_LEVEL' attribute
            assert hsi_event.ACCEPTED_FACILITY_LEVEL in self._facility_levels, \
                f"In the HSI with TREATMENT_ID={hsi_event.TREATMENT_ID}, the ACCEPTED_FACILITY_LEVEL (=" \
                f"{hsi_event.ACCEPTED_FACILITY_LEVEL}) is not recognised."

            self.bed_days.check_beddays_footprint_format(hsi_event.BEDDAYS_FOOTPRINT)

            # Check that this can accept the squeeze argument
            assert _accepts_argument(hsi_event.run, 'squeeze_factor')

            # Check that at least one type of appointment is required
            assert len(hsi_event.EXPECTED_APPT_FOOTPRINT) > 0, (
                'No appointment types required in the EXPECTED_APPT_FOOTPRINT'
            )
            # Check that the event does not request an appointment at a facility
            # level which is not possible
            appt_type_to_check_list = hsi_event.EXPECTED_APPT_FOOTPRINT.keys()
            facility_appt_types = self._appt_type_by_facLevel[
                hsi_event.ACCEPTED_FACILITY_LEVEL
            ]
            assert facility_appt_types.issuperset(appt_type_to_check_list), (
                f"An appointment type has been requested at a facility level for "
                f"which it is not possible: TREATMENT_ID={hsi_event.TREATMENT_ID}"
            )

    def is_treatment_id_allowed(self, treatment_id: str) -> bool:
        """Determine if a treatment_id (specified as a string) can be run (i.e., is within the allowable set of
         treatments, given by `self.service_availability`."""

        if not self.service_availability:
            # Empty list --> nothing is allowable
            return False
        elif self.service_availability[0] == '*':
            # Wildcard --> everything is allowed
            return True
        elif treatment_id is None:
            # Treatment_id is None --> allowed
            return True
        elif treatment_id in self.service_availability:
            # Explicit inclusion of this treatment_id --> allowed
            return True
        elif treatment_id.startswith('GenericFirstAppt'):
            # GenericAppts --> allowable
            return True
        else:
            # Check if treatment_id matches any services specified with wildcard * patterns
            for service_pattern in self.service_availability:
                if fnmatch.fnmatch(treatment_id, service_pattern):
                    return True
        return False

    def schedule_batch_of_individual_hsi_events(
        self, hsi_event_class, person_ids, priority, topen, tclose=None, **event_kwargs
    ):
        """Schedule a batch of individual-scoped HSI events of the same type.

        Only performs sanity checks on the HSI event for the first scheduled event
        thus removing the overhead of multiple redundant checks.

        :param hsi_event_class: The ``HSI_Event`` subclass of the events to schedule.
        :param person_ids: A sequence of person ID index values to use as the targets
            of the HSI events being scheduled.
        :param priority: The priority for the HSI events: 0 (highest), 1 or 2 (lowest).
            Either a single value for all events or an iterable of per-target values.
        :param topen: The earliest date at which the HSI events should run. Either a
            single value for all events or an iterable of per-target values.
        :param tclose: The latest date at which the HSI events should run. Set to one
           week after ``topen`` if ``None``. Either a single value for all events or an
           iterable of per-target values.
        :param event_kwargs: Any additional keyword arguments to pass to the
            ``hsi_event_class`` initialiser in addition to ``person_id``.
        """
        # If any of {priority, topen, tclose} are iterable assume correspond to per-
        # target values for corresponding arguments of schedule_hsi_event otherwise
        # use same value for all calls
        priorities = priority if isinstance(priority, Iterable) else repeat(priority)
        topens = topen if isinstance(topen, Iterable) else repeat(topen)
        tcloses = tclose if isinstance(tclose, Iterable) else repeat(tclose)
        for i, (person_id, priority, topen, tclose) in enumerate(
            zip(person_ids, priorities, topens, tcloses)
        ):
            self.schedule_hsi_event(
                hsi_event=hsi_event_class(person_id=person_id, **event_kwargs),
                priority=priority,
                topen=topen,
                tclose=tclose,
                # Only perform checks for first event
                do_hsi_event_checks=(i == 0)
            )

    def appt_footprint_is_valid(self, appt_footprint):
        """
        Checks an appointment footprint to ensure it is in the correct format.
        :param appt_footprint: Appointment footprint to check.
        :return: True if valid and False otherwise.
        """
        # Check that all keys known appointment types and all values non-negative
        return isinstance(appt_footprint, dict) and all(
            k in self._appointment_types and v > 0
            for k, v in appt_footprint.items()
        )

    def get_capabilities_today(self) -> pd.Series:
        """
        Get the capabilities of the health system today.
        returns: pd.Series giving minutes available for each officer type in each facility type

        Functions can go in here in the future that could expand the time available,
        simulating increasing efficiency (the concept of a productivity ratio raised
        by Martin Chalkley).

        For now this method only multiplies the estimated minutes available by the `capabilities_coefficient` scale
        factor.
        """
        return self._daily_capabilities * self.capabilities_coefficient

    def get_blank_appt_footprint(self):
        """
        This is a helper function so that disease modules can easily create their appt_footprints.
        It returns an empty Counter instance.

        """
        return Counter()

    def get_facility_info(self, hsi_event) -> FacilityInfo:
        """Helper function to find the facility at which an HSI event will take place based on their district of
        residence and the level of the facility of the HSI."""
        the_district = self.sim.population.props.at[hsi_event.target, 'district_of_residence']
        the_level = hsi_event.ACCEPTED_FACILITY_LEVEL
        return self._facilities_for_each_district[the_level][the_district]

    def get_appt_footprint_as_time_request(self, facility_info: FacilityInfo, appt_footprint: dict):
        """
        This will take an APPT_FOOTPRINT and return the required appointments in terms of the
        time required of each Officer Type in each Facility ID.
        The index will identify the Facility ID and the Officer Type in the same format
        as is used in Daily_Capabilities.
        :params facility_info: The FacilityInfo describing the facility at which the appointment occurs
        :param appt_footprint: The actual appt footprint (optional) if different to that in the HSI event.
        :return: A Counter that gives the times required for each officer-type in each facility_ID, where this time
         is non-zero.
        """
        # Accumulate appointment times for specified footprint using times from appointment times table.
        appt_footprint_times = Counter()
        for appt_type in appt_footprint:
            try:
                appt_info_list = self._appt_times[facility_info.level][appt_type]
            except KeyError as e:
                raise KeyError(
                    f"The time needed for an appointment is not defined for the specified facility level: "
                    f"appt_type={appt_type}, "
                    f"facility_level={facility_info.level}."
                ) from e

            for appt_info in appt_info_list:
                appt_footprint_times[
                    f"FacilityID_{facility_info.id}_Officer_{appt_info.officer_type}"
                ] += appt_info.time_taken

        return appt_footprint_times

    def get_squeeze_factors(self, footprints_per_event, total_footprint, current_capabilities):
        """
        This will compute the squeeze factors for each HSI event from the list of all
        the calls on health system resources for the day.
        The squeeze factor is defined as (call/available - 1). ie. the highest
        fractional over-demand among any type of officer that is called-for in the
        appt_footprint of an HSI event.
        A value of 0.0 signifies that there is no squeezing (sufficient resources for
        the EXPECTED_APPT_FOOTPRINT).
        A value of 99.99 signifies that the call is for an officer_type in a
        health-facility that is not available.

        :param footprints_per_event: List, one entry per HSI event, containing the
            minutes required from each health officer in each health facility as a
            Counter (using the standard index)
        :param total_footprint: Counter, containing the total minutes required from
            each health officer in each health facility when non-zero, (using the
            standard index)
        :param current_capabilities: Series giving the amount of time available for
            each health officer in each health facility (using the standard index)

        :return: squeeze_factors: an array of the squeeze factors for each HSI event
            (position in array matches that in the all_call_today list).
        """

        # 1) Compute the load factors for each officer type at each facility that is
        # called-upon in this list of HSIs
        load_factor = {}
        for officer, call in total_footprint.items():
            availability = current_capabilities.get(officer)
            if availability is None:  # todo - does this ever happen?
                load_factor[officer] = 99.99
            elif availability == 0:
                load_factor[officer] = float('inf')
            else:
                load_factor[officer] = max(call / availability - 1, 0)

        # 2) Convert these load-factors into an overall 'squeeze' signal for each HSI,
        # based on the highest load-factor of any officer required (or zero if event
        # has an empty footprint)
        squeeze_factor_per_hsi_event = np.array([
            max((load_factor[officer] for officer in footprint), default=0)
            for footprint in footprints_per_event
        ])

        assert (squeeze_factor_per_hsi_event >= 0).all()

        return squeeze_factor_per_hsi_event

    def record_hsi_event(self, hsi_event, actual_appt_footprint=None, squeeze_factor=None, did_run=True):
        """
        Record the processing of an HSI event.
        If this is an individual-level HSI event, it will also record the actual appointment footprint
        :param hsi_event: The hsi event (containing the initial expectations of footprints)
        :param actual_appt_footprint: The actual appt footprint to log (if individual event)
        :param squeeze_factor: The squueze factor (if individual event)
        """

        if isinstance(hsi_event.target, tlo.population.Population):
            # Population HSI-Event
            log_info = dict()
            log_info['TREATMENT_ID'] = hsi_event.TREATMENT_ID
            log_info['Number_By_Appt_Type_Code'] = 'Population'  # remove the appt-types with zeros
            log_info['Person_ID'] = -1  # Junk code
            log_info['Squeeze_Factor'] = 0

        else:
            # Individual HSI-Event:
            assert actual_appt_footprint is not None
            assert squeeze_factor is not None

            log_info = dict()
            log_info['TREATMENT_ID'] = hsi_event.TREATMENT_ID
            # key appointment types that are non-zero
            log_info['Number_By_Appt_Type_Code'] = actual_appt_footprint
            log_info['Person_ID'] = hsi_event.target

            if squeeze_factor == np.inf:
                log_info['Squeeze_Factor'] = 100.0  # arbitrarily high value to replace infinity
            else:
                log_info['Squeeze_Factor'] = squeeze_factor

        log_info['did_run'] = did_run

        self.write_to_hsi_log(
            treatment_id=log_info['TREATMENT_ID'],
            number_by_appt_type_code=log_info['Number_By_Appt_Type_Code'],
            person_id=log_info['Person_ID'],
            squeeze_factor=log_info['Squeeze_Factor'],
            did_run=log_info['did_run']
        )

        self.annual_hsi_log["date"].append(self.sim.date.year)
        self.annual_hsi_log["treatment_id"].append(hsi_event.TREATMENT_ID)
        # actual_appt_footprint can be blank counter
        appt_name = list(actual_appt_footprint.keys())
        if actual_appt_footprint:
            for value in appt_name:
                self.annual_hsi_log["actual_appt_footprint"].append(value)

        if self.store_hsi_events_that_have_run:
            log_info['date'] = self.sim.date
            self.store_of_hsi_events_that_have_run.append(log_info)

        if self.record_hsi_event_details:
            self.hsi_event_details.add(
                HSIEventDetails(
                    event_name=type(hsi_event).__name__,
                    module_name=type(hsi_event.module).__name__,
                    treatment_id=hsi_event.TREATMENT_ID,
                    facility_level=getattr(
                        hsi_event, 'ACCEPTED_FACILITY_LEVEL', None
                    ),
                    appt_footprint=(
                        tuple(actual_appt_footprint)
                        if actual_appt_footprint is not None
                        else tuple(getattr(hsi_event, 'EXPECTED_APPT_FOOTPRINT', {}))
                    ),
                    beddays_footprint=tuple(sorted(hsi_event.BEDDAYS_FOOTPRINT.items()))
                )
            )

    def write_to_hsi_log(self,
                         treatment_id,
                         number_by_appt_type_code,
                         person_id,
                         squeeze_factor,
                         did_run
                         ):
        """Write the log `HSI_Event` with one entry per HSI event."""
        logger.info(key="HSI_Event",
                    data={
                        'TREATMENT_ID': treatment_id,
                        'Number_By_Appt_Type_Code': number_by_appt_type_code,
                        'Person_ID': person_id,
                        'Squeeze_Factor': squeeze_factor,
                        'did_run': did_run
                    },
                    description="record of each HSI event"
                    )

    def log_current_capabilities(self, current_capabilities, total_footprint):
        """
        This will log the percentage of the current capabilities that is used at each Facility Type
        NB. To get this per Officer_Type_Code, it would be possible to simply log the entire current_capabilities df.
        :param current_capabilities: the current_capabilities of the health system.
        :param total_footprint: Per-officer totals of footprints of all the HSI events that ran
        """

        # Combine the current_capabilities and total_footprint per-officer totals
        comparison = pd.DataFrame(index=current_capabilities.index)
        comparison['Total_Minutes_Per_Day'] = current_capabilities
        comparison['Minutes_Used'] = pd.Series(total_footprint, dtype='float64')
        comparison['Minutes_Used'] = comparison['Minutes_Used'].fillna(0.0)
        assert len(comparison) == len(current_capabilities)

        # Sum within each Facility_ID
        facility_id = [_f.split('_')[1] for _f in comparison.index]
        summary = comparison.groupby(by=facility_id)[['Total_Minutes_Per_Day', 'Minutes_Used']].sum()

        # Compute Fraction of Time Used Across All Facilities
        total_available = summary['Total_Minutes_Per_Day'].sum()
        fraction_time_used_across_all_facilities = (
            summary['Minutes_Used'].sum() / total_available if total_available > 0 else 0
        )

        # Compute Fraction of Time Used In Each Facility
        summary['Fraction_Time_Used'] = summary['Minutes_Used'] / summary['Total_Minutes_Per_Day']
        summary['Fraction_Time_Used'].replace([np.inf, -np.inf, np.nan], 0.0, inplace=True)

        log_capacity = dict()
        log_capacity['Frac_Time_Used_Overall'] = fraction_time_used_across_all_facilities
        log_capacity['Frac_Time_Used_By_Facility_ID'] = summary['Fraction_Time_Used'].to_dict()

        logger.info(key='Capacity',
                    data=log_capacity,
                    description='daily summary of utilisation and capacity of health system resources')

        self.capacity_logs["date"].append(self.sim.date.year)
        self.capacity_logs["Frac_Time_Used_Overall"].append(fraction_time_used_across_all_facilities)

    def remove_beddays_footprint(self, person_id):
        # removing bed_days from a particular individual if any
        self.bed_days.remove_beddays_footprint(person_id=person_id)

    def find_events_for_person(self, person_id: int):
        """Find the events in the HSI_EVENT_QUEUE for a particular person.
        :param person_id: the person_id of interest
        :returns list of tuples (date_of_event, event) for that person_id in the HSI_EVENT_QUEUE.

        NB. This is for debugging and testing only - not for use in real simulations as it is slow
        """
        list_of_events = list()

        for ev_tuple in self.HSI_EVENT_QUEUE:
            date = ev_tuple[1]  # this is the 'topen' value
            event = ev_tuple[4]
            if isinstance(event.target, (int, np.integer)):
                if event.target == person_id:
                    list_of_events.append((date, event))

        return list_of_events

    def reset_queue(self):
        """Set the HSI event queue to be empty"""
        self.HSI_EVENT_QUEUE = []
        self.hsi_event_queue_counter = 0

    def get_item_codes_from_package_name(self, package: str) -> dict:
        """Helper function to provide the item codes and quantities in a dict of the form {<item_code>:<quantity>} for
         a given package name."""
        return get_item_codes_from_package_name(self.parameters['item_and_package_code_lookups'], package)

    def get_item_code_from_item_name(self, item: str) -> int:
        """Helper function to provide the item_code (an int) when provided with the name of the item"""
        return get_item_code_from_item_name(self.parameters['item_and_package_code_lookups'], item)

    def override_availability_of_consumables(self, item_codes) -> None:
        """Over-ride the availability (for all months and all facilities) of certain consumables item_codes.
        :param item_codes: Dictionary of the form {<item_code>: probability_that_item_is_available}
        :return: None
        """
        self.consumables.override_availability(item_codes)


class HealthSystemScheduler(RegularEvent, PopulationScopeEventMixin):
    """
    This is the HealthSystemScheduler. It is an event that occurs every day, inspects the calls on the healthsystem
    and commissions event to occur that are consistent with the healthsystem's capabilities for the following day, given
    assumptions about how this decision is made.
    The overall Prioritization algorithm is:
        * Look at events in order (the order is set by the heapq: see schedule_event
        * Ignore is the current data is before topen
        * Remove and do nothing if tclose has expired
        * Run any  population-level HSI events
        * For an individual-level HSI event, check if there are sufficient health system capabilities to run the event

    If the event is to be run, then the following events occur:
        * The HSI event itself is run.
        * The occurence of the event is logged
        * The resources used are 'occupied' (if individual level HSI event)
        * Other disease modules are alerted of the occurence of the HSI event (if individual level HSI event)

    Here is where we can have multiple types of assumption regarding how these capabilities are modelled.
    """

    def __init__(self, module: HealthSystem):
        super().__init__(module, frequency=DateOffset(days=1))

    def apply(self, population):

        # 0) Refresh information ready for new day:
        self.module.bed_days.processing_at_start_of_new_day()
        self.module.consumables.processing_at_start_of_new_day(self.sim.date)

        # 1) Compute footprint that arise from in-patient bed-days
        inpatient_appts = self.module.bed_days.get_inpatient_appts()
        inpatient_footprints = Counter()
        inpatient_appt_total = Counter()
        for _fac_id, _footprint in inpatient_appts.items():
            inpatient_footprints.update(self.module.get_appt_footprint_as_time_request(
                facility_info=self.module._facility_by_facility_id[_fac_id], appt_footprint=_footprint)
            )
            inpatient_appt_total.update(_footprint)

        # Write the log that these in-patient appointments were needed:
        if inpatient_appt_total:
            self.module.write_to_hsi_log(
                treatment_id='Inpatient_Care',
                number_by_appt_type_code=dict(inpatient_appt_total),
                person_id=-1,
                squeeze_factor=0.0,
                did_run=True
            )

        # - Create hold-over list (will become a heapq). This will hold events that cannot occur today before they are
        #  added back to the heapq
        hold_over = list()

        # 1) Get the events that are due today:
        list_of_individual_hsi_event_tuples_due_today = list()
        list_of_population_hsi_event_tuples_due_today = list()

        # To avoid repeated dataframe accesses in subsequent loop, assemble set of alive
        # person IDs as  one-off operation, exploiting the improved efficiency of
        # boolean-indexing of a Series compared to row-by-row access. From benchmarks
        # converting Series to list before converting to set is ~2x more performant than
        # direct conversion to set, while checking membership of set is ~10x quicker
        # than checking membership of Pandas Index object and ~25x quicker than checking
        # membership of list
        alive_persons = set(
            self.sim.population.props.index[self.sim.population.props.is_alive].to_list()
        )

        while len(self.module.HSI_EVENT_QUEUE) > 0:

            next_event_tuple = hp.heappop(self.module.HSI_EVENT_QUEUE)
            # Read the tuple and assemble into a dict 'next_event'

            event = next_event_tuple.hsi_event

            if self.sim.date > next_event_tuple.tclose:
                # The event has expired (after tclose) having never been run. Call the 'never_ran' function
                event.never_ran()

            elif not (
                isinstance(event.target, tlo.population.Population)
                or event.target in alive_persons
            ):
                # if individual level event and the person who is the target is no longer alive, do nothing more
                pass

            elif self.sim.date < next_event_tuple.topen:
                # The event is not yet due (before topen), add to the hold-over list
                hp.heappush(hold_over, next_event_tuple)

                if next_event_tuple.priority == 2:
                    # Check the priority
                    # If the next event is not due and has low priority, then stop looking through the heapq
                    # as all other events will also not be due.
                    break

            else:
                # The event is now due to run today and the person is confirmed to be still alive
                # Add it to the list of events due today (individual or population level)
                # NB. These list is ordered by priority and then due date

                is_pop_level_hsi_event = isinstance(event.target, tlo.population.Population)
                if is_pop_level_hsi_event:
                    list_of_population_hsi_event_tuples_due_today.append(next_event_tuple)
                else:
                    list_of_individual_hsi_event_tuples_due_today.append(next_event_tuple)

        # 2) Run all population-level HSI events
        while len(list_of_population_hsi_event_tuples_due_today) > 0:
            pop_level_hsi_event_tuple = list_of_population_hsi_event_tuples_due_today.pop()

            pop_level_hsi_event = pop_level_hsi_event_tuple.hsi_event
            pop_level_hsi_event.run(squeeze_factor=0)
            self.module.record_hsi_event(hsi_event=pop_level_hsi_event)

        # 3) Get the capabilities that are available today and prepare dataframe to store all the calls for today
        current_capabilities = self.module.get_capabilities_today()

        # Define the total footprint of all calls today, which begins with those due to existing in-patients.
        total_footprint = inpatient_footprints

        if list_of_individual_hsi_event_tuples_due_today:
            # 4) Examine total call on health officers time from the HSI events that are due today

            # For all events in 'list_of_individual_hsi_event_tuples_due_today',
            # expand the appt-footprint of the event to give the demands on
            # each officer-type in each facility_id.

            footprints_of_all_individual_level_hsi_event = [
                event_tuple.hsi_event.expected_time_requests
                for event_tuple in list_of_individual_hsi_event_tuples_due_today
            ]

            # Compute total appointment footprint across all events
            for footprint in footprints_of_all_individual_level_hsi_event:
                # Counter.update method when called with dict-like argument adds counts
                # from argument to Counter object called from
                total_footprint.update(footprint)

            # 5) Estimate Squeeze-Factors for today
            if self.module.mode_appt_constraints == 0:
                # For Mode 0 (no Constraints), the squeeze factors are all zero.
                squeeze_factor_per_hsi_event = np.zeros(
                    len(footprints_of_all_individual_level_hsi_event))
            else:
                # For Other Modes, the squeeze factors must be computed
                squeeze_factor_per_hsi_event = self.module.get_squeeze_factors(
                    footprints_per_event=footprints_of_all_individual_level_hsi_event,
                    total_footprint=total_footprint,
                    current_capabilities=current_capabilities,
                )

            # 6) For each event, determine if run or not, and run if so.
            for ev_num, _ in enumerate(list_of_individual_hsi_event_tuples_due_today):
                event = list_of_individual_hsi_event_tuples_due_today[ev_num].hsi_event
                squeeze_factor = squeeze_factor_per_hsi_event[ev_num]

                ok_to_run = (
                    (self.module.mode_appt_constraints == 0)
                    or (self.module.mode_appt_constraints == 1)
                    or ((self.module.mode_appt_constraints == 2) and (squeeze_factor == 0.0))
                )

                # Mode 0: All HSI Event run, with no squeeze
                # Mode 1: All Run With Squeeze
                # Mode 2: Only if squeeze <1

                if ok_to_run:
                    # Compute the bed days that are allocated to this HSI and provide this information to the HSI
                    # todo - only do this if some bed-days declared
                    event._received_info_about_bed_days = \
                        self.module.bed_days.issue_bed_days_according_to_availability(
                            facility_id=self.module.bed_days.get_facility_id_for_beds(persons_id=event.target),
                            footprint=event.BEDDAYS_FOOTPRINT
                        )

                    # Check that a facility has been assigned to this HSI
                    assert event.facility_info is not None, \
                        f"Cannot run HSI {event.TREATMENT_ID} without facility_info being defined."

                    # Run the HSI event (allowing it to return an updated appt_footprint)
                    actual_appt_footprint = event.run(squeeze_factor=squeeze_factor)

                    # Check if the HSI event returned updated appt_footprint
                    if actual_appt_footprint is not None:
                        # The returned footprint is different to the expected footprint: so must update load factors

                        # check its formatting:
                        assert self.module.appt_footprint_is_valid(actual_appt_footprint)

                        # Update load factors:
                        updated_call = self.module.get_appt_footprint_as_time_request(
                            facility_info=event.facility_info,
                            appt_footprint=actual_appt_footprint
                        )
                        original_call = footprints_of_all_individual_level_hsi_event[ev_num]
                        footprints_of_all_individual_level_hsi_event[ev_num] = updated_call
                        total_footprint -= original_call
                        total_footprint += updated_call

                        if self.module.mode_appt_constraints != 0:
                            # only need to recompute squeeze factors if running with constraints
                            # i.e. mode != 0
                            squeeze_factor_per_hsi_event = self.module.get_squeeze_factors(
                                footprints_per_event=footprints_of_all_individual_level_hsi_event,
                                total_footprint=total_footprint,
                                current_capabilities=current_capabilities,
                            )
                    else:
                        # no actual footprint is returned so take the expected initial declaration as the actual
                        actual_appt_footprint = event.EXPECTED_APPT_FOOTPRINT

                    # Write to the log
                    self.module.record_hsi_event(
                        hsi_event=event,
                        actual_appt_footprint=actual_appt_footprint,
                        squeeze_factor=squeeze_factor,
                        did_run=True,
                    )

                else:
                    # Do not run,
                    # Call did_not_run for the hsi_event
                    rtn_from_did_not_run = event.did_not_run()

                    # If received no response from the call to did_not_run, or a True signal, then
                    # add to the hold-over queue.
                    # Otherwise (disease module returns "FALSE") the event is not rescheduled and will not run.

                    if not (rtn_from_did_not_run is False):
                        # reschedule event
                        hp.heappush(hold_over, list_of_individual_hsi_event_tuples_due_today[ev_num])

                    # Log that the event did not run
                    self.module.record_hsi_event(
                        hsi_event=event,
                        actual_appt_footprint=event.EXPECTED_APPT_FOOTPRINT,
                        squeeze_factor=squeeze_factor,
                        did_run=False,
                    )

        # 7) Add back to the HSI_EVENT_QUEUE heapq all those events
        # which are still eligible to run but which did not run
        while len(hold_over) > 0:
            hp.heappush(self.module.HSI_EVENT_QUEUE, hp.heappop(hold_over))

        # 8) After completing routine for the day, log total usage of the facilities
        self.module.log_current_capabilities(
            current_capabilities=current_capabilities,
            total_footprint=total_footprint
<<<<<<< HEAD
        )


class HSI_Event:
    """Base HSI event class, from which all others inherit.

    Concrete subclasses should also inherit from one of the EventMixin classes
    defined below, and implement at least an `apply` and `did_not_run` method.
    """

    def __init__(self, module, *args, **kwargs):
        """Create a new event.

        Note that just creating an event does not schedule it to happen; that
        must be done by calling Simulation.schedule_event.

        :param module: the module that created this event.
            All subclasses of Event take this as the first argument in their
            constructor, but may also take further keyword arguments.
        """
        self.module = module
        self.sim = module.sim
        self.target = None  # Overwritten by the mixin
        # This is needed so mixin constructors are called
        super().__init__(*args, **kwargs)

        # Defaults for the HSI information:
        self.TREATMENT_ID = ''
        self.EXPECTED_APPT_FOOTPRINT = self.make_appt_footprint({})
        self.ACCEPTED_FACILITY_LEVEL = None
        self.ALERT_OTHER_DISEASES = []
        self.BEDDAYS_FOOTPRINT = self.make_beddays_footprint({})
        self._received_info_about_bed_days = None
        self._cached_time_requests = {}
        self._facility_id = None

    @property
    def bed_days_allocated_to_this_event(self):
        if self._received_info_about_bed_days is None:
            # default to the footprint if no information about bed-days is received
            return self.BEDDAYS_FOOTPRINT

        return self._received_info_about_bed_days

    def apply(self, squeeze_factor=0.0, *args, **kwargs):
        """Apply this event to the population.

        Must be implemented by subclasses.

        """
        raise NotImplementedError

    def did_not_run(self, *args, **kwargs):
        """Called when this event is due but it is not run. Return False to prevent the event being rescheduled, or True
        to allow the rescheduling. This is called each time that the event is tried to be run but it cannot be.
        """
        logger.debug(key="message", data=f"{self.__class__.__name__}: did not run.")
        return True

    def never_ran(self):
        """Called when this event is was entered to the HSI Event Queue, but was never run.
        """
        logger.debug(key="message", data=f"{self.__class__.__name__}: was never run.")

    def not_available(self):
        """Called when this event is passed to schedule_hsi_event but the TREATMENT_ID is not permitted by the
         parameter service_availability.
        """
        logger.debug(key="message", data=f"{self.__class__.__name__}: was not admitted to the HSI queue because the "
                                         f"service is not available.")

    def post_apply_hook(self):
        """Impose the bed-days footprint (if target of the HSI is a person_id)"""
        if isinstance(self.target, int):
            self.module.sim.modules['HealthSystem'].bed_days.impose_beddays_footprint(
                person_id=self.target,
                footprint=self.bed_days_allocated_to_this_event
            )

    def run(self, squeeze_factor):
        """Make the event happen."""
        updated_appt_footprint = self.apply(self.target, squeeze_factor)
        self.post_apply_hook()
        return updated_appt_footprint

    def get_consumables(self,
                        item_codes: Union[None, np.integer, int, list, set, dict] = None,
                        optional_item_codes: Union[None, np.integer, int, list, set, dict] = None,
                        to_log: Optional[bool] = True,
                        return_individual_results: Optional[bool] = False
                        ) -> Union[bool, dict]:
        """Function to allow for getting and checking of entire set of consumables. All requests for consumables should
        use this function.
        :param item_codes: The item code(s) (and quantities) of the consumables that are requested and which determine
        the summary result for availability/non-availability. This can be an `int` (the item_code needed [assume
        quantity=1]), a `list` or `set` (the collection  of item_codes [for each assuming quantity=1]), or a `dict`
        (with key:value pairs `<item_code>:<quantity>`).
        :param optional_item_codes: The item code(s) (and quantities) of the consumables that are requested and which do
         not determine the summary result for availability/non-availability. (Same format as `item_codes`). This is
         useful when a large set of items may be used, but the viability of a subsequent operation depends only on a
         subset.
        :param return_individual_results: If True returns a `dict` giving the availability of each item_code requested
        (otherwise gives a `bool` indicating if all the item_codes requested are available).
        :param to_log: If True, logs the request.
        :returns A `bool` indicating whether every item is available, or a `dict` indicating the availability of each
         item.
        Note that disease module can use the `get_item_codes_from_package_name` and `get_item_code_from_item_name`
         methods in the `HealthSystem` module to find item_codes.
        """

        def _return_item_codes_in_dict(item_codes: Union[None, np.integer, int, list, set, dict]) -> dict:
            """Convert an argument for 'item_codes` (provided as int, list, set or dict) into the format
            dict(<item_code>:quantity)."""

            if item_codes is None:
                return {}

            if isinstance(item_codes, (int, np.integer)):
                return {int(item_codes): 1}

            elif isinstance(item_codes, list):
                if not all([isinstance(i, (int, np.integer)) for i in item_codes]):
                    raise ValueError("item_codes must be integers")
                return {int(i): 1 for i in item_codes}

            elif isinstance(item_codes, dict):
                if not all(
                    [(isinstance(code, (int, np.integer)) and isinstance(quantity, (int, np.integer)))
                     for code, quantity in item_codes.items()]
                ):
                    raise ValueError("item_codes must be integers and quantities must be integers.")
                return {int(i): int(q) for i, q in item_codes.items()}

            else:
                raise ValueError("The item_codes are given in an unrecognised format")

        hs_module = self.sim.modules['HealthSystem']

        _item_codes = _return_item_codes_in_dict(item_codes)
        _optional_item_codes = _return_item_codes_in_dict(optional_item_codes)

        # Determine if the request should be logged (over-ride argument provided if HealthSystem is disabled).
        _to_log = to_log if not hs_module.disable else False

        # Checking the availability and logging:
        rtn = hs_module.consumables._request_consumables(item_codes={**_item_codes, **_optional_item_codes},
                                                         to_log=_to_log,
                                                         facility_id=self._facility_id,
                                                         treatment_id=self.TREATMENT_ID)

        # Return result in expected format:
        if not return_individual_results:
            # Determine if all results for all the `item_codes` are True (discarding results from optional_item_codes).
            return all([v for k, v in rtn.items() if k in _item_codes])
        else:
            return rtn

    def make_beddays_footprint(self, dict_of_beddays):
        """Helper function to make a correctly-formed 'bed-days footprint'"""

        # get blank footprint
        footprint = self.sim.modules['HealthSystem'].bed_days.get_blank_beddays_footprint()

        # do checks on the dict_of_beddays provided.
        assert isinstance(dict_of_beddays, dict)
        assert all((k in footprint.keys()) for k in dict_of_beddays.keys())
        assert all(isinstance(v, (float, int)) for v in dict_of_beddays.values())

        # make footprint (defaulting to zero where a type of bed-days is not specified)
        for k, v in dict_of_beddays.items():
            footprint[k] = v

        return footprint

    def is_all_beddays_allocated(self):
        """Check if the entire footprint requested is allocated"""
        return all(
            self.bed_days_allocated_to_this_event[k] == self.BEDDAYS_FOOTPRINT[k] for k in self.BEDDAYS_FOOTPRINT
        )

    def make_appt_footprint(self, dict_of_appts):
        """Helper function to make appointment footprint in format expected downstream.

        Should be passed a dictionary keyed by appointment type codes with non-negative
        values.
        """
        health_system = self.sim.modules['HealthSystem']
        if health_system.appt_footprint_is_valid(dict_of_appts):
            return Counter(dict_of_appts)

        raise ValueError(
            "Argument to make_appt_footprint should be a dictionary keyed by "
            "appointment type code strings in Appt_Types_Table with non-negative "
            "values"
        )


class HSIEventWrapper(Event):
    """This is wrapper that contains an HSI event.

    It is used:
     1) When the healthsystem is in mode 'disabled=True' such that HSI events sent to the health system scheduler are
     passed to the main simulation scheduler for running on the date of `topen`. (Note, it is run with
     squeeze_factor=0.0.)
     2) When the healthsytsem is in mode `diable_and_reject_all=True` such that HSI are not run but the `never_ran`
     method is run on the date of `tclose`.
    """

    def __init__(self, hsi_event, run_hsi=True, *args, **kwargs):
        super().__init__(hsi_event.module, *args, **kwargs)
        self.hsi_event = hsi_event
        self.target = hsi_event.target
        self.run_hsi = run_hsi  # True to call the HSI's `run` method; False to call the HSI's `never_ran` method

    def run(self):
        """Do the appropriate action on the HSI event"""

        # Check that the person is still alive (this check normally happens in the HealthSystemScheduler and silently
        # do not run the HSI event)

        if isinstance(self.hsi_event.target, tlo.population.Population) or (
            self.hsi_event.module.sim.population.props.at[self.hsi_event.target, 'is_alive']
        ):

            if self.run_hsi:
                # Run the event (with 0 squeeze_factor) and ignore the output
                _ = self.hsi_event.run(squeeze_factor=0.0)
            else:
                self.hsi_event.never_ran()


# ---------------------------------------------------------------------------
#   Logging
# ---------------------------------------------------------------------------


class HealthSystemLoggingEvent(RegularEvent, PopulationScopeEventMixin):
    def __init__(self, module):
        """ Log aggregated outputs from health system
        """

        self.repeat = 12
        super().__init__(module, frequency=DateOffset(months=self.repeat))

    def apply(self, population):
        # get some summary statistics

        # ------------------------------------ SUMMARIES ------------------------------------
        # aggregate data passed to dicts for each year

        # consumables
        cons = self.module.consumables.annual_consumables_log

        treatment_counts = Counter(cons["treatment_id"])
        cons_available = Counter(cons["consumables_available"])
        cons_not_available = Counter(cons["consumables_not_available"])

        # HSIs
        hsi = self.module.annual_hsi_log
        numbers_treatment_id = Counter(hsi["treatment_id"])
        numbers_appts = Counter(hsi["actual_appt_footprint"])

        # fraction HCW time used - average over 12 months
        capacity = self.module.capacity_logs["Frac_Time_Used_Overall"]
        mean_capacity = sum(capacity) / len(capacity)

        # write to logger
        logger_summary.info(
            key="health_system_annual_logs",
            description="summary of health system demand each year",
            data={
                "treatment_counts": treatment_counts,
                "consumables_available": cons_available,
                "consumables_not_available": cons_not_available,
                "hsi_treatment_id": numbers_treatment_id,
                "numbers_appts": numbers_appts,
                "capacity": mean_capacity,
            },
        )

        # re-initialise empty dict with set keys
        self.module.consumables.annual_consumables_log.update((key, []) for key in self.module.consumables.annual_consumables_log)
        self.module.annual_hsi_log.update((key, []) for key in self.module.annual_hsi_log)
        self.module.capacity_logs.update((key, []) for key in self.module.capacity_logs)

=======
        )
>>>>>>> 286f93b7
<|MERGE_RESOLUTION|>--- conflicted
+++ resolved
@@ -30,9 +30,6 @@
 
 logger = logging.getLogger(__name__)
 logger.setLevel(logging.INFO)
-
-logger_summary = logging.getLogger(f"{__name__}.summary")
-logger_summary.setLevel(logging.INFO)
 
 
 class FacilityInfo(NamedTuple):
@@ -544,20 +541,6 @@
         # Create pointer for the HealthSystemScheduler event
         self.healthsystemscheduler = None
 
-        # aggregated outputs: hsi
-        keys = ["date",
-                "treatment_id",
-                "actual_appt_footprint",
-                ]
-        # initialise empty dict with set keys
-        self.annual_hsi_log = {k: [] for k in keys}
-
-        # aggregated outputs: fraction HCW time used
-        keys = ["date",
-                "Frac_Time_Used_Overall",
-                ]
-        self.capacity_logs = {k: [] for k in keys}
-
     def read_parameters(self, data_folder):
 
         path_to_resourcefiles_for_healthsystem = Path(self.resourcefilepath) / 'healthsystem'
@@ -655,9 +638,6 @@
 
         # Determine service_availability
         self.set_service_availability()
-
-        # schedule aggregated HS logger
-        sim.schedule_event(HealthSystemLoggingEvent(self), sim.date + DateOffset(years=1))
 
     def on_birth(self, mother_id, child_id):
         self.bed_days.on_birth(self.sim.population.props, mother_id, child_id)
@@ -1234,14 +1214,6 @@
             did_run=log_info['did_run']
         )
 
-        self.annual_hsi_log["date"].append(self.sim.date.year)
-        self.annual_hsi_log["treatment_id"].append(hsi_event.TREATMENT_ID)
-        # actual_appt_footprint can be blank counter
-        appt_name = list(actual_appt_footprint.keys())
-        if actual_appt_footprint:
-            for value in appt_name:
-                self.annual_hsi_log["actual_appt_footprint"].append(value)
-
         if self.store_hsi_events_that_have_run:
             log_info['date'] = self.sim.date
             self.store_of_hsi_events_that_have_run.append(log_info)
@@ -1320,9 +1292,6 @@
                     data=log_capacity,
                     description='daily summary of utilisation and capacity of health system resources')
 
-        self.capacity_logs["date"].append(self.sim.date.year)
-        self.capacity_logs["Frac_Time_Used_Overall"].append(fraction_time_used_across_all_facilities)
-
     def remove_beddays_footprint(self, person_id):
         # removing bed_days from a particular individual if any
         self.bed_days.remove_beddays_footprint(person_id=person_id)
@@ -1618,292 +1587,4 @@
         self.module.log_current_capabilities(
             current_capabilities=current_capabilities,
             total_footprint=total_footprint
-<<<<<<< HEAD
-        )
-
-
-class HSI_Event:
-    """Base HSI event class, from which all others inherit.
-
-    Concrete subclasses should also inherit from one of the EventMixin classes
-    defined below, and implement at least an `apply` and `did_not_run` method.
-    """
-
-    def __init__(self, module, *args, **kwargs):
-        """Create a new event.
-
-        Note that just creating an event does not schedule it to happen; that
-        must be done by calling Simulation.schedule_event.
-
-        :param module: the module that created this event.
-            All subclasses of Event take this as the first argument in their
-            constructor, but may also take further keyword arguments.
-        """
-        self.module = module
-        self.sim = module.sim
-        self.target = None  # Overwritten by the mixin
-        # This is needed so mixin constructors are called
-        super().__init__(*args, **kwargs)
-
-        # Defaults for the HSI information:
-        self.TREATMENT_ID = ''
-        self.EXPECTED_APPT_FOOTPRINT = self.make_appt_footprint({})
-        self.ACCEPTED_FACILITY_LEVEL = None
-        self.ALERT_OTHER_DISEASES = []
-        self.BEDDAYS_FOOTPRINT = self.make_beddays_footprint({})
-        self._received_info_about_bed_days = None
-        self._cached_time_requests = {}
-        self._facility_id = None
-
-    @property
-    def bed_days_allocated_to_this_event(self):
-        if self._received_info_about_bed_days is None:
-            # default to the footprint if no information about bed-days is received
-            return self.BEDDAYS_FOOTPRINT
-
-        return self._received_info_about_bed_days
-
-    def apply(self, squeeze_factor=0.0, *args, **kwargs):
-        """Apply this event to the population.
-
-        Must be implemented by subclasses.
-
-        """
-        raise NotImplementedError
-
-    def did_not_run(self, *args, **kwargs):
-        """Called when this event is due but it is not run. Return False to prevent the event being rescheduled, or True
-        to allow the rescheduling. This is called each time that the event is tried to be run but it cannot be.
-        """
-        logger.debug(key="message", data=f"{self.__class__.__name__}: did not run.")
-        return True
-
-    def never_ran(self):
-        """Called when this event is was entered to the HSI Event Queue, but was never run.
-        """
-        logger.debug(key="message", data=f"{self.__class__.__name__}: was never run.")
-
-    def not_available(self):
-        """Called when this event is passed to schedule_hsi_event but the TREATMENT_ID is not permitted by the
-         parameter service_availability.
-        """
-        logger.debug(key="message", data=f"{self.__class__.__name__}: was not admitted to the HSI queue because the "
-                                         f"service is not available.")
-
-    def post_apply_hook(self):
-        """Impose the bed-days footprint (if target of the HSI is a person_id)"""
-        if isinstance(self.target, int):
-            self.module.sim.modules['HealthSystem'].bed_days.impose_beddays_footprint(
-                person_id=self.target,
-                footprint=self.bed_days_allocated_to_this_event
-            )
-
-    def run(self, squeeze_factor):
-        """Make the event happen."""
-        updated_appt_footprint = self.apply(self.target, squeeze_factor)
-        self.post_apply_hook()
-        return updated_appt_footprint
-
-    def get_consumables(self,
-                        item_codes: Union[None, np.integer, int, list, set, dict] = None,
-                        optional_item_codes: Union[None, np.integer, int, list, set, dict] = None,
-                        to_log: Optional[bool] = True,
-                        return_individual_results: Optional[bool] = False
-                        ) -> Union[bool, dict]:
-        """Function to allow for getting and checking of entire set of consumables. All requests for consumables should
-        use this function.
-        :param item_codes: The item code(s) (and quantities) of the consumables that are requested and which determine
-        the summary result for availability/non-availability. This can be an `int` (the item_code needed [assume
-        quantity=1]), a `list` or `set` (the collection  of item_codes [for each assuming quantity=1]), or a `dict`
-        (with key:value pairs `<item_code>:<quantity>`).
-        :param optional_item_codes: The item code(s) (and quantities) of the consumables that are requested and which do
-         not determine the summary result for availability/non-availability. (Same format as `item_codes`). This is
-         useful when a large set of items may be used, but the viability of a subsequent operation depends only on a
-         subset.
-        :param return_individual_results: If True returns a `dict` giving the availability of each item_code requested
-        (otherwise gives a `bool` indicating if all the item_codes requested are available).
-        :param to_log: If True, logs the request.
-        :returns A `bool` indicating whether every item is available, or a `dict` indicating the availability of each
-         item.
-        Note that disease module can use the `get_item_codes_from_package_name` and `get_item_code_from_item_name`
-         methods in the `HealthSystem` module to find item_codes.
-        """
-
-        def _return_item_codes_in_dict(item_codes: Union[None, np.integer, int, list, set, dict]) -> dict:
-            """Convert an argument for 'item_codes` (provided as int, list, set or dict) into the format
-            dict(<item_code>:quantity)."""
-
-            if item_codes is None:
-                return {}
-
-            if isinstance(item_codes, (int, np.integer)):
-                return {int(item_codes): 1}
-
-            elif isinstance(item_codes, list):
-                if not all([isinstance(i, (int, np.integer)) for i in item_codes]):
-                    raise ValueError("item_codes must be integers")
-                return {int(i): 1 for i in item_codes}
-
-            elif isinstance(item_codes, dict):
-                if not all(
-                    [(isinstance(code, (int, np.integer)) and isinstance(quantity, (int, np.integer)))
-                     for code, quantity in item_codes.items()]
-                ):
-                    raise ValueError("item_codes must be integers and quantities must be integers.")
-                return {int(i): int(q) for i, q in item_codes.items()}
-
-            else:
-                raise ValueError("The item_codes are given in an unrecognised format")
-
-        hs_module = self.sim.modules['HealthSystem']
-
-        _item_codes = _return_item_codes_in_dict(item_codes)
-        _optional_item_codes = _return_item_codes_in_dict(optional_item_codes)
-
-        # Determine if the request should be logged (over-ride argument provided if HealthSystem is disabled).
-        _to_log = to_log if not hs_module.disable else False
-
-        # Checking the availability and logging:
-        rtn = hs_module.consumables._request_consumables(item_codes={**_item_codes, **_optional_item_codes},
-                                                         to_log=_to_log,
-                                                         facility_id=self._facility_id,
-                                                         treatment_id=self.TREATMENT_ID)
-
-        # Return result in expected format:
-        if not return_individual_results:
-            # Determine if all results for all the `item_codes` are True (discarding results from optional_item_codes).
-            return all([v for k, v in rtn.items() if k in _item_codes])
-        else:
-            return rtn
-
-    def make_beddays_footprint(self, dict_of_beddays):
-        """Helper function to make a correctly-formed 'bed-days footprint'"""
-
-        # get blank footprint
-        footprint = self.sim.modules['HealthSystem'].bed_days.get_blank_beddays_footprint()
-
-        # do checks on the dict_of_beddays provided.
-        assert isinstance(dict_of_beddays, dict)
-        assert all((k in footprint.keys()) for k in dict_of_beddays.keys())
-        assert all(isinstance(v, (float, int)) for v in dict_of_beddays.values())
-
-        # make footprint (defaulting to zero where a type of bed-days is not specified)
-        for k, v in dict_of_beddays.items():
-            footprint[k] = v
-
-        return footprint
-
-    def is_all_beddays_allocated(self):
-        """Check if the entire footprint requested is allocated"""
-        return all(
-            self.bed_days_allocated_to_this_event[k] == self.BEDDAYS_FOOTPRINT[k] for k in self.BEDDAYS_FOOTPRINT
-        )
-
-    def make_appt_footprint(self, dict_of_appts):
-        """Helper function to make appointment footprint in format expected downstream.
-
-        Should be passed a dictionary keyed by appointment type codes with non-negative
-        values.
-        """
-        health_system = self.sim.modules['HealthSystem']
-        if health_system.appt_footprint_is_valid(dict_of_appts):
-            return Counter(dict_of_appts)
-
-        raise ValueError(
-            "Argument to make_appt_footprint should be a dictionary keyed by "
-            "appointment type code strings in Appt_Types_Table with non-negative "
-            "values"
-        )
-
-
-class HSIEventWrapper(Event):
-    """This is wrapper that contains an HSI event.
-
-    It is used:
-     1) When the healthsystem is in mode 'disabled=True' such that HSI events sent to the health system scheduler are
-     passed to the main simulation scheduler for running on the date of `topen`. (Note, it is run with
-     squeeze_factor=0.0.)
-     2) When the healthsytsem is in mode `diable_and_reject_all=True` such that HSI are not run but the `never_ran`
-     method is run on the date of `tclose`.
-    """
-
-    def __init__(self, hsi_event, run_hsi=True, *args, **kwargs):
-        super().__init__(hsi_event.module, *args, **kwargs)
-        self.hsi_event = hsi_event
-        self.target = hsi_event.target
-        self.run_hsi = run_hsi  # True to call the HSI's `run` method; False to call the HSI's `never_ran` method
-
-    def run(self):
-        """Do the appropriate action on the HSI event"""
-
-        # Check that the person is still alive (this check normally happens in the HealthSystemScheduler and silently
-        # do not run the HSI event)
-
-        if isinstance(self.hsi_event.target, tlo.population.Population) or (
-            self.hsi_event.module.sim.population.props.at[self.hsi_event.target, 'is_alive']
-        ):
-
-            if self.run_hsi:
-                # Run the event (with 0 squeeze_factor) and ignore the output
-                _ = self.hsi_event.run(squeeze_factor=0.0)
-            else:
-                self.hsi_event.never_ran()
-
-
-# ---------------------------------------------------------------------------
-#   Logging
-# ---------------------------------------------------------------------------
-
-
-class HealthSystemLoggingEvent(RegularEvent, PopulationScopeEventMixin):
-    def __init__(self, module):
-        """ Log aggregated outputs from health system
-        """
-
-        self.repeat = 12
-        super().__init__(module, frequency=DateOffset(months=self.repeat))
-
-    def apply(self, population):
-        # get some summary statistics
-
-        # ------------------------------------ SUMMARIES ------------------------------------
-        # aggregate data passed to dicts for each year
-
-        # consumables
-        cons = self.module.consumables.annual_consumables_log
-
-        treatment_counts = Counter(cons["treatment_id"])
-        cons_available = Counter(cons["consumables_available"])
-        cons_not_available = Counter(cons["consumables_not_available"])
-
-        # HSIs
-        hsi = self.module.annual_hsi_log
-        numbers_treatment_id = Counter(hsi["treatment_id"])
-        numbers_appts = Counter(hsi["actual_appt_footprint"])
-
-        # fraction HCW time used - average over 12 months
-        capacity = self.module.capacity_logs["Frac_Time_Used_Overall"]
-        mean_capacity = sum(capacity) / len(capacity)
-
-        # write to logger
-        logger_summary.info(
-            key="health_system_annual_logs",
-            description="summary of health system demand each year",
-            data={
-                "treatment_counts": treatment_counts,
-                "consumables_available": cons_available,
-                "consumables_not_available": cons_not_available,
-                "hsi_treatment_id": numbers_treatment_id,
-                "numbers_appts": numbers_appts,
-                "capacity": mean_capacity,
-            },
-        )
-
-        # re-initialise empty dict with set keys
-        self.module.consumables.annual_consumables_log.update((key, []) for key in self.module.consumables.annual_consumables_log)
-        self.module.annual_hsi_log.update((key, []) for key in self.module.annual_hsi_log)
-        self.module.capacity_logs.update((key, []) for key in self.module.capacity_logs)
-
-=======
-        )
->>>>>>> 286f93b7
+        )