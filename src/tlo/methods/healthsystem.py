import heapq as hp
import inspect
from pathlib import Path

import numpy as np
import pandas as pd

import tlo
from tlo import DateOffset, Module, Parameter, Property, Types, logging
from tlo.events import Event, PopulationScopeEventMixin, RegularEvent
from tlo.methods import Metadata
from tlo.methods.dxmanager import DxManager

logger = logging.getLogger(__name__)
logger.setLevel(logging.INFO)


class HealthSystem(Module):
    """
    This is the Health System Module
    Version: September 2019
    The execution of all health systems interactions are controlled through this module.
    """

    PARAMETERS = {
        'Officer_Types': Parameter(Types.DATA_FRAME, 'The names of the types of health workers ("officers")'),
        'Daily_Capabilities': Parameter(
            Types.DATA_FRAME, 'The capabilities by facility and officer type available each day'
        ),
        'Appt_Types_Table': Parameter(Types.DATA_FRAME, 'The names of the type of appointments with the health system'),
        'Appt_Time_Table': Parameter(
            Types.DATA_FRAME, 'The time taken for each appointment, according to officer and facility type.'
        ),
        'ApptType_By_FacLevel': Parameter(
            Types.DATA_FRAME, 'Indicates whether an appointment type can occur at a facility level.'
        ),
        'Master_Facilities_List': Parameter(Types.DATA_FRAME, 'Listing of all health facilities.'),
        'Facilities_For_Each_District': Parameter(
            Types.DATA_FRAME,
            'Mapping between a district and all of the health facilities to which its \
                      population have access.',
        ),
        'Consumables': Parameter(Types.DATA_FRAME, 'List of consumables used in each intervention and their costs.'),
        'Consumables_Cost_List': Parameter(Types.DATA_FRAME, 'List of each consumable item and it' 's cost'),
    }

    PROPERTIES = {
        'hs_dist_to_facility': Property(
            Types.REAL, 'The distance for each person to their nearest clinic (of any type)'
        )
    }

    def __init__(
        self,
        name=None,
        resourcefilepath=None,
        service_availability=None,  # must be a list of treatment_ids to allow
        mode_appt_constraints=0,  # mode of constraints to do with officer numbers and time
        ignore_cons_constraints=False,  # mode for consumable constraints (if ignored, all consumables available)
        ignore_priority=False,  # do not use the priority information in HSI event to schedule
        capabilities_coefficient=1.0,  # multiplier for the capabilities of health officers
        disable=False,  # disables the healthsystem (no constraints and no logging) and every HSI runs
        disable_and_reject_all=False,  # disable healthsystem and no HSI runs
        store_hsi_events_that_have_run=False  # convenience function for debugging
    ):

        super().__init__(name)
        self.resourcefilepath = resourcefilepath

        assert type(ignore_cons_constraints) is bool
        self.ignore_cons_constraints = ignore_cons_constraints

        assert type(disable) is bool
        assert type(disable_and_reject_all) is bool
        assert not (disable and disable_and_reject_all), 'Cannot have both disable and disable_and_reject_all selected'
        self.disable = disable
        self.disable_and_reject_all = disable_and_reject_all

        assert mode_appt_constraints in [0, 1, 2]  # Mode of constraints
        # 0: no constraints -- all HSI Events run with no squeeze factor
        # 1: elastic -- all HSI Events run - with squeeze factor
        # 2: hard -- only HSI events with no squeeze factor run

        self.mode_appt_constraints = mode_appt_constraints

        self.ignore_priority = ignore_priority

        # Check that the service_availability list is specified correctly
        if service_availability is None:
            self.service_availability = ['*']
        else:
            assert type(service_availability) is list
            self.service_availability = service_availability

        # Check that the capabilities coefficident is correct
        assert capabilities_coefficient >= 0
        assert type(capabilities_coefficient) is float
        self.capabilities_coefficient = capabilities_coefficient

        # Define (empty) list of registered disease modules (filled in at `initialise_simulation`)
        self.recognised_modules_names = []

        # Define the container for calls for health system interaction events
        self.HSI_EVENT_QUEUE = []
        self.hsi_event_queue_counter = 0  # Counter to help with the sorting in the heapq

        # Check 'store_hsi_events_that_have_run': will store a running list of HSI events that have run
        # (for debugging)
        assert isinstance(store_hsi_events_that_have_run, bool)
        self.store_hsi_events_that_have_run = store_hsi_events_that_have_run
        if self.store_hsi_events_that_have_run:
            self.store_of_hsi_events_that_have_run = list()

        logger.info(key="message",
                    data=f"----------------------------------------------------------------------"
                         f"Setting up the Health System With the Following Service Availability: "
                         f"{self.service_availability}"
                         f"----------------------------------------------------------------------"
                    )

        # Create the Diagnostic Test Manager to store and manage all Diagnostic Test
        self.dx_manager = DxManager(self)

    def read_parameters(self, data_folder):

        self.parameters['Officer_Types_Table'] = pd.read_csv(
            Path(self.resourcefilepath) / 'ResourceFile_Officer_Types_Table.csv'
        )

        self.parameters['Appt_Types_Table'] = pd.read_csv(
            Path(self.resourcefilepath) / 'ResourceFile_Appt_Types_Table.csv'
        )

        self.parameters['Appt_Time_Table'] = pd.read_csv(
            Path(self.resourcefilepath) / 'ResourceFile_Appt_Time_Table.csv'
        )

        self.parameters['ApptType_By_FacLevel'] = pd.read_csv(
            Path(self.resourcefilepath) / 'ResourceFile_ApptType_By_FacLevel.csv'
        )

        mfl = pd.read_csv(Path(self.resourcefilepath) / 'ResourceFile_Master_Facilities_List.csv')
        self.parameters['Master_Facilities_List'] = mfl.iloc[:, 1:]  # get rid of extra column

        self.parameters['Facilities_For_Each_District'] = pd.read_csv(
            Path(self.resourcefilepath) / 'ResourceFile_Facilities_For_Each_District.csv'
        )

        caps = pd.read_csv(Path(self.resourcefilepath) / 'ResourceFile_Daily_Capabilities.csv')
        self.parameters['Daily_Capabilities'] = caps.iloc[:, 1:]
        self.reformat_daily_capabilities()  # Reformats this table to include zero where capacity is not available

        # Read in ResourceFile_Consumables and then process it to create the data structures needed
        # NB. Modules can use this to look-up what consumables they need.
        self.parameters['Consumables'] = pd.read_csv(Path(self.resourcefilepath) / 'ResourceFile_Consumables.csv')
        self.process_consumables_file()

    def process_consumables_file(self):
        """Helper function for processing the consumables data (stored as self.parameters['Consumables'])
        * Creates ```parameters['Consumables']```
        * Creates ```df_mapping_pkg_code_to_intv_code```
        * Creates ```prob_item_code_available```
        * Creates ```parameters['Consumables_Cost_List]```
        """
        # Load the 'raw' ResourceFile_Consumabes that is loaded in to self.parameters['Consumables']
        raw = self.parameters['Consumables']

        # -------------------------------------------------------------------------------------------------
        # Create a pd.DataFrame that maps pkg code (as index) to item code:
        # This is used to quickly look-up which items are required in each package
        df = raw[['Intervention_Pkg_Code', 'Item_Code', 'Expected_Units_Per_Case']]
        df = df.set_index('Intervention_Pkg_Code')
        self.df_mapping_pkg_code_to_intv_code = df

        # -------------------------------------------------------------------------------------------------
        # Make ```prob_item_codes_available```
        # This is a data-frame that organise the probabilities of individual consumables items being available
        # (by the item codes)
        unique_item_codes = pd.DataFrame(data={'Item_Code': pd.unique(raw['Item_Code'])})

        # merge in probabilities of being available
        filter_col = [col for col in raw if col.startswith('Available_Facility_Level_')]
        filter_col.append('Item_Code')
        prob_item_codes_available = unique_item_codes.merge(
            raw.drop_duplicates(['Item_Code'])[filter_col], on='Item_Code', how='inner'
        )
        assert len(prob_item_codes_available) == len(unique_item_codes)

        # set the index as the Item_Code and save
        self.prob_item_codes_available = prob_item_codes_available.set_index('Item_Code', drop=True)

        # -------------------------------------------------------------------------------------------------
        # Create ```parameters['Consumables_Cost_List]```
        # This is a pd.Series, with index item_code, giving the cost of each item.
        self.parameters['Consumables_Cost_List'] = pd.Series(
            raw[['Item_Code', 'Unit_Cost']].drop_duplicates().set_index('Item_Code')['Unit_Cost']
        )

    def initialise_population(self, population):
        df = population.props

        # Assign hs_dist_to_facility'
        # (For now, let this be a random number, but in future it may be properly informed based on \
        #  population density distribitions)
        # Note that this characteritic is inherited from mother to child.
        df.loc[df.is_alive, 'hs_dist_to_facility'] = self.rng.uniform(0.01, 5.00, df.is_alive.sum())

    def initialise_simulation(self, sim):

        # Capture list of disease modules:
        self.recognised_modules_names = [
            m.name for m in self.sim.modules.values() if Metadata.USES_HEALTHSYSTEM in m.METADATA
        ]

        # Check that each person is being associated with a facility of each type
        pop = self.sim.population.props
        fac_per_district = self.parameters['Facilities_For_Each_District']
        mfl = self.parameters['Master_Facilities_List']
        self.Facility_Levels = pd.unique(mfl['Facility_Level'])

        for person_id in pop.index[pop.is_alive]:
            my_district = pop.at[person_id, 'district_of_residence']
            my_health_facilities = fac_per_district.loc[fac_per_district['District'] == my_district]
            my_health_facility_level = pd.unique(my_health_facilities.Facility_Level)
            assert len(my_health_facilities) == len(self.Facility_Levels)
            assert set(my_health_facility_level) == set(self.Facility_Levels)

        # Launch the healthsystem scheduler (a regular event occurring each day) [if not disabled]
        if not (self.disable or self.disable_and_reject_all):
            sim.schedule_event(HealthSystemScheduler(self), sim.date)

        # Update consumables available today:
        self.determine_availability_of_consumables_today()

    def on_birth(self, mother_id, child_id):

        # New child inherits the hs_dist_to_facility of the mother
        df = self.sim.population.props
        df.at[child_id, 'hs_dist_to_facility'] = df.at[mother_id, 'hs_dist_to_facility']

    def register_disease_module(self, new_disease_module):
        """
        This is now deprecated. Disease modules do not need to register with the health system.
        """
        raise NotImplementedError

    def schedule_hsi_event(self, hsi_event, priority, topen, tclose=None):
        """
        Schedule the health system interaction event

        :param hsi_event: the hsi_event to be scheduled
        :param priority: the priority for the hsi event (0 (highest), 1 or 2 (lowest)
        :param topen: the earliest date at which the hsi event should run
        :param tclose: the latest date at which the hsi event should run
        """

        logger.debug(
            key='message',
            data=f"HealthSystem.schedule_event >> "
                 f"Logging a request for an HSI: {hsi_event.TREATMENT_ID} for person: {hsi_event.target}"
        )

        assert isinstance(hsi_event, HSI_Event)

        # 0) Check if healthsystem is disabled
        if self.disable and (not self.disable_and_reject_all):
            # If healthsystem is disabled (but HSI can still run), ...
            #   ... put this event straight into the normal simulation scheduler.
            wrapped_hsi_event = HSIEventWrapper(hsi_event=hsi_event)
            self.sim.schedule_event(wrapped_hsi_event, topen)
            return  # Terminate this functional call
        elif self.disable_and_reject_all:
            # If healthsystem is disabled and HSI should not run, do nothing.
            return

        # 1) Check that this is a legitimate health system interaction (HSI) event

        if isinstance(hsi_event.target, tlo.population.Population):  # check if hsi_event is population-scoped
            # This is a population-scoped HSI event...
            # ... So it needs TREATMENT_ID
            # ... But it does not need APPT, CONS, ACCEPTED_FACILITY_LEVEL and ALERT_OTHER_DISEASES, or did_not_run().

            assert 'TREATMENT_ID' in dir(hsi_event)
            assert 'EXPECTED_APPT_FOOTPRINT_FOOTPRINT' not in dir(hsi_event)
            assert 'ACCEPTED_FACILITY_LEVEL' not in dir(hsi_event)
            assert 'ALERT_OTHER_DISEASES' not in dir(hsi_event)

        else:
            # This is an individual-scoped HSI event.
            # It must have APPT, CONS, ACCEPTED_FACILITY_LEVELS and ALERT_OTHER_DISEASES defined

            # Correctly formatted footprint
            assert 'TREATMENT_ID' in dir(hsi_event)

            # Correct formated EXPECTED_APPT_FOOTPRINT
            assert 'EXPECTED_APPT_FOOTPRINT' in dir(hsi_event)
            self.check_appt_footprint_format(hsi_event.EXPECTED_APPT_FOOTPRINT)

            # That it has an 'ACCEPTED_FACILITY_LEVEL' attribute
            # (Integer specificying the facility level at which HSI_Event must occur)
            assert 'ACCEPTED_FACILITY_LEVEL' in dir(hsi_event)
            assert type(hsi_event.ACCEPTED_FACILITY_LEVEL) is int
            assert hsi_event.ACCEPTED_FACILITY_LEVEL in list(
                pd.unique(self.parameters['Facilities_For_Each_District']['Facility_Level'])
            )

            # That it has a list for the other disease that will be alerted when it is run and that this make sense
            assert 'ALERT_OTHER_DISEASES' in dir(hsi_event)
            assert type(hsi_event.ALERT_OTHER_DISEASES) is list

            if len(hsi_event.ALERT_OTHER_DISEASES) > 0:
                if not (hsi_event.ALERT_OTHER_DISEASES[0] == '*'):
                    for d in hsi_event.ALERT_OTHER_DISEASES:
                        assert d in self.recognised_modules_names

            # Check that this can accept the squeeze argument
            assert 'squeeze_factor' in inspect.getfullargspec(hsi_event.run).args

        # 2) Check that topen, tclose and priority are valid

        # If there is no specified tclose time then set this to the later of (i) the day after the end of the
        # simulation, (ii) the day after topen
        if tclose is None:
            tclose = max(self.sim.end_date + DateOffset(days=1), topen + DateOffset(days=1))

        # Check topen is not in the past
        assert topen >= self.sim.date

        # Check that topen is before tclose are not the same date
        assert topen < tclose

        # Check that priority is either 0, 1 or 2
        assert priority in {0, 1, 2}

        # 3) Check that this request is allowable under current policy (i.e. included in service_availability)
        allowed = False
        if not self.service_availability:  # it's an empty list
            allowed = False
        elif self.service_availability[0] == '*':  # it's the overall wild-card, do anything
            allowed = True
        elif hsi_event.TREATMENT_ID in self.service_availability:
            allowed = True
        elif hsi_event.TREATMENT_ID is None:
            allowed = True  # (if no treatment_id it can pass)
        elif hsi_event.TREATMENT_ID.startswith('GenericFirstAppt'):
            allowed = True  # allow all GenericFirstAppt's
        else:
            # check to see if anything provided given any wildcards
            for s in self.service_availability:
                if '*' in s:
                    stub = s.split('*')[0]
                    if hsi_event.TREATMENT_ID.startswith(stub):
                        allowed = True
                        break

        # Further checks for HSI which are not population level events:
        if type(hsi_event.target) is not tlo.population.Population:

            # 4) Check that at least one type of appointment is required
            assert any(value > 0 for value in hsi_event.EXPECTED_APPT_FOOTPRINT.values()), \
                'No appointment types required in the EXPECTED_APPT_FOOTPRINT'

            # 5) Check that the event does not request an appointment at a facility level which is not possible
            appt_type_to_check_list = [k for k, v in hsi_event.EXPECTED_APPT_FOOTPRINT.items() if v > 0]
            assert all([self.parameters['ApptType_By_FacLevel'].loc[
                            self.parameters['ApptType_By_FacLevel']['Appt_Type_Code'] == appt_type_to_check,
                            self.parameters['ApptType_By_FacLevel'].columns.str.contains(
                                str(hsi_event.ACCEPTED_FACILITY_LEVEL))].all().all()
                        for appt_type_to_check in appt_type_to_check_list
                        ]), \
                "An appointment type has been requested at a facility level for which is it not possibe: " \
                + hsi_event.TREATMENT_ID

            # 6) Check that event (if individual level) is able to run with this configuration of officers
            # (ie. Check that this does not demand officers that are never available at a particular facility)
            caps = self.parameters['Daily_Capabilities']
            footprint = self.get_appt_footprint_as_time_request(hsi_event=hsi_event)

            footprint_is_possible = (len(footprint) > 0) & (
                caps.loc[caps.index.isin(footprint.index), 'Total_Minutes_Per_Day'] > 0).all()
            if not footprint_is_possible:
                logger.warning(key="message",
                               data=f"The expected footprint is not possible with the configuration of officers: "
                                    f"{hsi_event.TREATMENT_ID}.")

        #  Manipulate the priority level if needed
        # If ignoring the priority in scheduling, then over-write the provided priority information
        if self.ignore_priority:
            priority = 0  # set all event to priority 0
        # This is where could attach a different priority score according to the treatment_id (and other things)
        # in order to examine the influence of the prioritisation score.

        # If all is correct and the hsi event is allowed then add this request to the queue of HSI_EVENT_QUEUE
        if allowed:

            # Create a tuple to go into the heapq
            # (NB. the sorting is done ascending and by the order of the items in the tuple)
            # Pos 0: priority,
            # Pos 1: topen,
            # Pos 2: hsi_event_queue_counter,
            # Pos 3: tclose,
            # Pos 4: the hsi_event itself

            new_request = (priority, topen, self.hsi_event_queue_counter, tclose, hsi_event)
            self.hsi_event_queue_counter += 1

            hp.heappush(self.HSI_EVENT_QUEUE, new_request)

            logger.debug(
                key="message",
                data=f"HealthSystem.schedule_event >> "
                     f"HSI has been added to the queue: {hsi_event.TREATMENT_ID} for person: {hsi_event.target}"
            )

        else:
            # HSI is not available under the services_available parameter: call the hsi's not_available() method if it
            # exists:
            try:
                hsi_event.not_available()
                # TODO: should the healthsystem call this at the time that the HSI was intended to be run (i.e topen)?

            except AttributeError:
                pass

            logger.debug(
                key="message",
                data=f"A request was made for a service but it was not included in the service_availability list:"
                     f" {hsi_event.TREATMENT_ID}"
            )

    def check_appt_footprint_format(self, appt_footprint):
        """
        This function runs some checks on the appt_footprint to ensure it is the right format
        :return: None
        """

        assert set(appt_footprint.keys()) == set(self.parameters['Appt_Types_Table']['Appt_Type_Code'])
        # All sensible numbers for the number of appointments requested (no negative and at least one appt required)

        assert all(np.asarray([(appt_footprint[k]) for k in appt_footprint.keys()]) >= 0)

        assert not all(value == 0 for value in appt_footprint.values())

    def broadcast_healthsystem_interaction(self, hsi_event):
        """
        This will alert disease modules than a treatment_id is occurring to a particular person.
        :param hsi_event: the health system interaction event
        """

        if not hsi_event.ALERT_OTHER_DISEASES:  # it's an empty list
            # There are no disease modules to alert, so do nothing
            pass

        else:
            # Alert some disease modules

            if hsi_event.ALERT_OTHER_DISEASES[0] == '*':
                alert_modules = self.recognised_modules_names
            else:
                alert_modules = hsi_event.ALERT_OTHER_DISEASES

            # Alert each of the modules
            for module_name in alert_modules:
                # Don't notify originating module
                if not hsi_event.module.name == module_name:
                    self.sim.modules[module_name].on_hsi_alert(
                        person_id=hsi_event.target, treatment_id=hsi_event.TREATMENT_ID
                    )

    def reformat_daily_capabilities(self):
        """
        This will updates the dataframe for the self.parameters['Daily_Capabilities'] so as to include
        every permutation of officer_type_code and facility_id, with zeros against permuations where no capacity
        is available.

        It also give the dataframe an index that is useful for merging on (based on Facility_ID and Officer Type)

        (This is so that its easier to track where demands are being placed where there is no capacity)
        """

        # Get the capabilities data as they are imported
        capabilities = self.parameters['Daily_Capabilities']

        # apply the capabilities_coefficient
        capabilities['Total_Minutes_Per_Day'] = capabilities['Total_Minutes_Per_Day'] * self.capabilities_coefficient

        # Create dataframe containing background information about facility and officer types
        facility_ids = self.parameters['Master_Facilities_List']['Facility_ID'].values
        officer_type_codes = self.parameters['Officer_Types_Table']['Officer_Type_Code'].values

        facs = list()
        officers = list()
        for f in facility_ids:
            for o in officer_type_codes:
                facs.append(f)
                officers.append(o)

        capabilities_ex = pd.DataFrame(data={'Facility_ID': facs, 'Officer_Type_Code': officers})

        # Merge in information about facility from Master Facilities List
        mfl = self.parameters['Master_Facilities_List']
        capabilities_ex = capabilities_ex.merge(mfl, on='Facility_ID', how='left')

        # Merge in information about officers
        officer_types = self.parameters['Officer_Types_Table'][['Officer_Type_Code', 'Officer_Type']]
        capabilities_ex = capabilities_ex.merge(officer_types, on='Officer_Type_Code', how='left')

        # Merge in the capabilities (minutes available) for each officer type (inferring zero minutes where
        # there is no entry in the imported capabilities table)
        capabilities_ex = capabilities_ex.merge(
            capabilities[['Facility_ID', 'Officer_Type_Code', 'Total_Minutes_Per_Day']],
            on=['Facility_ID', 'Officer_Type_Code'],
            how='left',
        )
        capabilities_ex = capabilities_ex.fillna(0)

        # Give the standard index:
        capabilities_ex = capabilities_ex.set_index(
            'FacilityID_'
            + capabilities_ex['Facility_ID'].astype(str)
            + '_Officer_'
            + capabilities_ex['Officer_Type_Code']
        )

        # Checks
<<<<<<< HEAD
        # This test could do with a bit of leniency as when you change the capabilities coefficient floating point
        # errors fail the following test "assert capabilities_ex['Total_Minutes_Per_Day'].sum() ==
        # capabilities['Total_Minutes_Per_Day'].sum()", added that leniency with np.round
        assert np.round(capabilities_ex['Total_Minutes_Per_Day'].sum(), 5) == \
               np.round(capabilities['Total_Minutes_Per_Day'].sum(), 5)
=======
        assert abs(capabilities_ex['Total_Minutes_Per_Day'].sum() - capabilities['Total_Minutes_Per_Day'].sum()) < 1e-7
>>>>>>> 60e7eb86
        assert len(capabilities_ex) == len(facility_ids) * len(officer_type_codes)

        # Updates the capabilities table with the reformatted version
        self.parameters['Daily_Capabilities'] = capabilities_ex

    def get_capabilities_today(self):
        """
        Get the capabilities of the health system today
        returns: DataFrame giving minutes available for each officer type in each facility type

        Functions can go in here in the future that could expand the time available, simulating increasing efficiency.
        (The concept of a productivitiy ratio raised by Martin Chalkley). For now just have a single scaling value,
        named capabilities_coefficient.
        """

        # Get the capabilities data as they are imported
        capabilities_today = self.parameters['Daily_Capabilities']

        # apply the capabilities_coefficient
        capabilities_today['Total_Minutes_Per_Day'] = (
            capabilities_today['Total_Minutes_Per_Day'] * self.capabilities_coefficient
        )

        return capabilities_today

    def get_blank_appt_footprint(self):
        """
        This is a helper function so that disease modules can easily create their appt_footprints.
        It returns a dataframe containing the appointment footprint information in the format that /
        the HealthSystemScheduler expects.

        """

        keys = self.parameters['Appt_Types_Table']['Appt_Type_Code']
        values = np.zeros(len(keys))
        blank_footprint = dict(zip(keys, values))
        return blank_footprint

    def get_blank_cons_footprint(self):
        """
        This is a helper function so that disease modules can easily create their cons_footprints.
        It returns a dictionary containing the consumables information in the format that the /
        HealthSystemScheduler expects.

        Format is as follows:
            * dict with two keys; Intervention_Package_Code and Item_Code
            * the value for each is a dict of the form (package_code or item_code): quantity
            * the codes within each list must be unique and valid codes; quantities must be integer values >0

            e.g.
            cons_req_as_footprint = {
                        'Intervention_Package_Code': {my_pkg_code: 1},
                        'Item_Code': {my_item_code: 10, another_item_code: 1}
            }
        """

        blank_footprint = {'Intervention_Package_Code': {}, 'Item_Code': {}}
        return blank_footprint

    def get_prob_seek_care(self, person_id, symptom_code=0):
        """
        This is depracted. Report onset of generic acute symptoms to the symptom mananger.
        HealthSeekingBehaviour module will schedule a generic hsi.
        """
        raise Exception('Do not use get_prob_seek_care().')

    def get_appt_footprint_as_time_request(self, hsi_event, actual_appt_footprint=None):
        """
        This will take an HSI event and return the required appointments in terms of the time required of each
        Officer Type in each Facility ID.
        The index will identify the Facility ID and the Officer Type in the same format as is used in
        Daily_Capabilities.

        :param hsi_event: The HSI event
        :param actual_appt_footprint: The actual appt footprint (optional) if different to that in the HSI_event
        :return: A series that gives the time required for each officer-type in each facility_ID
        """

        # Gather useful information
        df = self.sim.population.props
        mfl = self.parameters['Master_Facilities_List']
        fac_per_district = self.parameters['Facilities_For_Each_District']
        appt_types = self.parameters['Appt_Types_Table']['Appt_Type_Code'].values
        appt_times = self.parameters['Appt_Time_Table']

        # Gather information about the HSI event
        the_person_id = hsi_event.target
        the_district = df.at[the_person_id, 'district_of_residence']

        # Get the appt_footprint
        if actual_appt_footprint is None:
            # use the appt_footprint in the hsi_event
            the_appt_footprint = hsi_event.EXPECTED_APPT_FOOTPRINT
        else:
            # use the actual_appt_provided
            the_appt_footprint = actual_appt_footprint

        # Get the (one) health_facility available to this person (based on their district), which is accepted by the
        # hsi_event.ACCEPTED_FACILITY_LEVEL:
        the_facility_id = fac_per_district.loc[
            (fac_per_district['District'] == the_district)
            & (fac_per_district['Facility_Level'] == hsi_event.ACCEPTED_FACILITY_LEVEL),
            'Facility_ID',
        ].values[0]

        the_facility_level = mfl.loc[mfl['Facility_ID'] == the_facility_id, 'Facility_Level'].values[0]

        # Transform the treatment footprint into a demand for time for officers of each type, for this
        # facility level (it varies by facility level)
        appts_with_duration = [appt_type for appt_type in appt_types if the_appt_footprint[appt_type] > 0]
        df_appt_footprint = appt_times.loc[
            (appt_times['Facility_Level'] == the_facility_level) & appt_times.Appt_Type_Code.isin(appts_with_duration),
            ['Officer_Type_Code', 'Time_Taken'],
        ].copy()

        assert len(df_appt_footprint) > 0, \
            "The time needed for this appointment" \
            " is not defined for this specified facility level in the Appt_Time_Table. " \
            "And it should not go to this point" \
            ": " + hsi_event.TREATMENT_ID

        # Using f string or format method throws and error when df_appt_footprint is empty so hybrid used
        df_appt_footprint.set_index(
            f'FacilityID_{the_facility_id}_Officer_' + df_appt_footprint['Officer_Type_Code'].astype(str), inplace=True
        )

        # Create Series of summed required time for each officer type
        appt_footprint_as_time_request = df_appt_footprint['Time_Taken'].groupby(level=0).sum()

        # Check that indicies are unique
        assert not any(appt_footprint_as_time_request.index.duplicated())

        # Return
        return appt_footprint_as_time_request

    def get_squeeze_factors(self, all_calls_today, current_capabilities):
        """
        This will compute the squeeze factors for each HSI event from the dataframe that lists all the calls on health
        system resources for the day.
        The squeeze factor is defined as (call/available - 1). ie. the highest fractional over-demand among any type of
        officer that is called-for in the appt_footprint of an HSI event.
        A value of 0.0 signifies that there is no squeezeing (sufficient resources for the EXPECTED_APPT_FOOTPRINT).
        A value of 99.99 signifies that the call is for an officer_type in a health-facility that is not available.

        :param all_calls_today: Dataframe, one column per HSI event, containing the minutes required from each health
            officer in each health facility (using the standard index)
        :param current_capabilities: Dataframe giving the amount of time available from each health officer in each
            health facility (using the standard index)

        :return: squeeze_factors: a list of the squeeze factors for each HSI event
            (position in list matches column number in the all_call_today dataframe).
        """

        # 1) Compute the load factors
        total_call = all_calls_today.sum(axis=1)
        total_available = current_capabilities['Total_Minutes_Per_Day']

        load_factor = (total_call / total_available) - 1
        load_factor.loc[pd.isnull(load_factor)] = 99.99
        load_factor = load_factor.where(load_factor > 0, 0)

        # 5) Convert these load-factors into an overall 'squeeze' signal for each appointment_type requested
        squeeze_factor_per_hsi_event = list()  # The "squeeze factor" for each HSI event
        # [based on the highest load-factor of any officer required]

        for col_num in np.arange(0, len(all_calls_today.columns)):
            load_factor_per_officer_needed = list()
            officers_needed = all_calls_today.loc[all_calls_today[col_num] > 0, col_num].index.astype(str)
            assert len(officers_needed) > 0
            for officer in officers_needed:
                load_factor_per_officer_needed.append(load_factor.loc[officer])
            squeeze_factor_per_hsi_event.append(max(load_factor_per_officer_needed))

        assert len(squeeze_factor_per_hsi_event) == len(all_calls_today.columns)
        assert (np.asarray(squeeze_factor_per_hsi_event) >= 0).all()

        return squeeze_factor_per_hsi_event

    def request_consumables(self, hsi_event, cons_req_as_footprint, to_log=True):
        """
        This is where HSI events can check access to and log use of consumables.
        The healthsystem module will check if that consumable is available
        at this time and at that facility and return a True/False response. If a package is requested, it is considered
        to be available only if all of the constituent items are available.
        All requests are logged and, by default, it is assumed that if a requested consumable is available then it
        is used. Alternatively, HSI Events can just query if a
        consumable is available (without using it) by setting to_log=False.

        :param cons_req: The consumable that is requested, in the format specified in 'get_blank_cons_footprint()'
        :param to_log: Indicator to show whether this should not be logged (defualt: True)
        :return: In the same format of the provided footprint, giving a bool for each package or item returned
        """

        # ~~~~~~~~~~~~~~~~~~~~~~~~~~~~~~~~~~~~~~~~~~~~~~~~~~~~~~~~~~~~~~~~~~~~~~~~~~~~~~~~~
        # Could check the format of the cons_req_as_footprint
        # It is removed as this is a time-consuming check that is rarely required
        # self.check_consumables_footprint_format(cons_req_as_footprint)

        # ~~~~~~~~~~~~~~~~~~~~~~~~~~~~~~~~~~~~~~~~~~~~~~~~~~~~~~~~~~~~~~~~~~~~~~~~~~~~~~~~~
        # If the healthsystem module is disabled, return True for all consumables without checking or logging
        if self.disable:
            return {
                'Intervention_Package_Code': dict(zip(
                    cons_req_as_footprint['Intervention_Package_Code'].keys(),
                    [True] * len(cons_req_as_footprint['Intervention_Package_Code'].keys()
                                 ))),
                'Item_Code': dict(zip(
                    cons_req_as_footprint['Item_Code'].keys(),
                    [True] * len(cons_req_as_footprint['Item_Code'].keys()
                                 )))
                }

        # ~~~~~~~~~~~~~~~~~~~~~~~~~~~~~~~~~~~~~~~~~~~~~~~~~~~~~~~~~~~~~~~~~~~~~~~~~~~~~~~~~
        # Determine availability of each item and package:
        select_col = f'Available_Facility_Level_{hsi_event.ACCEPTED_FACILITY_LEVEL}'
        available = {
            'Intervention_Package_Code': self.cons_available_today['Intervention_Package_Code'].loc[
                cons_req_as_footprint['Intervention_Package_Code'].keys(), select_col].to_dict(),
            'Item_Code': self.cons_available_today['Item_Code'].loc[
                cons_req_as_footprint['Item_Code'].keys(), select_col].to_dict()
        }

        # ~~~~~~~~~~~~~~~~~~~~~~~~~~~~~~~~~~~~~~~~~~~~~~~~~~~~~~~~~~~~~~~~~~~~~~~~~~~~~~~~~

        # Logging:
        if to_log:
            treatment_id = hsi_event.TREATMENT_ID
            # NB. Casting the data to strings because logger complains with dict of varying sizes/keys
            logger.info(key='Consumables',
                        data={
                            'TREATMENT_ID': treatment_id,
                            'Item_Available': str({k: v for k, v in cons_req_as_footprint['Item_Code'].items()
                                                   if available['Item_Code'][k]}
                                                  ),
                            'Item_NotAvailable': str({k: v for k, v in cons_req_as_footprint['Item_Code'].items()
                                                      if not available['Item_Code'][k]}
                                                     ),
                            'Package_Available': str({k: v for k, v in
                                                      cons_req_as_footprint['Intervention_Package_Code'].items()
                                                      if available['Intervention_Package_Code'][k]}
                                                     ),
                            'Package_NotAvailable': str({k: v for k, v in
                                                         cons_req_as_footprint['Intervention_Package_Code'].items()
                                                         if not available['Intervention_Package_Code'][k]}
                                                        )
                        },
                        description="record of each consumable item that is requested by in an HSI"
                        )

        # return the result of the check on availability
        return available

    def check_consumables_footprint_format(self, cons_req_as_footprint):
        """
        This function runs some check on the cons_req_as_footprint to ensure its in the right format
        :param cons_req_as_footprint:
        :return:
        """
        # Format is as follows:
        #     * dict with two keys; Intervention_Package_Code and Item_Code
        #     * For each, there is list of dicts, each dict giving code (i.e. package_code or item_code):quantity
        #     * the codes within each list must be unique and valid codes, quantities must be integer values >0
        #     e.g.
        #     cons_req_as_footprint = {
        #                 'Intervention_Package_Code': {my_pkg_code: 1},
        #                 'Item_Code': {my_item_code: 10}, {another_item_code: 1}
        #     }

        # check basic formatting
        format_error_str = 'The consumable_footprint is not in the right format. ' \
                           'See check_consumables_footprint_format.'
        assert type(cons_req_as_footprint) is dict
        assert 'Intervention_Package_Code' in cons_req_as_footprint, format_error_str
        assert 'Item_Code' in cons_req_as_footprint, format_error_str
        assert type(cons_req_as_footprint['Intervention_Package_Code']) is dict, format_error_str
        assert type(cons_req_as_footprint['Item_Code']) is dict, format_error_str

        # Check that consumables being required are in the database

        # Check packages
        all_pkgs = self.df_mapping_pkg_code_to_intv_code.index.values
        for pkg_code, pkg_quant in cons_req_as_footprint['Intervention_Package_Code'].items():
            assert pkg_code in all_pkgs, f'Intervention_Package_Code {pkg_code} not recognised'
            assert pkg_code != -99, 'Intervention_Package_Code cannot be -99'
            assert pkg_quant > 0, format_error_str

        # Check items
        all_items = pd.unique(self.df_mapping_pkg_code_to_intv_code['Item_Code'])
        for itm_code, itm_quant in cons_req_as_footprint['Item_Code'].items():
            assert itm_code in all_items, f'Item_Code {itm_code} not recognised'
            assert itm_quant > 0, format_error_str

    def get_consumables_as_individual_items(self, cons_req_as_footprint):
        """
        Helper function to decompose a ```cons_req_as_footprint``` and return a pd.Series with the individual items
        (as the index) and the quantity needed (as the value).
        """

        # Unpack package_code (repeat package code if the package is required multiple times)
        pkgs = list()
        for k, v in cons_req_as_footprint['Intervention_Package_Code'].items():
            for i in range(v):
                pkgs.append(k)

        # Get the corresponding item codes and flip in to a series with index of Item_Code
        x = self.df_mapping_pkg_code_to_intv_code.loc[pkgs].set_index('Item_Code')['Expected_Units_Per_Case']

        # Add in individual consumables in one go as a pd.Series
        x = x.append(pd.Series(cons_req_as_footprint['Item_Code']))

        # Return de-duplicated Series (index=Item_Code, value=quantity)
        return x.groupby(x.index).sum()

    def determine_availability_of_consumables_today(self):
        """Helper function to determine availability of all items and packages"""

        # Determine the availability of the consumables *items* today
        if not self.ignore_cons_constraints:
            # Random draws: assume that availability of the same item is independent between different facility levels
            random_draws = self.rng.rand(
                len(self.prob_item_codes_available), len(self.prob_item_codes_available.columns)
            )
            items = self.prob_item_codes_available > random_draws
        else:
            # Make all true if ignoring consumables constraints
            items = self.prob_item_codes_available > 0.0

        # Determine the availability of packages today
        # (packages are made-up of the individual items: if one item is not available, the package is not available)
        pkgs = self.df_mapping_pkg_code_to_intv_code.merge(items, left_on='Item_Code', right_index=True)
        pkgs = pkgs.groupby(level=0)[pkgs.columns[pkgs.columns.str.startswith('Available_Facility_Level')]].all()

        self.cons_available_today = {
            "Item_Code": items,
            "Intervention_Package_Code": pkgs
        }

    def log_hsi_event(self, hsi_event, actual_appt_footprint=None, squeeze_factor=None, did_run=True):
        """
        This will write to the log with a record that this HSI event has occured.
        If this is an individual-level HSI event, it will also record the actual appointment footprint
        :param hsi_event: The hsi event (containing the initial expectations of footprints)
        :param actual_appt_footprint: The actual appt footprint to log (if individual event)
        :param squeeze_factor: The squueze factor (if individual event)
        """

        if isinstance(hsi_event.target, tlo.population.Population):
            # Population HSI-Event
            log_info = dict()
            log_info['TREATMENT_ID'] = hsi_event.TREATMENT_ID
            log_info['Number_By_Appt_Type_Code'] = 'Population'  # remove the appt-types with zeros
            log_info['Person_ID'] = -1  # Junk code
            log_info['Squeeze_Factor'] = 0

        else:
            # Individual HSI-Event:
            assert actual_appt_footprint is not None
            assert squeeze_factor is not None

            appts = actual_appt_footprint
            log_info = dict()
            log_info['TREATMENT_ID'] = hsi_event.TREATMENT_ID
            # key appointment types that are non-zero
            log_info['Number_By_Appt_Type_Code'] = {
                key: val for key, val in appts.items() if val
            }
            log_info['Person_ID'] = hsi_event.target

            if squeeze_factor == np.inf:
                log_info['Squeeze_Factor'] = 100.0  # arbitrarily high value to replace infinity
            else:
                log_info['Squeeze_Factor'] = squeeze_factor

        log_info['did_run'] = did_run

        logger.info(key="HSI_Event",
                    data=log_info,
                    description="record of each HSI event")

        if self.store_hsi_events_that_have_run:
            log_info['date'] = self.sim.date
            self.store_of_hsi_events_that_have_run.append(log_info)

    def log_current_capabilities(self, current_capabilities, all_calls_today):
        """
        This will log the percentage of the current capabilities that is used at each Facility Type
        NB. To get this per Officer_Type_Code, it would be possible to simply log the entire current_capabilities df.
        :param current_capabilities: the current_capabilities of the health system.
        :param all_calls_today: dataframe of all the HSI events that ran
        """

        # Combine the current_capabiliites and the sum-across-columns of all_calls_today
        comparison = current_capabilities[['Facility_ID', 'Total_Minutes_Per_Day']].merge(
            all_calls_today.sum(axis=1).to_frame(), left_index=True, right_index=True, how='inner'
        )
        comparison = comparison.rename(columns={0: 'Minutes_Used'})
        assert len(comparison) == len(current_capabilities)
        assert (
            abs(comparison['Minutes_Used'].sum() - all_calls_today.sum().sum()) <= 0.0001 * all_calls_today.sum().sum()
        )

        # Sum within each Facility_ID using groupby (Index of 'summary' is Facility_ID)
        summary = comparison.groupby('Facility_ID')[['Total_Minutes_Per_Day', 'Minutes_Used']].sum()

        # Compute Fraction of Time Used Across All Facilities
        fraction_time_used_across_all_facilities = 0.0  # no capabilities or nan arising
        if summary['Total_Minutes_Per_Day'].sum() > 0:
            fraction_time_used_across_all_facilities = (
                summary['Minutes_Used'].sum() / summary['Total_Minutes_Per_Day'].sum()
            )

        # Compute Fraction of Time Used In Each Facility
        summary['Fraction_Time_Used'] = summary['Minutes_Used'] / summary['Total_Minutes_Per_Day']
        summary['Fraction_Time_Used'].replace([np.inf, -np.inf, np.nan], 0.0, inplace=True)

        log_capacity = dict()
        log_capacity['Frac_Time_Used_Overall'] = fraction_time_used_across_all_facilities
        log_capacity['Frac_Time_Used_By_Facility_ID'] = summary['Fraction_Time_Used'].to_dict()

        logger.info(key='Capacity',
                    data=log_capacity,
                    description='daily summary of utilisation and capacity of health system resources')

    def find_events_for_person(self, person_id: int):
        """Find the events in the HSI_EVENT_QUEUE for a particular person.
        :param person_id: the person_id of interest
        :returns list of tuples (date_of_event, event) for that person_id in the HSI_EVENT_QUEUE.

        NB. This is for debugging and testing only - not for use in real simulations as it is slow
        """
        list_of_events = list()

        for ev_tuple in self.HSI_EVENT_QUEUE:
            date = ev_tuple[1]   # this is the 'topen' value
            event = ev_tuple[4]
            if isinstance(event.target, int):
                if event.target == person_id:
                    list_of_events.append((date, event))

        return list_of_events


class HealthSystemScheduler(RegularEvent, PopulationScopeEventMixin):
    """
    This is the HealthSystemScheduler. It is an event that occurs every day, inspects the calls on the healthsystem
    and commissions event to occur that are consistent with the healthsystem's capabilities for the following day, given
    assumptions about how this decision is made.
    The overall Prioritation algorithm is:
        * Look at events in order (the order is set by the heapq: see schedule_event
        * Ignore is the current data is before topen
        * Remove and do nothing if tclose has expired
        * Run any  population-level HSI events
        * For an individual-level HSI event, check if there are sufficient health system capabilities to run the event

    If the event is to be run, then the following events occur:
        * The HSI event itself is run.
        * The occurence of the event is logged
        * The resources used are 'occupied' (if individual level HSI event)
        * Other disease modules are alerted of the occurence of the HSI event (if individual level HSI event)

    Here is where we can have multiple types of assumption regarding how these capabilities are modelled.
    """

    def __init__(self, module: HealthSystem):
        super().__init__(module, frequency=DateOffset(days=1))

    def apply(self, population):
        # 0) Determine the availability of consumables today based on their probabilities
        self.module.determine_availability_of_consumables_today()

        # Create hold-over list (will become a heapq).
        # This will hold events that cannot occur today before they are added back to the heapq
        hold_over = list()

        # 1) Get the events that are due today:
        list_of_individual_hsi_event_tuples_due_today = list()
        list_of_population_hsi_event_tuples_due_today = list()

        while len(self.module.HSI_EVENT_QUEUE) > 0:

            next_event_tuple = hp.heappop(self.module.HSI_EVENT_QUEUE)
            # Read the tuple and assemble into a dict 'next_event'

            # Structure of tuple is:
            # Pos 0: priority,
            # Pos 1: topen,
            # Pos 2: hsi_event_queue_counter,
            # Pos 3: tclose,
            # Pos 4: the hsi_event itself

            event = next_event_tuple[4]

            if self.sim.date > next_event_tuple[3]:
                # The event has expired (after tclose) having never been run. Call the 'never_ran' function
                event.never_ran()

            elif (type(event.target) is not tlo.population.Population) \
                    and (not self.sim.population.props.at[event.target, 'is_alive']):
                # if individual level event and the person who is the target is no longer alive, do nothing more
                pass

            elif self.sim.date < next_event_tuple[1]:
                # The event is not yet due (before topen), add to the hold-over list
                hp.heappush(hold_over, next_event_tuple)

                if next_event_tuple[0] == 2:
                    # Check the priority
                    # If the next event is not due and has low priority, then stop looking through the heapq
                    # as all other events will also not be due.
                    break

            else:
                # The event is now due to run today and the person is confirmed to be still alive
                # Add it to the list of events due today (individual or population level)
                # NB. These list is ordered by priority and then due date

                is_pop_level_hsi_event = type(event.target) is tlo.population.Population
                if is_pop_level_hsi_event:
                    list_of_population_hsi_event_tuples_due_today.append(next_event_tuple)
                else:
                    list_of_individual_hsi_event_tuples_due_today.append(next_event_tuple)

        # 2) Run all population-level HSI events
        while len(list_of_population_hsi_event_tuples_due_today) > 0:
            pop_level_hsi_event_tuple = list_of_population_hsi_event_tuples_due_today.pop()

            pop_level_hsi_event = pop_level_hsi_event_tuple[4]
            pop_level_hsi_event.run(squeeze_factor=0)
            self.module.log_hsi_event(hsi_event=pop_level_hsi_event)

        # 3) Get the capabilities that are available today and prepare dataframe to store all the calls for today
        current_capabilities = self.module.get_capabilities_today()

        if not list_of_individual_hsi_event_tuples_due_today:
            # empty dataframe for logging
            df_footprints_of_all_individual_level_hsi_event = pd.DataFrame(index=current_capabilities.index)
        else:
            # 4) Examine total call on health officers time from the HSI events that are due today

            # For all events in 'list_of_individual_hsi_event_tuples_due_today',
            # expand the appt-footprint of the event into give the demands on
            # each officer-type in each facility_id. [Name of columns is the position in the list of event_due_today)

            footprints_of_all_individual_level_hsi_event = {
                event_number: self.module.get_appt_footprint_as_time_request(hsi_event=(event_tuple[4]))
                for event_number, event_tuple in enumerate(list_of_individual_hsi_event_tuples_due_today)
            }

            # dataframe to store all the calls to the healthsystem today
            df_footprints_of_all_individual_level_hsi_event = pd.DataFrame(
                footprints_of_all_individual_level_hsi_event, index=current_capabilities.index
            )
            df_footprints_of_all_individual_level_hsi_event.fillna(0, inplace=True)

            assert len(df_footprints_of_all_individual_level_hsi_event.columns) == len(
                list_of_individual_hsi_event_tuples_due_today
            )
            assert df_footprints_of_all_individual_level_hsi_event.index.equals(current_capabilities.index)

            # 5) Estimate Squeeze-Factors for today
            if self.module.mode_appt_constraints == 0:
                # For Mode 0 (no Constraints), the squeeze factors are all zero.
                squeeze_factor_per_hsi_event = [0] * len(df_footprints_of_all_individual_level_hsi_event.columns)
            else:
                # For Other Modes, the squeeze factors must be computed
                squeeze_factor_per_hsi_event = self.module.get_squeeze_factors(
                    all_calls_today=df_footprints_of_all_individual_level_hsi_event,
                    current_capabilities=current_capabilities,
                )

            # 6) For each event, determine if run or not, and run if so.
            for ev_num in range(len(list_of_individual_hsi_event_tuples_due_today)):
                event = list_of_individual_hsi_event_tuples_due_today[ev_num][4]
                squeeze_factor = squeeze_factor_per_hsi_event[ev_num]

                ok_to_run = (
                    (self.module.mode_appt_constraints == 0)
                    or (self.module.mode_appt_constraints == 1)
                    or ((self.module.mode_appt_constraints == 2) and (squeeze_factor == 0.0))
                )

                # Mode 0: All HSI Event run, with no squeeze
                # Mode 1: All Run With Squeeze
                # Mode 2: Only if squeeze <1

                if ok_to_run:

                    # Run the HSI event (allowing it to return an updated appt_footprint)
                    actual_appt_footprint = event.run(squeeze_factor=squeeze_factor)

                    # Check if the HSI event returned updated appt_footprint
                    if actual_appt_footprint is not None:
                        # The returned footprint is different to the expected footprint: so must update load factors

                        # check its formatting:
                        self.module.check_appt_footprint_format(actual_appt_footprint)

                        # Update load factors:
                        updated_call = self.module.get_appt_footprint_as_time_request(event, actual_appt_footprint)
                        df_footprints_of_all_individual_level_hsi_event.loc[updated_call.index, ev_num] = updated_call
                        squeeze_factor_per_hsi_event = self.module.get_squeeze_factors(
                            all_calls_today=df_footprints_of_all_individual_level_hsi_event,
                            current_capabilities=current_capabilities,
                        )
                    else:
                        # no actual footprint is returned so take the expected initial declaration as the actual
                        actual_appt_footprint = event.EXPECTED_APPT_FOOTPRINT

                    # Write to the log
                    self.module.log_hsi_event(
                        hsi_event=event,
                        actual_appt_footprint=actual_appt_footprint,
                        squeeze_factor=squeeze_factor,
                        did_run=True,
                    )

                else:
                    # Do not run,
                    # Call did_not_run for the hsi_event
                    rtn_from_did_not_run = event.did_not_run()

                    # If received no response from the call to did_not_run, or a True signal, then
                    # add to the hold-over queue.
                    # Otherwise (disease module returns "FALSE") the event is not rescheduled and will not run.

                    if not (rtn_from_did_not_run is False):
                        # reschedule event
                        hp.heappush(hold_over, list_of_individual_hsi_event_tuples_due_today[ev_num])

                    # Log that the event did not run
                    self.module.log_hsi_event(
                        hsi_event=event,
                        actual_appt_footprint=event.EXPECTED_APPT_FOOTPRINT,
                        squeeze_factor=squeeze_factor,
                        did_run=False,
                    )

        # 7) Add back to the HSI_EVENT_QUEUE heapq all those events
        # which are still eligible to run but which did not run
        while len(hold_over) > 0:
            hp.heappush(self.module.HSI_EVENT_QUEUE, hp.heappop(hold_over))

        # 8) After completing routine for the day, log total usage of the facilities
        self.module.log_current_capabilities(
            current_capabilities=current_capabilities, all_calls_today=df_footprints_of_all_individual_level_hsi_event
        )


class HSI_Event:
    """Base HSI event class, from which all others inherit.

    Concrete subclasses should also inherit from one of the EventMixin classes
    defined below, and implement at least an `apply` and `did_not_run` method.
    """

    def __init__(self, module, *args, **kwargs):
        """Create a new event.

        Note that just creating an event does not schedule it to happen; that
        must be done by calling Simulation.schedule_event.

        :param module: the module that created this event.
            All subclasses of Event take this as the first argument in their
            constructor, but may also take further keyword arguments.
        """
        self.module = module
        self.sim = module.sim
        self.target = None  # Overwritten by the mixin
        # This is needed so mixin constructors are called
        super().__init__(*args, **kwargs)

    def apply(self, *args, **kwargs):
        """Apply this event to the population.

        Must be implemented by subclasses.
        """
        raise NotImplementedError

    def did_not_run(self, *args, **kwargs):
        """Called when this event is due but it is not run. Return False to prevent the event being rescheduled, or True
        to allow the rescheduling. This is called each time that the event is tried to be run but it cannot be.
        """
        logger.debug(key="message", data=f"{self.__class__.__name__}: did not run.")
        return True

    def never_ran(self):
        """Called when this event is was entered to the HSI Event Queue, but was never run.
        """
        logger.debug(key="message", data=f"{self.__class__.__name__}: was never run.")

    def not_available(self):
        """Called when this event is passed to schedule_hsi_event but the TREATMENT_ID is not permitted by the
         parameter service_availability.
        """
        logger.debug(key="message", data=f"{self.__class__.__name__}: was not admitted to the HSI queue because the "
                                         f"service is not available.")
        pass

    def post_apply_hook(self):
        """Do any required processing after apply() completes."""
        pass

    def run(self, squeeze_factor):
        """Make the event happen."""
        self.apply(self.target, squeeze_factor)
        self.post_apply_hook()

    def get_all_consumables(self, item_codes=None, pkg_codes=None):
        """Helper function to allow for getting and checking of entire set of consumables.
        It accepts a footprint, or an item_code, or a package_code, and returns True/False for whether all the items
         are available. It avoids the use of consumables 'footprints'."""

        # Turn the input arguments into the usual consumables footprint:

        # Item Codes provided:
        if item_codes is not None:
            if not isinstance(item_codes, list):
                item_codes = [item_codes]
            # turn into 'consumable footprint':
            footprint_items = dict(zip(item_codes, [1]*len(item_codes)))
        else:
            footprint_items = {}

        # Package Codes provided:
        if pkg_codes is not None:
            if not isinstance(pkg_codes, list):
                pkg_codes = [pkg_codes]
            footprint_pkgs = dict(zip(pkg_codes, [1]*len(pkg_codes)))
        else:
            footprint_pkgs = {}

        # Make the total footprint
        footprint = {
            'Item_Code': footprint_items,
            'Intervention_Package_Code': footprint_pkgs,
        }

        # Check availability of consumables
        rtn_from_health_system = self.sim.modules['HealthSystem'].request_consumables(self, footprint)

        all_available = all(
            rtn_from_health_system['Intervention_Package_Code'].values()
        ) and all(
            rtn_from_health_system['Item_Code'].values()
        )

        return all_available

    def make_appt_footprint(self, dict_of_appts):
        """Helper function to make an appt_footprint. Create the full appt_footprint that is expected from a dictionary
        only giving the types of appointments needed."""

        # get blank footprint
        footprint = self.sim.modules['HealthSystem'].get_blank_appt_footprint()

        # do checks
        assert isinstance(dict_of_appts, dict)
        assert all([(k in footprint.keys()) for k in dict_of_appts.keys()])
        assert all([isinstance(v, (float, int)) for v in dict_of_appts.values()])

        # make footprint (defaulting to zero where a type of appointment is not specified)
        for k, v in dict_of_appts.items():
            footprint[k] = v

        return footprint


class HSIEventWrapper(Event):
    """This is wrapper that contains an HSI event.

    It is used when the healthsystem is 'disabled' and all HSI events sent to the health system scheduler should
    be passed to the main simulation scheduler.
    When this event is run (by the simulation scheduler) it runs the HSI event with squeeze_factor=0.0
    """
    def __init__(self, hsi_event, *args, **kwargs):
        super().__init__(hsi_event.module, *args, **kwargs)
        self.hsi_event = hsi_event
        self.target = hsi_event.target

    def run(self):
        # check that the person is still alive
        # (this check normally happens in the HealthSystemScheduler and silently do not run the HSI event)

        if isinstance(self.hsi_event.target, tlo.population.Population) \
                or (self.hsi_event.module.sim.population.props.at[self.hsi_event.target, 'is_alive']):
            _ = self.hsi_event.run(squeeze_factor=0.0)<|MERGE_RESOLUTION|>--- conflicted
+++ resolved
@@ -523,15 +523,7 @@
         )
 
         # Checks
-<<<<<<< HEAD
-        # This test could do with a bit of leniency as when you change the capabilities coefficient floating point
-        # errors fail the following test "assert capabilities_ex['Total_Minutes_Per_Day'].sum() ==
-        # capabilities['Total_Minutes_Per_Day'].sum()", added that leniency with np.round
-        assert np.round(capabilities_ex['Total_Minutes_Per_Day'].sum(), 5) == \
-               np.round(capabilities['Total_Minutes_Per_Day'].sum(), 5)
-=======
         assert abs(capabilities_ex['Total_Minutes_Per_Day'].sum() - capabilities['Total_Minutes_Per_Day'].sum()) < 1e-7
->>>>>>> 60e7eb86
         assert len(capabilities_ex) == len(facility_ids) * len(officer_type_codes)
 
         # Updates the capabilities table with the reformatted version
