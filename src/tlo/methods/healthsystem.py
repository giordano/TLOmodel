# """
# Remaining to do:
# - streamline input arguments
# - let the level of the appointment be in the log
# - let the logger give times of each hcw
# """
import datetime
import fnmatch
import heapq as hp
from collections import Counter, defaultdict
from collections.abc import Iterable
from itertools import repeat
from pathlib import Path
from typing import Dict, List, NamedTuple, Optional, Tuple, Union

import numpy as np
import pandas as pd

import tlo
from tlo import Date, DateOffset, Module, Parameter, Property, Types, logging
from tlo.analysis.utils import flatten_multi_index_series_into_dict_for_logging
from tlo.events import Event, PopulationScopeEventMixin, Priority, RegularEvent
from tlo.methods import Metadata
from tlo.methods.bed_days import BedDays
from tlo.methods.consumables import (
    Consumables,
    get_item_code_from_item_name,
    get_item_codes_from_package_name,
)
from tlo.methods.dxmanager import DxManager

logger = logging.getLogger(__name__)
logger.setLevel(logging.INFO)

logger_summary = logging.getLogger(f"{__name__}.summary")
logger_summary.setLevel(logging.INFO)


class FacilityInfo(NamedTuple):
    """Information about a specific health facility."""
    id: int
    name: str
    level: str
    region: str


class AppointmentSubunit(NamedTuple):
    """Component of an appointment relating to a specific officer type."""
    officer_type: str
    time_taken: float


class HSIEventDetails(NamedTuple):
    """Non-target specific details of a health system interaction event."""
    event_name: str
    module_name: str
    treatment_id: str
    facility_level: Optional[str]
    appt_footprint: Tuple[str]
    beddays_footprint: Tuple[Tuple[str, int]]


class HSIEventQueueItem(NamedTuple):
    """Properties of event added to health system queue.

    The order of the attributes in the tuple is important as the queue sorting is done
    by the order of the items in the tuple, i.e. first by `priority`, then `topen` and
    so on.
    """
    priority: int
    topen: Date
    queue_counter: int
    tclose: Date
    # Define HSI_Event type as string to avoid NameError exception as HSI_Event defined
    # later in module (see https://stackoverflow.com/a/36286947/4798943)
    hsi_event: 'HSI_Event'


class HSI_Event:
    """Base HSI event class, from which all others inherit.

    Concrete subclasses should also inherit from one of the EventMixin classes
    defined below, and implement at least an `apply` and `did_not_run` method.
    """

    def __init__(self, module, *args, **kwargs):
        """Create a new event.

        Note that just creating an event does not schedule it to happen; that
        must be done by calling Simulation.schedule_event.

        :param module: the module that created this event.
            All subclasses of Event take this as the first argument in their
            constructor, but may also take further keyword arguments.
        """
        self.module = module
        self.sim = module.sim
        self.target = None  # Overwritten by the mixin
        super().__init__(*args, **kwargs)  # Call the mixin's constructors

        # Defaults for the HSI information:
        self.TREATMENT_ID = ''
        self.EXPECTED_APPT_FOOTPRINT = self.make_appt_footprint({})
        self.ACCEPTED_FACILITY_LEVEL = None
        self.BEDDAYS_FOOTPRINT = self.make_beddays_footprint({})

        # Information received about this HSI:
        self._received_info_about_bed_days = None
        self.expected_time_requests = {}
        self.facility_info = None

    @property
    def bed_days_allocated_to_this_event(self):
        if self._received_info_about_bed_days is None:
            # default to the footprint if no information about bed-days is received
            return self.BEDDAYS_FOOTPRINT

        return self._received_info_about_bed_days

    def apply(self, squeeze_factor=0.0, *args, **kwargs):
        """Apply this event to the population.

        Must be implemented by subclasses.

        """
        raise NotImplementedError

    def did_not_run(self, *args, **kwargs):
        """Called when this event is due but it is not run. Return False to prevent the event being rescheduled, or True
        to allow the rescheduling. This is called each time that the event is tried to be run but it cannot be.
        """
        logger.debug(key="message", data=f"{self.__class__.__name__}: did not run.")
        return True

    def never_ran(self):
        """Called when this event is was entered to the HSI Event Queue, but was never run.
        """
        logger.debug(key="message", data=f"{self.__class__.__name__}: was never run.")

    def post_apply_hook(self):
        """Impose the bed-days footprint (if target of the HSI is a person_id)"""
        if isinstance(self.target, int):
            self.module.sim.modules['HealthSystem'].bed_days.impose_beddays_footprint(
                person_id=self.target,
                footprint=self.bed_days_allocated_to_this_event
            )

    def run(self, squeeze_factor):
        """Make the event happen."""
        updated_appt_footprint = self.apply(self.target, squeeze_factor)
        self.post_apply_hook()
        return updated_appt_footprint

    def get_consumables(self,
                        item_codes: Union[None, np.integer, int, list, set, dict] = None,
                        optional_item_codes: Union[None, np.integer, int, list, set, dict] = None,
                        to_log: Optional[bool] = True,
                        return_individual_results: Optional[bool] = False
                        ) -> Union[bool, dict]:
        """Function to allow for getting and checking of entire set of consumables. All requests for consumables should
        use this function.
        :param item_codes: The item code(s) (and quantities) of the consumables that are requested and which determine
        the summary result for availability/non-availability. This can be an `int` (the item_code needed [assume
        quantity=1]), a `list` or `set` (the collection  of item_codes [for each assuming quantity=1]), or a `dict`
        (with key:value pairs `<item_code>:<quantity>`).
        :param optional_item_codes: The item code(s) (and quantities) of the consumables that are requested and which do
         not determine the summary result for availability/non-availability. (Same format as `item_codes`). This is
         useful when a large set of items may be used, but the viability of a subsequent operation depends only on a
         subset.
        :param return_individual_results: If True returns a `dict` giving the availability of each item_code requested
        (otherwise gives a `bool` indicating if all the item_codes requested are available).
        :param to_log: If True, logs the request.
        :returns A `bool` indicating whether every item is available, or a `dict` indicating the availability of each
         item.
        Note that disease module can use the `get_item_codes_from_package_name` and `get_item_code_from_item_name`
         methods in the `HealthSystem` module to find item_codes.
        """

        def _return_item_codes_in_dict(item_codes: Union[None, np.integer, int, list, set, dict]) -> dict:
            """Convert an argument for 'item_codes` (provided as int, list, set or dict) into the format
            dict(<item_code>:quantity)."""

            if item_codes is None:
                return {}

            if isinstance(item_codes, (int, np.integer)):
                return {int(item_codes): 1}

            elif isinstance(item_codes, list):
                if not all([isinstance(i, (int, np.integer)) for i in item_codes]):
                    raise ValueError("item_codes must be integers")
                return {int(i): 1 for i in item_codes}

            elif isinstance(item_codes, dict):
                if not all(
                    [(isinstance(code, (int, np.integer)) and
                      isinstance(quantity, (float, np.floating, int, np.integer)))
                     for code, quantity in item_codes.items()]
                ):
                    raise ValueError("item_codes must be integers and quantities must be integers or floats.")
                return {int(i): float(q) for i, q in item_codes.items()}

            else:
                raise ValueError("The item_codes are given in an unrecognised format")

        hs_module = self.sim.modules['HealthSystem']

        _item_codes = _return_item_codes_in_dict(item_codes)
        _optional_item_codes = _return_item_codes_in_dict(optional_item_codes)

        # Determine if the request should be logged (over-ride argument provided if HealthSystem is disabled).
        _to_log = to_log if not hs_module.disable else False

        # Checking the availability and logging:
        rtn = hs_module.consumables._request_consumables(item_codes={**_item_codes, **_optional_item_codes},
                                                         to_log=_to_log,
                                                         facility_info=self.facility_info,
                                                         treatment_id=self.TREATMENT_ID)

        # Return result in expected format:
        if not return_individual_results:
            # Determine if all results for all the `item_codes` are True (discarding results from optional_item_codes).
            return all(v for k, v in rtn.items() if k in _item_codes)
        else:
            return rtn

    def make_beddays_footprint(self, dict_of_beddays):
        """Helper function to make a correctly-formed 'bed-days footprint'"""

        # get blank footprint
        footprint = self.sim.modules['HealthSystem'].bed_days.get_blank_beddays_footprint()

        # do checks on the dict_of_beddays provided.
        assert isinstance(dict_of_beddays, dict)
        assert all((k in footprint.keys()) for k in dict_of_beddays.keys())
        assert all(isinstance(v, (float, int)) for v in dict_of_beddays.values())

        # make footprint (defaulting to zero where a type of bed-days is not specified)
        for k, v in dict_of_beddays.items():
            footprint[k] = v

        return footprint

    def is_all_beddays_allocated(self):
        """Check if the entire footprint requested is allocated"""
        return all(
            self.bed_days_allocated_to_this_event[k] == self.BEDDAYS_FOOTPRINT[k] for k in self.BEDDAYS_FOOTPRINT
        )

    def make_appt_footprint(self, dict_of_appts):
        """Helper function to make appointment footprint in format expected downstream.

        Should be passed a dictionary keyed by appointment type codes with non-negative
        values.
        """
        health_system = self.sim.modules['HealthSystem']
        if health_system.appt_footprint_is_valid(dict_of_appts):
            return Counter(dict_of_appts)

        raise ValueError(
            "Argument to make_appt_footprint should be a dictionary keyed by "
            "appointment type code strings in Appt_Types_Table with non-negative "
            "values"
        )

    def initialise(self):
        """Initialise the HSI:
        * Set the facility_info
        * Compute appt-footprint time requirements
        """
        health_system = self.sim.modules['HealthSystem']

        if not isinstance(self.target, tlo.population.Population):
            self.facility_info = health_system.get_facility_info(self)

            # If there are bed-days specified, add (if needed) the in-patient admission and in-patient day Appointment
            # Types.
            # (HSI that require a bed for one or more days always need such appointments, but this may have been
            # missed in the declaration of the `EXPECTED_APPPT_FOOTPRINT` in the HSI.)
            # NB. The in-patient day Apppointment time is automatically applied on subsequent days.
            if sum(self.BEDDAYS_FOOTPRINT.values()):
                self.EXPECTED_APPT_FOOTPRINT = health_system.bed_days.add_first_day_inpatient_appts_to_footprint(
                    self.EXPECTED_APPT_FOOTPRINT)

            # Write the time requirements for staff of the appointments to the HSI:
            self.expected_time_requests = health_system.get_appt_footprint_as_time_request(
                facility_info=self.facility_info,
                appt_footprint=self.EXPECTED_APPT_FOOTPRINT,
            )

        # Do checks
        _ = self._check_if_appt_footprint_can_run()

    def _check_if_appt_footprint_can_run(self):
        """Check that event (if individual level) is able to run with this configuration of officers (i.e. check that
        this does not demand officers that are _never_ available), and issue warning if not."""
        health_system = self.sim.modules['HealthSystem']
        if not isinstance(self.target, tlo.population.Population):
            if health_system._officers_with_availability.issuperset(self.expected_time_requests.keys()):
                return True
            else:
                logger.warning(
                    key="message",
                    data=(f"The expected footprint of {self.TREATMENT_ID} is not possible with the configuration of "
                          f"officers.")
                )
                return False


class HSIEventWrapper(Event):
    """This is wrapper that contains an HSI event.

    It is used:
     1) When the healthsystem is in mode 'disabled=True' such that HSI events sent to the health system scheduler are
     passed to the main simulation scheduler for running on the date of `topen`. (Note, it is run with
     squeeze_factor=0.0.)
     2) When the healthsytsem is in mode `diable_and_reject_all=True` such that HSI are not run but the `never_ran`
     method is run on the date of `tclose`.
     3) When an HSI has been submitted to `schedule_hsi_event` but the service is not available.
    """

    def __init__(self, hsi_event, run_hsi=True, *args, **kwargs):
        super().__init__(hsi_event.module, *args, **kwargs)
        self.hsi_event = hsi_event
        self.target = hsi_event.target
        self.run_hsi = run_hsi  # True to call the HSI's `run` method; False to call the HSI's `never_ran` method

    def run(self):
        """Do the appropriate action on the HSI event"""

        # Check that the person is still alive (this check normally happens in the HealthSystemScheduler and silently
        # do not run the HSI event)

        if isinstance(self.hsi_event.target, tlo.population.Population) or (
            self.hsi_event.module.sim.population.props.at[self.hsi_event.target, 'is_alive']
        ):

            if self.run_hsi:
                # Run the event (with 0 squeeze_factor) and ignore the output
                _ = self.hsi_event.run(squeeze_factor=0.0)
            else:
                self.hsi_event.never_ran()


def _accepts_argument(function: callable, argument: str) -> bool:
    """Helper to test if callable object accepts an argument with a given name.

    Compared to using `inspect.signature` or `inspect.getfullargspec` the approach here
    has significantly less overhead (as a full `Signature` or `FullArgSpec` object
    does not need to constructed) but is also less readable hence why it has been
    wrapped as a helper function despite being only one-line to make its functionality
    more obvious.

    :param function: Callable object to check if argument is present in.
    :param argument: Name of argument to check.
    :returns: ``True`` is ``argument`` is an argument of ``function`` else ``False``.
    """
    # co_varnames include both arguments to function and any internally defined variable
    # names hence we check only in the first `co_argcount` items which correspond to
    # just the arguments
    return argument in function.__code__.co_varnames[:function.__code__.co_argcount]


class HealthSystem(Module):
    """
    This is the Health System Module.
    The execution of all health systems interactions are controlled through this module.
    """

    INIT_DEPENDENCIES = {'Demography'}

    PARAMETERS = {
        # Organization of the HealthSystem
        'Master_Facilities_List': Parameter(Types.DATA_FRAME, 'Listing of all health facilities.'),

        # Definitions of the officers and appointment types
        'Officer_Types_Table': Parameter(Types.DATA_FRAME, 'The names of the types of health workers ("officers")'),
        'Appt_Types_Table': Parameter(Types.DATA_FRAME, 'The names of the type of appointments with the health system'),
        'Appt_Offered_By_Facility_Level': Parameter(
            Types.DATA_FRAME, 'Table indicating whether or not each appointment is offered at each facility level.'),
        'Appt_Time_Table': Parameter(Types.DATA_FRAME,
                                     'The time taken for each appointment, according to officer and facility type.'),

        # Capabilities of the HealthSystem (under alternative assumptions)
        'Daily_Capabilities_actual': Parameter(
            Types.DATA_FRAME, 'The capabilities (minutes of time available of each type of officer in each facility) '
                              'based on the _estimated current_ number and distribution of staff estimated.'),
        'Daily_Capabilities_funded': Parameter(
            Types.DATA_FRAME, 'The capabilities (minutes of time available of each type of officer in each facility) '
                              'based on the _potential_ number and distribution of staff estimated (i.e. those '
                              'positions that can be funded).'),
        'Daily_Capabilities_funded_plus': Parameter(
            Types.DATA_FRAME, 'The capabilities (minutes of time available of each type of officer in each facility) '
                              'based on the _potential_ number and distribution of staff estimated, with adjustments '
                              'to permit each appointment type that should be run at facility level to do so in every '
                              'district.'),

        # Consumables
        'item_and_package_code_lookups': Parameter(
            Types.DATA_FRAME, 'Data imported from the OneHealth Tool on consumable items, packages and costs.'),
        'availability_estimates': Parameter(
            Types.DATA_FRAME, 'Estimated availability of consumables in the LMIS dataset.'),
        'cons_availability': Parameter(
            Types.STRING,
            "Availability of consumables. If 'default' then use the availability specified in the ResourceFile; if "
            "'none', then let no consumable be  ever be available; if 'all', then all consumables are always available."
            " When using 'all' or 'none', requests for consumables are not logged. NB. This parameter is over-ridden"
            "if an argument is provided to the module initialiser."),

        # Infrastructure and Equipment
        'BedCapacity': Parameter(
            Types.DATA_FRAME, "Data on the number of beds available of each type by facility_id"),
        'beds_availability': Parameter(
            Types.STRING,
            "Availability of beds. If 'default' then use the availability specified in the ResourceFile; if "
            "'none', then let no beds be  ever be available; if 'all', then all beds are always available. NB. This "
            "parameter is over-ridden if an argument is provided to the module initialiser."),

        # Service Availability
        'Service_Availability': Parameter(
            Types.LIST, 'List of services to be available. NB. This parameter is over-ridden if an argument is provided'
                        ' to the module initialiser.')
    }

    PROPERTIES = {
        'hs_is_inpatient': Property(
            Types.BOOL, 'Whether or not the person is currently an in-patient at any medical facility'
        ),
    }

    def __init__(
        self,
        name: Optional[str] = None,
        resourcefilepath: Optional[Path] = None,
        service_availability: Optional[List[str]] = None,
        mode_appt_constraints: int = 0,
        cons_availability: Optional[str] = None,
        beds_availability: Optional[str] = None,
        ignore_priority: bool = False,
        capabilities_coefficient: Optional[float] = None,
        use_funded_or_actual_staffing: Optional[str] = 'funded_plus',
        disable: bool = False,
        disable_and_reject_all: bool = False,
        store_hsi_events_that_have_run: bool = False,
        record_hsi_event_details: bool = False,
        compute_squeeze_factor_to_district_level: bool = True,
    ):
        """
        :param name: Name to use for module, defaults to module class name if ``None``.
        :param resourcefilepath: Path to directory containing resource files.
        :param service_availability: A list of treatment IDs to allow.
        :param mode_appt_constraints: Integer code in ``{0, 1, 2}`` determining mode of
            constraints with regards to officer numbers and time - 0: no constraints,
            all HSI events run with no squeeze factor, 1: elastic constraints, all HSI
            events run with squeeze factor, 2: hard constraints, only HSI events with
            no squeeze factor run.
        :param cons_availability: If 'default' then use the availability specified in the ResourceFile; if 'none', then
        let no consumable be ever be available; if 'all', then all consumables are always available. When using 'all'
        or 'none', requests for consumables are not logged.
        :param beds_availability: If 'default' then use the availability specified in the ResourceFile; if 'none', then
        let no beds be ever be available; if 'all', then all beds are always available.
        :param ignore_priority: If ``True`` do not use the priority information in HSI
            event to schedule
        :param capabilities_coefficient: Multiplier for the capabilities of health
            officers, if ``None`` set to ratio of initial population to estimated 2010
            population.
        :param use_funded_or_actual_staffing: If `actual`, then use the numbers and distribution of staff estimated to
        be available currently; If `funded`, then use the numbers and distribution of staff that are potentially
        available.
        :param disable: If ``True``, disables the health system (no constraints and no
            logging) and every HSI event runs.
        :param disable_and_reject_all: If ``True``, disable health system and no HSI
            events run
        :param store_hsi_events_that_have_run: Convenience flag for debugging.
        :param record_hsi_event_details: Whether to record details of HSI events used.
        :param compute_squeeze_factor_to_district_level: Whether to compute squeeze_factors to the district level, or
            the national level (which effectively pools the resources across all districts).
        """

        super().__init__(name)
        self.resourcefilepath = resourcefilepath

        assert isinstance(disable, bool)
        assert isinstance(disable_and_reject_all, bool)
        assert not (disable and disable_and_reject_all), (
            'Cannot have both disable and disable_and_reject_all selected'
        )
        self.disable = disable
        self.disable_and_reject_all = disable_and_reject_all

        assert mode_appt_constraints in {0, 1, 2}

        self.mode_appt_constraints = mode_appt_constraints

        self.ignore_priority = ignore_priority

        # Store the argument provided for service_availability
        self.arg_service_availabily = service_availability
        self.service_availability = ['*']  # provided so that there is a default even before simulation is run

        # Check that the capabilities coefficient is correct
        if capabilities_coefficient is not None:
            assert capabilities_coefficient >= 0
            assert isinstance(capabilities_coefficient, float)
        self.capabilities_coefficient = capabilities_coefficient

        # Find which resourcefile to use - those for the actual staff available or the funded staff available
        assert use_funded_or_actual_staffing in ['actual', 'funded', 'funded_plus']
        self.use_funded_or_actual_staffing = use_funded_or_actual_staffing

        # Define (empty) list of registered disease modules (filled in at `initialise_simulation`)
        self.recognised_modules_names = []

        # Define the container for calls for health system interaction events
        self.HSI_EVENT_QUEUE = []
        self.hsi_event_queue_counter = 0  # Counter to help with the sorting in the heapq

        # Check 'store_hsi_events_that_have_run': will store a running list of HSI events that have run
        # (for debugging)
        assert isinstance(store_hsi_events_that_have_run, bool)
        self.store_hsi_events_that_have_run = store_hsi_events_that_have_run
        if self.store_hsi_events_that_have_run:
            self.store_of_hsi_events_that_have_run = list()

        # If record_hsi_event_details == True, a set will be built during the simulation
        # containing HSIEventDetails tuples corresponding to all HSI_Event instances
        # used in the simulation
        self.record_hsi_event_details = record_hsi_event_details
        if record_hsi_event_details:
            self.hsi_event_details = set()

        # Store the argument provided for cons_availability
        assert cons_availability in (None, 'default', 'all', 'none')
        self.arg_cons_availability = cons_availability

        assert beds_availability in (None, 'default', 'all', 'none')
        self.arg_beds_availability = beds_availability

        # `compute_squeeze_factor_to_district_level` is a Boolean indicating whether the computation of squeeze_factors
        # should be specific to each district (when `True`), or if the computation of squeeze_factors should be on the
        # basis that resources from all districts can be effectively "pooled" (when `False).
        assert isinstance(compute_squeeze_factor_to_district_level, bool)
        self.compute_squeeze_factor_to_district_level = compute_squeeze_factor_to_district_level

        # Create the Diagnostic Test Manager to store and manage all Diagnostic Test
        self.dx_manager = DxManager(self)

        # Create the pointer that will be to the instance of BedDays used to track in-patient bed days
        self.bed_days = None

        # Create the pointer that will be to the instance of Consumables used to determine availability of consumables.
        self.consumables = None

        # Create pointer for the HealthSystemScheduler event
        self.healthsystemscheduler = None

        # Create pointer to the `HealthSystemSummaryCounter` helper class
        self._summary_counter = HealthSystemSummaryCounter()

        # Create counter for the running total of footprint of all the HSIs being run today
        self.running_total_footprint: Counter = Counter()

    def read_parameters(self, data_folder):

        path_to_resourcefiles_for_healthsystem = Path(self.resourcefilepath) / 'healthsystem'

        # Read parmaters for overall performance of the HealthSystem
        self.load_parameters_from_dataframe(pd.read_csv(
            path_to_resourcefiles_for_healthsystem / 'ResourceFile_HealthSystem_parameters.csv'
        ))

        # Load basic information about the organization of the HealthSystem
        self.parameters['Master_Facilities_List'] = pd.read_csv(
            path_to_resourcefiles_for_healthsystem / 'organisation' / 'ResourceFile_Master_Facilities_List.csv')

        # Load ResourceFiles that define appointment and officer types
        self.parameters['Officer_Types_Table'] = pd.read_csv(
            path_to_resourcefiles_for_healthsystem / 'human_resources' / 'definitions' /
            'ResourceFile_Officer_Types_Table.csv')
        self.parameters['Appt_Types_Table'] = pd.read_csv(
            path_to_resourcefiles_for_healthsystem / 'human_resources' / 'definitions' /
            'ResourceFile_Appt_Types_Table.csv')
        self.parameters['Appt_Offered_By_Facility_Level'] = pd.read_csv(
            path_to_resourcefiles_for_healthsystem / 'human_resources' / 'definitions' /
            'ResourceFile_ApptType_By_FacLevel.csv')
        self.parameters['Appt_Time_Table'] = pd.read_csv(
            path_to_resourcefiles_for_healthsystem / 'human_resources' / 'definitions' /
            'ResourceFile_Appt_Time_Table.csv')

        # Load 'Daily_Capabilities' (for both actual and funded)
        for _i in ['actual', 'funded', 'funded_plus']:
            self.parameters[f'Daily_Capabilities_{_i}'] = pd.read_csv(
                path_to_resourcefiles_for_healthsystem / 'human_resources' / f'{_i}' /
                'ResourceFile_Daily_Capabilities.csv')

        # Read in ResourceFile_Consumables
        self.parameters['item_and_package_code_lookups'] = pd.read_csv(
            path_to_resourcefiles_for_healthsystem / 'consumables' / 'ResourceFile_Consumables_Items_and_Packages.csv')
        self.parameters['availability_estimates'] = pd.read_csv(
            path_to_resourcefiles_for_healthsystem / 'consumables' / 'ResourceFile_Consumables_availability_small.csv')

        # Data on the number of beds available of each type by facility_id
        self.parameters['BedCapacity'] = pd.read_csv(
            path_to_resourcefiles_for_healthsystem / 'infrastructure_and_equipment' / 'ResourceFile_Bed_Capacity.csv')

    def pre_initialise_population(self):
        """Generate the accessory classes used by the HealthSystem and pass to them the data that has been read."""

        # Determine service_availability
        self.service_availability = self.get_service_availability()

        self.process_human_resources_files()

        # Initialise the BedDays class
        self.bed_days = BedDays(hs_module=self,
                                availability=self.get_beds_availability())
        self.bed_days.pre_initialise_population()

        # Initialise the Consumables class
        self.consumables = Consumables(data=self.parameters['availability_estimates'],
                                       rng=self.rng,
                                       availability=self.get_cons_availability())

    def initialise_population(self, population):
        self.bed_days.initialise_population(population.props)

    def initialise_simulation(self, sim):
        # If capabilities coefficient was not explicitly specified, use initial population scaling factor
        if self.capabilities_coefficient is None:
            self.capabilities_coefficient = self.sim.modules['Demography'].initial_model_to_data_popsize_ratio

        # Set the tracker in preparation for the simulation
        self.bed_days.initialise_beddays_tracker(
            model_to_data_popsize_ratio=self.sim.modules['Demography'].initial_model_to_data_popsize_ratio
        )

        # Set the consumables modules in preparation for the simulation
        self.consumables.on_start_of_day(sim.date)

        # Capture list of disease modules:
        self.recognised_modules_names = [
            m.name for m in self.sim.modules.values() if Metadata.USES_HEALTHSYSTEM in m.METADATA
        ]

        # Check that set of districts of residence in population are subset of districts from
        # `self._facilities_for_each_district`, which is derived from self.parameters['Master_Facilities_List']
        df = self.sim.population.props
        districts_of_residence = set(df.loc[df.is_alive, "district_of_residence"].cat.categories)
        assert all(
            districts_of_residence.issubset(per_level_facilities.keys())
            for per_level_facilities in self._facilities_for_each_district.values()
        ), (
            "At least one district_of_residence value in population not present in "
            "self._facilities_for_each_district resource file"
        )

        # Launch the healthsystem scheduler (a regular event occurring each day) [if not disabled]
        if not (self.disable or self.disable_and_reject_all):
            self.healthsystemscheduler = HealthSystemScheduler(self)
            sim.schedule_event(self.healthsystemscheduler, sim.date)

    def on_birth(self, mother_id, child_id):
        self.bed_days.on_birth(self.sim.population.props, mother_id, child_id)

    def on_simulation_end(self):
        """Put out to the log the information from the tracker of the last day of the simulation"""
        self.bed_days.on_simulation_end()
        self.consumables.on_simulation_end()

    def process_human_resources_files(self):
        """Create the data-structures needed from the information read into the parameters."""

        # * Define Facility Levels
        self._facility_levels = set(self.parameters['Master_Facilities_List']['Facility_Level']) - {'5'}
        assert self._facility_levels == {'0', '1a', '1b', '2', '3', '4'}  # todo soft code this?

        # * Define Appointment Types
        self._appointment_types = set(self.parameters['Appt_Types_Table']['Appt_Type_Code'])

        # * Define the Officers Needed For Each Appointment
        # (Store data as dict of dicts, with outer-dict indexed by string facility level and
        # inner-dict indexed by string type code with values corresponding to list of (named)
        # tuples of appointment officer type codes and time taken.)
        appt_time_data = self.parameters['Appt_Time_Table']
        appt_times_per_level_and_type = {_facility_level: defaultdict(list) for _facility_level in
                                         self._facility_levels}
        for appt_time_tuple in appt_time_data.itertuples():
            appt_times_per_level_and_type[
                appt_time_tuple.Facility_Level
            ][
                appt_time_tuple.Appt_Type_Code
            ].append(
                AppointmentSubunit(
                    officer_type=appt_time_tuple.Officer_Category,
                    time_taken=appt_time_tuple.Time_Taken_Mins
                )
            )
        assert (
            sum(
                len(appt_info_list)
                for level in self._facility_levels
                for appt_info_list in appt_times_per_level_and_type[level].values()
            ) == len(appt_time_data)
        )
        self._appt_times = appt_times_per_level_and_type

        # * Define Which Appointments Are Possible At Each Facility Level
        appt_type_per_level_data = self.parameters['Appt_Offered_By_Facility_Level']
        self._appt_type_by_facLevel = {
            _facility_level: set(
                appt_type_per_level_data['Appt_Type_Code'][
                    appt_type_per_level_data[f'Facility_Level_{_facility_level}']
                ]
            )
            for _facility_level in self._facility_levels
        }

        # Also store data as dict of dicts, with outer-dict indexed by string facility level and
        # inner-dict indexed by district name with values corresponding to (named) tuples of
        # facility ID and name
        # Get look-up of the districts (by name) in each region (by name)
        districts_in_region = self.sim.modules['Demography'].parameters['districts_in_region']
        all_districts = set(self.sim.modules['Demography'].parameters['district_num_to_district_name'].values())

        facilities_per_level_and_district = {_facility_level: {} for _facility_level in self._facility_levels}
        facilities_by_facility_id = dict()
        for facility_tuple in self.parameters['Master_Facilities_List'].itertuples():
            _facility_info = FacilityInfo(id=facility_tuple.Facility_ID,
                                          name=facility_tuple.Facility_Name,
                                          level=facility_tuple.Facility_Level,
                                          region=facility_tuple.Region
                                          )

            facilities_by_facility_id[facility_tuple.Facility_ID] = _facility_info

            if pd.notnull(facility_tuple.District):
                # A facility that is specific to a district:
                facilities_per_level_and_district[facility_tuple.Facility_Level][facility_tuple.District] = \
                    _facility_info

            elif pd.isnull(facility_tuple.District) and pd.notnull(facility_tuple.Region):
                # A facility that is specific to region (and not a district):
                for _district in districts_in_region[facility_tuple.Region]:
                    facilities_per_level_and_district[facility_tuple.Facility_Level][_district] = _facility_info

            elif (
                pd.isnull(facility_tuple.District) and
                pd.isnull(facility_tuple.Region) and
                (facility_tuple.Facility_Level != '5')
            ):
                # A facility that is National (not specific to a region or a district) (ignoring level 5 (headquarters))
                for _district in all_districts:
                    facilities_per_level_and_district[facility_tuple.Facility_Level][_district] = _facility_info

        # Check that there is facility of every level for every district:
        assert all(
            all_districts == facilities_per_level_and_district[_facility_level].keys()
            for _facility_level in self._facility_levels
        ), "There is not one of each facility type available to each district."

        self._facility_by_facility_id = facilities_by_facility_id
        self._facilities_for_each_district = facilities_per_level_and_district

        # * Store 'DailyCapabilities' in correct format and using the specified underlying assumptions
        self._daily_capabilities = self.format_daily_capabilities()

        # Also, store the set of officers with non-zero daily availability
        # (This is used for checking that scheduled HSI events do not make appointment requiring officers that are
        # never available.)
        self._officers_with_availability = set(self._daily_capabilities.index[self._daily_capabilities > 0])

    def format_daily_capabilities(self) -> pd.Series:
        """
        This will updates the dataframe for the self.parameters['Daily_Capabilities'] so as to include
        every permutation of officer_type_code and facility_id, with zeros against permutations where no capacity
        is available.

        It also give the dataframe an index that is useful for merging on (based on Facility_ID and Officer Type)

        (This is so that its easier to track where demands are being placed where there is no capacity)
        """

        # Get the capabilities data imported (according to the specified underlying assumptions).
        capabilities = self.parameters[f'Daily_Capabilities_{self.use_funded_or_actual_staffing}']
        capabilities = capabilities.rename(columns={'Officer_Category': 'Officer_Type_Code'})  # neaten

        # Create dataframe containing background information about facility and officer types
        facility_ids = self.parameters['Master_Facilities_List']['Facility_ID'].values
        officer_type_codes = set(self.parameters['Officer_Types_Table']['Officer_Category'].values)
        # todo - <-- avoid use of the file or define differently?

        # # naming to be not with _ within the name of an oficer
        facs = list()
        officers = list()
        for f in facility_ids:
            for o in officer_type_codes:
                facs.append(f)
                officers.append(o)

        capabilities_ex = pd.DataFrame(data={'Facility_ID': facs, 'Officer_Type_Code': officers})

        # Merge in information about facility from Master Facilities List
        mfl = self.parameters['Master_Facilities_List']
        capabilities_ex = capabilities_ex.merge(mfl, on='Facility_ID', how='left')

        # Merge in information about officers
        # officer_types = self.parameters['Officer_Types_Table'][['Officer_Type_Code', 'Officer_Type']]
        # capabilities_ex = capabilities_ex.merge(officer_types, on='Officer_Type_Code', how='left')

        # Merge in the capabilities (minutes available) for each officer type (inferring zero minutes where
        # there is no entry in the imported capabilities table)
        capabilities_ex = capabilities_ex.merge(
            capabilities[['Facility_ID', 'Officer_Type_Code', 'Total_Mins_Per_Day']],
            on=['Facility_ID', 'Officer_Type_Code'],
            how='left',
        )
        capabilities_ex = capabilities_ex.fillna(0)

        # Give the standard index:
        capabilities_ex = capabilities_ex.set_index(
            'FacilityID_'
            + capabilities_ex['Facility_ID'].astype(str)
            + '_Officer_'
            + capabilities_ex['Officer_Type_Code']
        )

        # Rename 'Total_Minutes_Per_Day'
        capabilities_ex = capabilities_ex.rename(columns={'Total_Mins_Per_Day': 'Total_Minutes_Per_Day'})

        # Checks
        assert abs(capabilities_ex['Total_Minutes_Per_Day'].sum() - capabilities['Total_Mins_Per_Day'].sum()) < 1e-7
        assert len(capabilities_ex) == len(facility_ids) * len(officer_type_codes)

        # return the pd.Series of `Total_Minutes_Per_Day' indexed for each type of officer at each facility
        return capabilities_ex['Total_Minutes_Per_Day']

    def get_service_availability(self) -> List[str]:
<<<<<<< HEAD
        """Returns service availability. (Should be equal to what is specified by the parameter, but overwrite with
        what was provided in argument if an argument was specified -- provided for backward compatibility/debugging.)
        """
=======
        """Returns service availability. (Should be equal to what is specified by the parameter, but overwrite with what
        was provided in argument if an argument was specified -- provided for backward compatibility/debugging.)"""
>>>>>>> 35a389f9

        if self.arg_service_availabily is None:
            service_availability = self.parameters['Service_Availability']
        else:
            service_availability = self.arg_service_availabily

        assert isinstance(service_availability, list)

        # Log the service_availability
        logger.info(key="message",
                    data=f"Running Health System With the Following Service Availability: "
                         f"{self.service_availability}"
                    )
        return service_availability

    def get_cons_availability(self) -> str:
        """Set consumables availability. (Should be equal to what is specified by the parameter, but overwrite with
        what was provided in argument if an argument was specified -- provided for backward compatibility/debugging.)"""

        if self.arg_cons_availability is None:
            _cons_availability = self.parameters['cons_availability']
        else:
            _cons_availability = self.arg_cons_availability

        # Log the service_availability
        logger.info(key="message",
                    data=f"Running Health System With the Following Consumables Availability: "
                         f"{_cons_availability}"
                    )

        return _cons_availability

    def get_beds_availability(self) -> str:
        """Set beds availability. (Should be equal to what is specified by the parameter, but overwrite with
        what was provided in argument if an argument was specified -- provided for backward compatibility/debugging.)"""

        if self.arg_beds_availability is None:
            _beds_availability = self.parameters['beds_availability']
        else:
            _beds_availability = self.arg_beds_availability

        # For logical consistency, when the HealthSystem is disabled, beds_availability should be 'all', irrespective of
        # what arguments/parameters are provided.
        if self.disable:
            _beds_availability = 'all'

        # Log the service_availability
        logger.info(key="message",
                    data=f"Running Health System With the Following Beds Availability: "
                         f"{_beds_availability}"
                    )

        return _beds_availability

    def schedule_hsi_event(
        self,
        hsi_event: 'HSI_Event',
        priority: int,
        topen: datetime.datetime,
        tclose: Optional[datetime.datetime] = None,
        do_hsi_event_checks: bool = True
    ):
        """
        Schedule a health system interaction (HSI) event.

        :param hsi_event: The HSI event to be scheduled.
        :param priority: The priority for the HSI event: 0 (highest), 1 or 2 (lowest)
        :param topen: The earliest date at which the HSI event should run.
        :param tclose: The latest date at which the HSI event should run. Set to one week after ``topen`` if ``None``.
        :param do_hsi_event_checks: Whether to perform sanity checks on the passed ``hsi_event`` argument to check that
         it constitutes a valid HSI event. This is intended for allowing disabling of these checks when scheduling
         multiple HSI events of the same ``HSI_Event`` subclass together, in which case typically performing these
         checks for each individual HSI event of the shared type will be redundant.
        """

        # If there is no specified tclose time then set this to a week after topen
        if tclose is None:
            tclose = topen + DateOffset(days=7)

        # Check topen is not in the past
        assert topen >= self.sim.date

        # Check that priority is in valid range
        assert priority in (0, 1, 2)

        # Check that topen is strictly before tclose
        assert topen < tclose

        # If ignoring the priority in scheduling, then over-write the provided priority information with 0.
        if self.ignore_priority:
            priority = 0

        # Check if healthsystem is disabled/disable_and_reject_all and, if so, schedule a wrapped event:
        if self.disable and (not self.disable_and_reject_all):
            # If healthsystem is disabled (meaning that HSI can still run), schedule for the `run` method on `topen`.
            self.sim.schedule_event(HSIEventWrapper(hsi_event=hsi_event, run_hsi=True), topen)
            return

        if self.disable_and_reject_all:
            # If healthsystem is disabled the HSI will never run: schedule for the `never_ran` method on `tclose`.
            self.sim.schedule_event(HSIEventWrapper(hsi_event=hsi_event, run_hsi=False), tclose)
            return

        # Check that this is a legitimate health system interaction (HSI) event.
        # These checks are only performed when the flag `do_hsi_event_checks` is set to ``True`` to allow disabling
        # when the checks are redundant for example when scheduling multiple HSI events of same `HSI_Event` subclass.
        if do_hsi_event_checks:
            self.check_hsi_event_is_valid(hsi_event)

        # Check that this request is allowable under current policy (i.e. included in service_availability).
        if not self.is_treatment_id_allowed(hsi_event.TREATMENT_ID, self.service_availability):
            # HSI is not allowable under the services_available parameter: run the HSI's 'never_ran' method on the date
            # of tclose.
            self.sim.schedule_event(HSIEventWrapper(hsi_event=hsi_event, run_hsi=False), tclose)

        else:
            # The HSI is allowed and will be added to the HSI_EVENT_QUEUE.
            # Let the HSI gather information about itself (facility_id and appt-footprint time requirements):
            hsi_event.initialise()
            # Add the event to the queue:
            self._add_hsi_event_queue_item_to_hsi_event_queue(
                priority=priority, topen=topen, tclose=tclose, hsi_event=hsi_event)

    def _add_hsi_event_queue_item_to_hsi_event_queue(self, priority, topen, tclose, hsi_event) -> None:
        """Add an event to the HSI_EVENT_QUEUE."""
        # Create HSIEventQueue Item, including a counter for the number of HSI_Events, to assist with sorting in the
        # queue (NB. the sorting is done ascending and by the order of the items in the tuple).
        self.hsi_event_queue_counter += 1
        _new_item: HSIEventQueueItem = HSIEventQueueItem(
            priority, topen, self.hsi_event_queue_counter, tclose, hsi_event)
        # Add to queue:
        hp.heappush(self.HSI_EVENT_QUEUE, _new_item)

    def check_hsi_event_is_valid(self, hsi_event):
        """Check the integrity of an HSI_Event."""
        assert isinstance(hsi_event, HSI_Event)

        # Check that non-empty treatment ID specified
        assert hsi_event.TREATMENT_ID != ''

        if not isinstance(hsi_event.target, tlo.population.Population):
            # This is an individual-scoped HSI event.
            # It must have EXPECTED_APPT_FOOTPRINT, BEDDAYS_FOOTPRINT and ACCEPTED_FACILITY_LEVELS.

            # Correct formatted EXPECTED_APPT_FOOTPRINT
            assert self.appt_footprint_is_valid(hsi_event.EXPECTED_APPT_FOOTPRINT)

            # That it has an acceptable 'ACCEPTED_FACILITY_LEVEL' attribute
            assert hsi_event.ACCEPTED_FACILITY_LEVEL in self._facility_levels, \
                f"In the HSI with TREATMENT_ID={hsi_event.TREATMENT_ID}, the ACCEPTED_FACILITY_LEVEL (=" \
                f"{hsi_event.ACCEPTED_FACILITY_LEVEL}) is not recognised."

            self.bed_days.check_beddays_footprint_format(hsi_event.BEDDAYS_FOOTPRINT)

            # Check that this can accept the squeeze argument
            assert _accepts_argument(hsi_event.run, 'squeeze_factor')

            # Check that the event does not request an appointment at a facility
            # level which is not possible
            appt_type_to_check_list = hsi_event.EXPECTED_APPT_FOOTPRINT.keys()
            facility_appt_types = self._appt_type_by_facLevel[
                hsi_event.ACCEPTED_FACILITY_LEVEL
            ]
            assert facility_appt_types.issuperset(appt_type_to_check_list), (
                f"An appointment type has been requested at a facility level for "
                f"which it is not possible: TREATMENT_ID={hsi_event.TREATMENT_ID}"
            )

    @staticmethod
    def is_treatment_id_allowed(treatment_id: str, service_availability: list) -> bool:
        """Determine if a treatment_id (specified as a string) can be run (i.e., is within the allowable set of
         treatments, given by `self.service_availability`."""

        if not service_availability:
            # Empty list --> nothing is allowable
            return False

        if service_availability == ['*']:
            # Wildcard --> everything is allowed
            return True

        if treatment_id is None:
            # Treatment_id is None --> allowed
            return True

        if treatment_id in service_availability:
            # Explicit inclusion of this treatment_id --> allowed
            return True

        if treatment_id.startswith('FirstAttendance'):
            # FirstAttendance* --> allowable
            return True

        # Check if treatment_id matches any services specified with wildcard * patterns
        for service_pattern in service_availability:
            if fnmatch.fnmatch(treatment_id, service_pattern):
                return True

        return False

    def schedule_batch_of_individual_hsi_events(
        self, hsi_event_class, person_ids, priority, topen, tclose=None, **event_kwargs
    ):
        """Schedule a batch of individual-scoped HSI events of the same type.

        Only performs sanity checks on the HSI event for the first scheduled event
        thus removing the overhead of multiple redundant checks.

        :param hsi_event_class: The ``HSI_Event`` subclass of the events to schedule.
        :param person_ids: A sequence of person ID index values to use as the targets
            of the HSI events being scheduled.
        :param priority: The priority for the HSI events: 0 (highest), 1 or 2 (lowest).
            Either a single value for all events or an iterable of per-target values.
        :param topen: The earliest date at which the HSI events should run. Either a
            single value for all events or an iterable of per-target values.
        :param tclose: The latest date at which the HSI events should run. Set to one
           week after ``topen`` if ``None``. Either a single value for all events or an
           iterable of per-target values.
        :param event_kwargs: Any additional keyword arguments to pass to the
            ``hsi_event_class`` initialiser in addition to ``person_id``.
        """
        # If any of {priority, topen, tclose} are iterable assume correspond to per-
        # target values for corresponding arguments of schedule_hsi_event otherwise
        # use same value for all calls
        priorities = priority if isinstance(priority, Iterable) else repeat(priority)
        topens = topen if isinstance(topen, Iterable) else repeat(topen)
        tcloses = tclose if isinstance(tclose, Iterable) else repeat(tclose)
        for i, (person_id, priority, topen, tclose) in enumerate(
            zip(person_ids, priorities, topens, tcloses)
        ):
            self.schedule_hsi_event(
                hsi_event=hsi_event_class(person_id=person_id, **event_kwargs),
                priority=priority,
                topen=topen,
                tclose=tclose,
                # Only perform checks for first event
                do_hsi_event_checks=(i == 0)
            )

    def appt_footprint_is_valid(self, appt_footprint):
        """
        Checks an appointment footprint to ensure it is in the correct format.
        :param appt_footprint: Appointment footprint to check.
        :return: True if valid and False otherwise.
        """
        # Check that all keys known appointment types and all values non-negative
        return isinstance(appt_footprint, dict) and all(
            k in self._appointment_types and v > 0
            for k, v in appt_footprint.items()
        )

    @property
    def capabilities_today(self) -> pd.Series:
        """
        Returns the capabilities of the health system today.
        returns: pd.Series giving minutes available for each officer type in each facility type

        Functions can go in here in the future that could expand the time available,
        simulating increasing efficiency (the concept of a productivity ratio raised
        by Martin Chalkley).

        For now this method only multiplies the estimated minutes available by the `capabilities_coefficient` scale
        factor.
        """
        return self._daily_capabilities * self.capabilities_coefficient

    def get_blank_appt_footprint(self):
        """
        This is a helper function so that disease modules can easily create their appt_footprints.
        It returns an empty Counter instance.

        """
        return Counter()

    def get_facility_info(self, hsi_event) -> FacilityInfo:
        """Helper function to find the facility at which an HSI event will take place based on their district of
        residence and the level of the facility of the HSI."""
        the_district = self.sim.population.props.at[hsi_event.target, 'district_of_residence']
        the_level = hsi_event.ACCEPTED_FACILITY_LEVEL
        return self._facilities_for_each_district[the_level][the_district]

    def get_appt_footprint_as_time_request(self, facility_info: FacilityInfo, appt_footprint: dict):
        """
        This will take an APPT_FOOTPRINT and return the required appointments in terms of the
        time required of each Officer Type in each Facility ID.
        The index will identify the Facility ID and the Officer Type in the same format
        as is used in Daily_Capabilities.
        :params facility_info: The FacilityInfo describing the facility at which the appointment occurs
        :param appt_footprint: The actual appt footprint (optional) if different to that in the HSI event.
        :return: A Counter that gives the times required for each officer-type in each facility_ID, where this time
         is non-zero.
        """
        # Accumulate appointment times for specified footprint using times from appointment times table.
        appt_footprint_times = Counter()
        for appt_type in appt_footprint:
            try:
                appt_info_list = self._appt_times[facility_info.level][appt_type]
            except KeyError as e:
                raise KeyError(
                    f"The time needed for an appointment is not defined for the specified facility level: "
                    f"appt_type={appt_type}, "
                    f"facility_level={facility_info.level}."
                ) from e

            for appt_info in appt_info_list:
                appt_footprint_times[
                    f"FacilityID_{facility_info.id}_Officer_{appt_info.officer_type}"
                ] += appt_info.time_taken

        return appt_footprint_times

    def get_squeeze_factors(self, footprints_per_event, total_footprint, current_capabilities,
                            compute_squeeze_factor_to_district_level: bool
                            ):
        """
        This will compute the squeeze factors for each HSI event from the list of all
        the calls on health system resources for the day.
        The squeeze factor is defined as (call/available - 1). ie. the highest
        fractional over-demand among any type of officer that is called-for in the
        appt_footprint of an HSI event.
        A value of 0.0 signifies that there is no squeezing (sufficient resources for
        the EXPECTED_APPT_FOOTPRINT).
        A value of 99.99 signifies that the call is for an officer_type in a
        health-facility that is not available.

        :param footprints_per_event: List, one entry per HSI event, containing the
            minutes required from each health officer in each health facility as a
            Counter (using the standard index)
        :param total_footprint: Counter, containing the total minutes required from
            each health officer in each health facility when non-zero, (using the
            standard index)
        :param current_capabilities: Series giving the amount of time available for
            each health officer in each health facility (using the standard index)
        :param compute_squeeze_factor_to_district_level: Boolean indicating whether
            the computation of squeeze_factors should be specific to each district
            (when `True`), or if the computation of squeeze_factors should be on
            the basis that resources from all districts can be effectively "pooled"
            (when `False).

        :return: squeeze_factors: an array of the squeeze factors for each HSI event
            (position in array matches that in the all_call_today list).
        """

        def get_total_minutes_of_this_officer_in_this_district(_officer):
            """Returns the minutes of current capabilities for the officer identified (this officer type in this
            facility_id)."""
            return current_capabilities.get(_officer)

        def get_total_minutes_of_this_officer_in_all_district(_officer):
            """Returns the minutes of current capabilities for the officer identified in all districts (this officer
            type in this all facilities of the same level in all districts)."""

            def split_officer_compound_string(cs) -> Tuple[int, str]:
                """Returns (facility_id, officer_type) for the officer identified in the string of the form:
                 'FacilityID_{facility_id}_Officer_{officer_type}'."""
                _, _facility_id, _, _officer_type = cs.split('_', 3)  # (NB. Some 'officer_type' include "_")
                return int(_facility_id), _officer_type

            def _match(_this_officer, facility_ids: List[int], officer_type: str):
                """Returns True if the officer identified is of the identified officer_type and is in one of the
                facility_ids."""
                this_facility_id, this_officer_type = split_officer_compound_string(_this_officer)
                return (this_officer_type == officer_type) and (this_facility_id in facility_ids)

            facility_id, officer_type = split_officer_compound_string(_officer)
            facility_level = self._facility_by_facility_id[int(facility_id)].level
            facilities_of_same_level_in_all_district = [
                _fac.id for _fac in self._facilities_for_each_district[facility_level].values()
            ]

            officers_in_the_same_level_in_all_districts = [
                _officer for _officer in current_capabilities.keys() if
                _match(_officer, facility_ids=facilities_of_same_level_in_all_district, officer_type=officer_type)
            ]

            return sum(current_capabilities.get(_o) for _o in officers_in_the_same_level_in_all_districts)

        # 1) Compute the load factors for each officer type at each facility that is
        # called-upon in this list of HSIs
        load_factor = {}
        for officer, call in total_footprint.items():
            if compute_squeeze_factor_to_district_level:
                availability = get_total_minutes_of_this_officer_in_this_district(officer)
            else:
                availability = get_total_minutes_of_this_officer_in_all_district(officer)

            if availability is None:  # todo - does this ever happen?
                load_factor[officer] = 99.99
            elif availability == 0:
                load_factor[officer] = float('inf')
            else:
                load_factor[officer] = max(call / availability - 1, 0)

        # 2) Convert these load-factors into an overall 'squeeze' signal for each HSI,
        # based on the highest load-factor of any officer required (or zero if event
        # has an empty footprint)
        squeeze_factor_per_hsi_event = np.array([
            max((load_factor[officer] for officer in footprint), default=0)
            for footprint in footprints_per_event
        ])

        assert (squeeze_factor_per_hsi_event >= 0).all()

        return squeeze_factor_per_hsi_event

    def record_hsi_event(self, hsi_event, actual_appt_footprint=None, squeeze_factor=None, did_run=True):
        """
        Record the processing of an HSI event.
        If this is an individual-level HSI_Event, it will also record the actual appointment footprint
        :param hsi_event: The HSI_Event (containing the initial expectations of footprints)
        :param actual_appt_footprint: The actual Appointment Footprint (if individual event)
        :param squeeze_factor: The squeeze factor (if individual event)
        """

        if isinstance(hsi_event.target, tlo.population.Population):
            # Population HSI-Event (N.B. This is not actually logged.)
            log_info = dict()
            log_info['TREATMENT_ID'] = hsi_event.TREATMENT_ID
            log_info['Number_By_Appt_Type_Code'] = 'Population'  # remove the appt-types with zeros
            log_info['Person_ID'] = -1  # Junk code
            log_info['Squeeze_Factor'] = 0
            log_info['did_run'] = did_run

        else:
            # Individual HSI-Event
            _squeeze_factor = squeeze_factor if squeeze_factor != np.inf else 100.0

            self.write_to_hsi_log(
                treatment_id=hsi_event.TREATMENT_ID,
                number_by_appt_type_code=actual_appt_footprint,
                person_id=hsi_event.target,
                squeeze_factor=_squeeze_factor,
                did_run=did_run,
                facility_level=hsi_event.ACCEPTED_FACILITY_LEVEL,
                facility_id=hsi_event.facility_info.id,
            )

            # Storage for the purpose of testing / documentation
            if self.store_hsi_events_that_have_run:
                self.store_of_hsi_events_that_have_run.append(
                    {
                        'HSI_Event': hsi_event.__class__.__name__,
                        'date': self.sim.date,
                        'TREATMENT_ID': hsi_event.TREATMENT_ID,
                        'did_run': did_run,
                        'Appt_Footprint': actual_appt_footprint,
                        'Squeeze_Factor': _squeeze_factor,
                        'Person_ID': hsi_event.target
                    }
                )

            if self.record_hsi_event_details:
                self.hsi_event_details.add(
                    HSIEventDetails(
                        event_name=type(hsi_event).__name__,
                        module_name=type(hsi_event.module).__name__,
                        treatment_id=hsi_event.TREATMENT_ID,
                        facility_level=getattr(
                            hsi_event, 'ACCEPTED_FACILITY_LEVEL', None
                        ),
                        appt_footprint=(
                            tuple(actual_appt_footprint)
                            if actual_appt_footprint is not None
                            else tuple(getattr(hsi_event, 'EXPECTED_APPT_FOOTPRINT', {}))
                        ),
                        beddays_footprint=tuple(sorted(hsi_event.BEDDAYS_FOOTPRINT.items()))
                    )
                )

    def write_to_hsi_log(self,
                         treatment_id,
                         number_by_appt_type_code,
                         person_id,
                         squeeze_factor,
                         did_run,
                         facility_level,
                         facility_id,
                         ):
        """Write the log `HSI_Event` and add to the summary counter."""

        logger.info(key="HSI_Event",
                    data={
                        'TREATMENT_ID': treatment_id,
                        'Number_By_Appt_Type_Code': number_by_appt_type_code,
                        'Person_ID': person_id,
                        'Squeeze_Factor': squeeze_factor,
                        'did_run': did_run,
                        'Facility_Level': facility_level if facility_level is not None else -99,
                        'Facility_ID': facility_id if facility_id is not None else -99,
                    },
                    description="record of each HSI event"
                    )

        if did_run:
            self._summary_counter.record_hsi_event(
                treatment_id=treatment_id,
                appt_footprint=number_by_appt_type_code,
                level=facility_level,
            )

    def log_current_capabilities_and_usage(self):
        """
        This will log the percentage of the current capabilities that is used at each Facility Type, according the
        `runnning_total_footprint`.
        """
        current_capabilities = self.capabilities_today
        total_footprint = self.running_total_footprint

        # Combine the current_capabilities and total_footprint per-officer totals
        comparison = pd.DataFrame(index=current_capabilities.index)
        comparison['Total_Minutes_Per_Day'] = current_capabilities
        comparison['Minutes_Used'] = pd.Series(total_footprint, dtype='float64')
        comparison['Minutes_Used'] = comparison['Minutes_Used'].fillna(0.0)
        assert len(comparison) == len(current_capabilities)

        # Compute Fraction of Time Used Overall
        total_available = comparison['Total_Minutes_Per_Day'].sum()
        fraction_time_used_overall = (
            comparison['Minutes_Used'].sum() / total_available if total_available > 0 else 0
        )

        # Compute Fraction of Time Used In Each Facility
        facility_id = [_f.split('_')[1] for _f in comparison.index]
        summary_by_fac_id = comparison.groupby(by=facility_id)[['Total_Minutes_Per_Day', 'Minutes_Used']].sum()
        summary_by_fac_id['Fraction_Time_Used'] = (
            summary_by_fac_id['Minutes_Used'] / summary_by_fac_id['Total_Minutes_Per_Day']
        ).replace([np.inf, -np.inf, np.nan], 0.0)

        # Compute Fraction of Time For Each Officer and level
        officer = [_f.rsplit('Officer_')[1] for _f in comparison.index]
        level = [self._facility_by_facility_id[int(_fac_id)].level for _fac_id in facility_id]
        summary_by_officer = comparison.groupby(by=[officer, level])[['Total_Minutes_Per_Day', 'Minutes_Used']].sum()
        summary_by_officer['Fraction_Time_Used'] = (
            summary_by_officer['Minutes_Used'] / summary_by_officer['Total_Minutes_Per_Day']
        ).replace([np.inf, -np.inf, np.nan], 0.0)
        summary_by_officer.index.names = ['Officer_Type', 'Facility_Level']

        logger.info(key='Capacity',
                    data={
                        'Frac_Time_Used_Overall': fraction_time_used_overall,
                        'Frac_Time_Used_By_Facility_ID': summary_by_fac_id['Fraction_Time_Used'].to_dict(),
                        'Frac_Time_Used_By_OfficerType':  flatten_multi_index_series_into_dict_for_logging(
                            summary_by_officer['Fraction_Time_Used']
                        ),
                    },
                    description='daily summary of utilisation and capacity of health system resources')

        self._summary_counter.record_hs_status(
            fraction_time_used_across_all_facilities=fraction_time_used_overall)

    def remove_beddays_footprint(self, person_id):
        # removing bed_days from a particular individual if any
        self.bed_days.remove_beddays_footprint(person_id=person_id)

    def find_events_for_person(self, person_id: int):
        """Find the events in the HSI_EVENT_QUEUE for a particular person.
        :param person_id: the person_id of interest
        :returns list of tuples (date_of_event, event) for that person_id in the HSI_EVENT_QUEUE.

        NB. This is for debugging and testing only - not for use in real simulations as it is slow
        """
        list_of_events = list()

        for ev_tuple in self.HSI_EVENT_QUEUE:
            date = ev_tuple[1]  # this is the 'topen' value
            event = ev_tuple[4]
            if isinstance(event.target, (int, np.integer)):
                if event.target == person_id:
                    list_of_events.append((date, event))

        return list_of_events

    def reset_queue(self):
        """Set the HSI event queue to be empty"""
        self.HSI_EVENT_QUEUE = []
        self.hsi_event_queue_counter = 0

    def get_item_codes_from_package_name(self, package: str) -> dict:
        """Helper function to provide the item codes and quantities in a dict of the form {<item_code>:<quantity>} for
         a given package name."""
        return get_item_codes_from_package_name(self.parameters['item_and_package_code_lookups'], package)

    def get_item_code_from_item_name(self, item: str) -> int:
        """Helper function to provide the item_code (an int) when provided with the name of the item"""
        return get_item_code_from_item_name(self.parameters['item_and_package_code_lookups'], item)

    def override_availability_of_consumables(self, item_codes) -> None:
        """Over-ride the availability (for all months and all facilities) of certain consumables item_codes.
        :param item_codes: Dictionary of the form {<item_code>: probability_that_item_is_available}
        :return: None
        """
        self.consumables.override_availability(item_codes)

    def on_end_of_day(self) -> None:
        """Do jobs to be done at the end of the day (after all HSI run)"""
        self.bed_days.on_end_of_day()

    def on_end_of_year(self) -> None:
        """Write to log the current states of the summary counters and reset them."""
        self._summary_counter.write_to_log_and_reset_counters()
        self.consumables.on_end_of_year()
        self.bed_days.on_end_of_year()

    def run_population_level_events(self, _list_of_population_hsi_event_tuples: List[HSIEventQueueItem]) -> None:
        """Run a list of population level events."""
        while len(_list_of_population_hsi_event_tuples) > 0:
            pop_level_hsi_event_tuple = _list_of_population_hsi_event_tuples.pop()
            pop_level_hsi_event = pop_level_hsi_event_tuple.hsi_event
            pop_level_hsi_event.run(squeeze_factor=0)
            self.record_hsi_event(hsi_event=pop_level_hsi_event)

    def run_individual_level_events(self, _list_of_individual_hsi_event_tuples: List[HSIEventQueueItem]) -> List:
        """Run a list of individual level events. Returns: list of events that did not run (maybe an empty a list)."""
        _to_be_held_over = list()

        if _list_of_individual_hsi_event_tuples:
            # Examine total call on health officers time from the HSI events in the list:

            # For all events in the list, expand the appt-footprint of the event to give the demands on each
            # officer-type in each facility_id.
            footprints_of_all_individual_level_hsi_event = [
                event_tuple.hsi_event.expected_time_requests
                for event_tuple in _list_of_individual_hsi_event_tuples
            ]

            # Compute total appointment footprint across all events
            for footprint in footprints_of_all_individual_level_hsi_event:
                # Counter.update method when called with dict-like argument adds counts
                # from argument to Counter object called from
                self.running_total_footprint.update(footprint)

            # Estimate Squeeze-Factors for today
            if self.mode_appt_constraints == 0:
                # For Mode 0 (no Constraints), the squeeze factors are all zero.
                squeeze_factor_per_hsi_event = np.zeros(
                    len(footprints_of_all_individual_level_hsi_event))
            else:
                # For Other Modes, the squeeze factors must be computed
                squeeze_factor_per_hsi_event = self.get_squeeze_factors(
                    footprints_per_event=footprints_of_all_individual_level_hsi_event,
                    total_footprint=self.running_total_footprint,
                    current_capabilities=self.capabilities_today,
                    compute_squeeze_factor_to_district_level=self.compute_squeeze_factor_to_district_level,
                )

            # For each event, determine to run or not, and run if so.
            for ev_num, event in enumerate(_list_of_individual_hsi_event_tuples):
                event = event.hsi_event
                squeeze_factor = squeeze_factor_per_hsi_event[ev_num]                  # todo use zip here!

                ok_to_run = (
                    (self.mode_appt_constraints == 0)
                    or (self.mode_appt_constraints == 1)
                    or ((self.mode_appt_constraints == 2) and (squeeze_factor == 0.0))
                )

                # Mode 0: All HSI Event run, with no squeeze
                # Mode 1: All Run With Squeeze
                # Mode 2: Only if squeeze <1

                if ok_to_run:
                    # Compute the bed days that are allocated to this HSI and provide this information to the HSI
                    # todo - only do this if some bed-days declared
                    event._received_info_about_bed_days = \
                        self.bed_days.issue_bed_days_according_to_availability(
                            facility_id=self.bed_days.get_facility_id_for_beds(persons_id=event.target),
                            footprint=event.BEDDAYS_FOOTPRINT
                        )

                    # Check that a facility has been assigned to this HSI
                    assert event.facility_info is not None, \
                        f"Cannot run HSI {event.TREATMENT_ID} without facility_info being defined."

                    # Run the HSI event (allowing it to return an updated appt_footprint)
                    actual_appt_footprint = event.run(squeeze_factor=squeeze_factor)

                    # Check if the HSI event returned updated appt_footprint
                    if actual_appt_footprint is not None:
                        # The returned footprint is different to the expected footprint: so must update load factors

                        # check its formatting:
                        assert self.appt_footprint_is_valid(actual_appt_footprint)

                        # Update load factors:
                        updated_call = self.get_appt_footprint_as_time_request(
                            facility_info=event.facility_info,
                            appt_footprint=actual_appt_footprint
                        )
                        original_call = footprints_of_all_individual_level_hsi_event[ev_num]
                        footprints_of_all_individual_level_hsi_event[ev_num] = updated_call
                        self.running_total_footprint -= original_call
                        self.running_total_footprint += updated_call

                        if self.mode_appt_constraints != 0:
                            # only need to recompute squeeze factors if running with constraints
                            # i.e. mode != 0
                            squeeze_factor_per_hsi_event = self.get_squeeze_factors(
                                footprints_per_event=footprints_of_all_individual_level_hsi_event,
                                total_footprint=self.running_total_footprint,
                                current_capabilities=self.capabilities_today,
                                compute_squeeze_factor_to_district_level=self.compute_squeeze_factor_to_district_level,
                            )
                    else:
                        # no actual footprint is returned so take the expected initial declaration as the actual
                        actual_appt_footprint = event.EXPECTED_APPT_FOOTPRINT

                    # Write to the log
                    self.record_hsi_event(
                        hsi_event=event,
                        actual_appt_footprint=actual_appt_footprint,
                        squeeze_factor=squeeze_factor,
                        did_run=True,
                    )

                else:
                    # Do not run,
                    # Call did_not_run for the hsi_event
                    rtn_from_did_not_run = event.did_not_run()

                    # If received no response from the call to did_not_run, or a True signal, then
                    # add to the hold-over queue.
                    # Otherwise (disease module returns "FALSE") the event is not rescheduled and will not run.

                    if not (rtn_from_did_not_run is False):
                        # reschedule event
                        hp.heappush(_to_be_held_over, _list_of_individual_hsi_event_tuples[ev_num])

                    # Log that the event did not run
                    self.record_hsi_event(
                        hsi_event=event,
                        actual_appt_footprint=event.EXPECTED_APPT_FOOTPRINT,
                        squeeze_factor=squeeze_factor,
                        did_run=False,
                    )

        return _to_be_held_over


class HealthSystemScheduler(RegularEvent, PopulationScopeEventMixin):
    """
    This is the HealthSystemScheduler. It is an event that occurs every day and must be the LAST event of the day.
    It inspects the calls on the healthsystem and commissions event to occur that are consistent with the
    healthsystem's capabilities for the following day, given assumptions about how this decision is made.

    N.B. Events scheduled for the same day will occur that day, but after those which were scheduled on an earlier date.

        The overall Prioritization algorithm is:
        * Look at events in order (the order is set by the heapq: see `schedule_hsi_event`)
        * Ignore if the current data is before topen
        * Remove and do nothing if tclose has expired
        * Run any  population-level HSI events
        * For an individual-level HSI event, check if there are sufficient health system capabilities to run the event

    If the event is to be run, then the following events occur:
        * The HSI event itself is run.
        * The occurence of the event is logged
        * The resources used are 'occupied' (if individual level HSI event)
        * Other disease modules are alerted of the occurence of the HSI event (if individual level HSI event)

    Here is where we can have multiple types of assumption regarding how these capabilities are modelled.
    """

    def __init__(self, module: HealthSystem):
        super().__init__(module, frequency=DateOffset(days=1), priority=Priority.END_OF_DAY)

    @staticmethod
    def _is_today_last_day_of_the_year(date):
        return (date.month == 12) and (date.day == 31)

    def _get_events_due_today(self,) -> Tuple[List, List]:
        """Interrogate the HSI_EVENT queue object to remove from it the events due today, and to return these in two
        lists:
         * list_of_individual_hsi_event_tuples_due_today
         * list_of_population_hsi_event_tuples_due_today
        """
        _list_of_individual_hsi_event_tuples_due_today = list()
        _list_of_population_hsi_event_tuples_due_today = list()
        _list_of_events_not_due_today = list()

        # To avoid repeated dataframe accesses in subsequent loop, assemble set of alive
        # person IDs as  one-off operation, exploiting the improved efficiency of
        # boolean-indexing of a Series compared to row-by-row access. From benchmarks
        # converting Series to list before converting to set is ~2x more performant than
        # direct conversion to set, while checking membership of set is ~10x quicker
        # than checking membership of Pandas Index object and ~25x quicker than checking
        # membership of list
        alive_persons = set(
            self.sim.population.props.index[self.sim.population.props.is_alive].to_list()
        )

        # Traverse the queue and split events into the three lists (due-individual, due-population, not_due)
        while len(self.module.HSI_EVENT_QUEUE) > 0:

            next_event_tuple = hp.heappop(self.module.HSI_EVENT_QUEUE)
            # Read the tuple and assemble into a dict 'next_event'

            event = next_event_tuple.hsi_event

            if self.sim.date > next_event_tuple.tclose:
                # The event has expired (after tclose) having never been run. Call the 'never_ran' function
                event.never_ran()

            elif not (
                isinstance(event.target, tlo.population.Population)
                or event.target in alive_persons
            ):
                # if individual level event and the person who is the target is no longer alive, do nothing more
                pass

            elif self.sim.date < next_event_tuple.topen:
                # The event is not yet due (before topen)
                hp.heappush(_list_of_events_not_due_today, next_event_tuple)

                if next_event_tuple.priority == 2:
                    # Check the priority
                    # If the next event is not due and has low priority, then stop looking through the heapq
                    # as all other events will also not be due.
                    break

            else:
                # The event is now due to run today and the person is confirmed to be still alive
                # Add it to the list of events due today (individual or population level)
                # NB. These list is ordered by priority and then due date

                is_pop_level_hsi_event = isinstance(event.target, tlo.population.Population)
                if is_pop_level_hsi_event:
                    _list_of_population_hsi_event_tuples_due_today.append(next_event_tuple)
                else:
                    _list_of_individual_hsi_event_tuples_due_today.append(next_event_tuple)

        # add events from the _list_of_events_not_due_today back into the queue
        while len(_list_of_events_not_due_today) > 0:
            hp.heappush(self.module.HSI_EVENT_QUEUE, hp.heappop(_list_of_events_not_due_today))

        return _list_of_individual_hsi_event_tuples_due_today, _list_of_population_hsi_event_tuples_due_today

    def apply(self, population):

        # Refresh information ready for new day:
        self.module.bed_days.on_start_of_day()
        self.module.consumables.on_start_of_day(self.sim.date)

        # Compute footprint that arise from in-patient bed-days
        inpatient_appts = self.module.bed_days.get_inpatient_appts()
        inpatient_footprints = Counter()
        for _fac_id, _footprint in inpatient_appts.items():
            inpatient_footprints.update(self.module.get_appt_footprint_as_time_request(
                facility_info=self.module._facility_by_facility_id[_fac_id], appt_footprint=_footprint)
            )

        # Write to the log that these in-patient appointments were needed:
        if len(inpatient_appts):
            for _fac_id, _inpatient_appts in inpatient_appts.items():
                self.module.write_to_hsi_log(
                    treatment_id='Inpatient_Care',
                    number_by_appt_type_code=dict(_inpatient_appts),
                    person_id=-1,
                    squeeze_factor=0.0,
                    did_run=True,
                    facility_level=self.module._facility_by_facility_id[_fac_id].level,
                    facility_id=_fac_id,
                )

        # Restart the total footprint of all calls today, beginning with those due to existing in-patients.
        self.module.running_total_footprint = inpatient_footprints

        # Create hold-over list. This will hold events that cannot occur today before they are added back to the queue.
        hold_over = list()

        # 3) Run all events due today, repeating the check for due events until none are due (this allows for HSI that
        # are added to the queue in the course of other HSI for this today to be run this day).
        while True:
            # Get the events that are due today:
            (
                list_of_individual_hsi_event_tuples_due_today,
                list_of_population_hsi_event_tuples_due_today
             ) = self._get_events_due_today()

            if (
                (len(list_of_individual_hsi_event_tuples_due_today) == 0)
                and (len(list_of_population_hsi_event_tuples_due_today) == 0)
            ):
                break

            # Run the list of population-level HSI events
            self.module.run_population_level_events(list_of_population_hsi_event_tuples_due_today)

            # Run the list of individual-level events
            _to_be_held_over = self.module.run_individual_level_events(
                list_of_individual_hsi_event_tuples_due_today
            )
            hold_over.extend(_to_be_held_over)

        # -- End-of-day activities --
        # Add back to the HSI_EVENT_QUEUE heapq all those events which are still eligible to run but which did not run
        while len(hold_over) > 0:
            hp.heappush(self.module.HSI_EVENT_QUEUE, hp.heappop(hold_over))

        # Log total usage of the facilities
        self.module.log_current_capabilities_and_usage()

        # Trigger jobs to be done at the end of the day (after all HSI run)
        self.module.on_end_of_day()

        # Do activities that are required at end of year (if today is the last day of the year)
        if self._is_today_last_day_of_the_year(self.sim.date):
            self.module.on_end_of_year()

# ---------------------------------------------------------------------------
#   Logging
# ---------------------------------------------------------------------------


class HealthSystemSummaryCounter:
    """Helper class to keep running counts of HSI and the state of the HealthSystem and logging summaries."""

    def __init__(self):
        self._reset_internal_stores()

    def _reset_internal_stores(self) -> None:
        """Create empty versions of the data structures used to store a running records."""

        self._treatment_ids = defaultdict(int)  # Running record of the `TREATMENT_ID`s of `HSI_Event`s
        self._appts = defaultdict(int)  # Running record of the Appointments of `HSI_Event`s that have run
        self._appts_by_level = {_level: defaultdict(int) for _level in ('0', '1a', '1b', '2', '3', '4')}
        # <--Same as `self._appts` but also split by facility_level
        self._frac_time_used_overall = []  # Running record of the usage of the healthcare system

    def record_hsi_event(self, treatment_id: str, appt_footprint: Counter, level: str) -> None:
        """Add information about an `HSI_Event` to the running summaries."""

        # Count the treatment_id:
        self._treatment_ids[treatment_id] += 1

        # Count each type of appointment:
        for _appt_type, _number in appt_footprint.items():
            self._appts[_appt_type] += _number
            self._appts_by_level[level][_appt_type] += _number

    def record_hs_status(self, fraction_time_used_across_all_facilities: float) -> None:
        """Record a current status metric of the HealthSystem."""

        # The fraction of all healthcare worker time that is used:
        self._frac_time_used_overall.append(fraction_time_used_across_all_facilities)

    def write_to_log_and_reset_counters(self):
        """Log summary statistics reset the data structures."""

        logger_summary.info(
            key="HSI_Event",
            description="Counts of the HSI_Events that have occurred in this calendar year by TREATMENT_ID, "
                        "and counts of the 'Appt_Type's that have occurred in this calendar year.",
            data={
                "TREATMENT_ID": self._treatment_ids,
                "Number_By_Appt_Type_Code": self._appts,
                "Number_By_Appt_Type_Code_And_Level": self._appts_by_level,
            },
        )

        logger_summary.info(
            key="Capacity",
            description="The fraction of all the healthcare worker time that is used each day, averaged over this "
                        "calendar year.",
            data={
                "average_Frac_Time_Used_Overall": np.mean(self._frac_time_used_overall),
                # <-- leaving space here for additional summary measures that may be needed in the future.
            },
        )

        self._reset_internal_stores()


class HealthSystemChangeParameters(Event, PopulationScopeEventMixin):
    """Event that causes certain internal parameters of the HealthSystem to be changed; specifically:
        * `mode_appt_constraints`
        * `ignore_priority`
        * `capabilities_coefficient`
        * `cons_availability`
        * `beds_availability`
    Note that no checking is done here on the suitability of values of each parameter."""

    def __init__(self, module: HealthSystem, parameters: Dict):
        super().__init__(module)
        self._parameters = parameters
        assert isinstance(module, HealthSystem)

    def apply(self, population):
        if 'mode_appt_constraints' in self._parameters:
            self.module.mode_appt_constraints = self._parameters['mode_appt_constraints']

        if 'ignore_priority' in self._parameters:
            self.module.ignore_priority = self._parameters['ignore_priority']

        if 'capabilities_coefficient' in self._parameters:
            self.module.capabilities_coefficient = self._parameters['capabilities_coefficient']

        if 'cons_availability' in self._parameters:
            self.module.consumables = Consumables(data=self.module.parameters['availability_estimates'],
                                                  rng=self.module.rng,
                                                  availability=self._parameters['cons_availability'])
            self.module.consumables.on_start_of_day(self.module.sim.date)

        if 'beds_availability' in self._parameters:
            self.module.bed_days.availability = self._parameters['beds_availability']<|MERGE_RESOLUTION|>--- conflicted
+++ resolved
@@ -835,14 +835,8 @@
         return capabilities_ex['Total_Minutes_Per_Day']
 
     def get_service_availability(self) -> List[str]:
-<<<<<<< HEAD
-        """Returns service availability. (Should be equal to what is specified by the parameter, but overwrite with
-        what was provided in argument if an argument was specified -- provided for backward compatibility/debugging.)
-        """
-=======
         """Returns service availability. (Should be equal to what is specified by the parameter, but overwrite with what
         was provided in argument if an argument was specified -- provided for backward compatibility/debugging.)"""
->>>>>>> 35a389f9
 
         if self.arg_service_availabily is None:
             service_availability = self.parameters['Service_Availability']
