"""
# Remaining to do:
# - streamline input arguments
# - let the level of the appointment be in the log
# - let the logger give times of each hcw
# """
import datetime
import heapq as hp
import itertools
import warnings
from collections import Counter, defaultdict
from collections.abc import Iterable
from itertools import repeat
from pathlib import Path
from typing import Dict, List, NamedTuple, Optional, Tuple, Union

import numpy as np
import pandas as pd

import tlo
from tlo import Date, DateOffset, Module, Parameter, Property, Types, logging
from tlo.analysis.utils import flatten_multi_index_series_into_dict_for_logging
from tlo.events import Event, PopulationScopeEventMixin, Priority, RegularEvent
from tlo.methods import Metadata
from tlo.methods.bed_days import BedDays
from tlo.methods.consumables import (
    Consumables,
    get_item_code_from_item_name,
    get_item_codes_from_package_name,
)
from tlo.methods.dxmanager import DxManager

logger = logging.getLogger(__name__)
logger.setLevel(logging.INFO)

logger_summary = logging.getLogger(f"{__name__}.summary")
logger_summary.setLevel(logging.INFO)


class FacilityInfo(NamedTuple):
    """Information about a specific health facility."""
    id: int
    name: str
    level: str
    region: str


class AppointmentSubunit(NamedTuple):
    """Component of an appointment relating to a specific officer type."""
    officer_type: str
    time_taken: float


class HSIEventDetails(NamedTuple):
    """Non-target specific details of a health system interaction event."""
    event_name: str
    module_name: str
    treatment_id: str
    facility_level: Optional[str]
    appt_footprint: Tuple[Tuple[str, int]]
    beddays_footprint: Tuple[Tuple[str, int]]


class HSIEventQueueItem(NamedTuple):
    """Properties of event added to health system queue.

    The order of the attributes in the tuple is important as the queue sorting is done
    by the order of the items in the tuple, i.e. first by `priority`, then `topen` and
    so on.

    Ensure priority is above topen in order for held-over events with low priority not
    to jump ahead higher priority ones which were opened later.
    """
    priority: int
    topen: Date
    rand_queue_counter: int  # Ensure order of events with same topen & priority is not model-dependent
    queue_counter: int  # Include safety tie-breaker in unlikely event rand_queue_counter is equal
    tclose: Date
    # Define HSI_Event type as string to avoid NameError exception as HSI_Event defined
    # later in module (see https://stackoverflow.com/a/36286947/4798943)
    hsi_event: 'HSI_Event'


class HSI_Event:
    """Base HSI event class, from which all others inherit.

    Concrete subclasses should also inherit from one of the EventMixin classes
    defined below, and implement at least an `apply` and `did_not_run` method.
    """

    def __init__(self, module, *args, **kwargs):
        """Create a new event.

        Note that just creating an event does not schedule it to happen; that
        must be done by calling Simulation.schedule_event.

        :param module: the module that created this event.
            All subclasses of Event take this as the first argument in their
            constructor, but may also take further keyword arguments.
        """
        self.module = module
        self.sim = module.sim
        self.target = None  # Overwritten by the mixin
        super().__init__(*args, **kwargs)  # Call the mixin's constructors

        # Defaults for the HSI information:
        self.TREATMENT_ID = ''
        # self.EXPECTED_APPT_FOOTPRINT = self.make_appt_footprint({})  # HSI needs this property, but it is not defined
        #                                                                 in the Base class to allow overwriting with a
        #                                                                 property function.
        self.ACCEPTED_FACILITY_LEVEL = None
        self.BEDDAYS_FOOTPRINT = self.make_beddays_footprint({})

        # Information received about this HSI:
        self._received_info_about_bed_days = None
        self.expected_time_requests = {}
        self.facility_info = None

    @property
    def bed_days_allocated_to_this_event(self):
        if self._received_info_about_bed_days is None:
            # default to the footprint if no information about bed-days is received
            return self.BEDDAYS_FOOTPRINT

        return self._received_info_about_bed_days

    def apply(self, squeeze_factor=0.0, *args, **kwargs):
        """Apply this event to the population.

        Must be implemented by subclasses.

        """
        raise NotImplementedError

    def did_not_run(self, *args, **kwargs):
        """Called when this event is due but it is not run. Return False to prevent the event being rescheduled, or True
        to allow the rescheduling. This is called each time that the event is tried to be run but it cannot be.
        """
        logger.debug(key="message", data=f"{self.__class__.__name__}: did not run.")
        return True

    def never_ran(self):
        """Called when this event is was entered to the HSI Event Queue, but was never run.
        """
        logger.debug(key="message", data=f"{self.__class__.__name__}: was never run.")

    def post_apply_hook(self):
        """Impose the bed-days footprint (if target of the HSI is a person_id)"""
        if isinstance(self.target, int):
            self.module.sim.modules['HealthSystem'].bed_days.impose_beddays_footprint(
                person_id=self.target,
                footprint=self.bed_days_allocated_to_this_event
            )

    def run(self, squeeze_factor):
        """Make the event happen."""
        updated_appt_footprint = self.apply(self.target, squeeze_factor)
        self.post_apply_hook()
        return updated_appt_footprint

    def get_consumables(self,
                        item_codes: Union[None, np.integer, int, list, set, dict] = None,
                        optional_item_codes: Union[None, np.integer, int, list, set, dict] = None,
                        to_log: Optional[bool] = True,
                        return_individual_results: Optional[bool] = False
                        ) -> Union[bool, dict]:
        """Function to allow for getting and checking of entire set of consumables. All requests for consumables should
        use this function.
        :param item_codes: The item code(s) (and quantities) of the consumables that are requested and which determine
        the summary result for availability/non-availability. This can be an `int` (the item_code needed [assume
        quantity=1]), a `list` or `set` (the collection  of item_codes [for each assuming quantity=1]), or a `dict`
        (with key:value pairs `<item_code>:<quantity>`).
        :param optional_item_codes: The item code(s) (and quantities) of the consumables that are requested and which do
         not determine the summary result for availability/non-availability. (Same format as `item_codes`). This is
         useful when a large set of items may be used, but the viability of a subsequent operation depends only on a
         subset.
        :param return_individual_results: If True returns a `dict` giving the availability of each item_code requested
        (otherwise gives a `bool` indicating if all the item_codes requested are available).
        :param to_log: If True, logs the request.
        :returns A `bool` indicating whether every item is available, or a `dict` indicating the availability of each
         item.
        Note that disease module can use the `get_item_codes_from_package_name` and `get_item_code_from_item_name`
         methods in the `HealthSystem` module to find item_codes.
        """

        def _return_item_codes_in_dict(item_codes: Union[None, np.integer, int, list, set, dict]) -> dict:
            """Convert an argument for 'item_codes` (provided as int, list, set or dict) into the format
            dict(<item_code>:quantity)."""

            if item_codes is None:
                return {}

            if isinstance(item_codes, (int, np.integer)):
                return {int(item_codes): 1}

            elif isinstance(item_codes, list):
                if not all([isinstance(i, (int, np.integer)) for i in item_codes]):
                    raise ValueError("item_codes must be integers")
                return {int(i): 1 for i in item_codes}

            elif isinstance(item_codes, dict):
                if not all(
                    [(isinstance(code, (int, np.integer)) and
                      isinstance(quantity, (float, np.floating, int, np.integer)))
                     for code, quantity in item_codes.items()]
                ):
                    raise ValueError("item_codes must be integers and quantities must be integers or floats.")
                return {int(i): float(q) for i, q in item_codes.items()}

            else:
                raise ValueError("The item_codes are given in an unrecognised format")

        hs_module = self.sim.modules['HealthSystem']

        _item_codes = _return_item_codes_in_dict(item_codes)
        _optional_item_codes = _return_item_codes_in_dict(optional_item_codes)

        # Determine if the request should be logged (over-ride argument provided if HealthSystem is disabled).
        _to_log = to_log if not hs_module.disable else False

        # Checking the availability and logging:
        rtn = hs_module.consumables._request_consumables(item_codes={**_item_codes, **_optional_item_codes},
                                                         to_log=_to_log,
                                                         facility_info=self.facility_info,
                                                         treatment_id=self.TREATMENT_ID)

        # Return result in expected format:
        if not return_individual_results:
            # Determine if all results for all the `item_codes` are True (discarding results from optional_item_codes).
            return all(v for k, v in rtn.items() if k in _item_codes)
        else:
            return rtn

    def make_beddays_footprint(self, dict_of_beddays):
        """Helper function to make a correctly-formed 'bed-days footprint'"""

        # get blank footprint
        footprint = self.sim.modules['HealthSystem'].bed_days.get_blank_beddays_footprint()

        # do checks on the dict_of_beddays provided.
        assert isinstance(dict_of_beddays, dict)
        assert all((k in footprint.keys()) for k in dict_of_beddays.keys())
        assert all(isinstance(v, (float, int)) for v in dict_of_beddays.values())

        # make footprint (defaulting to zero where a type of bed-days is not specified)
        for k, v in dict_of_beddays.items():
            footprint[k] = v

        return footprint

    def is_all_beddays_allocated(self):
        """Check if the entire footprint requested is allocated"""
        return all(
            self.bed_days_allocated_to_this_event[k] == self.BEDDAYS_FOOTPRINT[k] for k in self.BEDDAYS_FOOTPRINT
        )

    def make_appt_footprint(self, dict_of_appts):
        """Helper function to make appointment footprint in format expected downstream.

        Should be passed a dictionary keyed by appointment type codes with non-negative
        values.
        """
        health_system = self.sim.modules['HealthSystem']
        if health_system.appt_footprint_is_valid(dict_of_appts):
            return Counter(dict_of_appts)

        raise ValueError(
            "Argument to make_appt_footprint should be a dictionary keyed by "
            "appointment type code strings in Appt_Types_Table with non-negative "
            "values"
        )

    def initialise(self):
        """Initialise the HSI:
        * Set the facility_info
        * Compute appt-footprint time requirements
        """
        health_system = self.sim.modules['HealthSystem']

        if not isinstance(self.target, tlo.population.Population):
            self.facility_info = health_system.get_facility_info(self)

            # If there are bed-days specified, add (if needed) the in-patient admission and in-patient day Appointment
            # Types.
            # (HSI that require a bed for one or more days always need such appointments, but this may have been
            # missed in the declaration of the `EXPECTED_APPPT_FOOTPRINT` in the HSI.)
            # NB. The in-patient day Apppointment time is automatically applied on subsequent days.
            if sum(self.BEDDAYS_FOOTPRINT.values()):
                self.EXPECTED_APPT_FOOTPRINT = health_system.bed_days.add_first_day_inpatient_appts_to_footprint(
                    self.EXPECTED_APPT_FOOTPRINT)

            # Write the time requirements for staff of the appointments to the HSI:
            self.expected_time_requests = health_system.get_appt_footprint_as_time_request(
                facility_info=self.facility_info,
                appt_footprint=self.EXPECTED_APPT_FOOTPRINT,
            )

        # Do checks
        _ = self._check_if_appt_footprint_can_run()

    def _check_if_appt_footprint_can_run(self):
        """Check that event (if individual level) is able to run with this configuration of officers (i.e. check that
        this does not demand officers that are _never_ available), and issue warning if not."""
        health_system = self.sim.modules['HealthSystem']
        if not isinstance(self.target, tlo.population.Population):
            if health_system._officers_with_availability.issuperset(self.expected_time_requests.keys()):
                return True
            else:
                logger.warning(
                    key="message",
                    data=(f"The expected footprint of {self.TREATMENT_ID} is not possible with the configuration of "
                          f"officers.")
                )
                return False

    def as_namedtuple(
        self, actual_appt_footprint: Optional[dict] = None
    ) -> HSIEventDetails:
        appt_footprint = (
            getattr(self, 'EXPECTED_APPT_FOOTPRINT', {})
            if actual_appt_footprint is None else actual_appt_footprint
        )
        return HSIEventDetails(
            event_name=type(self).__name__,
            module_name=type(self.module).__name__,
            treatment_id=self.TREATMENT_ID,
            facility_level=getattr(self, 'ACCEPTED_FACILITY_LEVEL', None),
            appt_footprint=tuple(sorted(appt_footprint.items())),
            beddays_footprint=tuple(
                sorted((k, v) for k, v in self.BEDDAYS_FOOTPRINT.items() if v > 0)
            )
        )


class HSIEventWrapper(Event):
    """This is wrapper that contains an HSI event.

    It is used:
     1) When the healthsystem is in mode 'disabled=True' such that HSI events sent to the health system scheduler are
     passed to the main simulation scheduler for running on the date of `topen`. (Note, it is run with
     squeeze_factor=0.0.)
     2) When the healthsytsem is in mode `diable_and_reject_all=True` such that HSI are not run but the `never_ran`
     method is run on the date of `tclose`.
     3) When an HSI has been submitted to `schedule_hsi_event` but the service is not available.
    """

    def __init__(self, hsi_event, run_hsi=True, *args, **kwargs):
        super().__init__(hsi_event.module, *args, **kwargs)
        self.hsi_event = hsi_event
        self.target = hsi_event.target
        self.run_hsi = run_hsi  # True to call the HSI's `run` method; False to call the HSI's `never_ran` method

    def run(self):
        """Do the appropriate action on the HSI event"""

        # Check that the person is still alive (this check normally happens in the HealthSystemScheduler and silently
        # do not run the HSI event)

        if isinstance(self.hsi_event.target, tlo.population.Population) or (
            self.hsi_event.module.sim.population.props.at[self.hsi_event.target, 'is_alive']
        ):

            if self.run_hsi:
                # Run the event (with 0 squeeze_factor) and ignore the output
                _ = self.hsi_event.run(squeeze_factor=0.0)
            else:
                self.hsi_event.never_ran()


def _accepts_argument(function: callable, argument: str) -> bool:
    """Helper to test if callable object accepts an argument with a given name.

    Compared to using `inspect.signature` or `inspect.getfullargspec` the approach here
    has significantly less overhead (as a full `Signature` or `FullArgSpec` object
    does not need to constructed) but is also less readable hence why it has been
    wrapped as a helper function despite being only one-line to make its functionality
    more obvious.

    :param function: Callable object to check if argument is present in.
    :param argument: Name of argument to check.
    :returns: ``True`` is ``argument`` is an argument of ``function`` else ``False``.
    """
    # co_varnames include both arguments to function and any internally defined variable
    # names hence we check only in the first `co_argcount` items which correspond to
    # just the arguments
    return argument in function.__code__.co_varnames[:function.__code__.co_argcount]


class HealthSystem(Module):
    """
    This is the Health System Module.
    The execution of all health systems interactions are controlled through this module.
    """

    INIT_DEPENDENCIES = {'Demography'}

    PARAMETERS = {
        # Organization of the HealthSystem
        'Master_Facilities_List': Parameter(Types.DATA_FRAME, 'Listing of all health facilities.'),

        # Definitions of the officers and appointment types
        'Officer_Types_Table': Parameter(Types.DATA_FRAME, 'The names of the types of health workers ("officers")'),
        'Appt_Types_Table': Parameter(Types.DATA_FRAME, 'The names of the type of appointments with the health system'),
        'Appt_Offered_By_Facility_Level': Parameter(
            Types.DATA_FRAME, 'Table indicating whether or not each appointment is offered at each facility level.'),
        'Appt_Time_Table': Parameter(Types.DATA_FRAME,
                                     'The time taken for each appointment, according to officer and facility type.'),

        # Capabilities of the HealthSystem (under alternative assumptions)
        'Daily_Capabilities_actual': Parameter(
            Types.DATA_FRAME, 'The capabilities (minutes of time available of each type of officer in each facility) '
                              'based on the _estimated current_ number and distribution of staff estimated.'),
        'Daily_Capabilities_funded': Parameter(
            Types.DATA_FRAME, 'The capabilities (minutes of time available of each type of officer in each facility) '
                              'based on the _potential_ number and distribution of staff estimated (i.e. those '
                              'positions that can be funded).'),
        'Daily_Capabilities_funded_plus': Parameter(
            Types.DATA_FRAME, 'The capabilities (minutes of time available of each type of officer in each facility) '
                              'based on the _potential_ number and distribution of staff estimated, with adjustments '
                              'to permit each appointment type that should be run at facility level to do so in every '
                              'district.'),
        'use_funded_or_actual_staffing': Parameter(
            Types.STRING, "If `actual`, then use the numbers and distribution of staff estimated to be available"
                          " currently; If `funded`, then use the numbers and distribution of staff that are "
                          "potentially available. If 'funded_plus`, then use a dataset in which the allocation of "
                          "staff to facilities is tweaked so as to allow each appointment type to run at each "
                          "facility_level in each district for which it is defined. N.B. This parameter is "
                          "over-ridden if an argument is provided to the module initialiser.",
            # N.B. This could have been of type `Types.CATEGORICAL` but this made over-writing through `Scenario`
            # difficult, due to the requirement that the over-writing value and original value are of the same type
            # (enforced at line 376 of scenario.py).
        ),

        # Consumables
        'item_and_package_code_lookups': Parameter(
            Types.DATA_FRAME, 'Data imported from the OneHealth Tool on consumable items, packages and costs.'),
        'availability_estimates': Parameter(
            Types.DATA_FRAME, 'Estimated availability of consumables in the LMIS dataset.'),
        'cons_availability': Parameter(
            Types.STRING,
            "Availability of consumables. If 'default' then use the availability specified in the ResourceFile; if "
            "'none', then let no consumable be  ever be available; if 'all', then all consumables are always available."
            " When using 'all' or 'none', requests for consumables are not logged. NB. This parameter is over-ridden"
            "if an argument is provided to the module initialiser."),

        # Infrastructure and Equipment
        'BedCapacity': Parameter(
            Types.DATA_FRAME, "Data on the number of beds available of each type by facility_id"),
        'beds_availability': Parameter(
            Types.STRING,
            "Availability of beds. If 'default' then use the availability specified in the ResourceFile; if "
            "'none', then let no beds be  ever be available; if 'all', then all beds are always available. NB. This "
            "parameter is over-ridden if an argument is provided to the module initialiser."),

        # Service Availability
        'Service_Availability': Parameter(
            Types.LIST, 'List of services to be available. NB. This parameter is over-ridden if an argument is provided'
                        ' to the module initialiser.'),

        # Priority policy
        'PriorityRank': Parameter(
            Types.DATA_FRAME, "Data on the priority ranking of each of the Treatment_IDs to be adopted by "
                              " the queueing system, where the lower the number the higher the priority, and on which"
                              " categories of individuals classify for fast-tracking for specific treatments"),
<<<<<<< HEAD

        # Mode Appt Constraints
        'mode_appt_constraints': Parameter(
            Types.INT, 'Integer code in `{0, 1, 2}` determining mode of constraints with regards to officer numbers '
                       'and time - 0: no constraints, all HSI events run with no squeeze factor, 1: elastic constraints'
                       ', all HSI events run with squeeze factor, 2: hard constraints, only HSI events with no squeeze '
                       'factor run. N.B. This parameter is over-ridden if an argument is provided'
                       ' to the module initialiser.',
        )
=======
>>>>>>> 37c43a28
    }

    PROPERTIES = {
        'hs_is_inpatient': Property(
            Types.BOOL, 'Whether or not the person is currently an in-patient at any medical facility'
        ),
    }

    def __init__(
        self,
        name: Optional[str] = None,
        resourcefilepath: Optional[Path] = None,
        service_availability: Optional[List[str]] = None,
        mode_appt_constraints: Optional[int] = None,
        cons_availability: Optional[str] = None,
        beds_availability: Optional[str] = None,
<<<<<<< HEAD
        randomise_queue: bool = False,
        ignore_priority: bool = False,
        adopt_priority_policy: bool = False,
        priority_rank_dict: dict = None,
        include_fasttrack_routes: bool = False,
        list_fasttrack: Optional[List[str]] = None,
        lowest_priority_considered: int = 2,
=======
        randomise_queue: bool = True,
        ignore_priority: bool = False,
        adopt_priority_policy: bool = False,
        include_fasttrack_routes: bool = False,
        list_fasttrack: Optional[List[str]] = None,
        lowest_priority_considered: int = 10,
>>>>>>> 37c43a28
        capabilities_coefficient: Optional[float] = None,
        use_funded_or_actual_staffing: Optional[str] = None,
        disable: bool = False,
        disable_and_reject_all: bool = False,
        compute_squeeze_factor_to_district_level: bool = True,
        hsi_event_count_log_period: Optional[str] = "month",
    ):
        """
        :param name: Name to use for module, defaults to module class name if ``None``.
        :param resourcefilepath: Path to directory containing resource files.
        :param service_availability: A list of treatment IDs to allow.
        :param mode_appt_constraints: Integer code in ``{0, 1, 2}`` determining mode of
            constraints with regards to officer numbers and time - 0: no constraints,
            all HSI events run with no squeeze factor, 1: elastic constraints, all HSI
            events run with squeeze factor, 2: hard constraints, only HSI events with
            no squeeze factor run.
        :param cons_availability: If 'default' then use the availability specified in the ResourceFile; if 'none', then
        let no consumable be ever be available; if 'all', then all consumables are always available. When using 'all'
        or 'none', requests for consumables are not logged.
        :param beds_availability: If 'default' then use the availability specified in the ResourceFile; if 'none', then
        let no beds be ever be available; if 'all', then all beds are always available.
        :param randomise_queue ensure that the queue is not model-dependent, i.e. properly randomised for equal topen
            and priority
        :param ignore_priority: If ``True`` do not use the priority information in HSI
            event to schedule
        :param adopt_priority_policy: If 'True' then use priority specified in the PriorityRank ResourceFile instead
            of that provided as argument when scheduling via `schedule_hsi_event`.
        :param priority_rank_dict: contains priority and fast tracking channel eligibility given Treatment_ID
        :param include_fasttrack_routes: If 'True' then include fast-tracking options for vulnerable categories;
            otherwise ignore indicators for fast-tracking. Options are specified in the PriorityRank ResourceFile
        :param list_fasttrack: list of individual's attributes that will be relevant in
            determining whether they should be eligible for fast tracking, and the corresponding
            fast tracking channels that can be potentially available given the modules included in the simulation.
        :param lowest_priority_considered: If priority lower (i.e. priority value greater than) this, do not schedule
            (and instead call `never_ran` at the time of `tclose`).
        :param capabilities_coefficient: Multiplier for the capabilities of health
            officers, if ``None`` set to ratio of initial population to estimated 2010
            population.
        :param use_funded_or_actual_staffing: If `actual`, then use the numbers and distribution of staff estimated to
            be available currently; If `funded`, then use the numbers and distribution of staff that are potentially
            available. If 'funded_plus`, then use a dataset in which the allocation of staff to facilities is tweaked
            so as to allow each appointment type to run at each facility_level in each district for which it is defined.
        :param disable: If ``True``, disables the health system (no constraints and no
            logging) and every HSI event runs.
        :param disable_and_reject_all: If ``True``, disable health system and no HSI
            events run
        :param compute_squeeze_factor_to_district_level: Whether to compute squeeze_factors to the district level, or
            the national level (which effectively pools the resources across all districts).
        :param hsi_event_count_log_period: Period over which to accumulate counts of HSI
            events that have run before logging and reseting counters. Should be on of
            strings ``'day'``, ``'month'``, ``'year'``. ``'simulation'`` to log at the
            end of each day, end of each calendar month, end of each calendar year or
            the end of the simulation respectively, or ``None`` to not track the HSI
            event details and frequencies.
        """

        super().__init__(name)
        self.resourcefilepath = resourcefilepath

        assert isinstance(disable, bool)
        assert isinstance(disable_and_reject_all, bool)
        assert not (disable and disable_and_reject_all), (
            'Cannot have both disable and disable_and_reject_all selected'
        )

        assert not (ignore_priority and adopt_priority_policy), (
            'Cannot adopt a priority policy if the priority will be then ignored'
        )

        self.disable = disable
        self.disable_and_reject_all = disable_and_reject_all

        self.mode_appt_constraints = None  # Will be the final determination of the `mode_appt_constraints'
        if mode_appt_constraints is not None:
            assert mode_appt_constraints in {0, 1, 2}
        self.arg_mode_appt_constraints = mode_appt_constraints

        self.ignore_priority = ignore_priority

        self.lowest_priority_considered = lowest_priority_considered

        self.adopt_priority_policy = adopt_priority_policy

<<<<<<< HEAD
=======
        self.rng_for_hsi_queue = None  # Will be a dedicated RNG for the purpose of randomising the queue
        self.rng_for_dx = None  # Will be a dedicated RNG for the purpose of determining Dx Test results

>>>>>>> 37c43a28
        self.randomise_queue = randomise_queue

        self.include_fasttrack_routes = include_fasttrack_routes

        # Store the argument provided for service_availability
        self.arg_service_availabily = service_availability
        self.service_availability = ['*']  # provided so that there is a default even before simulation is run

        # Store the attributes of a person that will be relevant in determining who can qualify
        # for fast tracking
        # Store the fast tracking channels that will be relevant for policy given the modules included
        self.arg_list_fasttrack = list_fasttrack
        self.list_fasttrack = []  # provided so that there is a default even before simulation is run

        # Check that the capabilities coefficient is correct
        if capabilities_coefficient is not None:
            assert capabilities_coefficient >= 0
            assert isinstance(capabilities_coefficient, float)
        self.capabilities_coefficient = capabilities_coefficient

        # Find which set of assumptions to use - those for the actual staff available or the funded staff available
        if use_funded_or_actual_staffing is not None:
            assert use_funded_or_actual_staffing in ['actual', 'funded', 'funded_plus']
        self.arg_use_funded_or_actual_staffing = use_funded_or_actual_staffing

        # Define (empty) list of registered disease modules (filled in at `initialise_simulation`)
        self.recognised_modules_names = []

        # Define the container for calls for health system interaction events
        self.HSI_EVENT_QUEUE = []
        self.hsi_event_queue_counter = 0  # Counter to help with the sorting in the heapq

        # Store the argument provided for cons_availability
        assert cons_availability in (None, 'default', 'all', 'none')
        self.arg_cons_availability = cons_availability

        assert beds_availability in (None, 'default', 'all', 'none')
        self.arg_beds_availability = beds_availability

        # `compute_squeeze_factor_to_district_level` is a Boolean indicating whether the computation of squeeze_factors
        # should be specific to each district (when `True`), or if the computation of squeeze_factors should be on the
        # basis that resources from all districts can be effectively "pooled" (when `False).
        assert isinstance(compute_squeeze_factor_to_district_level, bool)
        self.compute_squeeze_factor_to_district_level = compute_squeeze_factor_to_district_level

        # Create the Diagnostic Test Manager to store and manage all Diagnostic Test
        self.dx_manager = DxManager(self)

        # Create the pointer that will be to the instance of BedDays used to track in-patient bed days
        self.bed_days = None

        # Create the pointer that will be to the instance of Consumables used to determine availability of consumables.
        self.consumables = None

        # Create pointer for the HealthSystemScheduler event
        self.healthsystemscheduler = None

        # Create pointer to the `HealthSystemSummaryCounter` helper class
        self._summary_counter = HealthSystemSummaryCounter()

        # Create counter for the running total of footprint of all the HSIs being run today
        self.running_total_footprint: Counter = Counter()

        self._hsi_event_count_log_period = hsi_event_count_log_period
        if hsi_event_count_log_period in {"day", "month", "year", "simulation"}:
            # Counters for binning HSI events run (by unique integer keys) over
            # simulation period specified by hsi_event_count_log_period and cumulative
            # counts over previous log periods
            self._hsi_event_counts_log_period = Counter()
            self._hsi_event_counts_cumulative = Counter()
            # Dictionary mapping from HSI event details to unique integer keys
            self._hsi_event_details = dict()
        elif hsi_event_count_log_period is not None:
            raise ValueError(
                "hsi_event_count_log_period argument should be one of 'day', 'month' "
                "'year', 'simulation' or None."
            )

    def read_parameters(self, data_folder):

        path_to_resourcefiles_for_healthsystem = Path(self.resourcefilepath) / 'healthsystem'

        # Read parameters for overall performance of the HealthSystem
        self.load_parameters_from_dataframe(pd.read_csv(
            path_to_resourcefiles_for_healthsystem / 'ResourceFile_HealthSystem_parameters.csv'
        ))

        # Load basic information about the organization of the HealthSystem
        self.parameters['Master_Facilities_List'] = pd.read_csv(
            path_to_resourcefiles_for_healthsystem / 'organisation' / 'ResourceFile_Master_Facilities_List.csv')

        # Load ResourceFiles that define appointment and officer types
        self.parameters['Officer_Types_Table'] = pd.read_csv(
            path_to_resourcefiles_for_healthsystem / 'human_resources' / 'definitions' /
            'ResourceFile_Officer_Types_Table.csv')
        self.parameters['Appt_Types_Table'] = pd.read_csv(
            path_to_resourcefiles_for_healthsystem / 'human_resources' / 'definitions' /
            'ResourceFile_Appt_Types_Table.csv')
        self.parameters['Appt_Offered_By_Facility_Level'] = pd.read_csv(
            path_to_resourcefiles_for_healthsystem / 'human_resources' / 'definitions' /
            'ResourceFile_ApptType_By_FacLevel.csv')
        self.parameters['Appt_Time_Table'] = pd.read_csv(
            path_to_resourcefiles_for_healthsystem / 'human_resources' / 'definitions' /
            'ResourceFile_Appt_Time_Table.csv')

        # Load 'Daily_Capabilities' (for both actual and funded)
        for _i in ['actual', 'funded', 'funded_plus']:
            self.parameters[f'Daily_Capabilities_{_i}'] = pd.read_csv(
                path_to_resourcefiles_for_healthsystem / 'human_resources' / f'{_i}' /
                'ResourceFile_Daily_Capabilities.csv')

        # Read in ResourceFile_Consumables
        self.parameters['item_and_package_code_lookups'] = pd.read_csv(
            path_to_resourcefiles_for_healthsystem / 'consumables' / 'ResourceFile_Consumables_Items_and_Packages.csv')
        self.parameters['availability_estimates'] = pd.read_csv(
            path_to_resourcefiles_for_healthsystem / 'consumables' / 'ResourceFile_Consumables_availability_small.csv')

        # Data on the number of beds available of each type by facility_id
        self.parameters['BedCapacity'] = pd.read_csv(
            path_to_resourcefiles_for_healthsystem / 'infrastructure_and_equipment' / 'ResourceFile_Bed_Capacity.csv')

        # Data on the priority of each Treatment_ID that should be adopted in the queueing system
        self.parameters['PriorityRank'] = pd.read_csv(
            path_to_resourcefiles_for_healthsystem / 'ResourceFile_PriorityRanking.csv')

        # Check that no duplicates are included in priority input file
        # There might be a more suitable place to put this check
        assert not self.parameters['PriorityRank']['Treatment'].duplicated().any()

    def pre_initialise_population(self):
        """Generate the accessory classes used by the HealthSystem and pass to them the data that has been read."""
        # Create dedicated RNGs for separate functions done by the HealthSystem module
        self.rng_for_hsi_queue = np.random.RandomState(self.rng.randint(2 ** 31 - 1))
        self.rng_for_dx = np.random.RandomState(self.rng.randint(2 ** 31 - 1))
        rng_for_consumables = np.random.RandomState(self.rng.randint(2 ** 31 - 1))

        # Determine mode_appt_constraints
        self.mode_appt_constraints = self.get_mode_appt_constraints()

        # Determine service_availability
        self.service_availability = self.get_service_availability()

        self.process_human_resources_files(
            use_funded_or_actual_staffing=self.get_use_funded_or_actual_staffing()
        )

        # Initialise the BedDays class
        self.bed_days = BedDays(hs_module=self,
                                availability=self.get_beds_availability())
        self.bed_days.pre_initialise_population()

        # Initialise the Consumables class
        self.consumables = Consumables(data=self.parameters['availability_estimates'],
                                       rng=rng_for_consumables,
                                       availability=self.get_cons_availability())

        # Convert PriorityRank dataframe to dictionary
        if self.adopt_priority_policy:
            self.priority_rank_dict = \
                self.parameters['PriorityRank'].set_index("Treatment", drop=True).to_dict(orient="index")

        # The attributes that can be looked up to determine whether a person might be eligible
        # for fast-tracking, as well as the corresponding fast-tracking channels, depend on the modules
        # included in the simulation. Store the attributes&channels pairs allowed given the modules included
        # to avoid having to recheck which modules are saved every time an HSI_Event is scheduled.
        if self.include_fasttrack_routes:
            self.list_fasttrack.append(('age_exact_years', 'FT_if_5orUnder'))
            if 'Contraception' in self.sim.modules or 'SimplifiedBirths' in self.sim.modules:
                self.list_fasttrack.append(('is_pregnant', 'FT_if_pregnant'))
            if 'Hiv' in self.sim.modules:
                self.list_fasttrack.append(('hv_diagnosed', 'FT_if_Hivdiagnosed'))
            if 'Tb' in self.sim.modules:
                self.list_fasttrack.append(('tb_diagnosed', 'FT_if_tbdiagnosed'))

    def initialise_population(self, population):
        self.bed_days.initialise_population(population.props)

    def initialise_simulation(self, sim):
        # If capabilities coefficient was not explicitly specified, use initial population scaling factor
        if self.capabilities_coefficient is None:
            self.capabilities_coefficient = self.sim.modules['Demography'].initial_model_to_data_popsize_ratio

        # Set the tracker in preparation for the simulation
        self.bed_days.initialise_beddays_tracker(
            model_to_data_popsize_ratio=self.sim.modules['Demography'].initial_model_to_data_popsize_ratio
        )

        # Set the consumables modules in preparation for the simulation
        self.consumables.on_start_of_day(sim.date)

        # Capture list of disease modules:
        self.recognised_modules_names = [
            m.name for m in self.sim.modules.values() if Metadata.USES_HEALTHSYSTEM in m.METADATA
        ]

        # Check that set of districts of residence in population are subset of districts from
        # `self._facilities_for_each_district`, which is derived from self.parameters['Master_Facilities_List']
        df = self.sim.population.props
        districts_of_residence = set(df.loc[df.is_alive, "district_of_residence"].cat.categories)
        assert all(
            districts_of_residence.issubset(per_level_facilities.keys())
            for per_level_facilities in self._facilities_for_each_district.values()
        ), (
            "At least one district_of_residence value in population not present in "
            "self._facilities_for_each_district resource file"
        )

        # Launch the healthsystem scheduler (a regular event occurring each day) [if not disabled]
        if not (self.disable or self.disable_and_reject_all):
            self.healthsystemscheduler = HealthSystemScheduler(self)
            sim.schedule_event(self.healthsystemscheduler, sim.date)

    def on_birth(self, mother_id, child_id):
        self.bed_days.on_birth(self.sim.population.props, mother_id, child_id)

    def on_simulation_end(self):
        """Put out to the log the information from the tracker of the last day of the simulation"""
        self.bed_days.on_simulation_end()
        self.consumables.on_simulation_end()
        if self._hsi_event_count_log_period == "simulation":
            self._write_hsi_event_counts_to_log_and_reset()
        if self._hsi_event_count_log_period is not None:
            logger_summary.info(
                key="hsi_event_details",
                description="Map from integer keys to HSI event detail dictionaries",
                data={
                    "hsi_event_key_to_event_details": {
                        k: d._asdict() for d, k in self._hsi_event_details.items()
                    }
                }
            )

    def process_human_resources_files(self, use_funded_or_actual_staffing: str):
        """Create the data-structures needed from the information read into the parameters."""

        # * Define Facility Levels
        self._facility_levels = set(self.parameters['Master_Facilities_List']['Facility_Level']) - {'5'}
        assert self._facility_levels == {'0', '1a', '1b', '2', '3', '4'}  # todo soft code this?

        # * Define Appointment Types
        self._appointment_types = set(self.parameters['Appt_Types_Table']['Appt_Type_Code'])

        # * Define the Officers Needed For Each Appointment
        # (Store data as dict of dicts, with outer-dict indexed by string facility level and
        # inner-dict indexed by string type code with values corresponding to list of (named)
        # tuples of appointment officer type codes and time taken.)
        appt_time_data = self.parameters['Appt_Time_Table']
        appt_times_per_level_and_type = {_facility_level: defaultdict(list) for _facility_level in
                                         self._facility_levels}
        for appt_time_tuple in appt_time_data.itertuples():
            appt_times_per_level_and_type[
                appt_time_tuple.Facility_Level
            ][
                appt_time_tuple.Appt_Type_Code
            ].append(
                AppointmentSubunit(
                    officer_type=appt_time_tuple.Officer_Category,
                    time_taken=appt_time_tuple.Time_Taken_Mins
                )
            )
        assert (
            sum(
                len(appt_info_list)
                for level in self._facility_levels
                for appt_info_list in appt_times_per_level_and_type[level].values()
            ) == len(appt_time_data)
        )
        self._appt_times = appt_times_per_level_and_type

        # * Define Which Appointments Are Possible At Each Facility Level
        appt_type_per_level_data = self.parameters['Appt_Offered_By_Facility_Level']
        self._appt_type_by_facLevel = {
            _facility_level: set(
                appt_type_per_level_data['Appt_Type_Code'][
                    appt_type_per_level_data[f'Facility_Level_{_facility_level}']
                ]
            )
            for _facility_level in self._facility_levels
        }

        # Also store data as dict of dicts, with outer-dict indexed by string facility level and
        # inner-dict indexed by district name with values corresponding to (named) tuples of
        # facility ID and name
        # Get look-up of the districts (by name) in each region (by name)
        districts_in_region = self.sim.modules['Demography'].parameters['districts_in_region']
        all_districts = set(self.sim.modules['Demography'].parameters['district_num_to_district_name'].values())

        facilities_per_level_and_district = {_facility_level: {} for _facility_level in self._facility_levels}
        facilities_by_facility_id = dict()
        for facility_tuple in self.parameters['Master_Facilities_List'].itertuples():
            _facility_info = FacilityInfo(id=facility_tuple.Facility_ID,
                                          name=facility_tuple.Facility_Name,
                                          level=facility_tuple.Facility_Level,
                                          region=facility_tuple.Region
                                          )

            facilities_by_facility_id[facility_tuple.Facility_ID] = _facility_info

            if pd.notnull(facility_tuple.District):
                # A facility that is specific to a district:
                facilities_per_level_and_district[facility_tuple.Facility_Level][facility_tuple.District] = \
                    _facility_info

            elif pd.isnull(facility_tuple.District) and pd.notnull(facility_tuple.Region):
                # A facility that is specific to region (and not a district):
                for _district in districts_in_region[facility_tuple.Region]:
                    facilities_per_level_and_district[facility_tuple.Facility_Level][_district] = _facility_info

            elif (
                pd.isnull(facility_tuple.District) and
                pd.isnull(facility_tuple.Region) and
                (facility_tuple.Facility_Level != '5')
            ):
                # A facility that is National (not specific to a region or a district) (ignoring level 5 (headquarters))
                for _district in all_districts:
                    facilities_per_level_and_district[facility_tuple.Facility_Level][_district] = _facility_info

        # Check that there is facility of every level for every district:
        assert all(
            all_districts == facilities_per_level_and_district[_facility_level].keys()
            for _facility_level in self._facility_levels
        ), "There is not one of each facility type available to each district."

        self._facility_by_facility_id = facilities_by_facility_id
        self._facilities_for_each_district = facilities_per_level_and_district

        # * Store 'DailyCapabilities' in correct format and using the specified underlying assumptions
        self._daily_capabilities = self.format_daily_capabilities(use_funded_or_actual_staffing)

        # Also, store the set of officers with non-zero daily availability
        # (This is used for checking that scheduled HSI events do not make appointment requiring officers that are
        # never available.)
        self._officers_with_availability = set(self._daily_capabilities.index[self._daily_capabilities > 0])

    def format_daily_capabilities(self, use_funded_or_actual_staffing: str) -> pd.Series:
        """
        This will updates the dataframe for the self.parameters['Daily_Capabilities'] so as to include
        every permutation of officer_type_code and facility_id, with zeros against permutations where no capacity
        is available.

        It also give the dataframe an index that is useful for merging on (based on Facility_ID and Officer Type)

        (This is so that its easier to track where demands are being placed where there is no capacity)
        """

        # Get the capabilities data imported (according to the specified underlying assumptions).
        capabilities = self.parameters[f'Daily_Capabilities_{use_funded_or_actual_staffing}']
        capabilities = capabilities.rename(columns={'Officer_Category': 'Officer_Type_Code'})  # neaten

        # Create dataframe containing background information about facility and officer types
        facility_ids = self.parameters['Master_Facilities_List']['Facility_ID'].values
        officer_type_codes = set(self.parameters['Officer_Types_Table']['Officer_Category'].values)
        # todo - <-- avoid use of the file or define differently?

        # # naming to be not with _ within the name of an oficer
        facs = list()
        officers = list()
        for f in facility_ids:
            for o in officer_type_codes:
                facs.append(f)
                officers.append(o)

        capabilities_ex = pd.DataFrame(data={'Facility_ID': facs, 'Officer_Type_Code': officers})

        # Merge in information about facility from Master Facilities List
        mfl = self.parameters['Master_Facilities_List']
        capabilities_ex = capabilities_ex.merge(mfl, on='Facility_ID', how='left')

        # Merge in information about officers
        # officer_types = self.parameters['Officer_Types_Table'][['Officer_Type_Code', 'Officer_Type']]
        # capabilities_ex = capabilities_ex.merge(officer_types, on='Officer_Type_Code', how='left')

        # Merge in the capabilities (minutes available) for each officer type (inferring zero minutes where
        # there is no entry in the imported capabilities table)
        capabilities_ex = capabilities_ex.merge(
            capabilities[['Facility_ID', 'Officer_Type_Code', 'Total_Mins_Per_Day']],
            on=['Facility_ID', 'Officer_Type_Code'],
            how='left',
        )
        capabilities_ex = capabilities_ex.fillna(0)

        # Give the standard index:
        capabilities_ex = capabilities_ex.set_index(
            'FacilityID_'
            + capabilities_ex['Facility_ID'].astype(str)
            + '_Officer_'
            + capabilities_ex['Officer_Type_Code']
        )

        # Rename 'Total_Minutes_Per_Day'
        capabilities_ex = capabilities_ex.rename(columns={'Total_Mins_Per_Day': 'Total_Minutes_Per_Day'})

        # Checks
        assert abs(capabilities_ex['Total_Minutes_Per_Day'].sum() - capabilities['Total_Mins_Per_Day'].sum()) < 1e-7
        assert len(capabilities_ex) == len(facility_ids) * len(officer_type_codes)

        # return the pd.Series of `Total_Minutes_Per_Day' indexed for each type of officer at each facility
        return capabilities_ex['Total_Minutes_Per_Day']

    def get_service_availability(self) -> List[str]:
        """Returns service availability. (Should be equal to what is specified by the parameter, but overwrite with what
        was provided in argument if an argument was specified -- provided for backward compatibility/debugging.)"""

        if self.arg_service_availabily is None:
            service_availability = self.parameters['Service_Availability']
        else:
            service_availability = self.arg_service_availabily

        assert isinstance(service_availability, list)

        # Log the service_availability
        logger.info(key="message",
                    data=f"Running Health System With the Following Service Availability: "
                         f"{self.service_availability}"
                    )
        return service_availability

    def get_cons_availability(self) -> str:
        """Returns consumables availability. (Should be equal to what is specified by the parameter, but overwrite with
        what was provided in argument if an argument was specified -- provided for backward compatibility/debugging.)"""

        if self.arg_cons_availability is None:
            _cons_availability = self.parameters['cons_availability']
        else:
            _cons_availability = self.arg_cons_availability

        # Log the service_availability
        logger.info(key="message",
                    data=f"Running Health System With the Following Consumables Availability: "
                         f"{_cons_availability}"
                    )

        return _cons_availability

    def get_beds_availability(self) -> str:
        """Returns beds availability. (Should be equal to what is specified by the parameter, but overwrite with
        what was provided in argument if an argument was specified -- provided for backward compatibility/debugging.)"""

        if self.arg_beds_availability is None:
            _beds_availability = self.parameters['beds_availability']
        else:
            _beds_availability = self.arg_beds_availability

        # For logical consistency, when the HealthSystem is disabled, beds_availability should be 'all', irrespective of
        # what arguments/parameters are provided.
        if self.disable:
            _beds_availability = 'all'

        # Log the service_availability
        logger.info(key="message",
                    data=f"Running Health System With the Following Beds Availability: "
                         f"{_beds_availability}"
                    )

        return _beds_availability

    def schedule_to_call_never_ran_on_date(self, hsi_event: 'HSI_Event', tdate: datetime.datetime):
        """Function to schedule never_ran being called on a given date"""
        self.sim.schedule_event(HSIEventWrapper(hsi_event=hsi_event, run_hsi=False), tdate)

<<<<<<< HEAD
    def get_mode_appt_constraints(self) -> int:
        """Returns `mode_appt_constraints`. (Should be equal to what is specified by the parameter, but overwrite with
        what was provided in argument if an argument was specified -- provided for backward compatibility/debugging.)"""
        return self.parameters['mode_appt_constraints'] \
            if self.arg_mode_appt_constraints is None \
            else self.arg_mode_appt_constraints

    def get_use_funded_or_actual_staffing(self) -> str:
        """Returns `use_funded_or_actual_staffing`. (Should be equal to what is specified by the parameter, but
        overwrite with what was provided in argument if an argument was specified -- provided for backward
        compatibility/debugging.)"""
        return self.parameters['use_funded_or_actual_staffing'] \
            if self.arg_use_funded_or_actual_staffing is None \
            else self.arg_use_funded_or_actual_staffing

=======
>>>>>>> 37c43a28
    def schedule_hsi_event(
        self,
        hsi_event: 'HSI_Event',
        priority: int,
        topen: datetime.datetime,
        tclose: Optional[datetime.datetime] = None,
        do_hsi_event_checks: bool = True
    ):
        """
        Schedule a health system interaction (HSI) event.

        :param hsi_event: The HSI event to be scheduled.
        :param priority: The priority for the HSI event: 0 (highest), 1 or 2 (lowest)
        :param topen: The earliest date at which the HSI event should run.
        :param tclose: The latest date at which the HSI event should run. Set to one week after ``topen`` if ``None``.
        :param do_hsi_event_checks: Whether to perform sanity checks on the passed ``hsi_event`` argument to check that
         it constitutes a valid HSI event. This is intended for allowing disabling of these checks when scheduling
         multiple HSI events of the same ``HSI_Event`` subclass together, in which case typically performing these
         checks for each individual HSI event of the shared type will be redundant.
        """

        # If there is no specified tclose time then set this to a week after topen
        if tclose is None:
            tclose = topen + DateOffset(days=7)

        # Check topen is not in the past
        assert topen >= self.sim.date

        # Check that priority is in valid range
        assert priority >= 0

        # Check that topen is strictly before tclose
        assert topen < tclose

        # If ignoring the priority in scheduling, then over-write the provided priority information with 0.
        if self.ignore_priority:
            priority = 0

        if self.adopt_priority_policy:
            # Look-up priority ranking of this treatment_ID in the policy adopted
            priority = self.enforce_priority_policy(hsi_event=hsi_event)

        # If priority of HSI_Event lower than the lowest one considered, ignore event in scheduling
        if priority > self.lowest_priority_considered:
            self.schedule_to_call_never_ran_on_date(hsi_event=hsi_event, tdate=tclose)  # Call this on tclose
            return

        # Check if healthsystem is disabled/disable_and_reject_all and, if so, schedule a wrapped event:
        if self.disable and (not self.disable_and_reject_all):
            # If healthsystem is disabled (meaning that HSI can still run), schedule for the `run` method on `topen`.
            self.sim.schedule_event(HSIEventWrapper(hsi_event=hsi_event, run_hsi=True), topen)
            return

        if self.disable_and_reject_all:
            # If healthsystem is disabled the HSI will never run: schedule for the `never_ran` method on `tclose`.
            self.schedule_to_call_never_ran_on_date(hsi_event=hsi_event, tdate=tclose)  # Call this on tclose
            return

        # Check that this is a legitimate health system interaction (HSI) event.
        # These checks are only performed when the flag `do_hsi_event_checks` is set to ``True`` to allow disabling
        # when the checks are redundant for example when scheduling multiple HSI events of same `HSI_Event` subclass.
        if do_hsi_event_checks:
            self.check_hsi_event_is_valid(hsi_event)

        # Check that this request is allowable under current policy (i.e. included in service_availability).
        if not self.is_treatment_id_allowed(hsi_event.TREATMENT_ID, self.service_availability):
            # HSI is not allowable under the services_available parameter: run the HSI's 'never_ran' method on the date
            # of tclose.
            self.sim.schedule_event(HSIEventWrapper(hsi_event=hsi_event, run_hsi=False), tclose)

        else:
            # The HSI is allowed and will be added to the HSI_EVENT_QUEUE.
            # Let the HSI gather information about itself (facility_id and appt-footprint time requirements):
            hsi_event.initialise()
            # Add the event to the queue:
            self._add_hsi_event_queue_item_to_hsi_event_queue(
                priority=priority, topen=topen, tclose=tclose, hsi_event=hsi_event)

    def _add_hsi_event_queue_item_to_hsi_event_queue(self, priority, topen, tclose, hsi_event) -> None:
        """Add an event to the HSI_EVENT_QUEUE."""
        # Create HSIEventQueue Item, including a counter for the number of HSI_Events, to assist with sorting in the
        # queue (NB. the sorting is done ascending and by the order of the items in the tuple).

        self.hsi_event_queue_counter += 1

        if self.randomise_queue:
<<<<<<< HEAD
            # Might be best to use float here, and if rand_queue is off just assign it a fixed value (?)
            rand_queue = self.rng.randint(0, 1000000)
=======
            rand_queue = self.rng_for_hsi_queue.randint(0, 1000000)
>>>>>>> 37c43a28
        else:
            rand_queue = self.hsi_event_queue_counter

        _new_item: HSIEventQueueItem = HSIEventQueueItem(
            priority, topen, rand_queue, self.hsi_event_queue_counter, tclose, hsi_event)

        # Add to queue:
        hp.heappush(self.HSI_EVENT_QUEUE, _new_item)

    # This is where the priority policy is enacted
    def enforce_priority_policy(self, hsi_event) -> int:
        """Check the priority of the Treatment_ID based on policy under consideration """

        if (hsi_event.TREATMENT_ID == 'FirstAttendance_Emergency'):
            return 0  # Emergency appointment have the highest priority by definition
        else:

            pr = self.priority_rank_dict
            pdf = self.sim.population.props

            if hsi_event.TREATMENT_ID in pr:
                _priority_ranking = pr[hsi_event.TREATMENT_ID]['Priority']

                if self.include_fasttrack_routes:
                    # Check whether fast-tracking routes are available for this treatment. If person qualifies for one
                    # don't check remaining, as they all lead to priority=1.

                    # Look up relevant attributes for HSI_Event's target
                    list_targets = [_t[0] for _t in self.list_fasttrack]
                    target_attributes = pdf.loc[hsi_event.target, list_targets]

                    # First item in Lists is age-related, therefore need to invoke different logic.
                    if (
                        (pr[hsi_event.TREATMENT_ID][self.list_fasttrack[0][1]] == 1)
                        and (target_attributes['age_exact_years'] <= 5)
                    ):
                        return 1

                    # All other attributes are boolean, can do this in for loop
                    for i in range(1, len(self.list_fasttrack)):
                        if (
                            (pr[hsi_event.TREATMENT_ID][self.list_fasttrack[i][1]] == 1)
                            and target_attributes[i]
                        ):
                            return 1

                return _priority_ranking

            else:  # If treatment is not ranked in the policy, issue a warning and assign priority=2 by default
                warnings.warn(UserWarning(f"Couldn't find priority ranking for TREATMENT_ID /n"
                                          f"{hsi_event.TREATMENT_ID}"))
                return 2

    def check_hsi_event_is_valid(self, hsi_event):
        """Check the integrity of an HSI_Event."""
        assert isinstance(hsi_event, HSI_Event)

        # Check that non-empty treatment ID specified
        assert hsi_event.TREATMENT_ID != ''

        if not isinstance(hsi_event.target, tlo.population.Population):
            # This is an individual-scoped HSI event.
            # It must have EXPECTED_APPT_FOOTPRINT, BEDDAYS_FOOTPRINT and ACCEPTED_FACILITY_LEVELS.

            # Correct formatted EXPECTED_APPT_FOOTPRINT
            assert self.appt_footprint_is_valid(hsi_event.EXPECTED_APPT_FOOTPRINT), \
                f"the incorrectly formatted appt_footprint is {hsi_event.EXPECTED_APPT_FOOTPRINT}"

            # That it has an acceptable 'ACCEPTED_FACILITY_LEVEL' attribute
            assert hsi_event.ACCEPTED_FACILITY_LEVEL in self._facility_levels, \
                f"In the HSI with TREATMENT_ID={hsi_event.TREATMENT_ID}, the ACCEPTED_FACILITY_LEVEL (=" \
                f"{hsi_event.ACCEPTED_FACILITY_LEVEL}) is not recognised."

            self.bed_days.check_beddays_footprint_format(hsi_event.BEDDAYS_FOOTPRINT)

            # Check that this can accept the squeeze argument
            assert _accepts_argument(hsi_event.run, 'squeeze_factor')

            # Check that the event does not request an appointment at a facility
            # level which is not possible
            appt_type_to_check_list = hsi_event.EXPECTED_APPT_FOOTPRINT.keys()
            facility_appt_types = self._appt_type_by_facLevel[
                hsi_event.ACCEPTED_FACILITY_LEVEL
            ]
            assert facility_appt_types.issuperset(appt_type_to_check_list), (
                f"An appointment type has been requested at a facility level for "
                f"which it is not possible: TREATMENT_ID={hsi_event.TREATMENT_ID}"
            )

    @staticmethod
    def is_treatment_id_allowed(treatment_id: str, service_availability: list) -> bool:
        """Determine if a treatment_id (specified as a string) can be run (i.e., is within the allowable set of
         treatments, given by `self.service_availability`. The rules are as follows:
          * An empty list means nothing is allowed
          * A list that contains only an asteriks ['*'] means run anything
          * If the list is not empty, then a treatment_id with a first part "FirstAttendance_" is also allowed
          * An entry in the list of the form "A_B_C" means a treatment_id that matches exactly is allowed
          * An entry in the list of the form "A_B_*" means that a treatment_id that begins "A_B_" or "A_B" is allowed
        """
        def _treatment_matches_pattern(_treatment_id, _service_availability):
            """Check if treatment_id matches any services specified with wildcard * patterns"""

            def _matches_this_pattern(_treatment_id, _s):
                """Returns True if this treatment_id is consistent with this component of service_availability"""
                if '*' in _s:
                    assert _s[-1] == '*', f"Component of service_availability has an asteriks not at the end: {_s}"
                    _s_split = _s.split('_')  # split the matching pattern at '_' knowing that the last component is '*'
                    _treatment_id_split = _treatment_id.split('_', len(_s_split) - 1)  # split treatment_id at '_' into
                    # as many component as there as non-asteriks component of _s.
                    # Check if all the components (that are not asteriks) are the same:
                    return all(
                        [(a == b) or (b == "*") for a, b in itertools.zip_longest(_treatment_id_split, _s_split)]
                    )
                else:
                    # If not "*", comparison is ordinary match between strings
                    return _treatment_id == _s

            for _s in service_availability:
                if _matches_this_pattern(_treatment_id, _s):
                    return True
            return False

        if not service_availability:
            # Empty list --> nothing is allowable
            return False

        if service_availability == ['*']:
            # Wildcard --> everything is allowed
            return True
        elif treatment_id in service_availability:
            # Explicit inclusion of this treatment_id --> allowed
            return True
        elif treatment_id.startswith('FirstAttendance_'):
            # FirstAttendance* --> allowable
            return True
        else:
            if _treatment_matches_pattern(treatment_id, service_availability):
                return True
        return False

    def schedule_batch_of_individual_hsi_events(
        self, hsi_event_class, person_ids, priority, topen, tclose=None, **event_kwargs
    ):
        """Schedule a batch of individual-scoped HSI events of the same type.

        Only performs sanity checks on the HSI event for the first scheduled event
        thus removing the overhead of multiple redundant checks.

        :param hsi_event_class: The ``HSI_Event`` subclass of the events to schedule.
        :param person_ids: A sequence of person ID index values to use as the targets
            of the HSI events being scheduled.
        :param priority: The priority for the HSI events: 0 (highest), 1 or 2 (lowest).
            Either a single value for all events or an iterable of per-target values.
        :param topen: The earliest date at which the HSI events should run. Either a
            single value for all events or an iterable of per-target values.
        :param tclose: The latest date at which the HSI events should run. Set to one
           week after ``topen`` if ``None``. Either a single value for all events or an
           iterable of per-target values.
        :param event_kwargs: Any additional keyword arguments to pass to the
            ``hsi_event_class`` initialiser in addition to ``person_id``.
        """
        # If any of {priority, topen, tclose} are iterable assume correspond to per-
        # target values for corresponding arguments of schedule_hsi_event otherwise
        # use same value for all calls
        priorities = priority if isinstance(priority, Iterable) else repeat(priority)
        topens = topen if isinstance(topen, Iterable) else repeat(topen)
        tcloses = tclose if isinstance(tclose, Iterable) else repeat(tclose)
        for i, (person_id, priority, topen, tclose) in enumerate(
            zip(person_ids, priorities, topens, tcloses)
        ):
            self.schedule_hsi_event(
                hsi_event=hsi_event_class(person_id=person_id, **event_kwargs),
                priority=priority,
                topen=topen,
                tclose=tclose,
                # Only perform checks for first event
                do_hsi_event_checks=(i == 0)
            )

    def appt_footprint_is_valid(self, appt_footprint):
        """
        Checks an appointment footprint to ensure it is in the correct format.
        :param appt_footprint: Appointment footprint to check.
        :return: True if valid and False otherwise.
        """
        # Check that all keys known appointment types and all values non-negative
        return isinstance(appt_footprint, dict) and all(
            k in self._appointment_types and v >= 0
            for k, v in appt_footprint.items()
        )

    @property
    def capabilities_today(self) -> pd.Series:
        """
        Returns the capabilities of the health system today.
        returns: pd.Series giving minutes available for each officer type in each facility type

        Functions can go in here in the future that could expand the time available,
        simulating increasing efficiency (the concept of a productivity ratio raised
        by Martin Chalkley).

        For now this method only multiplies the estimated minutes available by the `capabilities_coefficient` scale
        factor.
        """
        return self._daily_capabilities * self.capabilities_coefficient

    def get_blank_appt_footprint(self):
        """
        This is a helper function so that disease modules can easily create their appt_footprints.
        It returns an empty Counter instance.

        """
        return Counter()

    def get_facility_info(self, hsi_event) -> FacilityInfo:
        """Helper function to find the facility at which an HSI event will take place based on their district of
        residence and the level of the facility of the HSI."""
        the_district = self.sim.population.props.at[hsi_event.target, 'district_of_residence']
        the_level = hsi_event.ACCEPTED_FACILITY_LEVEL
        return self._facilities_for_each_district[the_level][the_district]

    def get_appt_footprint_as_time_request(self, facility_info: FacilityInfo, appt_footprint: dict):
        """
        This will take an APPT_FOOTPRINT and return the required appointments in terms of the
        time required of each Officer Type in each Facility ID.
        The index will identify the Facility ID and the Officer Type in the same format
        as is used in Daily_Capabilities.
        :params facility_info: The FacilityInfo describing the facility at which the appointment occurs
        :param appt_footprint: The actual appt footprint (optional) if different to that in the HSI event.
        :return: A Counter that gives the times required for each officer-type in each facility_ID, where this time
         is non-zero.
        """
        # Accumulate appointment times for specified footprint using times from appointment times table.
        appt_footprint_times = Counter()
        for appt_type in appt_footprint:
            try:
                appt_info_list = self._appt_times[facility_info.level][appt_type]
            except KeyError as e:
                raise KeyError(
                    f"The time needed for an appointment is not defined for the specified facility level: "
                    f"appt_type={appt_type}, "
                    f"facility_level={facility_info.level}."
                ) from e

            for appt_info in appt_info_list:
                appt_footprint_times[
                    f"FacilityID_{facility_info.id}_Officer_{appt_info.officer_type}"
                ] += appt_info.time_taken

        return appt_footprint_times

    def get_squeeze_factors(self, footprints_per_event, total_footprint, current_capabilities,
                            compute_squeeze_factor_to_district_level: bool
                            ):
        """
        This will compute the squeeze factors for each HSI event from the list of all
        the calls on health system resources for the day.
        The squeeze factor is defined as (call/available - 1). ie. the highest
        fractional over-demand among any type of officer that is called-for in the
        appt_footprint of an HSI event.
        A value of 0.0 signifies that there is no squeezing (sufficient resources for
        the EXPECTED_APPT_FOOTPRINT).
        A value of 99.99 signifies that the call is for an officer_type in a
        health-facility that is not available.

        :param footprints_per_event: List, one entry per HSI event, containing the
            minutes required from each health officer in each health facility as a
            Counter (using the standard index)
        :param total_footprint: Counter, containing the total minutes required from
            each health officer in each health facility when non-zero, (using the
            standard index)
        :param current_capabilities: Series giving the amount of time available for
            each health officer in each health facility (using the standard index)
        :param compute_squeeze_factor_to_district_level: Boolean indicating whether
            the computation of squeeze_factors should be specific to each district
            (when `True`), or if the computation of squeeze_factors should be on
            the basis that resources from all districts can be effectively "pooled"
            (when `False).

        :return: squeeze_factors: an array of the squeeze factors for each HSI event
            (position in array matches that in the all_call_today list).
        """

        def get_total_minutes_of_this_officer_in_this_district(_officer):
            """Returns the minutes of current capabilities for the officer identified (this officer type in this
            facility_id)."""
            return current_capabilities.get(_officer)

        def get_total_minutes_of_this_officer_in_all_district(_officer):
            """Returns the minutes of current capabilities for the officer identified in all districts (this officer
            type in this all facilities of the same level in all districts)."""

            def split_officer_compound_string(cs) -> Tuple[int, str]:
                """Returns (facility_id, officer_type) for the officer identified in the string of the form:
                 'FacilityID_{facility_id}_Officer_{officer_type}'."""
                _, _facility_id, _, _officer_type = cs.split('_', 3)  # (NB. Some 'officer_type' include "_")
                return int(_facility_id), _officer_type

            def _match(_this_officer, facility_ids: List[int], officer_type: str):
                """Returns True if the officer identified is of the identified officer_type and is in one of the
                facility_ids."""
                this_facility_id, this_officer_type = split_officer_compound_string(_this_officer)
                return (this_officer_type == officer_type) and (this_facility_id in facility_ids)

            facility_id, officer_type = split_officer_compound_string(_officer)
            facility_level = self._facility_by_facility_id[int(facility_id)].level
            facilities_of_same_level_in_all_district = [
                _fac.id for _fac in self._facilities_for_each_district[facility_level].values()
            ]

            officers_in_the_same_level_in_all_districts = [
                _officer for _officer in current_capabilities.keys() if
                _match(_officer, facility_ids=facilities_of_same_level_in_all_district, officer_type=officer_type)
            ]

            return sum(current_capabilities.get(_o) for _o in officers_in_the_same_level_in_all_districts)

        # 1) Compute the load factors for each officer type at each facility that is
        # called-upon in this list of HSIs
        load_factor = {}
        for officer, call in total_footprint.items():
            if compute_squeeze_factor_to_district_level:
                availability = get_total_minutes_of_this_officer_in_this_district(officer)
            else:
                availability = get_total_minutes_of_this_officer_in_all_district(officer)

            if availability is None:  # todo - does this ever happen?
                load_factor[officer] = 99.99
            elif availability == 0:
                load_factor[officer] = float('inf')
            else:
                load_factor[officer] = max(call / availability - 1, 0)

        # 2) Convert these load-factors into an overall 'squeeze' signal for each HSI,
        # based on the load-factor of the officer with the largest time requirement for that
        # event (or zero if event has an empty footprint)
        squeeze_factor_per_hsi_event = []
        for footprint in footprints_per_event:
            if len(footprint) > 0:
                # If any of the required officers are not available at the facility, set overall squeeze to inf
                require_missing_officer = any([load_factor[officer] == float('inf') for officer in footprint])

                if require_missing_officer:
                    squeeze_factor_per_hsi_event.append(float('inf'))
                else:
                    squeeze_factor_per_hsi_event.append(max(load_factor[footprint.most_common()[0][0]], 0.))
            else:
                squeeze_factor_per_hsi_event.append(0.0)
        squeeze_factor_per_hsi_event = np.array(squeeze_factor_per_hsi_event)

        assert (squeeze_factor_per_hsi_event >= 0).all()

        return squeeze_factor_per_hsi_event

    def record_hsi_event(self, hsi_event, actual_appt_footprint=None, squeeze_factor=None, did_run=True):
        """
        Record the processing of an HSI event.
        If this is an individual-level HSI_Event, it will also record the actual appointment footprint
        :param hsi_event: The HSI_Event (containing the initial expectations of footprints)
        :param actual_appt_footprint: The actual Appointment Footprint (if individual event)
        :param squeeze_factor: The squeeze factor (if individual event)
        """

        if isinstance(hsi_event.target, tlo.population.Population):
            # Population HSI-Event (N.B. This is not actually logged.)
            log_info = dict()
            log_info['TREATMENT_ID'] = hsi_event.TREATMENT_ID
            log_info['Number_By_Appt_Type_Code'] = 'Population'  # remove the appt-types with zeros
            log_info['Person_ID'] = -1  # Junk code
            log_info['Squeeze_Factor'] = 0
            log_info['did_run'] = did_run

        else:
            # Individual HSI-Event
            _squeeze_factor = squeeze_factor if squeeze_factor != np.inf else 100.0
            self.write_to_hsi_log(
                event_details=hsi_event.as_namedtuple(actual_appt_footprint),
                person_id=hsi_event.target,
                facility_id=hsi_event.facility_info.id,
                squeeze_factor=_squeeze_factor,
                did_run=did_run,
            )

    def write_to_hsi_log(
        self,
        event_details: HSIEventDetails,
        person_id: int,
        facility_id: Optional[int],
        squeeze_factor: float,
        did_run: bool,
    ):
        """Write the log `HSI_Event` and add to the summary counter."""
        logger.debug(
            key="HSI_Event",
            data={
                'Event_Name': event_details.event_name,
                'TREATMENT_ID': event_details.treatment_id,
                'Number_By_Appt_Type_Code': dict(event_details.appt_footprint),
                'Person_ID': person_id,
                'Squeeze_Factor': squeeze_factor,
                'did_run': did_run,
                'Facility_Level': event_details.facility_level if event_details.facility_level is not None else -99,
                'Facility_ID': facility_id if facility_id is not None else -99,
            },
            description="record of each HSI event"
        )
        if did_run:
            if self._hsi_event_count_log_period is not None:
                event_details_key = self._hsi_event_details.setdefault(
                    event_details, len(self._hsi_event_details)
                )
                self._hsi_event_counts_log_period[event_details_key] += 1
            self._summary_counter.record_hsi_event(
                treatment_id=event_details.treatment_id,
                hsi_event_name=event_details.event_name,
                squeeze_factor=squeeze_factor,
                appt_footprint=event_details.appt_footprint,
                level=event_details.facility_level,
            )

    def log_current_capabilities_and_usage(self):
        """
        This will log the percentage of the current capabilities that is used at each Facility Type, according the
        `runnning_total_footprint`.
        """
        current_capabilities = self.capabilities_today
        total_footprint = self.running_total_footprint

        # Combine the current_capabilities and total_footprint per-officer totals
        comparison = pd.DataFrame(index=current_capabilities.index)
        comparison['Total_Minutes_Per_Day'] = current_capabilities
        comparison['Minutes_Used'] = pd.Series(total_footprint, dtype='float64')
        comparison['Minutes_Used'] = comparison['Minutes_Used'].fillna(0.0)
        assert len(comparison) == len(current_capabilities)

        # Compute Fraction of Time Used Overall
        total_available = comparison['Total_Minutes_Per_Day'].sum()
        fraction_time_used_overall = (
            comparison['Minutes_Used'].sum() / total_available if total_available > 0 else 0
        )

        # Compute Fraction of Time Used In Each Facility
        facility_id = [_f.split('_')[1] for _f in comparison.index]
        summary_by_fac_id = comparison.groupby(by=facility_id)[['Total_Minutes_Per_Day', 'Minutes_Used']].sum()
        summary_by_fac_id['Fraction_Time_Used'] = (
            summary_by_fac_id['Minutes_Used'] / summary_by_fac_id['Total_Minutes_Per_Day']
        ).replace([np.inf, -np.inf, np.nan], 0.0)

        # Compute Fraction of Time For Each Officer and level
        officer = [_f.rsplit('Officer_')[1] for _f in comparison.index]
        level = [self._facility_by_facility_id[int(_fac_id)].level for _fac_id in facility_id]
        summary_by_officer = comparison.groupby(by=[officer, level])[['Total_Minutes_Per_Day', 'Minutes_Used']].sum()
        summary_by_officer['Fraction_Time_Used'] = (
            summary_by_officer['Minutes_Used'] / summary_by_officer['Total_Minutes_Per_Day']
        ).replace([np.inf, -np.inf, np.nan], 0.0)
        summary_by_officer.index.names = ['Officer_Type', 'Facility_Level']

        logger.info(key='Capacity',
                    data={
                        'Frac_Time_Used_Overall': fraction_time_used_overall,
                        'Frac_Time_Used_By_Facility_ID': summary_by_fac_id['Fraction_Time_Used'].to_dict(),
                        'Frac_Time_Used_By_OfficerType':  flatten_multi_index_series_into_dict_for_logging(
                            summary_by_officer['Fraction_Time_Used']
                        ),
                    },
                    description='daily summary of utilisation and capacity of health system resources')

        self._summary_counter.record_hs_status(
            fraction_time_used_across_all_facilities=fraction_time_used_overall)

    def remove_beddays_footprint(self, person_id):
        # removing bed_days from a particular individual if any
        self.bed_days.remove_beddays_footprint(person_id=person_id)

    def find_events_for_person(self, person_id: int):
        """Find the events in the HSI_EVENT_QUEUE for a particular person.
        :param person_id: the person_id of interest
        :returns list of tuples (date_of_event, event) for that person_id in the HSI_EVENT_QUEUE.

        NB. This is for debugging and testing only - not for use in real simulations as it is slow
        """
        list_of_events = list()

        for ev_tuple in self.HSI_EVENT_QUEUE:
            date = ev_tuple.topen
            event = ev_tuple.hsi_event
            if isinstance(event.target, (int, np.integer)):
                if event.target == person_id:
                    list_of_events.append((date, event))

        return list_of_events

    def reset_queue(self):
        """Set the HSI event queue to be empty"""
        self.HSI_EVENT_QUEUE = []
        self.hsi_event_queue_counter = 0

    def get_item_codes_from_package_name(self, package: str) -> dict:
        """Helper function to provide the item codes and quantities in a dict of the form {<item_code>:<quantity>} for
         a given package name."""
        return get_item_codes_from_package_name(self.parameters['item_and_package_code_lookups'], package)

    def get_item_code_from_item_name(self, item: str) -> int:
        """Helper function to provide the item_code (an int) when provided with the name of the item"""
        return get_item_code_from_item_name(self.parameters['item_and_package_code_lookups'], item)

    def override_availability_of_consumables(self, item_codes) -> None:
        """Over-ride the availability (for all months and all facilities) of certain consumables item_codes.
        :param item_codes: Dictionary of the form {<item_code>: probability_that_item_is_available}
        :return: None
        """
        self.consumables.override_availability(item_codes)

    def _write_hsi_event_counts_to_log_and_reset(self):
        logger_summary.info(
            key="hsi_event_counts",
            description=(
                f"Counts of the HSI events that have run in this "
                f"{self._hsi_event_count_log_period} with keys corresponding to integer"
                f" keys recorded in dictionary in hsi_event_details log entry."
            ),
            data={"hsi_event_key_to_counts": dict(self._hsi_event_counts_log_period)},
        )
        self._hsi_event_counts_cumulative += self._hsi_event_counts_log_period
        self._hsi_event_counts_log_period.clear()

    def on_end_of_day(self) -> None:
        """Do jobs to be done at the end of the day (after all HSI run)"""
        self.bed_days.on_end_of_day()
        if self._hsi_event_count_log_period == "day":
            self._write_hsi_event_counts_to_log_and_reset()

    def on_end_of_month(self) -> None:
        """Do jobs to be done at the end of the month (after all HSI run)"""
        if self._hsi_event_count_log_period == "month":
            self._write_hsi_event_counts_to_log_and_reset()

    def on_end_of_year(self) -> None:
        """Write to log the current states of the summary counters and reset them."""
        self._summary_counter.write_to_log_and_reset_counters()
        self.consumables.on_end_of_year()
        self.bed_days.on_end_of_year()
        if self._hsi_event_count_log_period == "year":
            self._write_hsi_event_counts_to_log_and_reset()

    def run_population_level_events(self, _list_of_population_hsi_event_tuples: List[HSIEventQueueItem]) -> None:
        """Run a list of population level events."""
        while len(_list_of_population_hsi_event_tuples) > 0:
            pop_level_hsi_event_tuple = _list_of_population_hsi_event_tuples.pop()
            pop_level_hsi_event = pop_level_hsi_event_tuple.hsi_event
            pop_level_hsi_event.run(squeeze_factor=0)
            self.record_hsi_event(hsi_event=pop_level_hsi_event)

    def run_individual_level_events(self, _list_of_individual_hsi_event_tuples: List[HSIEventQueueItem]) -> List:
        """Run a list of individual level events. Returns: list of events that did not run (maybe an empty a list)."""
        _to_be_held_over = list()

        if _list_of_individual_hsi_event_tuples:
            # Examine total call on health officers time from the HSI events in the list:

            # For all events in the list, expand the appt-footprint of the event to give the demands on each
            # officer-type in each facility_id.
            footprints_of_all_individual_level_hsi_event = [
                event_tuple.hsi_event.expected_time_requests
                for event_tuple in _list_of_individual_hsi_event_tuples
            ]

            # Compute total appointment footprint across all events
            for footprint in footprints_of_all_individual_level_hsi_event:
                # Counter.update method when called with dict-like argument adds counts
                # from argument to Counter object called from
                self.running_total_footprint.update(footprint)

            # Estimate Squeeze-Factors for today
            if self.mode_appt_constraints == 0:
                # For Mode 0 (no Constraints), the squeeze factors are all zero.
                squeeze_factor_per_hsi_event = np.zeros(
                    len(footprints_of_all_individual_level_hsi_event))
            else:
                # For Other Modes, the squeeze factors must be computed
                squeeze_factor_per_hsi_event = self.get_squeeze_factors(
                    footprints_per_event=footprints_of_all_individual_level_hsi_event,
                    total_footprint=self.running_total_footprint,
                    current_capabilities=self.capabilities_today,
                    compute_squeeze_factor_to_district_level=self.compute_squeeze_factor_to_district_level,
                )

            # For each event, determine to run or not, and run if so.
            for ev_num, event in enumerate(_list_of_individual_hsi_event_tuples):
                event = event.hsi_event
                squeeze_factor = squeeze_factor_per_hsi_event[ev_num]                  # todo use zip here!

                _appt_footprint_before_running = event.EXPECTED_APPT_FOOTPRINT  # store appt_footprint before running

                ok_to_run = (
                    (self.mode_appt_constraints == 0)
                    or (self.mode_appt_constraints == 1)
                    or ((self.mode_appt_constraints == 2) and (squeeze_factor == 0.0))
                )

                # Mode 0: All HSI Event run, with no squeeze
                # Mode 1: All Run With Squeeze
                # Mode 2: Only if squeeze <1

                if ok_to_run:
                    # Compute the bed days that are allocated to this HSI and provide this information to the HSI
                    # todo - only do this if some bed-days declared
                    event._received_info_about_bed_days = \
                        self.bed_days.issue_bed_days_according_to_availability(
                            facility_id=self.bed_days.get_facility_id_for_beds(persons_id=event.target),
                            footprint=event.BEDDAYS_FOOTPRINT
                        )

                    # Check that a facility has been assigned to this HSI
                    assert event.facility_info is not None, \
                        f"Cannot run HSI {event.TREATMENT_ID} without facility_info being defined."

                    # Run the HSI event (allowing it to return an updated appt_footprint)
                    actual_appt_footprint = event.run(squeeze_factor=squeeze_factor)

                    # Check if the HSI event returned updated appt_footprint
                    if actual_appt_footprint is not None:
                        # The returned footprint is different to the expected footprint: so must update load factors

                        # check its formatting:
                        assert self.appt_footprint_is_valid(actual_appt_footprint)

                        # Update load factors:
                        updated_call = self.get_appt_footprint_as_time_request(
                            facility_info=event.facility_info,
                            appt_footprint=actual_appt_footprint
                        )
                        original_call = footprints_of_all_individual_level_hsi_event[ev_num]
                        footprints_of_all_individual_level_hsi_event[ev_num] = updated_call
                        self.running_total_footprint -= original_call
                        self.running_total_footprint += updated_call

                        if self.mode_appt_constraints != 0:
                            # only need to recompute squeeze factors if running with constraints
                            # i.e. mode != 0
                            squeeze_factor_per_hsi_event = self.get_squeeze_factors(
                                footprints_per_event=footprints_of_all_individual_level_hsi_event,
                                total_footprint=self.running_total_footprint,
                                current_capabilities=self.capabilities_today,
                                compute_squeeze_factor_to_district_level=self.compute_squeeze_factor_to_district_level,
                            )
                    else:
                        # no actual footprint is returned so take the expected initial declaration as the actual,
                        # as recorded before the HSI event run
                        actual_appt_footprint = _appt_footprint_before_running

                    # Write to the log
                    self.record_hsi_event(
                        hsi_event=event,
                        actual_appt_footprint=actual_appt_footprint,
                        squeeze_factor=squeeze_factor,
                        did_run=True,
                    )

                else:
                    # Do not run,
                    # Call did_not_run for the hsi_event
                    rtn_from_did_not_run = event.did_not_run()

                    # If received no response from the call to did_not_run, or a True signal, then
                    # add to the hold-over queue.
                    # Otherwise (disease module returns "FALSE") the event is not rescheduled and will not run.

                    if not (rtn_from_did_not_run is False):
                        # reschedule event
                        hp.heappush(_to_be_held_over, _list_of_individual_hsi_event_tuples[ev_num])

                    # Log that the event did not run
                    self.record_hsi_event(
                        hsi_event=event,
                        actual_appt_footprint=event.EXPECTED_APPT_FOOTPRINT,
                        squeeze_factor=squeeze_factor,
                        did_run=False,
                    )

        return _to_be_held_over

    @property
    def hsi_event_counts(self) -> Counter:
        """Counts of details of HSI events which have run so far in simulation.

        Returns a ``Counter`` instance with keys ``HSIEventDetail`` named tuples
        corresponding to details of HSI events that have run over simulation so far.
        """
        if self._hsi_event_count_log_period is None:
            return Counter()
        else:
            # If in middle of log period _hsi_event_counts_log_period will not be empty
            # and so overall total counts is sums of counts in both
            # _hsi_event_counts_cumulative and _hsi_event_counts_log_period
            total_hsi_event_counts = (
                self._hsi_event_counts_cumulative + self._hsi_event_counts_log_period
            )
            return Counter(
                {
                    event_details: total_hsi_event_counts[event_details_key]
                    for event_details, event_details_key
                    in self._hsi_event_details.items()
                }
            )


class HealthSystemScheduler(RegularEvent, PopulationScopeEventMixin):
    """
    This is the HealthSystemScheduler. It is an event that occurs every day and must be the LAST event of the day.
    It inspects the calls on the healthsystem and commissions event to occur that are consistent with the
    healthsystem's capabilities for the following day, given assumptions about how this decision is made.

    N.B. Events scheduled for the same day will occur that day, but after those which were scheduled on an earlier date.

        The overall Prioritization algorithm is:
        * Look at events in order (the order is set by the heapq: see `schedule_hsi_event`)
        * Ignore if the current data is before topen
        * Remove and do nothing if tclose has expired
        * Run any  population-level HSI events
        * For an individual-level HSI event, check if there are sufficient health system capabilities to run the event

    If the event is to be run, then the following events occur:
        * The HSI event itself is run.
        * The occurence of the event is logged
        * The resources used are 'occupied' (if individual level HSI event)
        * Other disease modules are alerted of the occurence of the HSI event (if individual level HSI event)

    Here is where we can have multiple types of assumption regarding how these capabilities are modelled.
    """

    def __init__(self, module: HealthSystem):
        super().__init__(module, frequency=DateOffset(days=1), priority=Priority.END_OF_DAY)

    @staticmethod
    def _is_last_day_of_the_year(date):
        return (date.month == 12) and (date.day == 31)

    @staticmethod
    def _is_last_day_of_the_month(date):
        return date.month != (date + pd.DateOffset(days=1)).month

    def _get_events_due_today(self,) -> Tuple[List, List]:
        """Interrogate the HSI_EVENT queue object to remove from it the events due today, and to return these in two
        lists:
         * list_of_individual_hsi_event_tuples_due_today
         * list_of_population_hsi_event_tuples_due_today
        """
        _list_of_individual_hsi_event_tuples_due_today = list()
        _list_of_population_hsi_event_tuples_due_today = list()
        _list_of_events_not_due_today = list()

        # To avoid repeated dataframe accesses in subsequent loop, assemble set of alive
        # person IDs as  one-off operation, exploiting the improved efficiency of
        # boolean-indexing of a Series compared to row-by-row access. From benchmarks
        # converting Series to list before converting to set is ~2x more performant than
        # direct conversion to set, while checking membership of set is ~10x quicker
        # than checking membership of Pandas Index object and ~25x quicker than checking
        # membership of list
        alive_persons = set(
            self.sim.population.props.index[self.sim.population.props.is_alive].to_list()
        )

        # Traverse the queue and split events into the three lists (due-individual, due-population, not_due)
        while len(self.module.HSI_EVENT_QUEUE) > 0:

            next_event_tuple = hp.heappop(self.module.HSI_EVENT_QUEUE)
            # Read the tuple and remove from heapq, and assemble into a dict 'next_event'

            event = next_event_tuple.hsi_event

            if self.sim.date > next_event_tuple.tclose:
                # The event has expired (after tclose) having never been run. Call the 'never_ran' function
                event.never_ran()

            elif not (
                isinstance(event.target, tlo.population.Population)
                or event.target in alive_persons
            ):
                # if individual level event and the person who is the target is no longer alive, do nothing more,
                # i.e. remove from heapq
                pass

            elif self.sim.date < next_event_tuple.topen:
                # The event is not yet due (before topen)
                hp.heappush(_list_of_events_not_due_today, next_event_tuple)

                if next_event_tuple.priority == self.module.lowest_priority_considered:
                    # Check the priority
                    # If the next event is not due and has lowest allowed priority, then stop looking
                    # through the heapq as all other events will also not be due.
                    break

            else:
                # The event is now due to run today and the person is confirmed to be still alive
                # Add it to the list of events due today (individual or population level)
                # NB. These list is ordered by priority and then due date

                is_pop_level_hsi_event = isinstance(event.target, tlo.population.Population)
                if is_pop_level_hsi_event:
                    _list_of_population_hsi_event_tuples_due_today.append(next_event_tuple)
                else:
                    _list_of_individual_hsi_event_tuples_due_today.append(next_event_tuple)

        # add events from the _list_of_events_not_due_today back into the queue
        while len(_list_of_events_not_due_today) > 0:
            hp.heappush(self.module.HSI_EVENT_QUEUE, hp.heappop(_list_of_events_not_due_today))

        return _list_of_individual_hsi_event_tuples_due_today, _list_of_population_hsi_event_tuples_due_today

    def apply(self, population):

        # Refresh information ready for new day:
        self.module.bed_days.on_start_of_day()
        self.module.consumables.on_start_of_day(self.sim.date)

        # Compute footprint that arise from in-patient bed-days
        inpatient_appts = self.module.bed_days.get_inpatient_appts()
        inpatient_footprints = Counter()
        for _fac_id, _footprint in inpatient_appts.items():
            inpatient_footprints.update(self.module.get_appt_footprint_as_time_request(
                facility_info=self.module._facility_by_facility_id[_fac_id], appt_footprint=_footprint)
            )

        # Write to the log that these in-patient appointments were needed:
        if len(inpatient_appts):
            for _fac_id, _inpatient_appts in inpatient_appts.items():
                self.module.write_to_hsi_log(
                    event_details=HSIEventDetails(
                        event_name='Inpatient_Care',
                        module_name='HealthSystem',
                        treatment_id='Inpatient_Care',
                        facility_level=self.module._facility_by_facility_id[_fac_id].level,
                        appt_footprint=tuple(sorted(_inpatient_appts.items())),
                        beddays_footprint=()
                    ),
                    person_id=-1,
                    facility_id=_fac_id,
                    squeeze_factor=0.0,
                    did_run=True,
                )

        # Restart the total footprint of all calls today, beginning with those due to existing in-patients.
        self.module.running_total_footprint = inpatient_footprints

        # Create hold-over list. This will hold events that cannot occur today before they are added back to the queue.
        hold_over = list()

        # 3) Run all events due today, repeating the check for due events until none are due (this allows for HSI that
        # are added to the queue in the course of other HSI for this today to be run this day).
        while True:
            # Get the events that are due today:
            (
                list_of_individual_hsi_event_tuples_due_today,
                list_of_population_hsi_event_tuples_due_today
             ) = self._get_events_due_today()

            if (
                (len(list_of_individual_hsi_event_tuples_due_today) == 0)
                and (len(list_of_population_hsi_event_tuples_due_today) == 0)
            ):
                break

            # Run the list of population-level HSI events
            self.module.run_population_level_events(list_of_population_hsi_event_tuples_due_today)

            # Run the list of individual-level events
            _to_be_held_over = self.module.run_individual_level_events(
                list_of_individual_hsi_event_tuples_due_today
            )
            hold_over.extend(_to_be_held_over)

        # -- End-of-day activities --
        # Add back to the HSI_EVENT_QUEUE heapq all those events which are still eligible to run but which did not run
        while len(hold_over) > 0:
            hp.heappush(self.module.HSI_EVENT_QUEUE, hp.heappop(hold_over))

        # Log total usage of the facilities
        self.module.log_current_capabilities_and_usage()

        # Trigger jobs to be done at the end of the day (after all HSI run)
        self.module.on_end_of_day()

        # Do activities that are required at end of month (if last day of the month)
        if self._is_last_day_of_the_month(self.sim.date):
            self.module.on_end_of_month()

        # Do activities that are required at end of year (if last day of the year)
        if self._is_last_day_of_the_year(self.sim.date):
            self.module.on_end_of_year()

# ---------------------------------------------------------------------------
#   Logging
# ---------------------------------------------------------------------------


class HealthSystemSummaryCounter:
    """Helper class to keep running counts of HSI and the state of the HealthSystem and logging summaries."""

    def __init__(self):
        self._reset_internal_stores()

    def _reset_internal_stores(self) -> None:
        """Create empty versions of the data structures used to store a running records."""

        self._treatment_ids = defaultdict(int)  # Running record of the `TREATMENT_ID`s of `HSI_Event`s
        self._appts = defaultdict(int)  # Running record of the Appointments of `HSI_Event`s that have run
        self._appts_by_level = {_level: defaultdict(int) for _level in ('0', '1a', '1b', '2', '3', '4')}
        # <--Same as `self._appts` but also split by facility_level
        self._frac_time_used_overall = []  # Running record of the usage of the healthcare system
        self._squeeze_factor_by_hsi_event_name = defaultdict(list)  # Running record the squeeze-factor applying to each
        #                                                           treatment_id. Key is of the form:
        #                                                           "<TREATMENT_ID>:<HSI_EVENT_NAME>"

    def record_hsi_event(self,
                         treatment_id: str,
                         hsi_event_name: str,
                         squeeze_factor: float,
                         appt_footprint: Counter,
                         level: str
                         ) -> None:
        """Add information about an `HSI_Event` to the running summaries."""

        # Count the treatment_id:
        self._treatment_ids[treatment_id] += 1

        # Add the squeeze-factor to the list
        self._squeeze_factor_by_hsi_event_name[
            f"{treatment_id}:{hsi_event_name}"
        ].append(squeeze_factor)

        # Count each type of appointment:
        for appt_type, number in appt_footprint:
            self._appts[appt_type] += number
            self._appts_by_level[level][appt_type] += number

    def record_hs_status(self, fraction_time_used_across_all_facilities: float) -> None:
        """Record a current status metric of the HealthSystem."""

        # The fraction of all healthcare worker time that is used:
        self._frac_time_used_overall.append(fraction_time_used_across_all_facilities)

    def write_to_log_and_reset_counters(self):
        """Log summary statistics reset the data structures."""

        logger_summary.info(
            key="HSI_Event",
            description="Counts of the HSI_Events that have occurred in this calendar year by TREATMENT_ID, "
                        "and counts of the 'Appt_Type's that have occurred in this calendar year,"
                        "and the average squeeze_factor for HSIs that have occurred in this calendar year.",
            data={
                "TREATMENT_ID": self._treatment_ids,
                "Number_By_Appt_Type_Code": self._appts,
                "Number_By_Appt_Type_Code_And_Level": self._appts_by_level,
                'squeeze_factor': {
                    k: sum(v) / len(v) for k, v in self._squeeze_factor_by_hsi_event_name.items()
                }
            },
        )

        logger_summary.info(
            key="Capacity",
            description="The fraction of all the healthcare worker time that is used each day, averaged over this "
                        "calendar year.",
            data={
                "average_Frac_Time_Used_Overall": np.mean(self._frac_time_used_overall),
                # <-- leaving space here for additional summary measures that may be needed in the future.
            },
        )

        self._reset_internal_stores()


class HealthSystemChangeParameters(Event, PopulationScopeEventMixin):
    """Event that causes certain internal parameters of the HealthSystem to be changed; specifically:
        * `mode_appt_constraints`
        * `ignore_priority`
        * `capabilities_coefficient`
        * `cons_availability`
        * `beds_availability`
    Note that no checking is done here on the suitability of values of each parameter."""

    def __init__(self, module: HealthSystem, parameters: Dict):
        super().__init__(module)
        self._parameters = parameters
        assert isinstance(module, HealthSystem)

    def apply(self, population):
        if 'mode_appt_constraints' in self._parameters:
            self.module.mode_appt_constraints = self._parameters['mode_appt_constraints']

        if 'ignore_priority' in self._parameters:
            self.module.ignore_priority = self._parameters['ignore_priority']

        if 'capabilities_coefficient' in self._parameters:
            self.module.capabilities_coefficient = self._parameters['capabilities_coefficient']

        if 'cons_availability' in self._parameters:
            self.module.consumables = Consumables(data=self.module.parameters['availability_estimates'],
                                                  rng=self.module.rng,
                                                  availability=self._parameters['cons_availability'])
            self.module.consumables.on_start_of_day(self.module.sim.date)

        if 'beds_availability' in self._parameters:
            self.module.bed_days.availability = self._parameters['beds_availability']<|MERGE_RESOLUTION|>--- conflicted
+++ resolved
@@ -462,7 +462,6 @@
             Types.DATA_FRAME, "Data on the priority ranking of each of the Treatment_IDs to be adopted by "
                               " the queueing system, where the lower the number the higher the priority, and on which"
                               " categories of individuals classify for fast-tracking for specific treatments"),
-<<<<<<< HEAD
 
         # Mode Appt Constraints
         'mode_appt_constraints': Parameter(
@@ -472,8 +471,6 @@
                        'factor run. N.B. This parameter is over-ridden if an argument is provided'
                        ' to the module initialiser.',
         )
-=======
->>>>>>> 37c43a28
     }
 
     PROPERTIES = {
@@ -490,22 +487,12 @@
         mode_appt_constraints: Optional[int] = None,
         cons_availability: Optional[str] = None,
         beds_availability: Optional[str] = None,
-<<<<<<< HEAD
         randomise_queue: bool = False,
-        ignore_priority: bool = False,
-        adopt_priority_policy: bool = False,
-        priority_rank_dict: dict = None,
-        include_fasttrack_routes: bool = False,
-        list_fasttrack: Optional[List[str]] = None,
-        lowest_priority_considered: int = 2,
-=======
-        randomise_queue: bool = True,
         ignore_priority: bool = False,
         adopt_priority_policy: bool = False,
         include_fasttrack_routes: bool = False,
         list_fasttrack: Optional[List[str]] = None,
-        lowest_priority_considered: int = 10,
->>>>>>> 37c43a28
+        lowest_priority_considered: int = 2,
         capabilities_coefficient: Optional[float] = None,
         use_funded_or_actual_staffing: Optional[str] = None,
         disable: bool = False,
@@ -589,12 +576,9 @@
 
         self.adopt_priority_policy = adopt_priority_policy
 
-<<<<<<< HEAD
-=======
         self.rng_for_hsi_queue = None  # Will be a dedicated RNG for the purpose of randomising the queue
         self.rng_for_dx = None  # Will be a dedicated RNG for the purpose of determining Dx Test results
 
->>>>>>> 37c43a28
         self.randomise_queue = randomise_queue
 
         self.include_fasttrack_routes = include_fasttrack_routes
@@ -1055,7 +1039,6 @@
         """Function to schedule never_ran being called on a given date"""
         self.sim.schedule_event(HSIEventWrapper(hsi_event=hsi_event, run_hsi=False), tdate)
 
-<<<<<<< HEAD
     def get_mode_appt_constraints(self) -> int:
         """Returns `mode_appt_constraints`. (Should be equal to what is specified by the parameter, but overwrite with
         what was provided in argument if an argument was specified -- provided for backward compatibility/debugging.)"""
@@ -1071,8 +1054,6 @@
             if self.arg_use_funded_or_actual_staffing is None \
             else self.arg_use_funded_or_actual_staffing
 
-=======
->>>>>>> 37c43a28
     def schedule_hsi_event(
         self,
         hsi_event: 'HSI_Event',
@@ -1159,12 +1140,8 @@
         self.hsi_event_queue_counter += 1
 
         if self.randomise_queue:
-<<<<<<< HEAD
             # Might be best to use float here, and if rand_queue is off just assign it a fixed value (?)
-            rand_queue = self.rng.randint(0, 1000000)
-=======
             rand_queue = self.rng_for_hsi_queue.randint(0, 1000000)
->>>>>>> 37c43a28
         else:
             rand_queue = self.hsi_event_queue_counter
 
