--- conflicted
+++ resolved
@@ -235,13 +235,8 @@
         """
         # Must be an individual level HSI and not a population level HSI
         assert isinstance(hsi_event, IndividualScopeEventMixin), 'DxManager requires individual-level HSI_Event'
-<<<<<<< HEAD
-        # assert isinstance(hsi_event.target, int), 'DxManager requires individual-level HSI_Event'
-        assert pd.notnull(hsi_event.target), f'DxManager error "{hsi_event.target}" is not an integer'
-=======
         assert pd.notnull(hsi_event.target) and isinstance(hsi_event.target, (
             int, np.integer)), f'DxManager error "{hsi_event.target}" is not an integer'
->>>>>>> 8c1c363c
         person_id = hsi_event.target
 
         # Get the "true value" of the property being examined
