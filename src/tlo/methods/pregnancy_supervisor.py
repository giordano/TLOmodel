--- conflicted
+++ resolved
@@ -1147,17 +1147,13 @@
         df = self.sim.population.props
         params = self.current_parameters
 
-<<<<<<< HEAD
-        # Women who have an abortion have key pregnancy variables reset
-        self.sim.modules['Contraception'].end_pregnancy(individual_id)
-=======
         logger.info(key='maternal_complication', data={'person': individual_id,
                                                        'type': f'{type_abortion}',
                                                        'timing': 'antenatal'})
 
-        df.at[individual_id, 'is_pregnant'] = False  # todo: this should have been replaced
-
->>>>>>> cc47e4e9
+
+        # Women who have an abortion have key pregnancy variables reset
+        self.sim.modules['Contraception'].end_pregnancy(individual_id)
         self.mother_and_newborn_info[individual_id]['delete_mni'] = True
 
         self.sim.modules['Labour'].reset_due_date(
