--- conflicted
+++ resolved
@@ -39,14 +39,9 @@
         # This variable will store a Bitset handler for the property ps_abortion_complications
         self.abortion_complications = None
 
-<<<<<<< HEAD
-    INIT_DEPENDENCIES = {'Demography', 'Malaria', 'Labour',  'Hiv', 'Lifestyle',
-                         'CardioMetabolicDisorders'}
-=======
     INIT_DEPENDENCIES = {'Demography'}
->>>>>>> 86d9a5a2
-
-    OPTIONAL_INIT_DEPENDENCIES = {'CareOfWomenDuringPregnancy', 'HealthBurden'}
+
+    OPTIONAL_INIT_DEPENDENCIES = {'HealthBurden'}
 
     ADDITIONAL_DEPENDENCIES = {
          'Contraception', 'HealthSystem', 'Labour', 'Malaria', 'CareOfWomenDuringPregnancy', 'Hiv', 'Lifestyle',
