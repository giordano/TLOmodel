--- conflicted
+++ resolved
@@ -3,17 +3,10 @@
 import numpy as np
 import pandas as pd
 
-<<<<<<< HEAD
-from tlo import DateOffset, Module, Parameter, Property, Types, logging, util, Date
-from tlo.events import Event, IndividualScopeEventMixin, PopulationScopeEventMixin, RegularEvent
-from tlo.lm import LinearModel
-from tlo.methods import Metadata, labour, pregnancy_supervisor_lm, pregnancy_helper_functions
-=======
 from tlo import Date, DateOffset, Module, Parameter, Property, Types, logging, util
 from tlo.events import Event, IndividualScopeEventMixin, PopulationScopeEventMixin, RegularEvent
 from tlo.lm import LinearModel
 from tlo.methods import Metadata, labour, pregnancy_helper_functions, pregnancy_supervisor_lm
->>>>>>> ca4cd9c6
 from tlo.methods.causes import Cause
 from tlo.util import BitsetHandler
 
@@ -711,79 +704,6 @@
                         logger.debug(key='error', data=f'Daly wt not correctly assigned for person {person}')
 
             else:
-<<<<<<< HEAD
-                # If the complication has not yet resolved, and started more than a month ago, the woman gets a
-                # months disability
-                if pd.isnull(mni[person][f'{complication}_resolution']):
-                    if mni[person][f'{complication}_onset'] < (self.sim.date - DateOffset(months=1)):
-                        weight = (p[f'{complication}'] / days_per_year) * (days_per_year / 12)
-                        monthly_daly[person] += weight
-
-                    # Otherwise, if the complication started this month she gets a daly weight relative to the number of
-                    # days she has experience the complication
-                    elif (self.sim.date - DateOffset(months=1)) <= mni[person][
-                         f'{complication}_onset'] <= self.sim.date:
-                        days_since_onset = pd.Timedelta((self.sim.date - mni[person][f'{complication}_onset']),
-                                                        unit='d')
-                        daly_weight = days_since_onset.days * (p[f'{complication}'] / days_per_year)
-
-                        monthly_daly[person] += daly_weight
-
-                        if not monthly_daly[person] >= 0:
-                            logger.debug(key='error', data=f'Daly wt not correctly assigned for person {person}')
-
-                else:
-                    # Its possible for a condition to resolve (via treatment) and onset within the same month
-                    # (i.e. anaemia). If so, here we calculate how many days this month an individual has suffered
-                    if mni[person][f'{complication}_resolution'] < mni[person][f'{complication}_onset']:
-
-                        if (mni[person][f'{complication}_resolution'] == (self.sim.date - DateOffset(months=1))) and \
-                          (mni[person][f'{complication}_onset'] == self.sim.date):
-                            return
-
-                        else:
-                            # Calculate daily weight and how many days this woman hasnt had the complication
-                            daily_weight = p[f'{complication}'] / days_per_year
-                            days_without_complication = pd.Timedelta((
-                                mni[person][f'{complication}_onset'] - mni[person][f'{complication}_resolution']),
-                                unit='d')
-
-                            # Use the average days in a month to calculate how many days shes had the complication this
-                            # month
-                            avg_days_in_month = days_per_year / 12
-                            days_with_comp = avg_days_in_month - days_without_complication.days
-
-                            monthly_daly[person] += daily_weight * days_with_comp
-
-                            if not monthly_daly[person] >= 0:
-                                logger.debug(key='error', data=f'Daly wt not correctly assigned for person {person}')
-
-                            mni[person][f'{complication}_resolution'] = pd.NaT
-
-                    else:
-                        # If the complication has truly resolved, check the dates make sense
-                        if not mni[person][f'{complication}_resolution'] >= mni[person][f'{complication}_onset']:
-                            logger.debug(key='error', data=f'Complication resolution has occurred before onset in'
-                                                           f' {person}')
-                            return
-
-                        # We calculate how many days she has been free of the complication this month to determine how
-                        # many days she has suffered from the complication this month
-                        days_free_of_comp_this_month = pd.Timedelta((self.sim.date - mni[person][f'{complication}_'
-                                                                                                 f'resolution']),
-                                                                    unit='d')
-                        mid_way_calc = (self.sim.date - DateOffset(months=1)) + days_free_of_comp_this_month
-                        days_with_comp_this_month = pd.Timedelta((self.sim.date - mid_way_calc), unit='d')
-                        daly_weight = days_with_comp_this_month.days * (p[f'{complication}'] / days_per_year)
-                        monthly_daly[person] += daly_weight
-
-                        if not monthly_daly[person] >= 0:
-                            logger.debug(key='error', data=f'Daly wt not correctly assigned for person {person}')
-
-                        # Reset the dates to stop additional disability being applied
-                        mni[person][f'{complication}_onset'] = pd.NaT
-                        mni[person][f'{complication}_resolution'] = pd.NaT
-=======
                 # Its possible for a condition to resolve (via treatment) and onset within the same month
                 # (i.e. anaemia). If so, here we calculate how many days this month an individual has suffered
                 if mni[person][f'{complication}_resolution'] < mni[person][f'{complication}_onset']:
@@ -833,7 +753,6 @@
                     # Reset the dates to stop additional disability being applied
                     mni[person][f'{complication}_onset'] = pd.NaT
                     mni[person][f'{complication}_resolution'] = pd.NaT
->>>>>>> ca4cd9c6
 
         # Then for each alive person in the MNI we cycle through all the complications that can lead to disability and
         # calculate their individual daly weight for the month
@@ -947,11 +866,7 @@
         # Import the HSIs
         from tlo.methods.care_of_women_during_pregnancy import (
             HSI_CareOfWomenDuringPregnancy_FirstAntenatalCareContact,
-<<<<<<< HEAD
-            HSI_CareOfWomenDuringPregnancy_FocusedANCVisit
-=======
             HSI_CareOfWomenDuringPregnancy_FocusedANCVisit,
->>>>>>> ca4cd9c6
         )
 
         # Now the correct ANC HSI is scheduled depending on the ANC contact schedule that has been provided via
@@ -1045,7 +960,6 @@
         if type_abortion == 'spontaneous_abortion':
             df.at[individual_id, 'ps_prev_spont_abortion'] = True
             risk_of_complications = params['prob_complicated_sa']
-<<<<<<< HEAD
 
         else:
             risk_of_complications = params['prob_complicated_ia']
@@ -1066,28 +980,6 @@
         params = self.current_parameters
         mni = self.mother_and_newborn_info
 
-=======
-
-        else:
-            risk_of_complications = params['prob_complicated_ia']
-
-        if self.rng.random_sample() < risk_of_complications:
-            logger.info(key='maternal_complication', data={'person': individual_id,
-                                                           'type': f'complicated_{type_abortion}',
-                                                           'timing': 'antenatal'})
-
-            self.apply_risk_of_abortion_complications(individual_id, f'{type_abortion}')
-
-    def apply_risk_of_abortion_complications(self, individual_id, cause):
-        """
-        This function makes stores the type of complication experience by a woman following abortion.
-        :param individual_id: individual_id
-        :param cause: 'type' of abortion (spontaneous abortion OR induced abortion) (str)
-        """
-        params = self.current_parameters
-        mni = self.mother_and_newborn_info
-
->>>>>>> ca4cd9c6
         # We apply a risk of developing specific complications associated with abortion type and store using a bitset
         # property
         if cause == 'induced_abortion':
@@ -1638,14 +1530,8 @@
             care_seeking = self.rng.random_sample() < params['prob_care_seeking_ectopic_pre_rupture']
         else:
             care_seeking = self.rng.random_sample() < params['prob_seek_care_pregnancy_loss']
-<<<<<<< HEAD
 
         if care_seeking:
-
-=======
-
-        if care_seeking:
->>>>>>> ca4cd9c6
             # check for delay
             pregnancy_helper_functions.check_if_delayed_careseeking(self, individual_id)
 
@@ -1664,9 +1550,7 @@
                                                                 tclose=self.sim.date + DateOffset(days=1))
             return True
 
-<<<<<<< HEAD
-        else:
-            return False
+        return False
 
     def apply_risk_of_death_from_monthly_complications(self, individual_id):
         """
@@ -1676,23 +1560,10 @@
         :param individual_id: individual_id
         """
 
-=======
-        return False
-
-    def apply_risk_of_death_from_monthly_complications(self, individual_id):
-        """
-        This function calculates the risk of death for women who have developed complications but have not received
-        treatment.  It is called by the PregnancySupervisor Event and HSI_CareOfWomenDuringPregnancy_Maternal
-        EmergencyAssessment if care cant be delivered .
-        :param individual_id: individual_id
-        """
-
->>>>>>> ca4cd9c6
         df = self.sim.population.props
         mni = self.mother_and_newborn_info
 
         mother = df.loc[individual_id]
-<<<<<<< HEAD
 
         # Function checks df for any potential cause of death, uses CFR parameters to determine risk of death
         # (either from one or multiple causes) and if death occurs returns the cause
@@ -1704,19 +1575,6 @@
             self.sim.modules['Demography'].do_death(individual_id=individual_id, cause=potential_cause_of_death,
                                                     originating_module=self.sim.modules['PregnancySupervisor'])
 
-=======
-
-        # Function checks df for any potential cause of death, uses CFR parameters to determine risk of death
-        # (either from one or multiple causes) and if death occurs returns the cause
-        potential_cause_of_death = pregnancy_helper_functions.check_for_risk_of_death_from_cause_maternal(
-                self, individual_id=individual_id)
-
-        # If a cause is returned death is scheduled
-        if potential_cause_of_death:
-            self.sim.modules['Demography'].do_death(individual_id=individual_id, cause=potential_cause_of_death,
-                                                    originating_module=self.sim.modules['PregnancySupervisor'])
-
->>>>>>> ca4cd9c6
             del mni[individual_id]
 
         # If not we reset variables and the woman survives
@@ -1758,7 +1616,6 @@
         for v in late_initiation_anc4.loc[late_initiation_anc4].index:
             if v in early_initiation_anc4.loc[early_initiation_anc4].index:
                 logger.debug(key='error', data='Probability of ANC4 is being applied to some women twice')
-<<<<<<< HEAD
 
         # Update this variable used in the ANC HSIs for scheduling the next visits
         df.loc[early_initiation_anc4.loc[early_initiation_anc4].index, 'ps_anc4'] = True
@@ -1769,18 +1626,6 @@
             df.is_alive & df.is_pregnant & (df.ps_gestational_age_in_weeks == gestation_of_interest) &\
             (df.ps_ectopic_pregnancy == 'none') & ~df.ps_anc4
 
-=======
-
-        # Update this variable used in the ANC HSIs for scheduling the next visits
-        df.loc[early_initiation_anc4.loc[early_initiation_anc4].index, 'ps_anc4'] = True
-        df.loc[late_initiation_anc4.loc[late_initiation_anc4].index, 'ps_anc4'] = True
-
-        # Select any women who are not predicted to attend ANC4
-        anc_below_4 = \
-            df.is_alive & df.is_pregnant & (df.ps_gestational_age_in_weeks == gestation_of_interest) &\
-            (df.ps_ectopic_pregnancy == 'none') & ~df.ps_anc4
-
->>>>>>> ca4cd9c6
         # See if any of the women who wont attend ANC4 will still attend their first visit early in pregnancy
         early_initiation_anc_below_4 = pd.Series(self.rng.random_sample(len(anc_below_4.loc[anc_below_4]))
                                                  < params['prob_early_initiation_anc_below4'],
@@ -1788,28 +1633,16 @@
 
         # Call the functions that schedule the HSIs according to the predicted month of gestation at which each woman
         # will attend her first visit
-<<<<<<< HEAD
-        def schedulde_early_visit(df_slice):
-=======
         def schedule_early_visit(df_slice):
->>>>>>> ca4cd9c6
             for person in df_slice.index:
                 random_draw_gest_at_anc = self.rng.choice([2, 3, 4], p=params['prob_anc1_months_2_to_4'])
                 self.schedule_anc_one(individual_id=person, anc_month=random_draw_gest_at_anc)
 
-<<<<<<< HEAD
-        for slice in [early_initiation_anc4.loc[early_initiation_anc4],
-                      early_initiation_anc_below_4.loc[early_initiation_anc_below_4]]:
-            schedulde_early_visit(slice)
-
-        def schedulde_late_visit(df_slice):
-=======
         for s in [early_initiation_anc4.loc[early_initiation_anc4],
                   early_initiation_anc_below_4.loc[early_initiation_anc_below_4]]:
             schedule_early_visit(s)
 
         def schedule_late_visit(df_slice):
->>>>>>> ca4cd9c6
             for person in df_slice.index:
                 random_draw_gest_at_anc = self.rng.choice([5, 6, 7, 8, 9, 10], p=params['prob_anc1_months_5_to_9'])
 
@@ -1817,15 +1650,9 @@
                 if random_draw_gest_at_anc != 10:
                     self.schedule_anc_one(individual_id=person, anc_month=random_draw_gest_at_anc)
 
-<<<<<<< HEAD
-        for slice in [late_initiation_anc4.loc[late_initiation_anc4],
-                      early_initiation_anc_below_4.loc[~early_initiation_anc_below_4]]:
-            schedulde_late_visit(slice)
-=======
         for s in [late_initiation_anc4.loc[late_initiation_anc4],
                   early_initiation_anc_below_4.loc[~early_initiation_anc_below_4]]:
             schedule_late_visit(s)
->>>>>>> ca4cd9c6
 
 
 class PregnancySupervisorEvent(RegularEvent, PopulationScopeEventMixin):
@@ -1918,7 +1745,6 @@
             df.loc[new_pregnancy & (df['ps_ectopic_pregnancy'] == 'none')])
 
         df.loc[placenta_praevia.loc[placenta_praevia].index, 'ps_placenta_praevia'] = True
-<<<<<<< HEAD
 
         for person in placenta_praevia.loc[placenta_praevia].index:
             logger.info(key='maternal_complication', data={'person': person,
@@ -1934,23 +1760,6 @@
                                   < params['prob_syphilis_during_pregnancy'],
                                   index=at_risk_women.loc[at_risk_women].index)
 
-=======
-
-        for person in placenta_praevia.loc[placenta_praevia].index:
-            logger.info(key='maternal_complication', data={'person': person,
-                                                           'type': 'placenta_praevia',
-                                                           'timing': 'antenatal'})
-
-        #  ------------------------- APPLYING RISK OF SYPHILIS INFECTION DURING PREGNANCY  ---------------------------
-        # Finally apply risk that syphilis will develop during pregnancy
-        at_risk_women = df.is_alive & df.is_pregnant & (df.ps_gestational_age_in_weeks == 3) & (df.ps_ectopic_pregnancy
-                                                                                                == 'none')
-
-        syphilis_risk = pd.Series(self.module.rng.random_sample(len(at_risk_women.loc[at_risk_women]))
-                                  < params['prob_syphilis_during_pregnancy'],
-                                  index=at_risk_women.loc[at_risk_women].index)
-
->>>>>>> ca4cd9c6
         # Schedule point of onset randomly during possible length of pregnancy
         for person in syphilis_risk.loc[syphilis_risk].index:
             onset_day = self.module.rng.randint(0, 280)
@@ -2202,7 +2011,6 @@
             not mother.is_pregnant or
             (mother.ps_gestational_age_in_weeks < 20) or
            ((mother.ps_gest_diab == 'none') and (mother.ac_gest_diab_on_treatment == 'none'))):
-<<<<<<< HEAD
             return
 
         # We apply a probability that the treatment this woman is receiving for her GDM (diet and exercise/
@@ -2233,51 +2041,12 @@
            (not (mni[individual_id]['pred_syph_infect'] == self.sim.date))):
             return
 
-        else:
-            df.at[individual_id, 'ps_syphilis'] = True
-            logger.info(key='maternal_complication', data={'person': individual_id,
-                                                           'type': 'syphilis',
-                                                           'timing': 'antenatal'})
-
-
-=======
-            return
-
-        # We apply a probability that the treatment this woman is receiving for her GDM (diet and exercise/
-        # oral anti-diabetics) will not control this womans hyperglycaemia
-        if self.module.rng.random_sample() > params[f'prob_glycaemic_control_{mother.ac_gest_diab_on_treatment }']:
-            # If so we reset her diabetes status as uncontrolled, her treatment is ineffective at reducing
-            # risk of still birth, and when she returns for follow up she should be started on the next
-            # treatment available
-            df.at[individual_id, 'ps_gest_diab'] = 'uncontrolled'
-
-
-class SyphilisInPregnancyEvent(Event, IndividualScopeEventMixin):
-    """
-    This is SyphilisInPregnancyEvent. It is scheduled by PregnancySupervisorEvent module after a
-    woman becomes pregnant and is predicted to experience syphilis during their pregnancy. This event onsets Syphilis
-    in those women """
-
-    def __init__(self, module, individual_id):
-        super().__init__(module, person_id=individual_id)
-
-    def apply(self, individual_id):
-        df = self.sim.population.props
-        mni = self.module.mother_and_newborn_info
-
-        if (not df.at[individual_id, 'is_alive'] or
-            not df.at[individual_id, 'is_pregnant'] or
-            (individual_id not in mni) or
-           (not (mni[individual_id]['pred_syph_infect'] == self.sim.date))):
-            return
-
         df.at[individual_id, 'ps_syphilis'] = True
         logger.info(key='maternal_complication', data={'person': individual_id,
                                                        'type': 'syphilis',
                                                        'timing': 'antenatal'})
 
 
->>>>>>> ca4cd9c6
 class ParameterUpdateEvent(Event, PopulationScopeEventMixin):
     """This is ParameterUpdateEvent. It is scheduled to occur once on 2015 to update parameters being used by the
     maternal and newborn health model"""
@@ -2286,11 +2055,7 @@
 
     def apply(self, population):
 
-<<<<<<< HEAD
-        logger.debug(key='msg', data='Now updating parameters in the maternal and perinatal health modules...')
-=======
         logger.debug(key='message', data='Now updating parameters in the maternal and perinatal health modules...')
->>>>>>> ca4cd9c6
 
         for module in [self.module,
                        self.sim.modules['CareOfWomenDuringPregnancy'],
