from pathlib import Path

import numpy as np
import pandas as pd

from tlo import DateOffset, Module, Parameter, Property, Types, logging, util, Date
from tlo.events import Event, IndividualScopeEventMixin, PopulationScopeEventMixin, RegularEvent
from tlo.lm import LinearModel, LinearModelType, Predictor
from tlo.methods import Metadata, labour
from tlo.methods.causes import Cause
from tlo.util import BitsetHandler

logger = logging.getLogger(__name__)
logger.setLevel(logging.INFO)


class PregnancySupervisor(Module):
    """This module is responsible for simulating the antenatal period of pregnancy (the period from conception until
     the termination of pregnancy). A number of outcomes are managed by this module including early pregnancy loss
     (induced/spontaneous abortion, ectopic pregnancy and antenatal stillbirth) and pregnancy complications of the
     antenatal period (nutritional deficiencies , anaemia, placental praevia/abruption,
     premature rupture of membranes (PROM), chorioamnionitis, hypertensive disorders (gestational hypertension,
     pre-eclampsia, eclampsia), gestational diabetes, maternal death). This module calculates likelihood of care seeking
     for routine antenatal care and emergency obstetric care in the event of severe complications."""

    def __init__(self, name=None, resourcefilepath=None):
        super().__init__(name)
        self.resourcefilepath = resourcefilepath

        # First we define dictionaries which will store the current parameters of interest (to allow parameters to
        # change between 2010 and 2020) and the linear models
        self.current_parameters = dict()
        self.ps_linear_models = dict()

        # Here we define the mother and newborn information dictionary which stored surplus information about women
        # across the length of pregnancy and the postnatal period
        self.mother_and_newborn_info = dict()

        # This variable will store a Bitset handler for the property ps_deficiencies_in_pregnancy
        self.deficiencies_in_pregnancy = None

        # This variable will store a Bitset handler for the property ps_abortion_complications
        self.abortion_complications = None

    INIT_DEPENDENCIES = {'Demography'}

    OPTIONAL_INIT_DEPENDENCIES = {'HealthBurden'}

    ADDITIONAL_DEPENDENCIES = {
        'CareOfWomenDuringPregnancy', 'Contraception', 'Labour', 'HealthSystem', 'Lifestyle', 'Hiv', 'Malaria',
        'CardioMetabolicDisorders'
    }

    METADATA = {Metadata.DISEASE_MODULE,
                Metadata.USES_HEALTHBURDEN}

    # Declare Causes of Death
    CAUSES_OF_DEATH = {
        'ectopic_pregnancy': Cause(gbd_causes='Maternal disorders', label='Maternal Disorders'),
        'spontaneous_abortion': Cause(gbd_causes='Maternal disorders', label='Maternal Disorders'),
        'induced_abortion': Cause(gbd_causes='Maternal disorders', label='Maternal Disorders'),
        'antepartum_haemorrhage': Cause(gbd_causes='Maternal disorders', label='Maternal Disorders'),
        'severe_gestational_hypertension': Cause(gbd_causes='Maternal disorders', label='Maternal Disorders'),
        'severe_pre_eclampsia': Cause(gbd_causes='Maternal disorders', label='Maternal Disorders'),
        'eclampsia': Cause(gbd_causes='Maternal disorders', label='Maternal Disorders'),
        'antenatal_sepsis': Cause(gbd_causes='Maternal disorders', label='Maternal Disorders')}

    # Declare Causes of Disability
    CAUSES_OF_DISABILITY = {
        'maternal': Cause(gbd_causes='Maternal disorders', label='Maternal Disorders')
    }

    PARAMETERS = {
        # ECTOPIC PREGNANCY...
        'prob_ectopic_pregnancy': Parameter(
            Types.LIST, 'probability of ectopic pregnancy'),
        'prob_care_seeking_ectopic_pre_rupture': Parameter(
            Types.LIST, 'probability a woman will seek care for ectopic pregnancy prior to rupture'),
        'prob_ectopic_pregnancy_death': Parameter(
            Types.LIST, 'probability of a woman dying from a ruptured ectopic pregnancy'),

        # TWINS...
        'prob_multiples': Parameter(
            Types.LIST, 'probability that a woman is currently carrying more than one pregnancy'),

        # PLACENTA PRAEVIA
        'prob_placenta_praevia': Parameter(
            Types.LIST, 'probability that this womans pregnancy will be complicated by placenta praevia'),
        'rr_placenta_praevia_previous_cs': Parameter(
            Types.LIST, 'relative risk of placenta praevia in a woman who has previously delivered via caesarean '
                        'section'),

        # SYPHILIS
        'prob_syphilis_during_pregnancy': Parameter(
            Types.LIST, 'probability that this womans will develop syphilis during her pregnancy'),

        # SPONTANEOUS AND INDUCED ABORTION
        'prob_previous_miscarriage_at_baseline': Parameter(
            Types.LIST, 'probability that a woman at baseline will have previously experienced a miscarriage'),
        'prob_spontaneous_abortion_per_month': Parameter(
            Types.LIST, 'underlying risk of spontaneous abortion per month'),
        'rr_spont_abortion_age_35': Parameter(
            Types.LIST, 'relative risk of spontaneous abortion in women aged 35 years or older'),
        'rr_spont_abortion_age_31_34': Parameter(
            Types.LIST, 'relative risk of spontaneous abortion in women aged 31-34 years old'),
        'rr_spont_abortion_prev_sa': Parameter(
            Types.LIST, 'relative risk of spontaneous abortion in women who have previously experiences spontaneous '
                        'abortion'),
        'prob_complicated_sa': Parameter(
            Types.LIST, 'probability that a woman who experiences spontaneous abortion with experience any '
                        'complications'),
        'prob_induced_abortion_per_month': Parameter(
            Types.LIST, 'underlying risk of induced abortion per month'),
        'prob_complicated_ia': Parameter(
            Types.LIST, 'probability that a woman who experiences induced abortion with experience any '
                        'complications'),
        'prob_haemorrhage_post_abortion': Parameter(
            Types.LIST, 'probability of haemorrhage following an abortion'),
        'prob_sepsis_post_abortion': Parameter(
            Types.LIST, 'probability of sepsis following an abortion'),
        'prob_injury_post_abortion': Parameter(
            Types.LIST, 'probability of injury following an abortion'),
        'prob_induced_abortion_death': Parameter(
            Types.LIST, 'underlying risk of death following an induced abortion'),
        'prob_spontaneous_abortion_death': Parameter(
            Types.LIST, 'underlying risk of death following an spontaneous abortion'),

        # NUTRIENT DEFICIENCIES...
        'prob_iron_def_per_month': Parameter(
            Types.LIST, 'monthly risk of a pregnant woman becoming iron deficient'),
        'prob_folate_def_per_month': Parameter(
            Types.LIST, 'monthly risk of a pregnant woman becoming folate deficient'),
        'prob_b12_def_per_month': Parameter(
            Types.LIST, 'monthly risk of a pregnant woman becoming b12 deficient'),

        # ANAEMIA...
        'baseline_prob_anaemia_per_month': Parameter(
            Types.LIST, 'baseline risk of a woman developing anaemia secondary only to pregnant'),
        'rr_anaemia_if_iron_deficient': Parameter(
            Types.LIST, 'relative risk of a woman developing anaemia in pregnancy if she is iron deficient'),
        'rr_anaemia_if_folate_deficient': Parameter(
            Types.LIST, 'relative risk of a woman developing anaemia in pregnancy if she is folate deficient'),
        'rr_anaemia_if_b12_deficient': Parameter(
            Types.LIST, 'relative risk of a woman developing anaemia in pregnancy if she is b12 deficient'),
        'rr_anaemia_maternal_malaria': Parameter(
            Types.LIST, 'relative risk of anaemia secondary to malaria infection'),
        'rr_anaemia_hiv_no_art': Parameter(
            Types.LIST, 'relative risk of anaemia for a woman with HIV not on ART'),
        'prob_mild_mod_sev_anaemia': Parameter(
            Types.LIST, 'probabilities that a womans anaemia will be mild, moderate or severe'),

        # GESTATIONAL DIABETES...
        'prob_gest_diab_per_month': Parameter(
            Types.LIST, 'underlying risk of gestational diabetes per month without the impact of risk factors'),
        'rr_gest_diab_obesity': Parameter(
            Types.LIST, 'Relative risk of gestational diabetes for women who are obese'),

        # HYPERTENSIVE DISORDERS...
        'prob_gest_htn_per_month': Parameter(
            Types.LIST, 'underlying risk of gestational hypertension per month without the impact of risk factors'),
        'rr_gest_htn_obesity': Parameter(
            Types.LIST, 'Relative risk of gestational hypertension for women who are obese'),
        'prob_pre_eclampsia_per_month': Parameter(
            Types.LIST, 'underlying risk of pre-eclampsia per month without the impact of risk factors'),
        'rr_pre_eclampsia_obesity': Parameter(
            Types.LIST, 'Relative risk of pre-eclampsia for women who are obese'),
        'rr_pre_eclampsia_multiple_pregnancy': Parameter(
            Types.LIST, 'Relative risk of pre-eclampsia for women who are pregnant with twins'),
        'rr_pre_eclampsia_chronic_htn': Parameter(
            Types.LIST, 'Relative risk of pre-eclampsia in women who are chronically hypertensive'),
        'rr_pre_eclampsia_diabetes_mellitus': Parameter(
            Types.LIST, 'Relative risk of pre-eclampsia in women who have diabetes mellitus'),
        'probs_for_mgh_matrix': Parameter(
            Types.LIST, 'probability of mild gestational hypertension moving between states: gestational '
                        'hypertension, severe gestational hypertension, mild pre-eclampsia, severe pre-eclampsia, '
                        'eclampsia'),
        'probs_for_sgh_matrix': Parameter(
            Types.LIST, 'probability of severe gestational hypertension moving between states: gestational '
                        'hypertension, severe gestational hypertension, mild pre-eclampsia, severe pre-eclampsia, '
                        'eclampsia'),
        'probs_for_mpe_matrix': Parameter(
            Types.LIST, 'probability of mild pre-eclampsia moving between states: gestational hypertension,'
                        ' severe gestational hypertension, mild pre-eclampsia, severe pre-eclampsia, eclampsia'),
        'probs_for_spe_matrix': Parameter(
            Types.LIST, 'probability of severe pre-eclampsia moving between states: gestational hypertension,'
                        ' severe gestational hypertension, mild pre-eclampsia, severe pre-eclampsia, eclampsia'),
        'probs_for_ec_matrix': Parameter(
            Types.LIST, 'probability of eclampsia moving between states: gestational hypertension,'
                        ' severe gestational hypertension, mild pre-eclampsia, severe pre-eclampsia, eclampsia'),
        'prob_severe_pre_eclampsia_death': Parameter(
            Types.LIST, 'probability of death for a woman experiencing acute severe pre-eclampsia'),
        'prob_eclampsia_death': Parameter(
            Types.LIST, 'probability of death for a woman experiencing eclampsia'),
        'prob_monthly_death_severe_htn': Parameter(
            Types.LIST, 'monthly risk of death for a woman with severe hypertension'),

        # PLACENTAL ABRUPTION...
        'prob_placental_abruption_per_month': Parameter(
            Types.LIST, 'monthly probability that a woman will develop placental abruption'),
        'rr_placental_abruption_hypertension': Parameter(
            Types.LIST, 'Relative risk of placental abruption in women with hypertension'),
        'rr_placental_abruption_previous_cs': Parameter(
            Types.LIST, 'Relative risk of placental abruption in women who delivered previously via caesarean section'),

        # ANTEPARTUM HAEMORRHAGE...
        'prob_aph_placenta_praevia': Parameter(
            Types.LIST, 'risk of antepartum haemorrhage due to ongoing placenta praevia'),
        'prob_aph_placental_abruption': Parameter(
            Types.LIST, 'risk of antepartum haemorrhage due to placental abruption'),
        'prob_mod_sev_aph': Parameter(
            Types.LIST, 'probabilities that APH is mild/moderate or severe'),
        'prob_antepartum_haemorrhage_death': Parameter(
            Types.LIST, 'probability of death for a woman suffering acute antepartum haemorrhage'),

        # PROM...
        'prob_prom_per_month': Parameter(
            Types.LIST, 'monthly probability that a woman will experience premature rupture of membranes'),

        # CHORIOAMNIONITIS...
        'prob_chorioamnionitis': Parameter(
            Types.LIST, 'monthly probability of a women developing chorioamnionitis'),
        'prob_antenatal_sepsis_death': Parameter(
            Types.LIST, 'case fatality rate for chorioamnionitis'),

        # PRETERM LABOUR...
        'baseline_prob_early_labour_onset': Parameter(
            Types.LIST, 'monthly baseline risk of labour onsetting before term'),
        'rr_preterm_labour_post_prom': Parameter(
            Types.LIST, 'relative risk of early labour onset following PROM'),
        'rr_preterm_labour_anaemia': Parameter(
            Types.LIST, 'relative risk of early labour onset in women with anaemia'),
        'rr_preterm_labour_malaria': Parameter(
            Types.LIST, 'relative risk of early labour onset in women with malaria'),
        'rr_preterm_labour_multiple_pregnancy': Parameter(
            Types.LIST, 'relative risk of early labour onset in women pregnant with twins'),

        # ANTENATAL STILLBIRTH
        'prob_still_birth_per_month': Parameter(
            Types.LIST, 'underlying risk of stillbirth per month without the impact of risk factors'),
        'rr_still_birth_ga_41': Parameter(
            Types.LIST, 'relative risk of still birth in women with gestational age 41 weeks'),
        'rr_still_birth_ga_42': Parameter(
            Types.LIST, 'relative risk of still birth in women with gestational age 42 weeks'),
        'rr_still_birth_ga_>42': Parameter(
            Types.LIST, 'relative risk of still birth in women with gestational age > 42 weeks'),

        'rr_still_birth_gest_diab': Parameter(
            Types.LIST, 'relative risk of still birth in women with gestational diabetes'),
        'rr_still_birth_diab_mellitus': Parameter(
            Types.LIST, 'relative risk of still birth in women with diabetes mellitus'),
        'rr_still_birth_maternal_malaria': Parameter(
            Types.LIST, 'relative risk of still birth in women with malaria'),
        'rr_still_birth_maternal_syphilis': Parameter(
            Types.LIST, 'relative risk of still birth in women with syphilis'),
        'rr_still_birth_pre_eclampsia': Parameter(
            Types.LIST, 'relative risk of still birth in women with pre-eclampsia'),
        'rr_still_birth_eclampsia': Parameter(
            Types.LIST, 'relative risk of still birth in women with eclampsia'),
        'rr_still_birth_gest_htn': Parameter(
            Types.LIST, 'relative risk of still birth in women with mild gestational hypertension'),
        'rr_still_birth_chronic_htn': Parameter(
            Types.LIST, 'relative risk of still birth in women with chronic hypertension'),
        'rr_still_birth_aph': Parameter(
            Types.LIST, 'relative risk of still birth in women with antepartum haemorrhage'),
        'rr_still_birth_chorio': Parameter(
            Types.LIST, 'relative risk of still birth in women with chorioamnionitis'),


        # CARE SEEKING (NOT ANC)...
        'prob_seek_care_pregnancy_complication': Parameter(
            Types.LIST, 'Probability that a woman who is pregnant will seek care in the event of a complication'),
        'prob_seek_care_pregnancy_loss': Parameter(
            Types.LIST, 'Probability that a woman who has developed complications post pregnancy loss will seek care'),
        'prob_seek_care_induction': Parameter(
            Types.LIST, 'Probability that a woman who is post term will seek care for induction of labour'),

        # CARE SEEKING (ANC)...
        'prob_anc1_months_2_to_4': Parameter(
            Types.LIST, 'list of probabilities that a woman will attend her first ANC visit at either month 2, 3 or'
                        ' 4 of pregnancy'),
        'prob_anc1_months_5_to_9': Parameter(
            Types.LIST, 'list of probabilities that a woman will attend her first ANC visit on months 5-10'),
        'odds_early_init_anc4': Parameter(
            Types.LIST, 'probability of a woman undergoing 4 or more basic ANC visits with the first visit occurring '
                        'prior or during month 4 of pregnancy (EANC4+)'),
        'aor_early_anc4_20_24': Parameter(
            Types.LIST, 'adjusted odds ratio of EANC4+ in women aged 20-24'),
        'aor_early_anc4_25_29': Parameter(
            Types.LIST, 'adjusted odds ratio of EANC4+ in women aged 25-29'),
        'aor_early_anc4_30_34': Parameter(
            Types.LIST, 'adjusted odds ratio of EANC4+ in women aged 30-34'),
        'aor_early_anc4_35_39': Parameter(
            Types.LIST, 'adjusted odds ratio of EANC4+ in women aged 35-39'),
        'aor_early_anc4_40_44': Parameter(
            Types.LIST, 'adjusted odds ratio of EANC4+ in women aged 40-44'),
        'aor_early_anc4_45_49': Parameter(
            Types.LIST, 'adjusted odds ratio of EANC4+ in women aged 45-49'),
        'aor_early_anc4_2010': Parameter(
            Types.LIST, 'adjusted odds ratio of EANC4+ in 2010'),
        'aor_early_anc4_2015': Parameter(
            Types.LIST, 'adjusted odds ratio of EANC4+ in 2015'),
        'aor_early_anc4_parity_2_3': Parameter(
            Types.LIST, 'adjusted odds ratio of EANC4+ in women with a parity of 2-3'),
        'aor_early_anc4_parity_4_5': Parameter(
            Types.LIST, 'adjusted odds ratio of EANC4+ in women with a parity of 4-5'),
        'aor_early_anc4_parity_6+': Parameter(
            Types.LIST, 'adjusted odds ratio of EANC4+ in women with a parity of 6+'),
        'aor_early_anc4_primary_edu': Parameter(
            Types.LIST, 'adjusted odds ratio of EANC4+ in women with primary education'),
        'aor_early_anc4_secondary_edu': Parameter(
            Types.LIST, 'adjusted odds ratio of EANC4+ in women with secondary education'),
        'aor_early_anc4_tertiary_edu': Parameter(
            Types.LIST, 'adjusted odds ratio of EANC4+ in women with tertiary education'),
        'aor_early_anc4_middle_wealth': Parameter(
            Types.LIST, 'adjusted odds ratio of EANC4+ in women in the middle wealth quintile'),
        'aor_early_anc4_richer_wealth': Parameter(
            Types.LIST, 'adjusted odds ratio of EANC4+ in women in the richer wealth quintile'),
        'aor_early_anc4_richest_wealth': Parameter(
            Types.LIST, 'adjusted odds ratio of EANC4+ in women in the richest wealth quintile'),
        'aor_early_anc4_married': Parameter(
            Types.LIST, 'adjusted odds ratio of EANC4+ in women who are married'),
        'aor_early_anc4_previously_married': Parameter(
            Types.LIST, 'adjusted odds ratio of EANC4+ in women who were previously married (divorced/widowed)'),
        'prob_late_initiation_anc4': Parameter(
            Types.LIST, 'probability a woman will undertake 4 or more ANC visits with the first being after 4 months'),
        'prob_early_initiation_anc_below4': Parameter(
            Types.LIST, 'probabilities a woman will attend fewer than 4 ANC visits but the first visit will occur '
                        'before month 4'),
        'prob_early_anc_at_facility_level_1_2': Parameter(
            Types.LIST, 'probabilities a woman will attend ANC 1 at facility levels 1 or 2'),

        # TREATMENT EFFECTS...
        'treatment_effect_ectopic_pregnancy_treatment': Parameter(
            Types.LIST, 'Treatment effect of ectopic pregnancy case management'),
        'treatment_effect_post_abortion_care': Parameter(
            Types.LIST, 'Treatment effect of post abortion care'),
        'treatment_effect_iron_def_ifa': Parameter(
            Types.LIST, 'treatment effect of iron supplementation on iron deficiency '),
        'treatment_effect_folate_def_ifa': Parameter(
            Types.LIST, 'treatment effect of folate supplementation on folate deficiency'),
        'treatment_effect_iron_folic_acid_anaemia': Parameter(
            Types.LIST, 'relative effect of daily iron and folic acid treatment on risk of maternal anaemia '),
        'treatment_effect_calcium_pre_eclamp': Parameter(
            Types.LIST, 'risk reduction of pre-eclampsia for women taking daily calcium supplementation'),
        'treatment_effect_gest_htn_calcium': Parameter(
            Types.LIST, 'Effect of calcium supplementation on risk of developing gestational hypertension'),
        'treatment_effect_anti_htns_progression': Parameter(
            Types.LIST, 'Effect of anti hypertensive medication in reducing the risk of progression from mild to severe'
                        ' hypertension'),
        'prob_glycaemic_control_diet_exercise': Parameter(
            Types.LIST, 'probability a womans GDM is controlled by diet and exercise during the first month of '
                        'treatment'),
        'prob_glycaemic_control_orals': Parameter(
            Types.LIST, 'probability a womans GDM is controlled by oral anti-diabetics during the first month of '
                        'treatment'),
        'prob_glycaemic_control_insulin': Parameter(
            Types.LIST, 'probability a womans GDM is controlled by insulin during the first month of '
                        'treatment'),
        'treatment_effect_gdm_case_management': Parameter(
            Types.LIST, 'Treatment effect of GDM case management on mothers risk of stillbirth '),
        'treatment_effect_still_birth_food_sups': Parameter(
            Types.LIST, 'risk reduction of still birth for women receiving nutritional supplements'),

    }

    PROPERTIES = {
        'ps_gestational_age_in_weeks': Property(Types.REAL, 'current gestational age, in weeks, of a womans '
                                                            'pregnancy'),
        'ps_date_of_anc1': Property(Types.DATE, 'Date first ANC visit is scheduled for'),
        'ps_ectopic_pregnancy': Property(Types.CATEGORICAL, 'Whether a womans is experiencing ectopic pregnancy and'
                                                            ' its current state',
                                         categories=['none', 'not_ruptured', 'ruptured']),
        'ps_multiple_pregnancy': Property(Types.BOOL, 'Whether a womans is pregnant with multiple fetuses'),
        'ps_placenta_praevia': Property(Types.BOOL, 'Whether a womans pregnancy will be complicated by placenta'
                                                    'praevia'),
        'ps_syphilis': Property(Types.BOOL, 'Whether a womans has syphilis during pregnancy'),
        'ps_deficiencies_in_pregnancy': Property(Types.INT, 'bitset column, stores types of anaemia causing '
                                                            'deficiencies in pregnancy'),
        'ps_anaemia_in_pregnancy': Property(Types.CATEGORICAL, 'Whether a woman has anaemia in pregnancy and its '
                                                               'severity',
                                            categories=['none', 'mild', 'moderate', 'severe']),

        'ps_anc4': Property(Types.BOOL, 'Whether this womans is predicted to attend 4 or more antenatal care visits '
                                        'during her pregnancy'),
        'ps_abortion_complications': Property(Types.INT, 'Bitset column holding types of abortion complication'),
        'ps_prev_spont_abortion': Property(Types.BOOL, 'Whether this woman has had any previous pregnancies end in '
                                                       'spontaneous abortion'),
        'ps_prev_stillbirth': Property(Types.BOOL, 'Whether this woman has had any previous pregnancies end in '
                                                   'still birth'),
        'ps_htn_disorders': Property(Types.CATEGORICAL, 'if this woman suffers from a hypertensive disorder of '
                                                        'pregnancy',
                                     categories=['none', 'gest_htn', 'severe_gest_htn', 'mild_pre_eclamp',
                                                 'severe_pre_eclamp', 'eclampsia']),
        'ps_prev_pre_eclamp': Property(Types.BOOL, 'whether this woman has experienced pre-eclampsia in a previous '
                                                   'pregnancy'),
        'ps_gest_diab': Property(Types.CATEGORICAL, 'whether this woman is experiencing gestational diabetes',
                                 categories=['none', 'uncontrolled', 'controlled']),
        'ps_prev_gest_diab': Property(Types.BOOL, 'whether this woman has ever suffered from gestational diabetes '
                                                  'during a previous pregnancy'),
        'ps_placental_abruption': Property(Types.BOOL, 'Whether this woman is experiencing placental abruption'),
        'ps_antepartum_haemorrhage': Property(Types.CATEGORICAL, 'severity of this womans antepartum haemorrhage',
                                              categories=['none', 'mild_moderate', 'severe']),
        'ps_premature_rupture_of_membranes': Property(Types.BOOL, 'whether this woman has experience rupture of '
                                                                  'membranes before the onset of labour. If this is '
                                                                  '<37 weeks from gestation the woman has preterm '
                                                                  'premature rupture of membranes'),
        'ps_chorioamnionitis': Property(Types.BOOL, 'Whether a womans is experiencing chorioamnionitis'),
        'ps_emergency_event': Property(Types.BOOL, 'signifies a woman in undergoing an acute emergency event in her '
                                                   'pregnancy- used to consolidated care seeking in the instance of '
                                                   'multiple complications')
    }

    def read_parameters(self, data_folder):

        parameter_dataframe = pd.read_excel(Path(self.resourcefilepath) / 'ResourceFile_PregnancySupervisor.xlsx',
                                            sheet_name='parameter_values')
        self.load_parameters_from_dataframe(parameter_dataframe)

        # For the first period (2010-2015) we use the first value in each list as a parameter
        for key, value in self.parameters.items():
            self.current_parameters[key] = self.parameters[key][0]

        # Here we map 'disability' parameters to associated DALY weights to be passed to the health burden module.
        # Currently this module calculates and reports all DALY weights from all maternal modules
        if 'HealthBurden' in self.sim.modules.keys():
            self.parameters['ps_daly_weights'] = \
                {'abortion': self.sim.modules['HealthBurden'].get_daly_weight(352),
                 'abortion_haem': self.sim.modules['HealthBurden'].get_daly_weight(339),
                 'abortion_sep': self.sim.modules['HealthBurden'].get_daly_weight(340),
                 'ectopic': self.sim.modules['HealthBurden'].get_daly_weight(351),
                 'ectopic_rupture': self.sim.modules['HealthBurden'].get_daly_weight(338),
                 'mild_mod_aph': self.sim.modules['HealthBurden'].get_daly_weight(339),
                 'severe_aph': self.sim.modules['HealthBurden'].get_daly_weight(338),
                 'chorio': self.sim.modules['HealthBurden'].get_daly_weight(340),
                 'mild_anaemia': self.sim.modules['HealthBurden'].get_daly_weight(476),
                 'mild_anaemia_pp': self.sim.modules['HealthBurden'].get_daly_weight(476),
                 'moderate_anaemia': self.sim.modules['HealthBurden'].get_daly_weight(480),
                 'moderate_anaemia_pp': self.sim.modules['HealthBurden'].get_daly_weight(478),
                 'severe_anaemia': self.sim.modules['HealthBurden'].get_daly_weight(478),
                 'severe_anaemia_pp': self.sim.modules['HealthBurden'].get_daly_weight(478),
                 'eclampsia': self.sim.modules['HealthBurden'].get_daly_weight(861),
                 'hypertension': self.sim.modules['HealthBurden'].get_daly_weight(343),
                 'gest_diab': self.sim.modules['HealthBurden'].get_daly_weight(971),
                 'obstructed_labour': self.sim.modules['HealthBurden'].get_daly_weight(348),
                 'uterine_rupture': self.sim.modules['HealthBurden'].get_daly_weight(338),
                 'sepsis': self.sim.modules['HealthBurden'].get_daly_weight(340),
                 'mild_mod_pph': self.sim.modules['HealthBurden'].get_daly_weight(339),
                 'severe_pph': self.sim.modules['HealthBurden'].get_daly_weight(338),
                 'secondary_pph': self.sim.modules['HealthBurden'].get_daly_weight(339),
                 'vesicovaginal_fistula': self.sim.modules['HealthBurden'].get_daly_weight(349),
                 'rectovaginal_fistula': self.sim.modules['HealthBurden'].get_daly_weight(350),
                 }

        # Finally we generate a local variable containing only the parameters for 2010-2015 (this is overridden at 2015)

    def initialise_population(self, population):

        df = population.props

        df.loc[df.is_alive, 'ps_gestational_age_in_weeks'] = 0
        df.loc[df.is_alive, 'ps_date_of_anc1'] = pd.NaT
        df.loc[df.is_alive, 'ps_ectopic_pregnancy'] = 'none'
        df.loc[df.is_alive, 'ps_placenta_praevia'] = False
        df.loc[df.is_alive, 'ps_multiple_pregnancy'] = False
        df.loc[df.is_alive, 'ps_syphilis'] = False
        df.loc[df.is_alive, 'ps_deficiencies_in_pregnancy'] = 0
        df.loc[df.is_alive, 'ps_anaemia_in_pregnancy'] = 'none'
        df.loc[df.is_alive, 'ps_anc4'] = False
        df.loc[df.is_alive, 'ps_abortion_complications'] = 0
        df.loc[df.is_alive, 'ps_prev_spont_abortion'] = False
        df.loc[df.is_alive, 'ps_prev_stillbirth'] = False
        df.loc[df.is_alive, 'ps_htn_disorders'] = 'none'
        df.loc[df.is_alive, 'ps_prev_pre_eclamp'] = False
        df.loc[df.is_alive, 'ps_gest_diab'] = 'none'
        df.loc[df.is_alive, 'ps_prev_gest_diab'] = False
        df.loc[df.is_alive, 'ps_placental_abruption'] = False
        df.loc[df.is_alive, 'ps_antepartum_haemorrhage'] = 'none'
        df.loc[df.is_alive, 'ps_premature_rupture_of_membranes'] = False
        df.loc[df.is_alive, 'ps_chorioamnionitis'] = False
        df.loc[df.is_alive, 'ps_emergency_event'] = False

        # This bitset property stores nutritional deficiencies that can occur in the antenatal period
        self.deficiencies_in_pregnancy = BitsetHandler(self.sim.population, 'ps_deficiencies_in_pregnancy',
                                                       ['iron', 'b12', 'folate'])

        # This bitset property stores 'types' of complication that can occur after an abortion
        self.abortion_complications = BitsetHandler(self.sim.population, 'ps_abortion_complications',
                                                    ['sepsis', 'haemorrhage', 'injury', 'other'])

        # Here we set properties in the population that effect the rates of complications in the baseline year
        reproductive_age_women = df.is_alive & (df.sex == 'F') & (df.age_years > 14) & (df.age_years < 50)

        previous_miscarriage = pd.Series(
            self.rng.random_sample(len(reproductive_age_women.loc[reproductive_age_women])) <
            self.current_parameters['prob_previous_miscarriage_at_baseline'],
            index=reproductive_age_women.loc[reproductive_age_women].index)

        df.loc[previous_miscarriage.loc[previous_miscarriage].index, 'ps_prev_spont_abortion'] = True

    def initialise_simulation(self, sim):

        # Register and schedule the PregnancySupervisorEvent
        sim.schedule_event(PregnancySupervisorEvent(self),
                           sim.date + DateOffset(days=0))

        # Register and schedule logging event
        sim.schedule_event(PregnancyLoggingEvent(self),
                           sim.date + DateOffset(years=1))

        # Register and schedule the parameter update event
        sim.schedule_event(ParameterUpdateEvent(self),
                           Date(2015, 1, 1))

        # ==================================== LINEAR MODEL EQUATIONS =================================================
        # Here we scale linear models according to distribution of predictors in the dataframe at baseline
        params = self.current_parameters

        # First we define the target intercept values for each model and store as dictionaries
        target_intercepts_other = {'placenta_praevia': params['prob_placenta_praevia'],
                                   'maternal_anaemia': params['baseline_prob_anaemia_per_month'],
                                   'gest_diab': params['prob_gest_diab_per_month'],
                                   'gest_htn': params['prob_gest_htn_per_month'],
                                   'pre_eclampsia': params['prob_pre_eclampsia_per_month'],
                                   'placental_abruption': params['prob_placental_abruption_per_month'],
                                   'antenatal_stillbirth': params['prob_still_birth_per_month'],
                                   'early_initiation_anc4': params['odds_early_init_anc4']}

        target_intercepts_sa = {'ga_4': params['prob_spontaneous_abortion_per_month'][0],
                                'ga_8': params['prob_spontaneous_abortion_per_month'][1],
                                'ga_13': params['prob_spontaneous_abortion_per_month'][2],
                                'ga_17': params['prob_spontaneous_abortion_per_month'][3],
                                'ga_22': params['prob_spontaneous_abortion_per_month'][4]}

        target_intercepts_ptl = {'ga_22': params['baseline_prob_early_labour_onset'][0],
                                 'ga_27': params['baseline_prob_early_labour_onset'][1],
                                 'ga_31': params['baseline_prob_early_labour_onset'][2],
                                 'ga_35': params['baseline_prob_early_labour_onset'][3]}

        # Then create dictionaries storing some non scaled intercept - i.e. 1, next to each model
        unscaled_intercepts = dict()
        sa_unscaled_intercepts = dict()
        ptl_unscaled_intercepts = dict()

        for key in target_intercepts_other.keys():
            unscaled_intercepts.update({key: 1.0})
        for key in target_intercepts_sa.keys():
            sa_unscaled_intercepts.update({key: 1.0})
        for key in target_intercepts_ptl.keys():
            ptl_unscaled_intercepts.update({key: 1.0})

        # Define functions that generate linear models with a given dictionary of intercept valyues
        def make_linear_models_standard_intercepts(intercept_dict):
            """
            Creates linear models with provided intercepts
            :param intercept_list: intercepts for models (list)
            :return: linear_models dict.
            """
            linear_models_standard_intercepts = {
                # This equation calculates a womans risk of placenta praevia (placenta partially/completely covers the
                # cervix). This risk is applied once per pregnancy
                'placenta_praevia': LinearModel(
                    LinearModelType.MULTIPLICATIVE,
                    intercept_dict['placenta_praevia'],
                    Predictor('la_previous_cs_delivery').when(True, params['rr_placenta_praevia_previous_cs'])),

                # This equation calculates a womans monthly risk of developing anaemia during her pregnancy. This is
                # currently influenced by nutritional deficiencies and malaria status
                'maternal_anaemia': LinearModel(
                    LinearModelType.MULTIPLICATIVE,
                    intercept_dict['maternal_anaemia'],
                    Predictor('ps_deficiencies_in_pregnancy').apply(
                        lambda x: params['rr_anaemia_if_iron_deficient']
                        if x & self.deficiencies_in_pregnancy.element_repr('iron') else 1),
                    Predictor('ps_deficiencies_in_pregnancy').apply(
                        lambda x: params['rr_anaemia_if_folate_deficient']
                        if x & self.deficiencies_in_pregnancy.element_repr('folate') else 1),
                    Predictor('ps_deficiencies_in_pregnancy').apply(
                        lambda x: params['rr_anaemia_if_b12_deficient']
                        if x & self.deficiencies_in_pregnancy.element_repr('b12') else 1),
                    Predictor('ma_is_infected').when(True, params['rr_anaemia_maternal_malaria']),
                    Predictor().when('hv_inf & (hv_art != "not")', params['rr_anaemia_hiv_no_art']),
                    Predictor('ac_receiving_iron_folic_acid').when(True, params['treatment_effect_iron_folic_acid_'
                                                                                'anaemia'])),

                # This equation calculates a womans monthly risk of developing gestational diabetes
                # during her pregnancy.This is currently influenced by obesity
                'gest_diab': LinearModel(
                    LinearModelType.MULTIPLICATIVE,
                    intercept_dict['gest_diab'],
                    Predictor('li_bmi', conditions_are_mutually_exclusive=True)
                    .when('4', params['rr_gest_diab_obesity'])
                    .when('5', params['rr_gest_diab_obesity'])),

                # This equation calculates a womans monthly risk of developing gestational hypertension
                # during her pregnancy. This is currently influenced receipt of calcium supplementation
                'gest_htn': LinearModel(
                    LinearModelType.MULTIPLICATIVE,
                    intercept_dict['gest_htn'],
                    Predictor('li_bmi', conditions_are_mutually_exclusive=True)
                    .when('4', params['rr_gest_htn_obesity'])
                    .when('5', params['rr_gest_htn_obesity']),
                    Predictor('ac_receiving_calcium_supplements').when(True, params['treatment_effect_gest_htn_'
                                                                                    'calcium'])),

                # This equation calculates a womans monthly risk of developing pre-eclampsia during her pregnancy.
                # This is
                # currently influenced by receipt of calcium supplementation
                'pre_eclampsia': LinearModel(
                    LinearModelType.MULTIPLICATIVE,
                    intercept_dict['pre_eclampsia'],
                    Predictor('li_bmi', conditions_are_mutually_exclusive=True)
                    .when('4', params['rr_pre_eclampsia_obesity'])
                    .when('5', params['rr_pre_eclampsia_obesity']),
                    Predictor('ps_multiple_pregnancy').when(True, params['rr_pre_eclampsia_multiple_pregnancy']),
                    Predictor('nc_hypertension').when(True, params['rr_pre_eclampsia_chronic_htn']),
                    Predictor('nc_diabetes').when(True, params['rr_pre_eclampsia_diabetes_mellitus']),
                    Predictor('ac_receiving_calcium_supplements').when(True, params['treatment_effect_calcium_pre_'
                                                                                    'eclamp'])),

                # This equation calculates a womans monthly risk of developing placental abruption
                # during her pregnancy.
                'placental_abruption': LinearModel(
                    LinearModelType.MULTIPLICATIVE,
                    intercept_dict['placental_abruption'],
                    Predictor('la_previous_cs_delivery').when(True, params['rr_placental_abruption_previous_cs']),
                    Predictor('ps_htn_disorders', conditions_are_mutually_exclusive=True)
                    .when('mild_pre_eclamp', params['rr_placental_abruption_hypertension'])
                    .when('gest_htn', params['rr_placental_abruption_hypertension'])
                    .when('severe_gest_htn', params['rr_placental_abruption_hypertension'])
                    .when('severe_pre_eclamp', params['rr_placental_abruption_hypertension'])),


                # This equation calculates a womans monthly risk of antenatal still birth
                'antenatal_stillbirth': LinearModel(
                    LinearModelType.MULTIPLICATIVE,
                    intercept_dict['antenatal_stillbirth'],
                    Predictor('ps_gestational_age_in_weeks').when('41', params['rr_still_birth_ga_41']),
                    Predictor('ps_gestational_age_in_weeks').when('42', params['rr_still_birth_ga_42']),
                    Predictor('ps_gestational_age_in_weeks').when('>42', params['rr_still_birth_ga_>42']),
                    Predictor('ps_htn_disorders', conditions_are_mutually_exclusive=True)
                        .when('mild_pre_eclamp', params['rr_still_birth_pre_eclampsia'])
                        .when('gest_htn', params['rr_still_birth_gest_htn'])
                        .when('severe_gest_htn', params['rr_still_birth_gest_htn'])
                        .when('severe_pre_eclamp', params['rr_still_birth_pre_eclampsia']),
                    Predictor('ps_antepartum_haemorrhage').when('!= "none"', params['rr_still_birth_aph']),
                    Predictor('ps_chorioamnionitis').when(True, params['rr_still_birth_chorio']),
                    Predictor('nc_hypertension').when(True, params['rr_still_birth_chronic_htn']),
                    Predictor('ps_gest_diab').when('uncontrolled', params['rr_still_birth_gest_diab']),
                    Predictor().when('(ps_gest_diab == "controlled ") & (ac_gest_diab_on_treatment != "none")',
                                     params['rr_still_birth_gest_diab'] * params['treatment_effect_gdm_case_'
                                                                                 'management']),
                    Predictor('ma_is_infected').when(True, params['rr_still_birth_maternal_malaria']),
                    Predictor('nc_diabetes').when(True, params['rr_still_birth_diab_mellitus']),
                    Predictor('ps_syphilis').when(True, params['rr_still_birth_maternal_syphilis'])),

                # This equation calculates a the probability a woman will attend at least 4 ANC contacts during her
                # pregnancy - derived from Wingstons analysis of DHS data
                'early_initiation_anc4': LinearModel(
                    LinearModelType.LOGISTIC,
                    intercept_dict['early_initiation_anc4'],
                    Predictor('age_years').when('.between(19,25)', params['aor_early_anc4_20_24'])
                                          .when('.between(24,30)', params['aor_early_anc4_25_29'])
                                          .when('.between(29,35)', params['aor_early_anc4_30_34'])
                                          .when('.between(34,40)', params['aor_early_anc4_35_39'])
                                          .when('.between(39,45)', params['aor_early_anc4_40_44'])
                                          .when('.between(44,50)', params['aor_early_anc4_45_49']),
                    Predictor('year', external=True).when('<2015', params['aor_early_anc4_2010'])
                                                    .when('>2014', params['aor_early_anc4_2015']),
                    Predictor('la_parity').when('.between(1,4)', params['aor_early_anc4_parity_2_3'])
                                          .when('.between(3,6)', params['aor_early_anc4_parity_4_5'])
                                          .when('>5', params['aor_early_anc4_parity_6+']),
                    Predictor('li_ed_lev').when('2', params['aor_early_anc4_primary_edu'])
                                          .when('3', params['aor_early_anc4_secondary_edu']),
                    Predictor('li_wealth').when('1', params['aor_early_anc4_richest_wealth'])
                                          .when('2', params['aor_early_anc4_richer_wealth'])
                                          .when('3', params['aor_early_anc4_middle_wealth']),
                    Predictor('li_mar_stat').when('2', params['aor_early_anc4_married'])
                                            .when('3', params['aor_early_anc4_previously_married']))}

            return linear_models_standard_intercepts

        # As some models use predictors as a proxy intercept they are defined separately
        def make_spontaneous_abortion_linear_model(intercept_dict):
            spontaneous_abortion_linear_model = {
             # This equation calculates a womans monthly risk of spontaneous abortion (miscarriage) and is applied
             # monthly until 28 weeks gestation
             'spontaneous_abortion': LinearModel(
                    LinearModelType.MULTIPLICATIVE,
                    1,
                    Predictor('ps_gestational_age_in_weeks').when(4, intercept_dict['ga_4'])
                                                            .when(8, intercept_dict['ga_8'])
                                                            .when(13, intercept_dict['ga_13'])
                                                            .when(17, intercept_dict['ga_17'])
                                                            .when(22, intercept_dict['ga_22']),
                    Predictor('ps_prev_spont_abortion').when(True, params['rr_spont_abortion_prev_sa']),
                    Predictor('age_years').when('>34', params['rr_spont_abortion_age_35'])
                                          .when('.between(30,35)', params['rr_spont_abortion_age_31_34']))}

            return spontaneous_abortion_linear_model

        def make_ptl_linear_model(intercept_dict):
            ptl_model = {
                'early_onset_labour': LinearModel(
                    LinearModelType.MULTIPLICATIVE,
                    1,
                    Predictor('ps_gestational_age_in_weeks').when(22, intercept_dict['ga_22'])
                                                            .when(27, intercept_dict['ga_27'])
                                                            .when(31, intercept_dict['ga_31'])
                                                            .when(35, intercept_dict['ga_35']),
                    Predictor('ps_premature_rupture_of_membranes').when(True, params['rr_preterm_labour_post_prom']),
                    Predictor().when('ps_anaemia_in_pregnancy != "none"', params['rr_preterm_labour_anaemia']),
                    Predictor('ma_is_infected').when(True, params['rr_preterm_labour_malaria']),
                    Predictor('ps_multiple_pregnancy').when(True, params['rr_preterm_labour_multiple_pregnancy']))
            }
            return ptl_model

        # Call the above functions to generate the unscaled models
        linear_models_standard_intercepts = make_linear_models_standard_intercepts(unscaled_intercepts)
        sa_lm = make_spontaneous_abortion_linear_model(sa_unscaled_intercepts)
        ptl_lm = make_ptl_linear_model(ptl_unscaled_intercepts)

        # Creat a function that returns a scaled intercept from the target intercept according to the distribution of
        # predictor variables within the dataframe
        def get_scaled_intercept(model, target_intercept):
            df = self.sim.population.props
            unscaled_lm = model
            target_mean = target_intercept
            actual_mean = unscaled_lm.predict(df.loc[df.is_alive & (df.sex == 'F') & (df.age_years > 14) &
                                                     (df.age_years < 50)], year=self.sim.date.year).mean()
            scaled_intercept = 1.0 * (target_mean / actual_mean) \
                if (target_mean != 0 and actual_mean != 0 and ~np.isnan(actual_mean)) else 1.0

            return scaled_intercept

        # Then we create the models with the newly scaled intercepts
        scaled_intercepts_sa_dict = dict()
        for k in target_intercepts_sa:
            scaled_intercepts_sa_dict.update({k: get_scaled_intercept(sa_lm['spontaneous_abortion'],
                                                                      target_intercepts_sa[k])})
        scaled_sa_model = make_spontaneous_abortion_linear_model(scaled_intercepts_sa_dict)

        scaled_intercepts_ptl_dict = dict()
        for k in target_intercepts_ptl:
            scaled_intercepts_ptl_dict.update({k: get_scaled_intercept(ptl_lm['early_onset_labour'],
                                                                       target_intercepts_ptl[k])})
        scaled_ptl_model = make_ptl_linear_model(scaled_intercepts_ptl_dict)

        scaled_intercepts_other_dict = dict()
        for model_name, model in zip(linear_models_standard_intercepts.keys(),
                                     linear_models_standard_intercepts.values()):
            scaled_intercepts_other_dict.update({model_name: get_scaled_intercept(model,
                                                                                  target_intercepts_other[model_name])})

        scaled_linear_models = make_linear_models_standard_intercepts(scaled_intercepts_other_dict)

        # Define any models that dont need to be scaled at baseline
        models_not_needing_scaling = {

            # This equation calculates a womans monthly risk of developing antepartum haemorrhage during her pregnancy.
            # APH can only occur in the presence of one of two preceding causes (placenta praevia and placental
            # abruption) hence the use of an additive model
            'antepartum_haem': LinearModel(
                LinearModelType.ADDITIVE,
                0,
                Predictor('ps_placenta_praevia').when(True, params['prob_aph_placenta_praevia']),
                Predictor('ps_placental_abruption').when(True, params['prob_aph_placental_abruption'])),


            # This equation calculates a risk of dying after ectopic pregnancy and is mitigated by treatment
            'ectopic_pregnancy_death': LinearModel(
                LinearModelType.MULTIPLICATIVE,
                params['prob_ectopic_pregnancy_death'],
                Predictor('ac_ectopic_pregnancy_treated').when(True, params['treatment_effect_ectopic_pregnancy_'
                                                                            'treatment'])),

            # This equation calculates a risk of dying after complications following an induced abortion. It is reduced
            # by treatment
            'induced_abortion_death': LinearModel(
                LinearModelType.MULTIPLICATIVE,
                params['prob_induced_abortion_death'],
                Predictor('ac_post_abortion_care_interventions').when('>0',
                                                                      params['treatment_effect_post_abortion_care'])),

            # This equation calculates a risk of dying after complications following a spontaneous abortion. It is
            # reduced by treatment
            'spontaneous_abortion_death': LinearModel(
                LinearModelType.MULTIPLICATIVE,
                params['prob_spontaneous_abortion_death'],
                Predictor('ac_post_abortion_care_interventions').when('>0',
                                                                      params['treatment_effect_post_abortion_care'])),
        }

        # And store all models within the same dictionary file
        for model_dict in [scaled_sa_model, scaled_ptl_model, scaled_linear_models, models_not_needing_scaling]:
            self.ps_linear_models.update(model_dict)

    def on_birth(self, mother_id, child_id):
        df = self.sim.population.props

        df.at[child_id, 'ps_gestational_age_in_weeks'] = 0
        df.at[child_id, 'ps_date_of_anc1'] = pd.NaT
        df.at[child_id, 'ps_ectopic_pregnancy'] = 'none'
        df.at[child_id, 'ps_placenta_praevia'] = False
        df.at[child_id, 'ps_multiple_pregnancy'] = False
        df.at[child_id, 'ps_syphilis'] = False
        df.at[child_id, 'ps_deficiencies_in_pregnancy'] = 0
        df.at[child_id, 'ps_anaemia_in_pregnancy'] = 'none'
        df.at[child_id, 'ps_anc4'] = False
        df.at[child_id, 'ps_abortion_complications'] = 0
        df.at[child_id, 'ps_prev_spont_abortion'] = False
        df.at[child_id, 'ps_prev_stillbirth'] = False
        df.at[child_id, 'ps_htn_disorders'] = 'none'
        df.at[child_id, 'ps_prev_pre_eclamp'] = False
        df.at[child_id, 'ps_gest_diab'] = 'none'
        df.at[child_id, 'ps_prev_gest_diab'] = False
        df.at[child_id, 'ps_placental_abruption'] = False
        df.at[child_id, 'ps_antepartum_haemorrhage'] = 'none'
        df.at[child_id, 'ps_premature_rupture_of_membranes'] = False
        df.at[child_id, 'ps_chorioamnionitis'] = False
        df.at[child_id, 'ps_emergency_event'] = False

    def further_on_birth_pregnancy_supervisor(self, mother_id):
        """
        This function is called by the on_birth function of NewbornOutcomes module. This function contains additional
        code related to the pregnancy supervisor module that should be ran on_birth for all births - it has been
        parcelled into functions to ensure each modules (pregnancy,antenatal care, labour, newborn, postnatal) on_birth
        code is ran in the correct sequence (as this can vary depending on how modules are registered)
        :param mother_id: mothers individual id
        """
        df = self.sim.population.props
        mni = self.mother_and_newborn_info

        if df.at[mother_id, 'is_alive']:

            # We reset all womans gestational age when they deliver as they are no longer pregnant
            df.at[mother_id, 'ps_gestational_age_in_weeks'] = 0
            df.at[mother_id, 'ps_date_of_anc1'] = pd.NaT

            # And store her anaemia status to calculate the prevalence of anaemia on birth
            logger.info(key='anaemia_on_birth', data={'mother': mother_id,
                                                      'anaemia_status': df.at[mother_id, 'ps_anaemia_in_pregnancy']})

            # We currently assume that hyperglycemia due to gestational diabetes resolves following birth
            if df.at[mother_id, 'ps_gest_diab'] != 'none':
                df.at[mother_id, 'ps_gest_diab'] = 'none'

                # We store the date of resolution for women who were aware of their diabetes (as the DALY weight only
                # occurs after diagnosis)
                if not pd.isnull(mni[mother_id]['gest_diab_onset']):
                    self.store_dalys_in_mni(mother_id, 'gest_diab_resolution')

    def on_hsi_alert(self, person_id, treatment_id):
        logger.debug(key='message', data='This is PregnancySupervisor, being alerted about a health system interaction '
                                         f'person {person_id} for: {treatment_id}')

    def report_daly_values(self):
        df = self.sim.population.props
        p = self.parameters['ps_daly_weights']
        mni = self.mother_and_newborn_info

        logger.debug(key='message', data='This is PregnancySupervisor reporting my health values')
        monthly_daly = dict()

        # First we define a function that calculates disability associated with 'acute' complications of pregnancy
        def acute_daly_calculation(person, complication):
            # We cycle through each complication for all women in the mni, if the condition has never ocurred then we
            # pass
            if pd.isnull(mni[person][f'{complication}_onset']):
                return

            # If the complication has onset within the last month...
            elif (self.sim.date - DateOffset(months=1)) <= mni[person][f'{complication}_onset'] <= self.sim.date:

                # We assume that any woman who experiences an acute event receives the whole weight for that daly
                monthly_daly[person] += p[f'{complication}']

                # Ensure some weight is assigned
                if mni[person][f'{complication}_onset'] != self.sim.date:
                    assert monthly_daly[person] > 0

                mni[person][f'{complication}_onset'] = pd.NaT

        # Next we define a function that calculates disability associated with 'chronic' complications of pregnancy
        def chronic_daly_calculations(person, complication):
            if pd.isnull(mni[person][f'{complication}_onset']):
                return
            else:
                if pd.isnull(mni[person][f'{complication}_resolution']):

                    # If the complication has not yet resolved, and started more than a month ago, the woman gets a
                    # months disability
                    if mni[person][f'{complication}_onset'] < (self.sim.date - DateOffset(months=1)):
                        weight = (p[f'{complication}'] / 365.25) * (365.25 / 12)
                        monthly_daly[person] += weight

                    # Otherwise, if the complication started this month she gets a daly weight relative to the number of
                    # days she has experience the complication
                    elif (self.sim.date - DateOffset(months=1)) <= mni[person][
                         f'{complication}_onset'] <= self.sim.date:
                        days_since_onset = pd.Timedelta((self.sim.date - mni[person][f'{complication}_onset']),
                                                        unit='d')
                        daly_weight = days_since_onset.days * (p[f'{complication}'] / 365.25)

                        monthly_daly[person] += daly_weight
                        assert monthly_daly[person] >= 0

                else:
                    # Its possible for a condition to resolve (via treatment) and onset within the same month
                    # (i.e. anaemia). If so, here we calculate how many days this month an individual has suffered
                    if mni[person][f'{complication}_resolution'] < mni[person][f'{complication}_onset']:

                        if (mni[person][f'{complication}_resolution'] == (self.sim.date - DateOffset(months=1))) and \
                          (mni[person][f'{complication}_onset'] == self.sim.date):
                            return

                        else:
                            # Calculate daily weight and how many days this woman hasnt had the complication
                            daily_weight = p[f'{complication}'] / 365.25
                            days_without_complication = pd.Timedelta((
                                mni[person][f'{complication}_onset'] - mni[person][f'{complication}_resolution']),
                                unit='d')

                            # Use the average days in a month to calculate how many days shes had the complication this
                            # month
                            avg_days_in_month = 365.25 / 12
                            days_with_comp = avg_days_in_month - days_without_complication.days

                            monthly_daly[person] += daily_weight * days_with_comp

                            assert monthly_daly[person] >= 0
                            mni[person][f'{complication}_resolution'] = pd.NaT

                    else:
                        # If the complication has truly resolved, check the dates make sense
                        assert mni[person][f'{complication}_resolution'] >= mni[person][f'{complication}_onset']

                        # We calculate how many days she has been free of the complication this month to determine how
                        # many days she has suffered from the complication this month
                        days_free_of_comp_this_month = pd.Timedelta((self.sim.date - mni[person][f'{complication}_'
                                                                                                 f'resolution']),
                                                                    unit='d')
                        mid_way_calc = (self.sim.date - DateOffset(months=1)) + days_free_of_comp_this_month
                        days_with_comp_this_month = pd.Timedelta((self.sim.date - mid_way_calc), unit='d')
                        daly_weight = days_with_comp_this_month.days * (p[f'{complication}'] / 365.25)
                        monthly_daly[person] += daly_weight

                        assert monthly_daly[person] >= 0
                        # Reset the dates to stop additional disability being applied
                        mni[person][f'{complication}_onset'] = pd.NaT
                        mni[person][f'{complication}_resolution'] = pd.NaT

        # Then for each alive person in the MNI we cycle through all the complications that can lead to disability and
        # calculate their individual daly weight for the month
        for person in list(mni):
            if df.at[person, 'is_alive']:
                monthly_daly[person] = 0

                for complication in ['abortion', 'abortion_haem', 'abortion_sep', 'ectopic', 'ectopic_rupture',
                                     'mild_mod_aph', 'severe_aph', 'chorio', 'eclampsia', 'obstructed_labour',
                                     'sepsis', 'uterine_rupture',  'mild_mod_pph', 'severe_pph', 'secondary_pph']:
                    acute_daly_calculation(complication=complication, person=person)

                for complication in ['hypertension', 'gest_diab', 'mild_anaemia', 'moderate_anaemia',
                                     'severe_anaemia', 'mild_anaemia_pp', 'moderate_anaemia_pp', 'severe_anaemia_pp',
                                     'vesicovaginal_fistula', 'rectovaginal_fistula']:
                    chronic_daly_calculations(complication=complication, person=person)

                if monthly_daly[person] > 1:
                    monthly_daly[person] = 1

                if mni[person]['delete_mni'] and (df.at[person, 'is_pregnant'] or
                                                  (df.at[person, 'ps_ectopic_pregnancy'] != 'none')):
                    mni[person]['delete_mni'] = False

                elif mni[person]['delete_mni'] and not df.at[person, 'is_pregnant'] and (df.at[person,
                                                                                               'ps_ectopic_pregnancy']
                                                                                         == 'none'):
                    del mni[person]

        daly_series = pd.Series(data=0, index=df.index[df.is_alive])
        daly_series[monthly_daly.keys()] = list(monthly_daly.values())

        return daly_series

    def store_dalys_in_mni(self, individual_id, mni_variable):
        """
        This function is called across the maternal health modules and stores onset/resolution dates for complications
        in an indiviudals MNI dictionary
        :param individual_id: individual_id
        :param mni_variable: key of mni dict being assigned
        :return:
        """
        mni = self.mother_and_newborn_info

        if individual_id not in mni:
            logger.debug(key='msg', data='request to store dalys for woman not in MNI')
            return

        logger.debug(key='msg', data=f'{mni_variable} is being stored for mother {individual_id} on {self.sim.date}')
        mni[individual_id][f'{mni_variable}'] = self.sim.date

    def pregnancy_supervisor_property_reset(self, ind_or_df, id_or_index):
        """
        This function is called when properties housed in the PregnancySupervisorModule should be reset. For example
        following pregnancy loss
        :param ind_or_df: "individual/data_frame"(STR) whether this function has been called to reset properties for an
         individual row of the DF or a slice of the data frame
        :param id_or_index: pass the function either an individual ID (INT) or index of subset of data frame
        :return:
        """

        df = self.sim.population.props

        if ind_or_df == 'individual':
            set = df.at
            # todo: seems like this crashes when it shouldnt have even been called
            # assert not set[id_or_index, 'is_pregnant']

        else:
            set = df.loc
            assert not set[id_or_index, 'is_pregnant'].any()

        set[id_or_index, 'ps_gestational_age_in_weeks'] = 0
        set[id_or_index, 'ps_date_of_anc1'] = pd.NaT
        set[id_or_index, 'ps_multiple_pregnancy'] = False
        set[id_or_index, 'ps_placenta_praevia'] = False
        set[id_or_index, 'ps_syphilis'] = False
        set[id_or_index, 'ps_anaemia_in_pregnancy'] = 'none'
        set[id_or_index, 'ps_anc4'] = False
        set[id_or_index, 'ps_htn_disorders'] = 'none'
        set[id_or_index, 'ps_gest_diab'] = 'none'
        set[id_or_index, 'ps_placental_abruption'] = False
        set[id_or_index, 'ps_antepartum_haemorrhage'] = 'none'
        set[id_or_index, 'ps_premature_rupture_of_membranes'] = False
        set[id_or_index, 'ps_chorioamnionitis'] = False
        set[id_or_index, 'ps_emergency_event'] = False
        self.deficiencies_in_pregnancy.unset(id_or_index, 'iron')
        self.deficiencies_in_pregnancy.unset(id_or_index, 'folate')
        self.deficiencies_in_pregnancy.unset(id_or_index, 'b12')

    def apply_linear_model(self, lm, df_slice):
        """
        Helper function will apply the linear model (lm) on the dataframe (df) to get a probability of some event
        happening to each individual. It then returns a series with same index with bools indicating the outcome based
        on the toss of the biased coin.
        :param lm: The linear model
        :param df_slice: The dataframe
        :return: Series with same index containing outcomes (bool)
        """

        return self.rng.random_sample(len(df_slice)) < lm.predict(df_slice,
                                                                  year=self.sim.date.year)

    def schedule_anc_one(self, individual_id, anc_month):
        """
        This functions calculates the correct date each woman will attend ANC and schedules the first ANC visit for
        newly pregnant women depending on their predicted month of attendance
        :param anc_month: month of pregnancy that woman will attend ANC 1
        :param individual_id: individual_id
        """
        df = self.sim.population.props
        params = self.current_parameters

        # Define the weeks of each month of pregnancy
        months_min_max = {2: [5, 8], 3: [9, 13], 4: [14, 17], 5: [18, 22], 6: [23, 27], 7: [28, 31], 8: [32, 35],
                          9: [36, 40]}

        # As care seeking is applied at week 8 gestational age, women who seek care within month two must attend within
        # the next week
        if anc_month == 2:
            days_until_anc = self.rng.randint(0, 6)
        else:
            # Otherwise we draw a week between the min max weeks for predicted month of visit, and then a random day
            weeks_of_visit = (self.rng.randint(months_min_max[anc_month][0], months_min_max[anc_month][1]) - 3)
            days_until_anc = (weeks_of_visit * 7) + self.rng.randint(0, 6)

        first_anc_date = self.sim.date + DateOffset(days=days_until_anc)

        # We store that date as a property which is used by the HSI to ensure the event only runs when it
        # should
        df.at[individual_id, 'ps_date_of_anc1'] = first_anc_date
        logger.debug(key='msg', data=f'{individual_id} will attend ANC 1 in {anc_month} months on '
                                     f'{first_anc_date}')

        # We used a weighted draw to decide what facility level this woman will seek care at, as ANC is offered
        # at multiple levels

        facility_level = int(self.rng.choice([1, 2], p=params['prob_early_anc_at_facility_level_1_2']))

        from tlo.methods.care_of_women_during_pregnancy import (
            HSI_CareOfWomenDuringPregnancy_FirstAntenatalCareContact,
        )

        first_anc_appt = HSI_CareOfWomenDuringPregnancy_FirstAntenatalCareContact(
            self.sim.modules['CareOfWomenDuringPregnancy'], person_id=individual_id,
            facility_level_of_this_hsi=facility_level)

        self.sim.modules['HealthSystem'].schedule_hsi_event(first_anc_appt, priority=0,
                                                            topen=first_anc_date,
                                                            tclose=first_anc_date + DateOffset(days=1))

    def apply_risk_of_spontaneous_abortion(self, gestation_of_interest):
        """
        This function applies risk of spontaneous abortion to a slice of data frame and is called by
        PregnancySupervisorEvent. It calls the apply_risk_of_abortion_complications function for women who loose their
        pregnancy.
        :param gestation_of_interest: gestation in weeks
        """
        df = self.sim.population.props

        # We use the apply_linear_model to determine if any women will experience spontaneous miscarriage
        spont_abortion = self.apply_linear_model(
            self.ps_linear_models['spontaneous_abortion'],
            df.loc[df['is_alive'] & df['is_pregnant'] & (df['ps_gestational_age_in_weeks'] == gestation_of_interest) &
                   (df['ps_ectopic_pregnancy'] == 'none') & ~df['hs_is_inpatient']])

        # The apply_risk_of_abortion_complications function is called for women who lose their pregnancy. It resets
        # properties, set complications and care seeking
        for person in spont_abortion.loc[spont_abortion].index:
            logger.info(key='maternal_complication', data={'person': person,
                                                           'type': 'spontaneous_abortion',
                                                           'timing': 'antenatal'})

            self.apply_risk_of_abortion_complications(person, 'spontaneous_abortion')

    def apply_risk_of_induced_abortion(self, gestation_of_interest):
        """
        This function applies risk of induced abortion to a slice of data frame and is called by
        PregnancySupervisorEvent. It calls the apply_risk_of_abortion_complications for women who loose their pregnancy.
        :param gestation_of_interest: gestation in weeks
        """
        df = self.sim.population.props
        params = self.current_parameters

        # TODO: risk of IA should be limited to women with an unintended pregnancy but currently the proportion of
        #  unintended pregnancies is too low to generate correct abortion rate. Discussed with TC.

        # This function follows the same pattern as apply_risk_of_spontaneous_abortion (only women with unintended
        # pregnancy may seek induced abortion)
        at_risk = df.is_alive & df.is_pregnant & (df.ps_gestational_age_in_weeks == gestation_of_interest) & \
                  (df.ps_ectopic_pregnancy == 'none') & ~df.hs_is_inpatient

        abortion = pd.Series(self.rng.random_sample(len(at_risk.loc[at_risk])) <
                             params['prob_induced_abortion_per_month'], index=at_risk.loc[at_risk].index)

        for person in abortion.loc[abortion].index:
            # Similarly the abortion function is called for each of these women
            logger.info(key='maternal_complication', data={'person': person,
                                                           'type': 'induced_abortion',
                                                           'timing': 'antenatal'})

            self.apply_risk_of_abortion_complications(person, 'induced_abortion')

    def apply_risk_of_abortion_complications(self, individual_id, cause):
        """
        This function makes changes to the data frame for women who have experienced induced or spontaneous abortion.
        Additionally it determines if a woman will develop complications associated with pregnancy loss, manages care
        seeking and schedules potential death
        :param individual_id: individual_id
        :param cause: 'type' of abortion (spontaneous abortion OR induced abortion) (str)
        """
        df = self.sim.population.props
        params = self.current_parameters

        # Women who have an abortion have key pregnancy variables reset
<<<<<<< HEAD
        df.at[individual_id, 'is_pregnant'] = False
        self.mother_and_newborn_info[individual_id]['delete_mni'] = True
=======
        self.sim.modules['Contraception'].end_pregnancy(individual_id)
>>>>>>> 5a8c25db

        self.sim.modules['Labour'].reset_due_date(
            ind_or_df='individual', id_or_index=individual_id, new_due_date=pd.NaT)

        self.pregnancy_supervisor_property_reset(
            ind_or_df='individual', id_or_index=individual_id)

        self.sim.modules['CareOfWomenDuringPregnancy'].care_of_women_in_pregnancy_property_reset(
            ind_or_df='individual', id_or_index=individual_id)

        # Women who have spontaneous abortion are at higher risk of future spontaneous abortions, we store this
        # accordingly
        if cause == 'spontaneous_abortion':
            df.at[individual_id, 'ps_prev_spont_abortion'] = True

        complicated_sa = self.rng.random_sample() < params['prob_complicated_sa']
        complicated_ia = self.rng.random_sample() < params['prob_complicated_ia']

        # We apply a risk of developing specific complications associated with abortion type and store using a bitset
        # property
        if (cause == 'induced_abortion') and complicated_ia:
            if self.rng.random_sample() < params['prob_injury_post_abortion']:
                self.abortion_complications.set([individual_id], 'injury')
                logger.info(key='maternal_complication', data={'person': individual_id,
                                                               'type': f'{cause}_injury',
                                                               'timing': 'antenatal'})

        if ((cause == 'spontaneous_abortion') and complicated_sa) or ((cause == 'induced_abortion') and complicated_ia):
            if self.rng.random_sample() < params['prob_haemorrhage_post_abortion']:
                self.abortion_complications.set([individual_id], 'haemorrhage')
                self.store_dalys_in_mni(individual_id, 'abortion_haem_onset')
                logger.info(key='maternal_complication', data={'person': individual_id,
                                                               'type': f'{cause}_haemorrhage',
                                                               'timing': 'antenatal'})

            if self.rng.random_sample() < params['prob_sepsis_post_abortion']:
                self.abortion_complications.set([individual_id], 'sepsis')
                self.store_dalys_in_mni(individual_id, 'abortion_sep_onset')
                logger.info(key='maternal_complication', data={'person': individual_id,
                                                               'type': f'{cause}_sepsis',
                                                               'timing': 'antenatal'})

            if not self.abortion_complications.has_any([individual_id], 'sepsis', 'haemorrhage', 'injury', first=True):
                self.abortion_complications.set([individual_id], 'other')
                logger.info(key='maternal_complication', data={'person': individual_id,
                                                               'type': f'{cause}_other_comp',
                                                               'timing': 'antenatal'})

        # Then we determine if this woman will seek care, and schedule presentation to the health system
        if self.abortion_complications.has_any([individual_id], 'sepsis', 'haemorrhage', 'injury', 'other', first=True):

            logger.info(key='maternal_complication', data={'person': individual_id,
                                                           'type': f'complicated_{cause}',
                                                           'timing': 'antenatal'})

            # We assume only women with complicated abortions will experience disability
            self.store_dalys_in_mni(individual_id, 'abortion_onset')

            # Determine if those women will seek care
            self.care_seeking_pregnancy_loss_complications(individual_id, cause='abortion')

            # Schedule possible death
            self.sim.schedule_event(EarlyPregnancyLossDeathEvent(self, individual_id, cause=f'{cause}'),
                                    self.sim.date + DateOffset(days=7))

    def apply_risk_of_deficiencies_and_anaemia(self, gestation_of_interest):
        """
        This function applies risk of deficiencies and anaemia to a slice of the data frame. It is called by
        PregnancySupervisorEvent
        :param gestation_of_interest: gestation in weeks
        """
        df = self.sim.population.props
        params = self.current_parameters

        # This function iterates through the three key anaemia causing deficiencies (iron, folate
        # and b12) and determines a the risk of onset for a subset of pregnant women. Following this, woman have a
        # probability of anaemia calculated and relevant changes to the data frame occur

        def apply_risk(deficiency):

            if deficiency == 'iron' or deficiency == 'folate':
                # First we select a subset of the pregnant population who are not suffering from the deficiency in
                # question. (When applying risk of iron/folate deficiency we fist apply risk to women not on iron/folic
                # acid treatment)
                selected_women = ~self.deficiencies_in_pregnancy.has_all(
                    df.is_alive & df.is_pregnant & (df.ps_gestational_age_in_weeks == gestation_of_interest) &
                    ~df.hs_is_inpatient & ~df.la_currently_in_labour & ~df.ac_receiving_iron_folic_acid, deficiency)

            else:
                # As IFA treatment does not effect B12 we select the appropriate women regardless of IFA treatment
                # status
                selected_women = ~self.deficiencies_in_pregnancy.has_all(
                    df.is_alive & df.is_pregnant & (df.ps_gestational_age_in_weeks == gestation_of_interest)
                    & ~df.hs_is_inpatient & ~df.la_currently_in_labour, deficiency)

            # We determine their risk of deficiency
            new_def = pd.Series(self.rng.random_sample(len(selected_women)) < params[f'prob_{deficiency}_def_per'
                                                                                     f'_month'],
                                index=selected_women.index)

            # And change their property accordingly
            self.deficiencies_in_pregnancy.set(new_def.loc[new_def].index, deficiency)
            for person in new_def.loc[new_def].index:
                logger.info(key='maternal_complication', data={'person': person,
                                                               'type': f'{deficiency}_deficiency',
                                                               'timing': 'antenatal'})

            if deficiency == 'b12':
                return
            else:
                # Next we select women who aren't deficient of iron/folate but are receiving IFA treatment
                def_treatment = ~self.deficiencies_in_pregnancy.has_all(
                    df.is_alive & df.is_pregnant & (df.ps_gestational_age_in_weeks == gestation_of_interest)
                    & ~df.hs_is_inpatient & ~df.la_currently_in_labour & df.ac_receiving_iron_folic_acid, deficiency)

                # We reduce their individual risk of deficiencies due to treatment and make changes to the data frame
                risk_of_def = params[f'prob_{deficiency}_def_per_month'] * params[
                    f'treatment_effect_{deficiency}_def_ifa']

                new_def = pd.Series(self.rng.random_sample(len(def_treatment)) < risk_of_def, index=def_treatment.index)

                self.deficiencies_in_pregnancy.set(new_def.loc[new_def].index, deficiency)

        # Now we run the function for each
        for deficiency in ['iron', 'folate', 'b12']:
            apply_risk(deficiency)

        # ------------------------------------------ ANAEMIA ---------------------------------------------------------
        # Now we determine if a subset of pregnant women will become anaemic using a linear model, in which the
        # preceding deficiencies act as predictors
        anaemia = self.apply_linear_model(
            self.ps_linear_models['maternal_anaemia'],
            df.loc[df['is_alive'] & df['is_pregnant'] & (df['ps_gestational_age_in_weeks'] == gestation_of_interest) &
                   (df['ps_ectopic_pregnancy'] == 'none') & (df['ps_anaemia_in_pregnancy'] == 'none')
                   & ~df['hs_is_inpatient'] & ~df['la_currently_in_labour']])

        # We use a weight random draw to determine the severity of the anaemia
        random_choice_severity = pd.Series(self.rng.choice(['mild', 'moderate', 'severe'],
                                                           p=params['prob_mild_mod_sev_anaemia'],
                                                           size=len(anaemia.loc[anaemia])),
                                           index=anaemia.loc[anaemia].index)

        df.loc[anaemia.loc[anaemia].index, 'ps_anaemia_in_pregnancy'] = random_choice_severity

        for person in anaemia.loc[anaemia].index:
            # We store onset date of anaemia according to severity, as weights vary
            self.store_dalys_in_mni(person, f'{df.at[person, "ps_anaemia_in_pregnancy"]}_anaemia_onset')

            # todo: remove this logging if we only are bothered with prevalence at birth
            logger.info(key='maternal_complication', data={'person': person,
                                                           'type': f'{df.at[person, "ps_anaemia_in_pregnancy"]}_'
                                                                   f'anaemia',
                                                           'timing': 'antenatal'})

    def apply_risk_of_gestational_diabetes(self, gestation_of_interest):
        """
        This function applies risk of gestational diabetes to a slice of the data frame. It is called by
        PregnancySupervisorEvent.
        :param gestation_of_interest: gestation in weeks
        """
        df = self.sim.population.props

        gest_diab = self.apply_linear_model(
            self.ps_linear_models['gest_diab'], df.loc[df['is_alive'] & df['is_pregnant'] &
                                                       (df['ps_gestational_age_in_weeks'] == gestation_of_interest) &
                                                       (df['ps_gest_diab'] == 'none') &
                                                       (df['ps_ectopic_pregnancy'] == 'none') & ~df['hs_is_inpatient']
                                                       & ~df['la_currently_in_labour']])

        # Gestational diabetes, at onset, is defined as uncontrolled prior to treatment
        df.loc[gest_diab.loc[gest_diab].index, 'ps_gest_diab'] = 'uncontrolled'
        df.loc[gest_diab.loc[gest_diab].index, 'ps_prev_gest_diab'] = True

        for person in gest_diab.loc[gest_diab].index:
            logger.info(key='maternal_complication', data={'person': person,
                                                           'type': 'gest_diab',
                                                           'timing': 'antenatal'})

    def apply_risk_of_hypertensive_disorders(self, gestation_of_interest):
        """
        This function applies risk of mild pre-eclampsia and mild gestational diabetes to a slice of the data frame. It
        is called by PregnancySupervisorEvent.
        :param gestation_of_interest: gestation in weeks
        """
        df = self.sim.population.props

        #  ----------------------------------- RISK OF PRE-ECLAMPSIA ----------------------------------------------
        # We assume all women must developed a mild pre-eclampsia/gestational hypertension before progressing to a more
        # severe disease - we do not apply incidence of severe pre-eclampsia/eclampsia explicitly like this - see
        # PregnancySupervisorEvent)
        pre_eclampsia = self.apply_linear_model(
            self.ps_linear_models['pre_eclampsia'],
            df.loc[df['is_alive'] & df['is_pregnant'] & (df['ps_gestational_age_in_weeks'] == gestation_of_interest) &
                   (df['ps_htn_disorders'] == 'none') & (df['ps_ectopic_pregnancy'] == 'none') & ~df['hs_is_inpatient']
                   & ~df['la_currently_in_labour']])

        df.loc[pre_eclampsia.loc[pre_eclampsia].index, 'ps_prev_pre_eclamp'] = True
        df.loc[pre_eclampsia.loc[pre_eclampsia].index, 'ps_htn_disorders'] = 'mild_pre_eclamp'

        for person in pre_eclampsia.loc[pre_eclampsia].index:
            logger.info(key='maternal_complication', data={'person': person,
                                                           'type': 'mild_pre_eclamp',
                                                           'timing': 'antenatal'})

        #  -------------------------------- RISK OF GESTATIONAL HYPERTENSION --------------------------------------
        # For women who dont develop pre-eclampsia during this month, we apply a risk of gestational hypertension
        gest_hypertension = self.apply_linear_model(
            self.ps_linear_models['gest_htn'],
            df.loc[df['is_alive'] & df['is_pregnant'] & (df['ps_gestational_age_in_weeks'] == gestation_of_interest)
                   & (df['ps_htn_disorders'] == 'none') & (df['ps_ectopic_pregnancy'] == 'none')
                   & ~df['hs_is_inpatient'] & ~df['la_currently_in_labour']])

        df.loc[gest_hypertension.loc[gest_hypertension].index, 'ps_htn_disorders'] = 'gest_htn'

        for person in gest_hypertension.loc[gest_hypertension].index:
            logger.info(key='maternal_complication', data={'person': person,
                                                           'type': 'mild_gest_htn',
                                                           'timing': 'antenatal'})

    def apply_risk_of_progression_of_hypertension(self, gestation_of_interest):
        """
        This function applies a risk of progression of hypertensive disorders to women who are experiencing one of the
        hypertensive disorders. It is called by PregnancySupervisorEvent
        :param gestation_of_interest: gestation in weeks
        """
        df = self.sim.population.props
        params = self.current_parameters

        def apply_risk(selected, risk_of_gest_htn_progression):

            # Define the possible states that can be moved between
            disease_states = ['gest_htn', 'severe_gest_htn', 'mild_pre_eclamp', 'severe_pre_eclamp', 'eclampsia']
            prob_matrix = pd.DataFrame(columns=disease_states, index=disease_states)

            # Probability of moving between states is stored in a matrix. Risk of progression from mild gestational
            # hypertension to severe gestational hypertension is modified by treatment effect

            risk_ghtn_remains_mild = 1 - (risk_of_gest_htn_progression + params['probs_for_mgh_matrix'][2])

            # We reset the parameter here to allow for testing with the original parameter
            params['probs_for_mgh_matrix'] = [risk_ghtn_remains_mild, risk_of_gest_htn_progression,
                                              params['probs_for_mgh_matrix'][2], 0.0, 0.0]

            prob_matrix['gest_htn'] = params['probs_for_mgh_matrix']
            prob_matrix['severe_gest_htn'] = params['probs_for_sgh_matrix']
            prob_matrix['mild_pre_eclamp'] = params['probs_for_mpe_matrix']
            prob_matrix['severe_pre_eclamp'] = params['probs_for_spe_matrix']
            prob_matrix['eclampsia'] = params['probs_for_ec_matrix']

            # We update the data frame with transitioned states (which may not have changed)
            current_status = df.loc[selected, "ps_htn_disorders"]
            new_status = util.transition_states(current_status, prob_matrix, self.rng)
            df.loc[selected, "ps_htn_disorders"] = new_status

            def log_new_progressed_cases(disease):
                assess_status_change = (current_status != disease) & (new_status == disease)
                new_onset_disease = assess_status_change[assess_status_change]

                if not new_onset_disease.empty:
                    if disease == 'severe_pre_eclamp':
                        df.loc[new_onset_disease.index, 'ps_emergency_event'] = True
                    elif disease == 'eclampsia':
                        df.loc[new_onset_disease.index, 'ps_emergency_event'] = True
                        new_onset_disease.index.to_series().apply(self.store_dalys_in_mni,
                                                                  mni_variable='eclampsia_onset')

                    for person in new_onset_disease.index:
                        logger.info(key='maternal_complication', data={'person': person,
                                                                       'type': disease,
                                                                       'timing': 'antenatal'})
                        self.mother_and_newborn_info[person]['new_onset_spe'] = True

            for disease in ['mild_pre_eclamp', 'severe_pre_eclamp', 'eclampsia', 'severe_gest_htn']:
                log_new_progressed_cases(disease)

        # Here we select the women in the data frame who are at risk of progression.
        women_not_on_anti_htns = \
            df.is_pregnant & df.is_alive & (df.ps_gestational_age_in_weeks == gestation_of_interest) & \
            (df.ps_htn_disorders.str.contains('gest_htn|mild_pre_eclamp|severe_gest_htn|severe_pre_eclamp')) \
            & ~df.la_currently_in_labour & ~df.hs_is_inpatient & ~df.ac_gest_htn_on_treatment

        women_on_anti_htns = \
            df.is_pregnant & df.is_alive & (df.ps_gestational_age_in_weeks == gestation_of_interest) & \
            (df.ps_htn_disorders.str.contains('gest_htn|mild_pre_eclamp|severe_gest_htn|severe_pre_eclamp'))\
            & ~df.la_currently_in_labour & ~df.hs_is_inpatient & df.ac_gest_htn_on_treatment

        for v in women_not_on_anti_htns.loc[women_not_on_anti_htns].index:
            assert v not in women_on_anti_htns.loc[women_on_anti_htns].index

        risk_progression_mild_to_severe_htn = params['probs_for_mgh_matrix'][1]

        apply_risk(women_not_on_anti_htns, risk_progression_mild_to_severe_htn)
        apply_risk(women_on_anti_htns, (risk_progression_mild_to_severe_htn *
                                        params['treatment_effect_anti_htns_progression']))

    def apply_risk_of_death_from_hypertension(self, gestation_of_interest):
        """
        This function applies risk of death to women with severe hypertensive disease (severe gestational hypertension/
        severe pre-eclampsia). For women who die this function schedules InstantaneousDeathEvent.
        :param gestation_of_interest: gestation in weeks
        """
        df = self.sim.population.props
        params = self.current_parameters
        mni = self.mother_and_newborn_info

        # Risk of death is applied to women with severe hypertensive disease
        at_risk = df.is_alive & df.is_pregnant & (df.ps_gestational_age_in_weeks == gestation_of_interest) & \
                  (df.ps_ectopic_pregnancy == 'none') & ~df.hs_is_inpatient & ~df.la_currently_in_labour & \
                  (df.ps_htn_disorders == 'severe_gest_htn')

        at_risk_of_death_htn = pd.Series(self.rng.random_sample(len(at_risk.loc[at_risk])) <
                                         params['prob_monthly_death_severe_htn'], index=at_risk.loc[at_risk].index)

        if not at_risk_of_death_htn.loc[at_risk_of_death_htn].empty:
            logger.debug(key='message',
                         data=f'The following women have died due to severe gestational hypertension'
                              f'{at_risk_of_death_htn.loc[at_risk_of_death_htn].index}')

            # Those women who die have InstantaneousDeath scheduled
            for person in at_risk_of_death_htn.loc[at_risk_of_death_htn].index:
                self.sim.modules['Demography'].do_death(individual_id=person, cause='severe_gestational_hypertension',
                                                        originating_module=self.sim.modules['PregnancySupervisor'])

                logger.info(key='direct_maternal_death', data={'person': person, 'preg_state': 'antenatal',
                                                               'year': self.sim.date.year})

                del mni[person]

    def apply_risk_of_placental_abruption(self, gestation_of_interest):
        """
        This function applies risk of placental abruption to a slice of the dataframe. It is called by
        PregnancySupervisorEvent.
        :param gestation_of_interest: gestation in weeks
        """
        df = self.sim.population.props

        placenta_abruption = self.apply_linear_model(
            self.ps_linear_models['placental_abruption'],
            df.loc[df['is_alive'] & df['is_pregnant'] & (df['ps_gestational_age_in_weeks'] == gestation_of_interest) &
                   ~df['ps_placental_abruption'] & (df['ps_ectopic_pregnancy'] == 'none') & ~df['hs_is_inpatient'] &
                   ~df['la_currently_in_labour']])

        df.loc[placenta_abruption.loc[placenta_abruption].index, 'ps_placental_abruption'] = True
        for person in placenta_abruption.loc[placenta_abruption].index:
            logger.info(key='maternal_complication', data={'person': person,
                                                           'type': 'placental_abruption',
                                                           'timing': 'antenatal'})

    def apply_risk_of_antepartum_haemorrhage(self, gestation_of_interest):
        """
        This function applies risk of antepartum haemorrhage to a slice of the dataframe. It is called by
        PregnancySupervisorEvent.
        :param gestation_of_interest: gestation in weeks
        """
        df = self.sim.population.props
        params = self.current_parameters

        antepartum_haemorrhage = self.apply_linear_model(
            self.ps_linear_models['antepartum_haem'],
            df.loc[df['is_alive'] & df['is_pregnant'] & (df['ps_gestational_age_in_weeks'] == gestation_of_interest) &
                   (df['ps_ectopic_pregnancy'] == 'none') & ~df['hs_is_inpatient'] & ~df['la_currently_in_labour'] &
                   (df['ps_antepartum_haemorrhage'] == 'none')])

        # Weighted random draw is used to determine severity (for DALY weight mapping)
        random_choice_severity = pd.Series(self.rng.choice(
            ['mild_moderate', 'severe'], p=params['prob_mod_sev_aph'], size=len(
                antepartum_haemorrhage.loc[antepartum_haemorrhage])),
            index=antepartum_haemorrhage.loc[antepartum_haemorrhage].index)

        # We store the severity of the bleed and signify this woman is experiencing an emergency event
        df.loc[antepartum_haemorrhage.loc[antepartum_haemorrhage].index, 'ps_antepartum_haemorrhage'] = \
            random_choice_severity

        df.loc[antepartum_haemorrhage.loc[antepartum_haemorrhage].index, 'ps_emergency_event'] = True

        # Store onset to calculate daly weights
        severe_women = (df.loc[antepartum_haemorrhage.loc[antepartum_haemorrhage].index, 'ps_antepartum_haemorrhage']
                        == 'severe')

        severe_women.loc[severe_women].index.to_series().apply(self.store_dalys_in_mni, mni_variable='severe_aph_onset')
        for person in severe_women.loc[severe_women].index:
            logger.info(key='maternal_complication', data={'person': person,
                                                           'type': 'severe_antepartum_haemorrhage',
                                                           'timing': 'antenatal'})

        non_severe_women = (df.loc[antepartum_haemorrhage.loc[antepartum_haemorrhage].index,
                                   'ps_antepartum_haemorrhage'] != 'severe')

        non_severe_women.loc[non_severe_women].index.to_series().apply(self.store_dalys_in_mni,
                                                                       mni_variable='mild_mod_aph_onset')
        for person in non_severe_women.loc[non_severe_women].index:
            logger.info(key='maternal_complication', data={'person': person,
                                                           'type': 'mild_mod_antepartum_haemorrhage',
                                                           'timing': 'antenatal'})

    def apply_risk_of_sepsis_post_prom(self, gestation_of_interest):
        """
        This function applies risk of chorioamnionitis to women who have experienced premature rupture of membranes
        during labour
        :param gestation_of_interest: gestation in weeks
        """

        df = self.sim.population.props
        params = self.current_parameters

        risk_of_chorio = df.is_alive & df.is_pregnant & (df.ps_gestational_age_in_weeks == gestation_of_interest) & \
                          (df.ps_ectopic_pregnancy == 'none') & ~df.hs_is_inpatient & ~df.la_currently_in_labour & \
                         df.ps_premature_rupture_of_membranes

        infection = pd.Series(self.rng.random_sample(len(risk_of_chorio.loc[risk_of_chorio])) <
                              params['prob_chorioamnionitis'], index=risk_of_chorio.loc[risk_of_chorio].index)

        df.loc[infection.loc[infection].index, 'ps_chorioamnionitis'] = True
        df.loc[infection.loc[infection].index, 'ps_emergency_event'] = True

        infection.loc[infection].index.to_series().apply(self.store_dalys_in_mni, mni_variable='chorio_onset')

        for person in infection.loc[infection].index:
            self.mother_and_newborn_info[person]['chorio_in_preg'] = True
            logger.info(key='maternal_complication', data={'person': person,
                                                           'type': 'clinical_chorioamnionitis',
                                                           'timing': 'antenatal'})

    def apply_risk_of_premature_rupture_of_membranes(self, gestation_of_interest):
        """
        This function applies risk of premature rupture of membranes to a slice of the dataframe. It is called by
        PregnancySupervisorEvent.
        :param gestation_of_interest: gestation in weeks
        """
        df = self.sim.population.props
        params = self.current_parameters

        at_risk = df.is_alive & df.is_pregnant & (df.ps_gestational_age_in_weeks == gestation_of_interest) & \
                  (df.ps_ectopic_pregnancy == 'none') & ~df.hs_is_inpatient & ~df.la_currently_in_labour

        prom = pd.Series(self.rng.random_sample(len(at_risk.loc[at_risk])) < params['prob_prom_per_month'],
                         index=at_risk.loc[at_risk].index)

        df.loc[prom.loc[prom].index, 'ps_premature_rupture_of_membranes'] = True

        # We allow women to seek care for PROM
        df.loc[prom.loc[prom].index, 'ps_emergency_event'] = True

        for person in prom.loc[prom].index:
            logger.info(key='maternal_complication', data={'person': person,
                                                           'type': 'PROM',
                                                           'timing': 'antenatal'})

    def apply_risk_of_preterm_labour(self, gestation_of_interest):
        """
        This function applies risk of preterm labour to a slice of the dataframe. It is called by
        PregnancySupervisorEvent.
        :param gestation_of_interest: gestation in weeks
        """
        df = self.sim.population.props

        preterm_labour = self.apply_linear_model(
            self.ps_linear_models['early_onset_labour'],
            df.loc[df['is_alive'] & df['is_pregnant'] & (df['ps_gestational_age_in_weeks'] == gestation_of_interest)
                   & (df['ps_ectopic_pregnancy'] == 'none') & ~df['hs_is_inpatient'] & ~df['la_currently_in_labour']])

        # To prevent clustering of labour onset we scatter women to go into labour on a random day before their
        # next month gestation
        for person in preterm_labour.loc[preterm_labour].index:
            if df.at[person, 'ps_gestational_age_in_weeks'] == 22:
                poss_day_onset = (27 - 22) * 7
                # We only allow labour to onset from 24 weeks (to match with our definition of preterm labour)
                onset_day = self.rng.randint(14, poss_day_onset)
            elif df.at[person, 'ps_gestational_age_in_weeks'] == 27:
                poss_day_onset = (31 - 27) * 7
                onset_day = self.rng.randint(0, poss_day_onset)
            elif df.at[person, 'ps_gestational_age_in_weeks'] == 31:
                poss_day_onset = (35 - 31) * 7
                onset_day = self.rng.randint(0, poss_day_onset)
            elif df.at[person, 'ps_gestational_age_in_weeks'] == 35:
                poss_day_onset = (37 - 35) * 7
                onset_day = self.rng.randint(0, poss_day_onset)
            else:
                # If any other gestational ages are pass, the function should end
                logger.debug(key='msg', data=f'Mother {person} was passed to the preterm birth function at'
                                             f' {df.at[person, "ps_gestational_age_in_weeks"]}. No changes will be '
                                             f'made')
                return

            # Due date is updated
            new_due_date = self.sim.date + DateOffset(days=onset_day)

            self.sim.modules['Labour'].reset_due_date(ind_or_df='individual', id_or_index=person,
                                                      new_due_date=new_due_date)
            logger.info(key='message', data=f'Mother {person} will go into preterm labour on '
                                            f'{new_due_date}')

            # And the labour onset event is scheduled for the new due date
            self.sim.schedule_event(labour.LabourOnsetEvent(self.sim.modules['Labour'], person),
                                    new_due_date)

    def update_variables_post_still_birth_for_data_frame(self, women):
        """
        This function updates variables for a slice of the dataframe who have experience antepartum stillbirth
        :param women: women who are experiencing stillbirth
        """
        df = self.sim.population.props
        mni = self.mother_and_newborn_info

        # We reset the relevant pregnancy variables
        df.loc[women.index, 'ps_prev_stillbirth'] = True

        # We turn the 'delete_mni' key to true- so after the next daly poll this womans entry is deleted, and reset
        # pregnancy status and update contraceptive status
        for person in women.index:
            self.sim.modules['Contraception'].end_pregnancy(person)
            mni[person]['delete_mni'] = True
            logger.info(key='antenatal_stillbirth', data={'mother': person})

        # Call functions across the modules to ensure properties are rest
        self.sim.modules['Labour'].reset_due_date(
            ind_or_df='data_frame', id_or_index=women.index, new_due_date=pd.NaT)

        self.pregnancy_supervisor_property_reset(
            ind_or_df='data_frame', id_or_index=women.index)

        self.sim.modules['CareOfWomenDuringPregnancy'].care_of_women_in_pregnancy_property_reset(
            ind_or_df='data_frame', id_or_index=women.index)

    def update_variables_post_still_birth_for_individual(self, individual_id):
        """
        This function is called to reset all the relevant pregnancy and treatment variables for a woman who undergoes
        stillbirth outside of the PregnancySupervisor polling event.
        :param individual_id: individual_id
        """
        df = self.sim.population.props
        mni = self.mother_and_newborn_info

        logger.debug(key='message', data=f'person {individual_id} has experience an antepartum stillbirth on '
                                         f'date {self.sim.date}')

        df.at[individual_id, 'ps_prev_stillbirth'] = True
        mni[individual_id]['delete_mni'] = True
        logger.info(key='antenatal_stillbirth', data={'mother': individual_id})

        # Reset pregnancy and schedule possible update of contraception
        self.sim.modules['Contraception'].end_pregnancy(individual_id)

        self.sim.modules['Labour'].reset_due_date(
            ind_or_df='individual', id_or_index=individual_id, new_due_date=pd.NaT)

        self.pregnancy_supervisor_property_reset(
            ind_or_df='individual', id_or_index=individual_id)

        self.sim.modules['CareOfWomenDuringPregnancy'].care_of_women_in_pregnancy_property_reset(
            ind_or_df='individual', id_or_index=individual_id)

    def apply_risk_of_still_birth(self, gestation_of_interest):
        """
        This function applies risk of still birth to a slice of the data frame. It is called by PregnancySupervisorEvent
        :param gestation_of_interest: INT used to select women from the data frame at certain gestation
        """
        df = self.sim.population.props

        still_birth = self.apply_linear_model(
            self.ps_linear_models['antenatal_stillbirth'],
            df.loc[df['is_alive'] & df['is_pregnant'] & (df['ps_gestational_age_in_weeks'] == gestation_of_interest) &
                   (df['ps_ectopic_pregnancy'] == 'none') & ~df['hs_is_inpatient'] & ~df['la_currently_in_labour'] &
                   ~df['ps_emergency_event']])

        self.update_variables_post_still_birth_for_data_frame(still_birth.loc[still_birth])

    def induction_care_seeking_and_still_birth_risk(self, gestation_of_interest):
        """
        This function is called for post term women and applies a probability that they will seek care for induction
        and if not will experience antenatal stillbirth
        :param gestation_of_interest: INT used to select women from the data frame at certain gestation
        """
        df = self.sim.population.props
        params = self.current_parameters

        # We select the appropriate women
        post_term_women = df.is_alive & df.is_pregnant & (df.ps_gestational_age_in_weeks == gestation_of_interest) & \
                           (df.ps_ectopic_pregnancy == 'none') & ~df.hs_is_inpatient & ~df.la_currently_in_labour & \
                          ~df.ps_emergency_event

        # Apply a probability they will seek care for induction
        care_seekers = pd.Series(self.rng.random_sample(len(post_term_women.loc[post_term_women]))
                                 < params['prob_seek_care_induction'],
                                 index=post_term_women.loc[post_term_women].index)

        # If they do, we scheduled them to preset to a health facility immediately (this HSI schedules the correct
        # labour modules)
        for person in care_seekers.loc[care_seekers].index:
            from tlo.methods.care_of_women_during_pregnancy import (
                HSI_CareOfWomenDuringPregnancy_PresentsForInductionOfLabour,
            )

            induction = HSI_CareOfWomenDuringPregnancy_PresentsForInductionOfLabour(
                self.sim.modules['CareOfWomenDuringPregnancy'], person_id=person)

            self.sim.modules['HealthSystem'].schedule_hsi_event(induction, priority=0,
                                                                topen=self.sim.date,
                                                                tclose=self.sim.date + DateOffset(days=1))

        # We apply risk of still birth to those who dont seek care
        non_care_seekers = df.loc[care_seekers.loc[~care_seekers].index]
        still_birth_risk = self.ps_linear_models['antenatal_stillbirth'].predict(non_care_seekers)
        weekly_risk = still_birth_risk / 4.5
        still_birth = self.rng.random_sample(len(weekly_risk)) < weekly_risk

        self.update_variables_post_still_birth_for_data_frame(still_birth.loc[still_birth])

    def care_seeking_pregnancy_loss_complications(self, individual_id, cause):
        """
        This function manages care seeking for women experiencing ectopic pregnancy or complications following
        spontaneous/induced abortion.
        :param individual_id: individual_id
        :param cause: 'abortion', 'ectopic_pre_rupture', 'ectopic_ruptured'
        :return: Returns True/False value to signify care seeking
        """
        params = self.current_parameters

        # Care seeking probability varies according to complication
        if cause == 'ectopic_pre_rupture':
            care_seeking = self.rng.random_sample() < params['prob_care_seeking_ectopic_pre_rupture']
        else:
            care_seeking = self.rng.random_sample() < params['prob_seek_care_pregnancy_loss']

        if care_seeking:
            logger.debug(key='message', data=f'Mother {individual_id} will seek care following pregnancy loss')

            # We assume women will seek care via HSI_GenericEmergencyFirstApptAtFacilityLevel1 and will be admitted for
            # care in CareOfWomenDuringPregnancy module

            from tlo.methods.hsi_generic_first_appts import (
                HSI_GenericEmergencyFirstApptAtFacilityLevel1,
            )

            event = HSI_GenericEmergencyFirstApptAtFacilityLevel1(
                self.sim.modules['PregnancySupervisor'],
                person_id=individual_id)

            self.sim.modules['HealthSystem'].schedule_hsi_event(event,
                                                                priority=0,
                                                                topen=self.sim.date,
                                                                tclose=self.sim.date + DateOffset(days=1))
            return True

        else:
            logger.debug(key='message', data=f'Mother {individual_id} will not seek care following pregnancy loss')
            return False

    def apply_risk_of_death_from_monthly_complications(self, individual_id):
        """
        This calculated risk of death for women who have developed complications but have not received treatment.
        It is called by the PregnancySupervisor Event and HSI_CareOfWomenDuringPregnancy_MaternalEmergencyAssessment
         if care cant be delivered .
        :param individual_id: individual_id
        """

        df = self.sim.population.props
        params = self.current_parameters

        mother = df.loc[individual_id]
        causes = list()

        # Create list of the potential causes of death if they are present in the mother
        if mother.ps_antepartum_haemorrhage == 'severe':
            causes.append('antepartum_haemorrhage')
        if (mother.ps_htn_disorders == 'severe_pre_eclamp') and \
           self.mother_and_newborn_info[individual_id]['new_onset_spe']:
            causes.append('severe_pre_eclampsia')
        if mother.ps_htn_disorders == 'eclampsia':
            causes.append('eclampsia')
        if mother.ps_chorioamnionitis:
            causes.append('antenatal_sepsis')

        risks = dict()
        for cause in causes:
            risk = {f'{cause}': params[f'prob_{cause}_death']}
            risks.update(risk)

        result = 1
        for cause in risks:
            result *= (1 - risks[cause])

        # If random draw is less that the total risk of death, she will die and the primary cause is then
        # determined
        if self.rng.random_sample() < (1 - result):
            denominator = sum(risks.values())
            probs = list()

            # Cycle over each cause in the dictionary and divide by the sum of the probabilities
            for cause in risks:
                risks[cause] = risks[cause] / denominator
                probs.append(risks[cause])

            cause_of_death = self.rng.choice(causes, p=probs)

            self.sim.modules['Demography'].do_death(individual_id=individual_id, cause=f'{cause_of_death}',
                                                    originating_module=self.sim.modules['PregnancySupervisor'])

            logger.info(key='direct_maternal_death', data={'person': individual_id, 'preg_state': 'antenatal',
                                                           'year': self.sim.date.year})

            del self.mother_and_newborn_info[individual_id]

        else:
            if mother.ps_antepartum_haemorrhage == 'severe':
                df.at[individual_id, 'ps_antepartum_haemorrhage'] = 'none'

            if (mother.ps_htn_disorders == 'severe_pre_eclamp') and \
                 self.mother_and_newborn_info[individual_id]['new_onset_spe']:
                self.mother_and_newborn_info[individual_id]['new_onset_spe'] = False

            if mother.ps_htn_disorders == 'eclampsia':
                df.at[individual_id, 'ps_htn_disorders'] = 'severe_pre_eclamp'

            if mother.ps_chorioamnionitis:
                df.at[individual_id, 'ps_chorioamnionitis'] = False

    def schedule_first_anc_contact_for_new_pregnancy(self, gestation_of_interest):
        df = self.sim.population.props
        params = self.current_parameters

        # First we identify all the women predicted to attend ANC, with the first visit occurring before 4 months
        early_initiation_anc4 = self.apply_linear_model(
            self.ps_linear_models['early_initiation_anc4'],
            df.loc[df['is_alive'] & df['is_pregnant'] & (df['ps_gestational_age_in_weeks'] == gestation_of_interest) &
                   (df['ps_ectopic_pregnancy'] == 'none')])

        # Of the women who will not attend ANC4 early, we determine who will attend ANC4 later in pregnancy
        late_initation_anc4 = pd.Series(self.rng.random_sample(
            len(early_initiation_anc4.loc[~early_initiation_anc4])) < params['prob_late_initiation_anc4'],
                                        index=early_initiation_anc4.loc[~early_initiation_anc4].index)

        for v in late_initation_anc4.loc[late_initation_anc4].index:
            assert v not in early_initiation_anc4.loc[early_initiation_anc4].index

        df.loc[early_initiation_anc4.loc[early_initiation_anc4].index, 'ps_anc4'] = True
        df.loc[late_initation_anc4.loc[late_initation_anc4].index, 'ps_anc4'] = True

        # Select any women who are not predicted to attend ANC4
        anc_below_4 = df.is_alive & df.is_pregnant & (df.ps_gestational_age_in_weeks == 3) & \
                     (df.ps_ectopic_pregnancy == 'none') & ~df.ps_anc4

        early_initiation_anc_below_4 = pd.Series(self.rng.random_sample(len(anc_below_4.loc[anc_below_4]))
                                                 < params['prob_early_initiation_anc_below4'],
                                                 index=anc_below_4.loc[anc_below_4].index)

        def schedulde_early_visit(df_slice):
            for person in df_slice.index:
                random_draw_gest_at_anc = self.rng.choice([2, 3, 4], p=params['prob_anc1_months_2_to_4'])
                self.schedule_anc_one(individual_id=person, anc_month=random_draw_gest_at_anc)

        for slice in [early_initiation_anc4.loc[early_initiation_anc4],
                      early_initiation_anc_below_4.loc[early_initiation_anc_below_4]]:
            schedulde_early_visit(slice)

        def schedulde_late_visit(df_slice):
            for person in df_slice.index:
                random_draw_gest_at_anc = self.rng.choice([5, 6, 7, 8, 9, 10], p=params['prob_anc1_months_5_to_9'])

                # We use month ten to capture women who will never attend ANC during their pregnancy
                if random_draw_gest_at_anc != 10:
                    self.schedule_anc_one(individual_id=person, anc_month=random_draw_gest_at_anc)

        for slice in [late_initation_anc4.loc[late_initation_anc4],
                      early_initiation_anc_below_4.loc[~early_initiation_anc_below_4]]:
            schedulde_late_visit(slice)

    def generate_mother_and_newborn_dictionary_for_individual(self, individual_id):
        """ This function generates variables within the mni dictionary for women. It is abstracted to a function for
        testing purposes"""
        mni = self.mother_and_newborn_info
        df = self.sim.population.props

        assert df.at[individual_id, 'is_pregnant']

        mni[individual_id] = {'delete_mni': False,
                              'abortion_onset': pd.NaT,
                              'abortion_haem_onset': pd.NaT,
                              'abortion_sep_onset': pd.NaT,
                              'eclampsia_onset': pd.NaT,
                              'mild_mod_aph_onset': pd.NaT,
                              'severe_aph_onset': pd.NaT,
                              'chorio_onset': pd.NaT,
                              'chorio_in_preg': False,
                              'ectopic_onset': pd.NaT,
                              'ectopic_rupture_onset': pd.NaT,
                              'gest_diab_onset': pd.NaT,
                              'gest_diab_diagnosed_onset': pd.NaT,
                              'gest_diab_resolution': pd.NaT,
                              'mild_anaemia_onset': pd.NaT,
                              'mild_anaemia_resolution': pd.NaT,
                              'moderate_anaemia_onset': pd.NaT,
                              'moderate_anaemia_resolution': pd.NaT,
                              'severe_anaemia_onset': pd.NaT,
                              'severe_anaemia_resolution': pd.NaT,
                              'mild_anaemia_pp_onset': pd.NaT,
                              'mild_anaemia_pp_resolution': pd.NaT,
                              'moderate_anaemia_pp_onset': pd.NaT,
                              'moderate_anaemia_pp_resolution': pd.NaT,
                              'severe_anaemia_pp_onset': pd.NaT,
                              'severe_anaemia_pp_resolution': pd.NaT,
                              'hypertension_onset': pd.NaT,
                              'hypertension_resolution': pd.NaT,
                              'obstructed_labour_onset': pd.NaT,
                              'sepsis_onset': pd.NaT,
                              'uterine_rupture_onset': pd.NaT,
                              'mild_mod_pph_onset': pd.NaT,
                              'severe_pph_onset': pd.NaT,
                              'secondary_pph_onset': pd.NaT,
                              'vesicovaginal_fistula_onset': pd.NaT,
                              'vesicovaginal_fistula_resolution': pd.NaT,
                              'rectovaginal_fistula_onset': pd.NaT,
                              'rectovaginal_fistula_resolution': pd.NaT,
                              'test_run': False,  # used by labour module when running some model tests
                              'pred_syph_infect': pd.NaT,
                              'new_onset_spe': False,
                              # todo: delete and delete usage (just for checking)
                              'cs_indication': 'none'

                              }


class PregnancySupervisorEvent(RegularEvent, PopulationScopeEventMixin):
    """ This is the PregnancySupervisorEvent, it is a weekly event which has two primary functions.
    1.) It updates the gestational age (in weeks) of all women who are pregnant.
    2.) It applies risk of complications/outcomes and care seeking during the antenatal period at pre-defined time
    points of pregnancy (defined below)"""

    def __init__(self, module, ):
        super().__init__(module, frequency=DateOffset(weeks=1))

    def apply(self, population):
        df = population.props
        params = self.module.current_parameters
        mni = self.module.mother_and_newborn_info

        # =================================== UPDATING LENGTH OF PREGNANCY ============================================
        # Length of pregnancy is commonly measured as gestational age which commences on the first day of a womans last
        # menstrual period (therefore including around 2 weeks in which a woman isnt pregnant)

        # We calculate a womans gestational age by first calculating the foetal age (measured from conception) and then
        # adding 2 weeks. The literature describing the epidemiology of maternal conditions almost exclusively uses
        # gestational age

        alive_and_preg = df.is_alive & df.is_pregnant
        foetal_age_in_days = self.sim.date - df.loc[alive_and_preg, 'date_of_last_pregnancy']
        foetal_age_in_weeks = foetal_age_in_days / np.timedelta64(1, 'W')
        rounded_weeks = np.ceil(foetal_age_in_weeks)
        df.loc[alive_and_preg, "ps_gestational_age_in_weeks"] = rounded_weeks + 2

        logger.debug(key='message', data=f'updating gestational ages on date {self.sim.date}')
        assert (df.loc[alive_and_preg, 'ps_gestational_age_in_weeks'] > 1).all().all()

        # Here we begin to populate the mni dictionary for each newly pregnant woman. Within this module this dictionary
        # contains information about the onset of complications in order to calculate monthly DALYs
        newly_pregnant = df.loc[alive_and_preg & (df['ps_gestational_age_in_weeks'] == 3)]
        for person in newly_pregnant.index:
            self.module.generate_mother_and_newborn_dictionary_for_individual(person)

        # =========================== APPLYING RISK OF ADVERSE PREGNANCY OUTCOMES =====================================
        # The aim of this event is to apply risk of certain outcomes of pregnancy at relevant points in a womans
        # gestation. Risk of complications that occur only once during pregnancy (below) are applied within the event,
        # otherwise code applying risk is stored in functions (above)

        # At the beginning of pregnancy (3 weeks GA (and therefore the first week a woman is pregnant) we determine if
        # a woman will develop ectopic pregnancy, multiple pregnancy, placenta praevia and if/when she will seek care
        # for her first antenatal visit

        #  ------------------------------APPLYING RISK OF ECTOPIC PREGNANCY -------------------------------------------
        # We use the apply_linear_model function to determine which women will develop ectopic pregnancy - this format
        # is similar to the functions which apply risk of complication
        new_pregnancy = df.is_alive & df.is_pregnant & (df.ps_gestational_age_in_weeks == 3)
        ectopic_risk = pd.Series(self.module.rng.random_sample(len(new_pregnancy.loc[new_pregnancy])) <
                                 params['prob_ectopic_pregnancy'], index=new_pregnancy.loc[new_pregnancy].index)

        # Make the appropriate changes to the data frame and log the number of ectopic pregnancies
        df.loc[ectopic_risk.loc[ectopic_risk].index, 'ps_ectopic_pregnancy'] = 'not_ruptured'

        # For women whose pregnancy is ectopic we scheduled them to the EctopicPregnancyEvent in between 3-5 weeks
        # of pregnancy (this simulates time period prior to which symptoms onset- and may trigger care seeking)
        for person in ectopic_risk.loc[ectopic_risk].index:
            logger.info(key='maternal_complication', data={'person': person,
                                                           'type': 'ectopic_unruptured',
                                                           'timing': 'antenatal'})

            self.sim.schedule_event(EctopicPregnancyEvent(self.module, person),
                                    (self.sim.date + pd.Timedelta(days=7 * 3 + self.module.rng.randint(0, 7 * 2))))

        #  ---------------------------- APPLYING RISK OF MULTIPLE PREGNANCY -------------------------------------------
        # For the women who aren't having an ectopic, we determine if they may be carrying multiple pregnancies and make
        # changes accordingly
        multiple_risk = df.is_alive & df.is_pregnant & (df.ps_gestational_age_in_weeks == 3) & \
                         (df.ps_ectopic_pregnancy == 'none')

        multiples = pd.Series(self.module.rng.random_sample(len(multiple_risk.loc[multiple_risk]))
                              < params['prob_multiples'],  index=multiple_risk.loc[multiple_risk].index)

        df.loc[multiples.loc[multiples].index, 'ps_multiple_pregnancy'] = True

        for person in multiples.loc[multiples].index:
            logger.info(key='maternal_complication', data={'person': person,
                                                           'type': 'multiple_pregnancy',
                                                           'timing': 'antenatal'})

        #  -----------------------------APPLYING RISK OF PLACENTA PRAEVIA  -------------------------------------------
        # Next,we apply a one off risk of placenta praevia (placenta will grow to cover the cervix either partially or
        # completely) which will increase likelihood of bleeding later in pregnancy
        placenta_praevia = self.module.apply_linear_model(
            self.module.ps_linear_models['placenta_praevia'],
            df.loc[new_pregnancy & (df['ps_ectopic_pregnancy'] == 'none')])

        df.loc[placenta_praevia.loc[placenta_praevia].index, 'ps_placenta_praevia'] = True
        for person in placenta_praevia.loc[placenta_praevia].index:
            logger.info(key='maternal_complication', data={'person': person,
                                                           'type': 'placenta_praevia',
                                                           'timing': 'antenatal'})

        #  ------------------------- APPLYING RISK OF SYPHILIS INFECTION DURING PREGNANCY  ---------------------------
        # Finally apply risk that syphilis will develop during pregnancy
        at_risk_women = df.is_alive & df.is_pregnant & (df.ps_gestational_age_in_weeks == 3) & (df.ps_ectopic_pregnancy
                                                                                                == 'none')

        syphilis_risk = pd.Series(self.module.rng.random_sample(len(at_risk_women.loc[at_risk_women]))
                                  < params['prob_syphilis_during_pregnancy'],
                                  index=at_risk_women.loc[at_risk_women].index)

        # Schedule point of onset randomly during possible length of pregnancy
        for person in syphilis_risk.loc[syphilis_risk].index:
            onset_day = self.module.rng.randint(0, 280)
            mni[person]['pred_syph_infect'] = self.sim.date + pd.Timedelta(days=onset_day)
            self.sim.schedule_event(SyphilisInPregnancyEvent(self.module, person),
                                    (self.sim.date + pd.Timedelta(days=onset_day)))

        # ------------------------ APPLY RISK OF ADDITIONAL PREGNANCY COMPLICATIONS -----------------------------------
        # The following functions apply risk of key complications/outcomes of pregnancy as specific time points of a
        # mothers gestation in weeks. These 'gestation_of_interest' parameters roughly represent the last week in each
        # month of pregnancy. These time  points at which risk is applied, vary between complications according to their
        # epidemiology

        # The application of these risk is intentionally ordered as described below...

        # Women in the first five months of pregnancy are at risk of spontaneous abortion (miscarriage)
        for gestation_of_interest in [4, 8, 13, 17, 22]:
            self.module.apply_risk_of_spontaneous_abortion(gestation_of_interest=gestation_of_interest)

        # From the second month of pregnancy until month 5 women who do not experience spontaneous abortion may undergo
        # induced abortion
        for gestation_of_interest in [8, 13, 17, 22]:
            self.module.apply_risk_of_induced_abortion(gestation_of_interest=gestation_of_interest)

        # Next, at 8 weeks gestation, we determine if women will seek antenatal care
        for gestation_of_interest in [8]:
            self.module.schedule_first_anc_contact_for_new_pregnancy(gestation_of_interest=gestation_of_interest)

        # Every month a risk of micronutrient deficiency and maternal anaemia is applied
        for gestation_of_interest in [4, 8, 13, 17, 22, 27, 31, 35, 40]:
            self.module.apply_risk_of_deficiencies_and_anaemia(gestation_of_interest=gestation_of_interest)

        # For women whose pregnancy will continue will apply a risk of developing a number of acute and chronic
        # (length of pregnancy) complications
        for gestation_of_interest in [22, 27, 31, 35, 40]:
            self.module.apply_risk_of_hypertensive_disorders(gestation_of_interest=gestation_of_interest)
            self.module.apply_risk_of_gestational_diabetes(gestation_of_interest=gestation_of_interest)
            self.module.apply_risk_of_placental_abruption(gestation_of_interest=gestation_of_interest)
            self.module.apply_risk_of_antepartum_haemorrhage(gestation_of_interest=gestation_of_interest)
            self.module.apply_risk_of_sepsis_post_prom(gestation_of_interest=gestation_of_interest)
            self.module.apply_risk_of_premature_rupture_of_membranes(gestation_of_interest=gestation_of_interest)

        for gestation_of_interest in [27, 31, 35, 40]:
            # Women with hypertension are at risk of there condition progression, this risk is applied months 6-9
            self.module.apply_risk_of_progression_of_hypertension(gestation_of_interest=gestation_of_interest)
            # And of death...
            self.module.apply_risk_of_death_from_hypertension(gestation_of_interest=gestation_of_interest)

        # From month 5-8 we apply risk of a woman going into early labour
        for gestation_of_interest in [22, 27, 31, 35]:
            self.module.apply_risk_of_preterm_labour(gestation_of_interest=gestation_of_interest)

        # ------------------------------- CARE SEEKING FOR PREGNANCY EMERGENCIES --------------------------------------
        # Every week when the event runs we determine if any women who have experience an emergency event in pregnancy
        # will seek care

        # Any women for whom ps_emergency_event == True may chose to seek care for one or more severe complications
        # (antepartum haemorrhage, severe pre-eclampsia, eclampsia or premature rupture of membranes) - this is distinct
        # from care seeking following abortion/ectopic

        potential_care_seekers = df.is_alive & df.is_pregnant & (df.ps_ectopic_pregnancy == 'none') \
                                 & df.ps_emergency_event & ~df.hs_is_inpatient & ~df.la_currently_in_labour & \
                                 (df.la_due_date_current_pregnancy != self.sim.date)

        care_seeking = pd.Series(self.module.rng.random_sample(len(potential_care_seekers.loc[potential_care_seekers]))
                                 < params['prob_seek_care_pregnancy_complication'],
                                 index=potential_care_seekers.loc[potential_care_seekers].index)

        # We assume women who seek care will present to a form of Maternal Assessment Unit- not through normal A&E
        for person in care_seeking.loc[care_seeking].index:
            logger.debug(key='message', data=f'Mother {person} will seek care following acute pregnancy'
                                             f'complications')

            from tlo.methods.care_of_women_during_pregnancy import (
                HSI_CareOfWomenDuringPregnancy_MaternalEmergencyAssessment,
            )

            acute_pregnancy_hsi = HSI_CareOfWomenDuringPregnancy_MaternalEmergencyAssessment(
                self.sim.modules['CareOfWomenDuringPregnancy'], person_id=person)

            self.sim.modules['HealthSystem'].schedule_hsi_event(acute_pregnancy_hsi, priority=0,
                                                                topen=self.sim.date,
                                                                tclose=self.sim.date + DateOffset(days=1))

        # -------- APPLYING RISK OF DEATH/STILL BIRTH FOR NON-CARE SEEKERS FOLLOWING PREGNANCY EMERGENCIES --------
        # We select the women who have chosen not to seek care following pregnancy emergency- and we now apply risk of
        # death

        if not care_seeking.loc[~care_seeking].empty:
            # We reset this variable to prevent additional unnecessary care seeking next month
            df.loc[care_seeking.loc[~care_seeking].index, 'ps_emergency_event'] = False

            logger.debug(key='message', data=f'The following women will not seek care after experiencing a '
                                             f'pregnancy emergency: {care_seeking.loc[~care_seeking].index}')

            # As women may have experience more than one complication during the moth we determine here which of the
            # complication will be the primary cause of death
            for person in care_seeking.loc[~care_seeking].index:
                self.module.apply_risk_of_death_from_monthly_complications(person)

        # ============================ RISK OF STILLBIRTH ========================================================
        for gestation_of_interest in [27, 31, 35, 40]:
            self.module.apply_risk_of_still_birth(gestation_of_interest=gestation_of_interest)

        # ============================ POST TERM RISK OF STILLBIRTH ==================================================
        # Finally we determine if women who are post term will seek care for induction/experience stillbirth
        for gestation_of_interest in [41, 42, 43, 44, 45]:
            self.module.induction_care_seeking_and_still_birth_risk(gestation_of_interest=gestation_of_interest)

        # Finally reset the emergency event property for care seeking women (used to ensure risk of stillbirth is
        # applied to women who arent seeking care that month)
        df.loc[care_seeking.index, 'ps_emergency_event'] = False


class EctopicPregnancyEvent(Event, IndividualScopeEventMixin):
    """This is EctopicPregnancyEvent. It is scheduled by the set_pregnancy_complications function within
     PregnancySupervisorEvent for women who have experienced ectopic pregnancy. This event makes changes to the data
     frame for women with ectopic pregnancies, applies a probability of care seeking and schedules the
     EctopicRuptureEvent."""

    def __init__(self, module, individual_id):
        super().__init__(module, person_id=individual_id)

    def apply(self, individual_id):
        df = self.sim.population.props

        # Check only the right women have arrived here
        assert df.at[individual_id, 'ps_ectopic_pregnancy'] == 'not_ruptured'
        assert df.at[individual_id, 'ps_gestational_age_in_weeks'] < 9

        if not df.at[individual_id, 'is_alive']:
            return

        # reset pregnancy variables and store onset for daly calculation
        self.sim.modules['Contraception'].end_pregnancy(individual_id)
        self.module.store_dalys_in_mni(individual_id, 'ectopic_onset')

        self.sim.modules['Labour'].reset_due_date(
            ind_or_df='individual', id_or_index=individual_id, new_due_date=pd.NaT)

        self.module.pregnancy_supervisor_property_reset(
            ind_or_df='individual', id_or_index=individual_id)

        # Determine if women will seek care at this stage
        care_seeking_result = self.module.care_seeking_pregnancy_loss_complications(individual_id,
                                                                                    cause='ectopic_pre_rupture')
        if not care_seeking_result:

            # For women who dont seek care (and get treatment) we schedule EctopicPregnancyRuptureEvent (simulating
            # fallopian tube rupture) in an additional 2-4 weeks from this event (if care seeking is unsuccessful
            # then this event is scheduled by the HSI (did_not_run)
            self.sim.schedule_event(EctopicPregnancyRuptureEvent(self.module, individual_id),
                                    (self.sim.date + pd.Timedelta(days=7 * 2 + self.module.rng.randint(0, 7 * 2))))


class EctopicPregnancyRuptureEvent(Event, IndividualScopeEventMixin):
    """This is EctopicPregnancyRuptureEvent. It is scheduled by the EctopicPregnancyEvent for women who have
    experienced an ectopic pregnancy which has ruptured due to lack of treatment. This event manages care seeking post
    rupture and schedules EarlyPregnancyLossDeathEvent"""

    def __init__(self, module, individual_id):
        super().__init__(module, person_id=individual_id)

    def apply(self, individual_id):
        df = self.sim.population.props

        if not df.at[individual_id, 'is_alive']:
            return

        # Check the right woman has arrived at this event
        assert df.at[individual_id, 'ps_ectopic_pregnancy'] == 'not_ruptured'

        logger.info(key='maternal_complication', data={'person': individual_id,
                                                       'type': 'ectopic_ruptured',
                                                       'timing': 'antenatal'})

        # Set the variable
        df.at[individual_id, 'ps_ectopic_pregnancy'] = 'ruptured'
        self.module.store_dalys_in_mni(individual_id, 'ectopic_rupture_onset')

        # We see if this woman will now seek care following rupture
        self.module.care_seeking_pregnancy_loss_complications(individual_id, cause='ectopic_ruptured')

        # We delayed the death event by three days to allow any treatment effects to mitigate risk of death
        self.sim.schedule_event(EarlyPregnancyLossDeathEvent(self.module, individual_id, cause='ectopic_pregnancy'),
                                self.sim.date + DateOffset(days=3))


class EarlyPregnancyLossDeathEvent(Event, IndividualScopeEventMixin):
    """This is EarlyPregnancyLossDeathEvent. It is scheduled by the EctopicPregnancyRuptureEvent & abortion for
    women who are at risk of death following a loss of their pregnancy"""

    def __init__(self, module, individual_id, cause):
        super().__init__(module, person_id=individual_id)

        self.cause = cause

    def apply(self, individual_id):
        df = self.sim.population.props
        mni = self.module.mother_and_newborn_info

        if not df.at[individual_id, 'is_alive']:
            return

        # Individual risk of death is calculated through the linear model
        risk_of_death = self.module.ps_linear_models[f'{self.cause}_death'].predict(df.loc[[individual_id]])[
                individual_id]

        # If the death occurs we record it here
        if self.module.rng.random_sample() < risk_of_death:
            logger.debug(key='message', data=f'person {individual_id} has died due to {self.cause} on date '
                                             f'{self.sim.date}')

            logger.info(key='direct_maternal_death', data={'person': individual_id, 'preg_state': 'antenatal',
                                                           'year': self.sim.date.year})

            self.sim.modules['Demography'].do_death(individual_id=individual_id, cause=f'{self.cause}',
                                                    originating_module=self.sim.modules['PregnancySupervisor'])

            if individual_id in mni:
                mni[individual_id]['delete_mni'] = True

        else:
            # Otherwise we reset any variables
            if self.cause == 'ectopic_pregnancy':
                df.at[individual_id, 'ps_ectopic_pregnancy'] = 'none'
                if individual_id in mni:
                    mni[individual_id]['delete_mni'] = True

            else:
                self.module.abortion_complications.unset(individual_id, 'sepsis', 'haemorrhage', 'injury')
                self.sim.modules['CareOfWomenDuringPregnancy'].pac_interventions.unset(individual_id,
                                                                                       'mva', 'd_and_c', 'misoprostol',
                                                                                       'antibiotics', 'blood_products',
                                                                                       'injury_repair')
                if individual_id in mni:
                    mni[individual_id]['delete_mni'] = True


class GestationalDiabetesGlycaemicControlEvent(Event, IndividualScopeEventMixin):
    """
    This is GestationalDiabetesGlycaemicControlEvent. It is scheduled by CareOfWomenDuringPregnancy module after a
    woman is started on treatment for gestational diabetes. This event determines if the treatment a woman has been
    started on for GDM will effectively control her blood sugars
    """

    def __init__(self, module, individual_id):
        super().__init__(module, person_id=individual_id)

    def apply(self, individual_id):
        df = self.sim.population.props
        params = self.module.current_parameters
        mother = df.loc[individual_id]

        if not mother.is_alive or not mother.is_pregnant or (mother.ps_gestational_age_in_weeks < 20):
            return

        if mother.ps_gest_diab != 'none':
            # Check only the right women are sent here
            if mother.ac_gest_diab_on_treatment != 'none':
                return
            else:
                # We apply a probability that the treatment this woman is receiving for her GDM (diet and exercise/
                # oral anti-diabetics/ insulin) will not control this womans hyperglycaemia
                if self.module.rng.random_sample() > params[f'prob_glycaemic_' \
                                                            f'control_{mother.ac_gest_diab_on_treatment }']:

                    # If so we reset her diabetes status as uncontrolled, her treatment is ineffective at reducing
                    # risk of still birth, and when she returns for follow up she should be started on the next
                    # treatment available
                    df.at[individual_id, 'ps_gest_diab'] = 'uncontrolled'


class SyphilisInPregnancyEvent(Event, IndividualScopeEventMixin):
    """
    This is SyphilisInPregnancyEvent. It is scheduled by PregnancySupervisorEvent module after a
    woman becomes pregnant and is will experience syphilis during their pregnancy. """

    def __init__(self, module, individual_id):
        super().__init__(module, person_id=individual_id)

    def apply(self, individual_id):
        df = self.sim.population.props
        mni = self.module.mother_and_newborn_info

        if not df.at[individual_id, 'is_alive'] or not df.at[individual_id, 'is_pregnant'] or individual_id not in mni:
            return

        elif not (mni[individual_id]['pred_syph_infect'] == self.sim.date):
            return

        else:
            df.at[individual_id, 'ps_syphilis'] = True
            logger.info(key='maternal_complication', data={'person': individual_id,
                                                           'type': 'syphilis',
                                                           'timing': 'antenatal'})


class ParameterUpdateEvent(Event, PopulationScopeEventMixin):
    """This is ParameterUpdateEvent. It is scheduled to occur once on 2015 to update parameters being used by the
    maternal and newborn health model"""
    def __init__(self, module):
        super().__init__(module)

    def apply(self, population):

        logger.info(key='msg', data='Now updating parameters in the maternal and perinatal health modules...')

        def switch_parameters(master_params, current_params):
            for key, value in current_params.items():
                current_params[key] = master_params[key][1]

        switch_parameters(self.module.parameters, self.module.current_parameters)

        switch_parameters(self.sim.modules['CareOfWomenDuringPregnancy'].parameters,
                          self.sim.modules['CareOfWomenDuringPregnancy'].current_parameters)

        switch_parameters(self.sim.modules['Labour'].parameters, self.sim.modules['Labour'].current_parameters)

        switch_parameters(self.sim.modules['NewbornOutcomes'].parameters,
                          self.sim.modules['NewbornOutcomes'].current_parameters)

        switch_parameters(self.sim.modules['PostnatalSupervisor'].parameters,
                          self.sim.modules['PostnatalSupervisor'].current_parameters)


class PregnancyLoggingEvent(RegularEvent, PopulationScopeEventMixin):
    """This is PregnancyLoggingEvent. It runs yearly to produce summary statistics around pregnancy."""

    def __init__(self, module):
        self.repeat = 1
        super().__init__(module, frequency=DateOffset(years=self.repeat))

    def apply(self, population):
        df = self.sim.population.props

        women_reproductive_age = len(df.index[(df.is_alive & (df.sex == 'F') & (df.age_years > 14) &
                                               (df.age_years < 50))])
        pregnant_at_year_end = len(df.index[df.is_alive & df.is_pregnant])
        women_with_previous_sa = len(df.index[(df.is_alive & (df.sex == 'F') & (df.age_years > 14) &
                                               (df.age_years < 50) & df.ps_prev_spont_abortion)])
        women_with_previous_pe = len(df.index[(df.is_alive & (df.sex == 'F') & (df.age_years > 14) &
                                               (df.age_years < 50) & df.ps_prev_pre_eclamp)])
        women_with_hysterectomy = len(df.index[(df.is_alive & (df.sex == 'F') & (df.age_years > 14) &
                                               (df.age_years < 50) & df.la_has_had_hysterectomy)])
        yearly_prev_sa = (women_with_previous_sa / women_reproductive_age) * 100
        yearly_prev_pe = (women_with_previous_pe / women_reproductive_age) * 100
        yearly_prev_hysterectomy = (women_with_hysterectomy/women_reproductive_age) * 100

        logger.info(key='preg_info',
                    data={'women_repro_age': women_reproductive_age,
                          'women_pregnant': pregnant_at_year_end,
                          'prev_sa': yearly_prev_sa,
                          'prev_pe': yearly_prev_pe,
                          'hysterectomy': yearly_prev_hysterectomy})<|MERGE_RESOLUTION|>--- conflicted
+++ resolved
@@ -1163,12 +1163,8 @@
         params = self.current_parameters
 
         # Women who have an abortion have key pregnancy variables reset
-<<<<<<< HEAD
-        df.at[individual_id, 'is_pregnant'] = False
+        self.sim.modules['Contraception'].end_pregnancy(individual_id)
         self.mother_and_newborn_info[individual_id]['delete_mni'] = True
-=======
-        self.sim.modules['Contraception'].end_pregnancy(individual_id)
->>>>>>> 5a8c25db
 
         self.sim.modules['Labour'].reset_due_date(
             ind_or_df='individual', id_or_index=individual_id, new_due_date=pd.NaT)
