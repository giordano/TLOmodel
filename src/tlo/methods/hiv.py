"""
The HIV Module
Overview:
HIV infection ---> AIDS onset Event (defined by the presence of AIDS symptoms) --> AIDS Death Event
Testing is spontaneously taken-up and can lead to accessing intervention services (ART, VMMC, PrEP).
AIDS symptoms can also lead to care-seeking and there is routine testing for HIV at all non-emergency Generic HSI
 events.
Persons can be on ART -
    - with viral suppression: when the person with not develop AIDS, or if they have already, it is relieved and they
        will not die of AIDS; and the person is not infectious
    - without viral suppression: when there is no benefit in avoiding AIDS and infectiousness is unchanged.
Maintenance on ART and PrEP is re-assessed at periodic 'Decision Events', at which is it is determined if the person
  will attend the "next" HSI for continuation of the service; and if not, they are removed from that service and "stop
  treatment". If a stock-out or non-availability of health system resources prevent treatment continuation, the person
  "stops treatment". Stopping treatment leads to a new AIDS Event being scheduled. Persons can restart treatment. If a
  person has developed AIDS, starts treatment and then defaults from treatment, their 'original' AIDS Death Event will
  still occur.
If PrEP is not available due to limitations in the HealthSystem, the person defaults to not being on PrEP.
# Things to note:
    * Need to incorporate testing for HIV at first ANC appointment (as it does in generic HSI)
    * Need to incorporate testing for infants born to HIV-positive mothers (currently done in on_birth here).
    * Need to incorporate cotrim for infants born to HIV-positive mothers (not done here)
    * Cotrimoxazole is not included - either in effect of consumption of the drug (because the effect is not known).
    * Calibration has not been done: most things look OK - except HIV-AIDS deaths
"""

import os

import numpy as np
import pandas as pd

from tlo import DAYS_IN_YEAR, DateOffset, Module, Parameter, Property, Types, logging
from tlo.events import Event, IndividualScopeEventMixin, PopulationScopeEventMixin, RegularEvent
from tlo.lm import LinearModel, LinearModelType, Predictor
from tlo.methods import Metadata, demography
from tlo.methods.dxmanager import DxTest
from tlo.methods.healthsystem import HSI_Event
from tlo.methods.symptommanager import Symptom
from tlo.util import create_age_range_lookup

logger = logging.getLogger(__name__)
logger.setLevel(logging.INFO)


class Hiv(Module):
    """
    The HIV Disease Module
    """

    def __init__(self, name=None, resourcefilepath=None, run_with_checks=False):
        super().__init__(name)
        self.resourcefilepath = resourcefilepath

        assert isinstance(run_with_checks, bool)
        self.run_with_checks = run_with_checks

        self.stored_test_numbers = []  # create empty list for storing hiv test numbers

        self.daly_wts = dict()
        self.lm = dict()
        self.footprints_for_consumables_required = dict()

    METADATA = {
        Metadata.DISEASE_MODULE,
        Metadata.USES_SYMPTOMMANAGER,
        Metadata.USES_HEALTHSYSTEM,
        Metadata.USES_HEALTHBURDEN
    }

    PROPERTIES = {
        # --- Core Properties
        "hv_inf": Property(
            Types.BOOL,
            "Is person currently infected with HIV (NB. AIDS status is determined by prescence of the AIDS Symptom."),
        "hv_art": Property(
            Types.CATEGORICAL,
            "ART status of person, whether on ART or not; and whether viral load is suppressed or not if on ART.",
            categories=["not", "on_VL_suppressed", "on_not_VL_suppressed"]),
        "hv_is_on_prep": Property(
            Types.BOOL,
            "Whether the person is currently taking and receiving a protective effect from Pre-Exposure Prophylaxis."),
        "hv_behaviour_change": Property(
            Types.BOOL,
            "Has this person been exposed to HIV prevention counselling following a negative HIV test result"),
        "hv_diagnosed": Property(Types.BOOL, "Knows that they are HIV+: i.e. is HIV+ and tested as HIV+"),
        "hv_number_tests": Property(Types.INT, "Number of HIV tests ever taken"),
        "hv_last_test_date": Property(Types.DATE, "Date of last HIV test"),

        # --- Dates on which things have happened:
        "hv_date_inf": Property(Types.DATE, "Date infected with HIV"),

    }

    PARAMETERS = {
        # Baseline characteristics
        "time_inf": Parameter(Types.DATA_FRAME, "prob of time since infection for baseline adult pop"),
        "art_coverage": Parameter(Types.DATA_FRAME, "coverage of ART at baseline"),

        "fraction_of_those_infected_that_have_aids_at_initiation": Parameter(
            Types.REAL, "Fraction of persons living with HIV at baseline that have developed AIDS"),
        "testing_coverage_male": Parameter(Types.REAL, "proportion of adult male population tested"),
        "testing_coverage_female": Parameter(Types.REAL, "proportion of adult female population tested"),

        # Natural history - transmission - overall rates
        "beta": Parameter(Types.REAL, "Transmission rate"),
        "prob_mtct_untreated": Parameter(Types.REAL, "Probability of mother to child transmission"),
        "prob_mtct_treated": Parameter(Types.REAL, "Probability of mother to child transmission, mother on ART"),
        "prob_mtct_incident_preg": Parameter(
            Types.REAL, "Probability of mother to child transmission, mother infected during pregnancy"),
        "monthly_prob_mtct_bf_untreated": Parameter(
            Types.REAL, "Probability of mother to child transmission during breastfeeding"),
        "monthly_prob_mtct_bf_treated": Parameter(
            Types.REAL, "Probability of mother to child transmission, mother infected during breastfeeding"),

        # Natural history - transmission - relative risk of HIV acquisition (non-intervention)
        "rr_fsw": Parameter(Types.REAL, "Relative risk of HIV with female sex work"),
        "rr_circumcision": Parameter(Types.REAL, "Relative risk of HIV with circumcision"),
        "rr_rural": Parameter(Types.REAL, "Relative risk of HIV in rural location"),
        "rr_windex_poorer": Parameter(Types.REAL, "Relative risk of HIV with wealth level poorer"),
        "rr_windex_middle": Parameter(Types.REAL, "Relative risk of HIV with wealth level middle"),
        "rr_windex_richer": Parameter(Types.REAL, "Relative risk of HIV with wealth level richer"),
        "rr_windex_richest": Parameter(Types.REAL, "Relative risk of HIV with wealth level richest"),
        "rr_sex_f": Parameter(Types.REAL, "Relative risk of HIV if female"),
        "rr_age_gp20": Parameter(Types.REAL, "Relative risk of HIV if age 20-24 compared with 15-19"),
        "rr_age_gp25": Parameter(Types.REAL, "Relative risk of HIV if age 25-29"),
        "rr_age_gp30": Parameter(Types.REAL, "Relative risk of HIV if age 30-34"),
        "rr_age_gp35": Parameter(Types.REAL, "Relative risk of HIV if age 35-39"),
        "rr_age_gp40": Parameter(Types.REAL, "Relative risk of HIV if age 40-44"),
        "rr_age_gp45": Parameter(Types.REAL, "Relative risk of HIV if age 45-49"),
        "rr_age_gp50": Parameter(Types.REAL, "Relative risk of HIV if age 50+"),
        "rr_edlevel_primary": Parameter(Types.REAL, "Relative risk of HIV with primary education"),
        "rr_edlevel_secondary": Parameter(Types.REAL, "Relative risk of HIV with secondary education"),
        "rr_edlevel_higher": Parameter(Types.REAL, "Relative risk of HIV with higher education"),

        # Natural history - transmission - relative risk of HIV acquisition (interventions)
        "rr_behaviour_change": Parameter(Types.REAL, "Relative risk of HIV with behaviour modification"),
        "proportion_reduction_in_risk_of_hiv_aq_if_on_prep": Parameter(
            Types.REAL,
            "Proportion reduction in risk of HIV acquisition if on PrEP. 0 for no efficacy; 1.0 for perfect efficacy."),

        # Natural history - survival (adults)
        "mean_months_between_aids_and_death": Parameter(
            Types.REAL, "Mean number of months (distributed exponentially) for the time between AIDS and AIDS Death"),
        "infection_to_death_weibull_shape_1519": Parameter(
            Types.REAL,
            "Shape parameter for Weibull describing time between infection and death for 15-19 yo (units: years)"),
        "infection_to_death_weibull_shape_2024": Parameter(
            Types.REAL,
            "Shape parameter for Weibull describing time between infection and death for 20-24 yo (units: years)"),
        "infection_to_death_weibull_shape_2529": Parameter(
            Types.REAL,
            "Shape parameter for Weibull describing time between infection and death for 25-29 yo (units: years)"),
        "infection_to_death_weibull_shape_3034": Parameter(
            Types.REAL,
            "Shape parameter for Weibull describing time between infection and death for 30-34 yo (units: years)"),
        "infection_to_death_weibull_shape_3539": Parameter(
            Types.REAL,
            "Shape parameter for Weibull describing time between infection and death for 35-39 yo (units: years)"),
        "infection_to_death_weibull_shape_4044": Parameter(
            Types.REAL,
            "Shape parameter for Weibull describing time between infection and death for 40-44 yo (units: years)"),
        "infection_to_death_weibull_shape_4549": Parameter(
            Types.REAL,
            "Shape parameter for Weibull describing time between infection and death for 45-49 yo (units: years)"),
        "infection_to_death_weibull_scale_1519": Parameter(
            Types.REAL,
            "Scale parameter for Weibull describing time between infection and death for 15-19 yo (units: years)"),
        "infection_to_death_weibull_scale_2024": Parameter(
            Types.REAL,
            "Scale parameter for Weibull describing time between infection and death for 20-24 yo (units: years)"),
        "infection_to_death_weibull_scale_2529": Parameter(
            Types.REAL,
            "Scale parameter for Weibull describing time between infection and death for 25-29 yo (units: years)"),
        "infection_to_death_weibull_scale_3034": Parameter(
            Types.REAL,
            "Scale parameter for Weibull describing time between infection and death for 30-34 yo (units: years)"),
        "infection_to_death_weibull_scale_3539": Parameter(
            Types.REAL,
            "Scale parameter for Weibull describing time between infection and death for 35-39 yo (units: years)"),
        "infection_to_death_weibull_scale_4044": Parameter(
            Types.REAL,
            "Scale parameter for Weibull describing time between infection and death for 40-44 yo (units: years)"),
        "infection_to_death_weibull_scale_4549": Parameter(
            Types.REAL,
            "Scale parameter for Weibull describing time between infection and death for 45-49 yo (units: years)"),
        "art_default_to_aids_mean_years": Parameter(
            Types.REAL,
            "Mean years between when a person (any change) stops being on treatment to when AIDS is onset (if the "
            "absence of resuming treatment)."),

        # Natural history - survival (children)
        "mean_survival_for_infants_infected_prior_to_birth": Parameter(
            Types.REAL, "Exponential rate parameter for mortality in infants who are infected before birth"),
        "infection_to_death_infant_infection_after_birth_weibull_scale": Parameter(
            Types.REAL, "Weibull scale parameter for mortality in infants who are infected after birth"),
        "infection_to_death_infant_infection_after_birth_weibull_shape": Parameter(
            Types.REAL, "Weibull shape parameter for mortality in infants who are infected after birth"),

        # Uptake of Interventions
        "prob_spontaneous_test_12m": Parameter(
            Types.REAL, "Probability that a person will seek HIV testing per 12 month period."),
        "prob_start_art_after_hiv_test": Parameter(
            Types.REAL, "Probability that a person will start treatment, if HIV-positive, following testing"),
        "rr_start_art_if_aids_symptoms": Parameter(
            Types.REAL, "Relative probability of a person starting treatment if they have aids_symptoms compared to if"
                        "they do not."
        ),
        "prob_behav_chg_after_hiv_test": Parameter(
            Types.REAL, "Probability that a person will change risk behaviours, if HIV-negative, following testing"),
        "prob_prep_for_fsw_after_hiv_test": Parameter(
            Types.REAL, "Probability that a FSW will start PrEP, if HIV-negative, following testing"),
        "prob_circ_after_hiv_test": Parameter(
            Types.REAL, "Probability that a male will be circumcised, if HIV-negative, following testing"),
        "probability_of_being_retained_on_prep_every_3_months": Parameter(
            Types.REAL, "Probability that someone who has initiated on prep will attend an appointment and be on prep "
                        "for the next 3 months, until the next appointment."),
        "probability_of_being_retained_on_art_every_6_months": Parameter(
            Types.REAL, "Probability that someone who has initiated on treatment will attend an appointment and be on "
                        "treatment for next 6 months, until the next appointment."),
        "probability_of_seeking_further_art_appointment_if_drug_not_available": Parameter(
            Types.REAL, "Probability that a person who 'should' be on art will seek another appointment (the following "
                        "day and try for each of the next 7 days) if drugs were not available."),
        "probability_of_seeking_further_art_appointment_if_appointment_not_available": Parameter(
            Types.REAL, "Probability that a person who 'should' be on art will seek another appointment if the health-"
                        "system has not been able to provide them with an appointment"),
        "vls_m": Parameter(Types.REAL, "Rates of viral load suppression males"),
        "vls_f": Parameter(Types.REAL, "Rates of viral load suppression males"),
        "vls_child": Parameter(Types.REAL, "Rates of viral load suppression in children 0-14 years"),
        "prep_start_year": Parameter(Types.REAL, "Year from which PrEP is available")
    }

    def read_parameters(self, data_folder):
        """
        * 1) Reads the ResourceFiles
        * 2) Declare the Symptoms
        """

        # 1) Read the ResourceFiles

        # Short cut to parameters dict
        p = self.parameters

        workbook = pd.read_excel(
            os.path.join(self.resourcefilepath, "ResourceFile_HIV.xlsx"),
            sheet_name=None,
        )
        self.load_parameters_from_dataframe(workbook["parameters"])

        # Load data on HIV prevalence
        p["hiv_prev"] = workbook["hiv_prevalence"]

        # Load assumed time since infected at baseline (year 2010)
        p["time_inf"] = workbook["time_since_infection_at_baselin"]

        # Load assumed ART coverage at baseline (year 2010)
        p["art_coverage"] = workbook["art_coverage"]

        # DALY weights
        # get the DALY weight that this module will use from the weight database (these codes are just random!)
        if "HealthBurden" in self.sim.modules.keys():
            # Chronic infection but not AIDS (including if on ART)
            # (taken to be equal to "Symptomatic HIV without anaemia")
            self.daly_wts['hiv_infection_but_not_aids'] = self.sim.modules["HealthBurden"].get_daly_weight(17)

            #  AIDS without anti-retroviral treatment without anemia
            self.daly_wts['aids'] = self.sim.modules["HealthBurden"].get_daly_weight(19)

        # 2)  Declare the Symptoms.
        self.sim.modules['SymptomManager'].register_symptom(
            Symptom(name="aids_symptoms",
                    odds_ratio_health_seeking_in_adults=3.0,  # High chance of seeking care when aids_symptoms onset
                    odds_ratio_health_seeking_in_children=3.0)  # High chance of seeking care when aids_symptoms onset
        )

    def pre_initialise_population(self):
        """
        * Establish the Linear Models
        *
        """
        p = self.parameters

        # ---- LINEAR MODELS -----
        # LinearModel for the relative risk of becoming infected during the simulation
        self.lm['rr_of_infection'] = LinearModel.multiplicative(
            Predictor('age_years')  .when('<15', 0.0)
                                    .when('<20', 1.0)
                                    .when('<25', p["rr_age_gp20"])
                                    .when('<30', p["rr_age_gp25"])
                                    .when('<35', p["rr_age_gp30"])
                                    .when('<40', p["rr_age_gp35"])
                                    .when('<45', p["rr_age_gp40"])
                                    .when('<50', p["rr_age_gp45"])
                                    .when('<80', p["rr_age_gp50"])
                                    .otherwise(0.0),
            Predictor('sex').when('F', p["rr_sex_f"]),
            Predictor('li_is_sexworker').when(True, p["rr_fsw"]),
            Predictor('li_is_circ').when(True, p["rr_circumcision"]),
            Predictor('hv_is_on_prep').when(True, 1.0 - p['proportion_reduction_in_risk_of_hiv_aq_if_on_prep']),
            Predictor('li_urban').when(False, p["rr_rural"]),
            Predictor('li_wealth')  .when(2, p["rr_windex_poorer"])
                                    .when(3, p["rr_windex_middle"])
                                    .when(4, p["rr_windex_richer"])
                                    .when(5, p["rr_windex_richest"]),
            Predictor('li_ed_lev')  .when(2, p["rr_edlevel_primary"])
                                    .when(3, p["rr_edlevel_secondary"]),
            Predictor('hv_behaviour_change').when(True, p["rr_behaviour_change"])
        )

        # LinearModels to give the shape and scale for the Weibull distribution describing time from infection to death
        self.lm['scale_parameter_for_infection_to_death'] = LinearModel.multiplicative(
            Predictor('age_years')  .when('<20', p["infection_to_death_weibull_scale_1519"])
                                    .when('<25', p["infection_to_death_weibull_scale_2024"])
                                    .when('<30', p["infection_to_death_weibull_scale_2529"])
                                    .when('<35', p["infection_to_death_weibull_scale_3034"])
                                    .when('<40', p["infection_to_death_weibull_scale_3539"])
                                    .when('<45', p["infection_to_death_weibull_scale_4044"])
                                    .when('<50', p["infection_to_death_weibull_scale_4549"])
                                    .otherwise(p["infection_to_death_weibull_scale_4549"])
        )

        self.lm['shape_parameter_for_infection_to_death'] = LinearModel.multiplicative(
            Predictor('age_years')  .when('<20', p["infection_to_death_weibull_shape_1519"])
                                    .when('<25', p["infection_to_death_weibull_shape_2024"])
                                    .when('<30', p["infection_to_death_weibull_shape_2529"])
                                    .when('<35', p["infection_to_death_weibull_shape_3034"])
                                    .when('<40', p["infection_to_death_weibull_shape_3539"])
                                    .when('<45', p["infection_to_death_weibull_shape_4044"])
                                    .when('<50', p["infection_to_death_weibull_shape_4549"])
                                    .otherwise(p["infection_to_death_weibull_shape_4549"])
        )

        # -- Linear Models for the Uptake of Services
        # Linear model that give the probability of seeking a 'Spontaneous' Test for HIV
        # (= sum of probabilities for accessing any HIV service when not ill)

        self.lm['lm_spontaneous_test_12m'] = LinearModel(
            LinearModelType.MULTIPLICATIVE,
            p["prob_spontaneous_test_12m"],
            Predictor('hv_diagnosed').when(True, 0.0).otherwise(1.0)
        )

        # Linear model if the person will start ART, following when the person has been diagnosed:
        self.lm['lm_art'] = LinearModel(
            LinearModelType.MULTIPLICATIVE,
            p["prob_start_art_after_hiv_test"],
            Predictor('hv_inf').when(True, 1.0).otherwise(0.0),
            Predictor('has_aids_symptoms', external=True).when(True, p["rr_start_art_if_aids_symptoms"])
        )

        # Linear model for changing behaviour following an HIV-negative test
        self.lm['lm_behavchg'] = LinearModel(
            LinearModelType.MULTIPLICATIVE,
            p["prob_behav_chg_after_hiv_test"],
            Predictor('hv_inf').when(False, 1.0).otherwise(0.0)
        )

        # Linear model for starting PrEP (if F/sex-workers), following when the person has tested HIV -ve:
        self.lm['lm_prep'] = LinearModel(
            LinearModelType.MULTIPLICATIVE,
            p["prob_prep_for_fsw_after_hiv_test"],
            Predictor('hv_inf').when(False, 1.0).otherwise(0.0),
            Predictor('sex').when('F', 1.0).otherwise(0.0),
            Predictor('li_is_sexworker').when(True, 1.0).otherwise(0.0)
        )

        # Linear model for circumcision (if M) following when the person has been diagnosed:
        self.lm['lm_circ'] = LinearModel(
            LinearModelType.MULTIPLICATIVE,
            p["prob_circ_after_hiv_test"],
            Predictor('hv_inf').when(False, 1.0).otherwise(0.0),
            Predictor('sex').when('M', 1.0).otherwise(0.0),
        )

    def initialise_population(self, population):
        """Set our property values for the initial population.
        """

        df = population.props

        # --- Current status
        df.loc[df.is_alive, "hv_inf"] = False
        df.loc[df.is_alive, "hv_art"] = "not"
        df.loc[df.is_alive, "hv_is_on_prep"] = False
        df.loc[df.is_alive, "hv_behaviour_change"] = False
        df.loc[df.is_alive, "hv_diagnosed"] = False
        df.loc[df.is_alive, "hv_number_tests"] = 0

        # --- Dates on which things have happened
        df.loc[df.is_alive, "hv_date_inf"] = pd.NaT
        df.loc[df.is_alive, "hv_last_test_date"] = pd.NaT

        # Launch sub-routines for allocating the right number of people into each category
        self.initialise_baseline_prevalence(population)  # allocate baseline prevalence
        self.initialise_baseline_art(population)  # allocate baseline art coverage
        self.initialise_baseline_tested(population)  # allocate baseline art coverage

    def initialise_baseline_prevalence(self, population):
        """
        Assign baseline HIV prevalence, according to age, sex and key other variables (established in analysis of DHS
        data).
        """

        params = self.parameters
        df = population.props

        # prob of infection based on age and sex in baseline year (2010:
        prevalence_db = params["hiv_prev"]
        prev_2010 = prevalence_db.loc[prevalence_db.year == 2010, ['age_from', 'sex', 'prev_prop']]
        prev_2010 = prev_2010.rename(columns={'age_from': 'age_years'})
        prob_of_infec = df.loc[df.is_alive, ['age_years', 'sex']].merge(prev_2010, on=['age_years', 'sex'], how='left')[
            'prev_prop']

        # probability based on risk factors
        rel_prob_by_risk_factor = LinearModel.multiplicative(
            Predictor("li_is_sexworker").when(True, params["rr_fsw"]),
            Predictor("li_is_circ").when(True, params["rr_circumcision"]),
            Predictor("li_urban").when(False, params["rr_rural"]),
            Predictor("li_wealth")  .when(2, params["rr_windex_poorer"])
                                    .when(3, params["rr_windex_middle"])
                                    .when(4, params["rr_windex_richer"])
                                    .when(5, params["rr_windex_richest"]),
            Predictor("li_ed_lev")  .when(2, params["rr_edlevel_primary"])
                                    .when(3, params["rr_edlevel_secondary"])
        ).predict(df.loc[df.is_alive])

        # Rescale relative probability of infection so that its average is 1.0 within each age/sex group
        p = pd.DataFrame({
            'age_years': df['age_years'],
            'sex': df['sex'],
            'prob_of_infec': prob_of_infec,
            'rel_prob_by_risk_factor': rel_prob_by_risk_factor
        })

        p['mean_of_rel_prob_within_age_sex_group'] = p.groupby(['age_years', 'sex'])[
            'rel_prob_by_risk_factor'].transform('mean')
        p['scaled_rel_prob_by_risk_factor'] = p['rel_prob_by_risk_factor'] / p['mean_of_rel_prob_within_age_sex_group']
        p['overall_prob_of_infec'] = p['scaled_rel_prob_by_risk_factor'] * p['prob_of_infec']
        infec = self.rng.random_sample(len(p['overall_prob_of_infec'])) < p['overall_prob_of_infec']

        # Assign the designated person as infected in the population.props dataframe:
        df.loc[infec, 'hv_inf'] = True

        # Assign date that persons were infected by drawing from assumed distribution (for adults)
        # Clipped to prevent dates of infection before before the person was born.
        years_ago_inf = self.rng.choice(
            self.time_inf["year"],
            size=len(infec),
            replace=True,
            p=self.time_inf["scaled_prob"],
        )

        hv_date_inf = pd.Series(self.sim.date - pd.to_timedelta(years_ago_inf * DAYS_IN_YEAR, unit="d"))
        df.loc[infec, "hv_date_inf"] = hv_date_inf.clip(lower=df.date_of_birth)

    def initialise_baseline_art(self, population):
        """ assign initial art coverage levels
        also assign hiv test properties if allocated ART
        """
        df = population.props

        # 1) Determine who is currently on ART
        worksheet = self.parameters["art_coverage"]
        art_data = worksheet.loc[
            worksheet.year == 2010, ["year", "single_age", "sex", "prop_coverage"]
        ]

        # merge all susceptible individuals with their coverage probability based on sex and age
        prob_art = df.loc[df.is_alive, ['age_years', 'sex']].merge(
            art_data,
            left_on=["age_years", "sex"],
            right_on=["single_age", "sex"],
            how="left",
        )['prop_coverage']

        prob_art = prob_art.fillna(0)

        art_idx = prob_art.index[
            (self.rng.random_sample(len(prob_art)) < prob_art)
            & df.is_alive
            & df.hv_inf
            ]

        # 2) Determine adherence levels for those currently on ART, for each of adult men, adult women and children
        adult_f_art_idx = df.loc[(df.index.isin(art_idx) & (df.sex == 'F') & (df.age_years >= 15))].index
        adult_m_art_idx = df.loc[(df.index.isin(art_idx) & (df.sex == 'M') & (df.age_years >= 15))].index
        child_art_idx = df.loc[(df.index.isin(art_idx) & (df.age_years < 15))].index

        suppr = list()  # list of all indices for persons on ART and suppressed
        notsuppr = list()  # list of all indices for persons on ART and not suppressed

        def split_into_vl_and_notvl(all_idx, prob):
            vl_suppr = self.rng.random_sample(len(all_idx)) < prob
            suppr.extend(all_idx[vl_suppr])
            notsuppr.extend(all_idx[~vl_suppr])

        split_into_vl_and_notvl(adult_f_art_idx, self.parameters['vls_f'])
        split_into_vl_and_notvl(adult_m_art_idx, self.parameters['vls_m'])
        split_into_vl_and_notvl(child_art_idx, self.parameters['vls_child'])

        # Set ART status:
        df.loc[suppr, "hv_art"] = "on_VL_suppressed"
        df.loc[notsuppr, "hv_art"] = "on_not_VL_suppressed"

        # check that everyone on ART is labelled as such
        assert not (df.loc[art_idx, "hv_art"] == "not").any()

        # for logical consistency, ensure that all persons on ART have been tested and diagnosed
        df.loc[art_idx, "hv_number_tests"] = 1
        df.loc[art_idx, "hv_last_test_date"] = self.sim.date
        df.loc[art_idx, "hv_diagnosed"] = True

    def initialise_baseline_tested(self, population):
        """ assign initial hiv testing levels, only for adults
        all who have been allocated ART will already have property hv_number_tests=1
        use the hiv testing coverage levels to assign any remaining hiv tests
        """
        df = population.props
        p = self.parameters

        random_draw = self.rng.random_sample(size=len(df))
        testing_dict = {'F': p['testing_coverage_female'], 'M': p['testing_coverage_male']}

        # test_index = {}
        for sex in ['F', 'M']:
            hiv_test = len(df[df.is_alive & (df.hv_number_tests > 0) & (df.sex == sex) & (df.age_years >= 15)])
            pop = len(df[df.is_alive & (df.sex == sex) & (df.age_years >= 15)])
            hiv_test_coverage = hiv_test / pop
            hiv_test_deficit = testing_dict[sex] - hiv_test_coverage

            if hiv_test_deficit > 0:
                # assign more tests to fill testing coverage deficit
                test_index = df.index[
                    (random_draw < hiv_test_deficit)
                    & df.is_alive
                    & (df.sex == sex)
                    & (df.age_years >= 15)
                    ]

                # assign hiv tests to males and females
                df.loc[test_index, 'hv_number_tests'] = 1
                # dummy date for date last hiv test (before sim start), otherwise see big spike in testing 01-01-2010
                df.loc[test_index, 'hv_last_test_date'] = self.sim.date - pd.DateOffset(years=3)

        # person assumed to be diagnosed if they have had a test and are currently HIV positive:
        df.loc[((df.hv_number_tests > 0) & df.is_alive & df.hv_inf), 'hv_diagnosed'] = True

    def initialise_simulation(self, sim):
        """
        * 1) Schedule the Main HIV Regular Polling Event
        * 2) Schedule the Logging Event
        * 3) Determine who has AIDS and impose the Symptoms 'aids_symptoms'
        * 4) Schedule the AIDS onset events and AIDS death event for those infected already
        * 5) (Optionally) Schedule the event to check the configuration of all properties
        * 6) Define the DxTests
        * 7) Look-up and save the codes for consumables
        """
        df = sim.population.props

        # 1) Schedule the Main HIV Regular Polling Event
        sim.schedule_event(HivRegularPollingEvent(self), sim.date)

        # 2) Schedule the Logging Event
        sim.schedule_event(HivLoggingEvent(self), sim.date)

        # 3) Determine who has AIDS and impose the Symptoms 'aids_symptoms'

        # Those on ART currently (will not get any further events scheduled):
        on_art_idx = df.loc[
            df.is_alive &
            df.hv_inf &
            (df.hv_art != "not")
            ].index

        # Those that lived more than ten years and not currently on ART are assumed to currently have AIDS
        #  (will have AIDS Death event scheduled)
        has_aids_idx = df.loc[
            df.is_alive &
            df.hv_inf &
            ((self.sim.date - df.hv_date_inf).dt.days > 10 * 365) &
            (df.hv_art == "not")
            ].index

        # Those that are in neither category are "before AIDS" (will have AIDS Onset Event scheduled)
        before_aids_idx = set(df.loc[df.is_alive & df.hv_inf].index) - set(has_aids_idx) - set(on_art_idx)

        # Impose the symptom to those that have AIDS (the symptom is the definition of having AIDS)
        self.sim.modules['SymptomManager'].change_symptom(
            person_id=has_aids_idx.tolist(),
            symptom_string='aids_symptoms',
            add_or_remove='+',
            disease_module=self
        )

        # 4) Schedule the AIDS onset events and AIDS death event for those infected already
        # AIDS Onset Event for those who are infected but not yet AIDS and have not ever started ART
        # NB. This means that those on ART at the start of the simulation may not have an AIDS event --
        # like it happened at some point in the past

        for person_id in before_aids_idx:
            # get days until develops aids, repeating sampling until a positive number is obtained.
            days_until_aids = 0
            while days_until_aids <= 0:
                days_since_infection = (self.sim.date - df.at[person_id, 'hv_date_inf']).days
                days_infection_to_aids = np.round((self.get_time_from_infection_to_aids(person_id)).months * 30.5)
                days_until_aids = days_infection_to_aids - days_since_infection

            date_onset_aids = self.sim.date + pd.DateOffset(days=days_until_aids)
            sim.schedule_event(
                HivAidsOnsetEvent(person_id=person_id, module=self),
                date=date_onset_aids
            )

        # Schedule the AIDS death events for those who have got AIDS already
        for person_id in has_aids_idx:
            date_aids_death = self.sim.date + self.get_time_from_aids_to_death()  # (assumes AIDS onset on this day)
            sim.schedule_event(
                HivAidsDeathEvent(person_id=person_id, module=self),
                date=date_aids_death
            )

        # 5) (Optionally) Schedule the event to check the configuration of all properties
        if self.run_with_checks:
            sim.schedule_event(HivCheckPropertiesEvent(self), sim.date + pd.DateOffset(months=1))

        # 6) Define the DxTests
        # HIV Rapid Diagnostic Test:

        consumables = self.sim.modules["HealthSystem"].parameters["Consumables"]
        pkg_code_hiv_rapid_test = consumables.loc[
            consumables["Intervention_Pkg"] == "HIV Testing Services",
            "Intervention_Pkg_Code"].values[0]

        # NB. The rapid test is assumed to be 100% specific and sensitive. This is used to guarantee that all persons
        #  that start ART are truly HIV-pos.
        self.sim.modules['HealthSystem'].dx_manager.register_dx_test(
            hiv_rapid_test=DxTest(
                property='hv_inf',
                cons_req_as_footprint={'Intervention_Package_Code': {pkg_code_hiv_rapid_test: 1}, 'Item_Code': {}}
            )
        )

        # Test for Early Infect Diagnosis
        #  - Consumables required:
        item1 = pd.unique(
            consumables.loc[
                consumables["Items"] == "Blood collecting tube, 5 ml", "Item_Code"
            ]
        )[0]
        item2 = pd.unique(
            consumables.loc[
                consumables["Items"] == "Gloves, exam, latex, disposable, pair",
                "Item_Code",
            ]
        )[0]
        item3 = pd.unique(
            consumables.loc[consumables["Items"] == "HIV EIA Elisa test", "Item_Code"]
        )[0]

        self.sim.modules['HealthSystem'].dx_manager.register_dx_test(
            hiv_early_infant_test=DxTest(
                property='hv_inf',
                sensitivity=1.0,
                specificity=1.0,
                cons_req_as_footprint={'Intervention_Package_Code': {}, 'Item_Code': {item1: 1, item2: 1, item3: 1}}
            )
        )

        # 7) Look-up and store the codes for the consumables used in the interventions.
        consumables = self.sim.modules["HealthSystem"].parameters["Consumables"]

        # Circumcison:
        pkg_codes_for_circ = pd.unique(
            consumables.loc[
                consumables["Intervention_Pkg"] == "Male circumcision ",
                "Intervention_Pkg_Code",
            ]
        )[0]
        self.footprints_for_consumables_required['circ'] = {
            "Intervention_Package_Code": {pkg_codes_for_circ: 1},
            "Item_Code": {}
        }

        # PrEP:
        item_code_for_prep = pd.unique(
            consumables.loc[
                consumables["Items"]
                == "Tenofovir (TDF)/Emtricitabine (FTC), tablet, 300/200 mg",
                "Item_Code",
            ]
        )[0]
        self.footprints_for_consumables_required['prep'] = {
            "Intervention_Package_Code": {},
            "Item_Code": {item_code_for_prep: 1}
        }

        # ART for adults
        item_code_for_art = pd.unique(
            consumables.loc[
                consumables["Items"] == "Adult First line 1A d4T-based", "Item_Code"
            ]
        )[0]
        item_code_for_art2 = pd.unique(
            consumables.loc[
                consumables["Items"] == "Cotrimoxizole, 960mg pppy", "Item_Code"
            ]
        )[0]  # NB spelling error in consumables file "Cotrimoxizole"
        self.footprints_for_consumables_required['art_adult'] = {
            "Intervention_Package_Code": {},
            "Item_Code": {item_code_for_art: 1, item_code_for_art2: 1}
        }

        # ART for children:
        self.footprints_for_consumables_required['art_child'] = {
            "Intervention_Package_Code": {
                pd.unique(consumables.loc[
                              consumables["Intervention_Pkg"] == "Cotrimoxazole for children",
                              "Intervention_Pkg_Code"])[0]: 1},
            "Item_Code": {
                pd.unique(consumables.loc[
                              consumables[
                                  "Items"] == "Lamiduvine/Zidovudine/Nevirapine (3TC + AZT + NVP), tablet, 150 + 300"
                                              " + 200 mg", "Item_Code"])[
                    0]: 1}
        }

        # Viral Load monitoring
        item_code_for_viral_load = pd.unique(
            consumables.loc[
                consumables["Intervention_Pkg"] == "Viral Load", "Intervention_Pkg_Code"
            ]
        )[0]
        self.footprints_for_consumables_required['vl_measurement'] = {
            "Intervention_Package_Code": {},
            "Item_Code": {item_code_for_viral_load: 1}
        }

    def on_birth(self, mother_id, child_id):
        """
        * Initialise our properties for a newborn individual;
        * schedule testing;
        * schedule infection during breastfeeding
        """
        params = self.parameters
        df = self.sim.population.props

        # Default Settings:
        # --- Current status
        df.at[child_id, "hv_inf"] = False
        df.at[child_id, "hv_art"] = "not"
        df.at[child_id, "hv_is_on_prep"] = False
        df.at[child_id, "hv_behaviour_change"] = False
        df.at[child_id, "hv_diagnosed"] = False
        df.at[child_id, "hv_number_tests"] = 0

        # --- Dates on which things have happened
        df.at[child_id, "hv_date_inf"] = pd.NaT
        df.at[child_id, "hv_last_test_date"] = pd.NaT

        # ----------------------------------- MTCT - AT OR PRIOR TO BIRTH --------------------------
        #  DETERMINE IF THE CHILD IS INFECTED WITH HIV FROM THEIR MOTHER DURING PREGNANCY / DELIVERY
        mother = df.loc[mother_id]

        mother_infected_prior_to_pregnancy = mother.hv_inf & (mother.hv_date_inf <= mother.date_of_last_pregnancy)
        mother_infected_during_pregnancy = mother.hv_inf & (mother.hv_date_inf > mother.date_of_last_pregnancy)

        if mother_infected_prior_to_pregnancy:
            if mother.hv_art == "on_VL_suppressed":
                #  mother has existing infection, mother ON ART and VL suppressed at time of delivery
                child_infected = self.rng.random_sample() < params["prob_mtct_treated"]
            else:
                # mother was infected prior to prgenancy but is not on VL suppressed at time of delivery
                child_infected = self.rng.random_sample() < params["prob_mtct_untreated"]

        elif mother_infected_during_pregnancy:
            #  mother has incident infection during pregnancy, NO ART
            child_infected = self.rng.random_sample() < params["prob_mtct_incident_preg"]

        else:
            # mother is not infected
            child_infected = False

        if child_infected:
            self.do_new_infection(child_id)

        # ----------------------------------- MTCT - DURING BREASTFEEDING --------------------------
        # If child is not infected and is being breastfed, then expose them to risk of MTCT through breastfeeding
        # TODO: note for AT/TH - neonatal breastfeeding property replaced HIV temp property as discussed 19/02/21.
        #  We need to make sure newborn outcomes on_birth is always called before HIV so breastfeeding status is set
        #  prior to this function being called
        if (not child_infected) and (df.at[child_id, "nb_breastfeeding_status"] != 'none') and mother.hv_inf:
            self.mtct_during_breastfeeding(mother_id, child_id)

    def on_hsi_alert(self, person_id, treatment_id):
        raise NotImplementedError

    def report_daly_values(self):
        """Report DALYS for HIV, based on current symptomatic state of persons."""
        df = self.sim.population.props

        dalys = pd.Series(data=0, index=df.loc[df.is_alive].index)

        # All those infected get the 'infected but not AIDS' daly_wt:
        dalys.loc[df.hv_inf] = self.daly_wts['hiv_infection_but_not_aids']

        # Overwrite the value for those that currently have symptoms of AIDS with the 'AIDS' daly_wt:
        dalys.loc[self.sim.modules['SymptomManager'].who_has('aids_symptoms')] = self.daly_wts['aids']

        dalys.name = 'hiv'
        return dalys

    def mtct_during_breastfeeding(self, mother_id, child_id):
        """
        Compute risk of mother-to-child transmission and schedule HivInfectionDuringBreastFeedingEvent.
        If the child is breastfeeding currently, consider the time-until-infection assuming a constantly monthly risk of
         transmission. If the breastfeeding has ceased by the time of the scheduled infection, then it will not run.
        (This means that this event can be run at birth or at the time of the mother's infection without the need for
        further polling etc.)
        """

        df = self.sim.population.props
        params = self.parameters

        if df.at[mother_id, "hv_art"] == "on_VL_suppressed":
            monthly_prob_mtct_bf = params["monthly_prob_mtct_bf_treated"]
        else:
            monthly_prob_mtct_bf = params["monthly_prob_mtct_bf_untreated"]

        if monthly_prob_mtct_bf > 0.0:
            months_to_infection = int(self.rng.exponential(1 / monthly_prob_mtct_bf))
            date_of_infection = self.sim.date + pd.DateOffset(months=months_to_infection)
            self.sim.schedule_event(
                HivInfectionDuringBreastFeedingEvent(person_id=child_id, module=self),
                date_of_infection
            )

    def do_new_infection(self, person_id):
        """
        Enact that this person is infected with HIV
        * Update their hv_inf status and hv_date_inf
        * Schedule the AIDS onset event for this person
        """
        df = self.sim.population.props

        # Update HIV infection status for this person
        df.at[person_id, "hv_inf"] = True
        df.at[person_id, "hv_date_inf"] = self.sim.date

        # Schedule AIDS onset events for this person
        date_onset_aids = self.sim.date + self.get_time_from_infection_to_aids(person_id=person_id)
        self.sim.schedule_event(event=HivAidsOnsetEvent(self, person_id), date=date_onset_aids)

    def get_time_from_infection_to_aids(self, person_id):
        """Gives time between onset of infection and AIDS, returning a pd.DateOffset.
        For those infected prior to, or at, birth: (this is a draw from an exponential distribution)
        For those infected after birth but before reaching age 5.0 (this is drawn from a weibull distribution)
        For adults: (this is a drawn from a weibull distribution (with scale depending on age);
        * NB. It is further assumed that the time from aids to death is 18 months.
        """

        df = self.sim.population.props
        age = df.at[person_id, 'age_exact_years']
        p = self.parameters

        if age == 0.0:
            # The person is infected prior to, or at, birth:
            months_to_aids = int(
                max(0.0, self.rng.exponential(scale=p["mean_survival_for_infants_infected_prior_to_birth"]) * 12))
        elif age < 5.0:
            # The person is infected after birth but before age 5.0:
            months_to_aids = int(max(0.0,
                                     self.rng.weibull(
                                         p["infection_to_death_infant_infection_after_birth_weibull_shape"])
                                     * p["infection_to_death_infant_infection_after_birth_weibull_scale"] * 12
                                     ))
        else:
            # The person is infected after age 5.0
            # - get the shape parameters (unit: years)
            scale = self.lm['scale_parameter_for_infection_to_death'].predict(
                self.sim.population.props.loc[[person_id]]).values[0]
            # - get the scale parameter (unit: years)
            shape = self.lm['shape_parameter_for_infection_to_death'].predict(
                self.sim.population.props.loc[[person_id]]).values[0]
            # - draw from Weibull and convert to months
            months_to_death = self.rng.weibull(shape) * scale * 12
            # - compute months to aids, which is somewhat shorter than the months to death
            months_to_aids = int(
                max(0.0, np.round(months_to_death - self.parameters['mean_months_between_aids_and_death'])))

        return pd.DateOffset(months=months_to_aids)

    def get_time_from_aids_to_death(self):
        """Gives time between onset of AIDS and death, returning a pd.DateOffset.
        Assumes that the time between onset of AIDS symptoms and deaths is exponentially distributed.
        """
        mean = self.parameters['mean_months_between_aids_and_death']
        draw_number_of_months = int(np.round(self.rng.exponential(mean)))
        return pd.DateOffset(months=draw_number_of_months)

    def do_when_hiv_diagnosed(self, person_id):
        """Things to do when a person has been tested and found (newly) be be HIV-positive:.
        * Consier if ART should be initiated, and schedule HSI if so.
        The person should not yet be on ART.
<<<<<<< HEAD

=======
>>>>>>> 3427de39
        """
        df = self.sim.population.props

        if not (df.loc[person_id, 'hv_art'] == 'not'):
            logger.warning("This event should not be running. do_when_diagnosed is for persons being newly dianogsed.")

        # Consider if the person will be referred to start ART
        has_aids_symptoms = 'aids_symptoms' in self.sim.modules['SymptomManager'].has_what(person_id)

        starts_art = self.lm['lm_art'].predict(
            df=df.loc[[person_id]],
            rng=self.rng,
            has_aids_symptoms=has_aids_symptoms
        )

        if starts_art:
            self.sim.modules['HealthSystem'].schedule_hsi_event(
                HSI_Hiv_StartOrContinueTreatment(person_id=person_id, module=self),
                topen=self.sim.date,
                tclose=None,
                priority=0
            )

    def stops_treatment(self, person_id):
        """Helper function that is called when someone stops being on ART.
        Sets the flag for ART status. If the person was already on ART, it schedules a new AIDSEvent"""

        df = self.sim.population.props

        # Schedule a new AIDS onset event if the person was on ART up until now
        if df.at[person_id, "hv_art"] != "not":
            months_to_aids = int(np.floor(
                self.rng.exponential(scale=self.parameters["art_default_to_aids_mean_years"]) * 12.0))
            self.sim.schedule_event(event=HivAidsOnsetEvent(person_id=person_id, module=self),
                                    date=self.sim.date + pd.DateOffset(months=months_to_aids)
                                    )

        # Set that the person is no longer on ART
        df.at[person_id, "hv_art"] = "not"

    def per_capita_testing_rate(self):
        """ this calculates the numbers of hiv tests performed in each time period
        it looks at the cumulative number of tests ever performed and subtracts the
        number calculated at the last time point
        values are converted to per capita testing rates
        this function is called by the logger and can be called at any frequency
        """

        df = self.sim.population.props

        # get number of tests performed in last time period
        if self.sim.date.year == 2010:
            number_tests_new = df.hv_number_tests.sum()
            previous_test_numbers = 0

        else:
            previous_test_numbers = self.stored_test_numbers[-1]

            # calculate number of tests now performed - cumulative, include those who have died
            number_tests_new = df.hv_number_tests.sum()

        self.stored_test_numbers.append(number_tests_new)

        # number of tests performed in last time period
        number_tests_in_last_period = number_tests_new - previous_test_numbers

        # per-capita testing rate
        per_capita_testing = number_tests_in_last_period / len(df[df.is_alive])

        # return updated value for time-period
        return per_capita_testing

    def check_config_of_properties(self):
        """check that the properties are currently configured correctly"""
        df = self.sim.population.props
        df_alive = df.loc[df.is_alive]

        # basic check types of columns and dtypes
        orig = self.sim.population.new_row
        assert (df.dtypes == orig.dtypes).all()

        def is_subset(col_for_set, col_for_subset):
            # Confirms that the series of col_for_subset is true only for a subset of the series for col_for_set
            return set(col_for_subset.loc[col_for_subset].index).issubset(col_for_set.loc[col_for_set].index)

        # Check that core properties of current status are never None/NaN/NaT
        assert not df_alive.hv_inf.isna().any()
        assert not df_alive.hv_art.isna().any()
        assert not df_alive.hv_behaviour_change.isna().any()
        assert not df_alive.hv_diagnosed.isna().any()
        assert not df_alive.hv_number_tests.isna().any()

        # Check that the core HIV properties are 'nested' in the way expected.
        assert is_subset(col_for_set=df_alive.hv_inf, col_for_subset=df_alive.hv_diagnosed)
        assert is_subset(col_for_set=df_alive.hv_diagnosed, col_for_subset=(df_alive.hv_art != "not"))

        # Check that if person is not infected, the dates of HIV events are None/NaN/NaT
        assert df_alive.loc[~df_alive.hv_inf, "hv_date_inf"].isna().all()

        # Check that dates consistent for those infected with HIV
        assert not df_alive.loc[df_alive.hv_inf].hv_date_inf.isna().any()
        assert (df_alive.loc[df_alive.hv_inf].hv_date_inf >= df_alive.loc[df_alive.hv_inf].date_of_birth).all()

        # Check alignment between AIDS Symptoms and status and infection and ART status
        has_aids_symptoms = set(self.sim.modules['SymptomManager'].who_has('aids_symptoms'))
        assert has_aids_symptoms.issubset(df_alive.loc[df_alive.is_alive & df_alive.hv_inf].index)
        assert 0 == len(has_aids_symptoms.intersection(df_alive.loc[df_alive.is_alive & (
            df_alive.hv_art == "on_VL_suppressed")].index))

# ---------------------------------------------------------------------------
#   Main Polling Event
# ---------------------------------------------------------------------------


class HivRegularPollingEvent(RegularEvent, PopulationScopeEventMixin):
    """ The HIV Regular Polling Events
    * Schedules persons becoming newly infected through horizontal transmission
    * Schedules who will present for voluntary ("spontaneous") testing
    """

    def __init__(self, module):
        super().__init__(module, frequency=DateOffset(months=12))  # repeats every 12 months, but this can be changed

    def apply(self, population):

        df = population.props
        params = self.module.parameters

        fraction_of_year_between_polls = self.frequency.months / 12
        beta = params["beta"] * fraction_of_year_between_polls

        # ----------------------------------- HORIZONTAL TRANSMISSION -----------------------------------
        def horizontal_transmission(to_sex, from_sex):
            # Count current number of alive 15-80 year-olds at risk of transmission
            # (= those infected and not VL suppressed):
            n_infectious = len(df.loc[
                                   df.is_alive &
                                   df.age_years.between(15, 80) &
                                   df.hv_inf &
                                   (df.hv_art != "on_VL_suppressed") &
                                   (df.sex == from_sex)
                                   ])

            # Get Susceptible (non-infected alive 15-80 year-old) persons:
            susc_idx = df.loc[df.is_alive & ~df.hv_inf & df.age_years.between(15, 80) & (df.sex == to_sex)].index
            n_susceptible = len(susc_idx)

            # Compute chance that each susceptible person becomes infected:
            #  - relative chance of infection (acts like a scaling-factor on 'beta')
            rr_of_infection = self.module.lm['rr_of_infection'].predict(df.loc[susc_idx])

            #  - probability of infection = beta * I/N
            p_infection = rr_of_infection * beta * (n_infectious / (n_infectious + n_susceptible))

            # New infections:
            will_be_infected = self.module.rng.random_sample(len(p_infection)) < p_infection
            idx_new_infection = will_be_infected[will_be_infected].index

            # Schedule the date of infection for each new infection:
            for idx in idx_new_infection:
                date_of_infection = self.sim.date + \
                                    pd.DateOffset(days=self.module.rng.randint(0, 365 * fraction_of_year_between_polls))
                self.sim.schedule_event(HivInfectionEvent(self.module, idx), date_of_infection)

        # Horizontal transmission: Male --> Female
        horizontal_transmission(from_sex='M', to_sex='F')

        # Horizontal transmission: Female --> Male
        horizontal_transmission(from_sex='F', to_sex='M')

        # ----------------------------------- SPONTANEOUS TESTING -----------------------------------
        prob_spontaneous_test = self.module.lm['lm_spontaneous_test_12m'].predict(
            df.loc[df.is_alive]) * fraction_of_year_between_polls
        will_test = self.module.rng.random_sample(len(prob_spontaneous_test)) < prob_spontaneous_test
        idx_will_test = will_test[will_test].index

        for person_id in idx_will_test:
            date_test = self.sim.date + \
                        pd.DateOffset(days=self.module.rng.randint(0, 365 * fraction_of_year_between_polls))
            self.sim.modules['HealthSystem'].schedule_hsi_event(
                hsi_event=HSI_Hiv_TestAndRefer(person_id=person_id, module=self.module),
                priority=1,
                topen=date_test,
                tclose=self.sim.date + pd.DateOffset(months=self.frequency.months)  # (to occur before next polling)
            )


# ---------------------------------------------------------------------------
#   Natural History Events
# ---------------------------------------------------------------------------

class HivInfectionEvent(Event, IndividualScopeEventMixin):
    """ This person will become infected.
    * Do the infection process
    * Check for onward transmission through MTCT if the infection is to a mother who is currently breastfeeding.
    """

    def __init__(self, module, person_id):
        super().__init__(module, person_id=person_id)

    def apply(self, person_id):
        df = self.sim.population.props

        # Check person is_alive
        if not df.at[person_id, 'is_alive']:
            return

        # Onset the infection for this person (which will schedule progression etc)
        self.module.do_new_infection(person_id)

        # Consider mother-to-child-transmission (MTCT) from this person to their children:
        children_of_this_person_being_breastfed = df.loc[(df.mother_id == person_id) &
                                                         (df.nb_breastfeeding_status != 'none')].index
        # - Do the MTCT routine for each child:
        for child_id in children_of_this_person_being_breastfed:
            self.module.mtct_during_breastfeeding(person_id, child_id)


class HivInfectionDuringBreastFeedingEvent(Event, IndividualScopeEventMixin):
    """ This person will become infected during breastfeeding
    * Do the infection process
    """

    def __init__(self, module, person_id):
        super().__init__(module, person_id=person_id)

    def apply(self, person_id):
        df = self.sim.population.props

        # Check person is_alive
        if not df.at[person_id, 'is_alive']:
            return

        # Check person is breastfed currently
        if df.at[person_id, "nb_breastfeeding_status"] == 'none':
            return

        # Onset the infection for this person (which will schedule progression etc)
        self.module.do_new_infection(person_id)


class HivAidsOnsetEvent(Event, IndividualScopeEventMixin):
    """ This person has developed AIDS.
    * Update their symptomatic status
    * Record the date at which AIDS onset
    * Schedule the AIDS death
    """

    def __init__(self, module, person_id):
        super().__init__(module, person_id=person_id)

    def apply(self, person_id):

        df = self.sim.population.props

        # Check person is_alive
        if not df.at[person_id, 'is_alive']:
            return

        # Do nothing if person is now on ART and VL suppressed (non-VL suppressed has no effect)
        if df.at[person_id, "hv_art"] == "on_VL_suppressed":
            return

        # Update Symptoms
        self.sim.modules["SymptomManager"].change_symptom(
            person_id=person_id,
            symptom_string="aids_symptoms",
            add_or_remove="+",
            disease_module=self.module,
        )

        # Schedule AidsDeath
        date_of_aids_death = self.sim.date + self.module.get_time_from_aids_to_death()
        self.sim.schedule_event(event=HivAidsDeathEvent(person_id=person_id, module=self.module),
                                date=date_of_aids_death)


class HivAidsDeathEvent(Event, IndividualScopeEventMixin):
    """
    Causes someone to die of AIDS, if they are not VL suppressed on ART.
    """

    def __init__(self, module, person_id):
        super().__init__(module, person_id=person_id)

    def apply(self, person_id):
        df = self.sim.population.props

        # Check person is_alive
        if not df.at[person_id, 'is_alive']:
            return

        # Do nothing if person is now on ART and VL suppressed (non VL suppressed has no effect)
        if df.at[person_id, "hv_art"] == "on_VL_suppressed":
            return

        # Cause the death to happen immediately
        demography.InstantaneousDeath(self.module, individual_id=person_id, cause="AIDS").apply(person_id)


class Hiv_DecisionToContinueOnPrEP(Event, IndividualScopeEventMixin):
    """Helper event that is used to 'decide' if someone on PrEP should continue on PrEP.
    This event is scheduled by 'HSI_Hiv_StartOrContinueOnPrep' 3 months after it is run.
    """

    def __init__(self, module, person_id):
        super().__init__(module, person_id=person_id)

    def apply(self, person_id):
        df = self.sim.population.props
        person = df.loc[person_id]
        m = self.module

        # If the person is no longer alive, and sex worker and not diagnosed, they will not continue on PrEP
        if (not person["is_alive"]) or (not person["li_is_sexworker"]) or (person["hv_diagnosed"]):
            return

        # Check that there are on PrEP currently:
        if not person["hv_is_on_prep"]:
            logger.warning('This event should not be running')

        # Determine if this appointment is actually attended by the person who has already started on PrEP
        if m.rng.random_sample() < m.parameters['probability_of_being_retained_on_prep_every_3_months']:
            # Continue on PrEP - and schedule an HSI for a refill appointment today
            self.sim.modules['HealthSystem'].schedule_hsi_event(
                HSI_Hiv_StartOrContinueOnPrep(person_id=person_id, module=m),
                topen=self.sim.date,
                tclose=self.sim.date + pd.DateOffset(days=7),
                priority=0
            )

        else:
            # Defaults to being off PrEP - reset flag and take no further action
            df.at[person_id, "hv_is_on_prep"] = False


class Hiv_DecisionToContinueTreatment(Event, IndividualScopeEventMixin):
    """Helper event that is used to 'decide' if someone on Treatment should continue on Treatment.
    This event is scheduled by 'HSI_Hiv_StartOrContinueTreatment' 6 months after it is run.
    """

    def __init__(self, module, person_id):
        super().__init__(module, person_id=person_id)

    def apply(self, person_id):
        df = self.sim.population.props
        person = df.loc[person_id]
        m = self.module

        if not person["is_alive"]:
            return

        # Check that there are on Treatment currently:
        if not (person["hv_art"] in ["on_VL_suppressed", "on_not_VL_suppressed"]):
            logger.warning('This event should not be running')

        # Determine if this appointment is actually attended by the person who has already started on PrEP
        if m.rng.random_sample() < m.parameters['probability_of_being_retained_on_art_every_6_months']:
            # Continue on Treatment - and schedule an HSI for a continuation appointment today
            self.sim.modules['HealthSystem'].schedule_hsi_event(
                HSI_Hiv_StartOrContinueTreatment(person_id=person_id, module=m),
                topen=self.sim.date,
                tclose=self.sim.date + pd.DateOffset(days=14),
                priority=0
            )

        else:
            # Defaults to being off Treatment
            m.stops_treatment(person_id)


# ---------------------------------------------------------------------------
#   Health System Interactions (HSI)
# ---------------------------------------------------------------------------

class HSI_Hiv_TestAndRefer(HSI_Event, IndividualScopeEventMixin):
    """
    The is the Test-and-Refer HSI. Individuals may seek an HIV test at any time. From this, they can be referred on to
    other services.
    This event is scheduled by:
        * the main event poll,
        * when someone presents for any care through a Generic HSI.
        * when an infant is born to an HIV-positive mother
    Following the test, they may or may not go on to present for uptake an HIV service: ART (if HIV-positive), VMMC (if
    HIV-negative and male) or PrEP (if HIV-negative and a female sex worker).
    If this event is called within another HSI, it may be desirable to limit the functionality of the HSI: do this
    using the arguments:
        * do_not_refer_if_neg=False : if the person is HIV-neg they will not be referred to VMMC or PrEP
        * suppress_footprint=True : the HSI will not have any footprint
    """

    def __init__(self, module, person_id, do_not_refer_if_neg=False, suppress_footprint=False):
        super().__init__(module, person_id=person_id)
        assert isinstance(
            module, Hiv
        )

        assert isinstance(do_not_refer_if_neg, bool)
        self.do_not_refer_if_neg = do_not_refer_if_neg

        assert isinstance(suppress_footprint, bool)
        self.suppress_footprint = suppress_footprint

        # Define the necessary information for an HSI
        self.TREATMENT_ID = "Hiv_TestAndRefer"
        self.EXPECTED_APPT_FOOTPRINT = self.make_appt_footprint({'VCTNegative': 1})
        self.ACCEPTED_FACILITY_LEVEL = 1
        self.ALERT_OTHER_DISEASES = []

    def apply(self, person_id, squeeze_factor):
        """Do the testing and referring to other services"""

        df = self.sim.population.props
        person = df.loc[person_id]

        if not person['is_alive']:
            return

        # If the person has previously been diagnosed do nothing do not occupy any resources
        if person['hv_diagnosed']:
            return self.sim.modules['HealthSystem'].get_blank_appt_footprint()

        # Run test
        if person['age_years'] < 1.0:
            test_result = self.sim.modules['HealthSystem'].dx_manager.run_dx_test(
                dx_tests_to_run='hiv_early_infant_test',
                hsi_event=self
            )
        else:
            test_result = self.sim.modules['HealthSystem'].dx_manager.run_dx_test(
                dx_tests_to_run='hiv_rapid_test',
                hsi_event=self
            )

        # Update number of tests:
        df.at[person_id, 'hv_number_tests'] += 1
        df.at[person_id, 'hv_last_test_date'] = self.sim.date

        if test_result is not None:
            # Offer services as needed:
            if test_result:
                # The test_result is HIV positive
                ACTUAL_APPT_FOOTPRINT = self.make_appt_footprint({'VCTPositive': 1})

                # Update diagnosis if the person is indeed HIV positive;
                if person['hv_inf']:
                    df.at[person_id, 'hv_diagnosed'] = True
                    self.module.do_when_hiv_diagnosed(person_id=person_id)

            else:
                # The test_result is HIV negative
                ACTUAL_APPT_FOOTPRINT = self.make_appt_footprint({'VCTNegative': 1})

                if not self.do_not_refer_if_neg:
                    # The test was negative: make referrals to other services:

                    # Consider if the person's risk will be reduced by behaviour change counselling
                    if self.module.lm['lm_behavchg'].predict(df.loc[[person_id]], self.module.rng):
                        df.at[person_id, 'hv_behaviour_change'] = True

                    # If person is a man, and not circumcised, then consider referring to VMMC
                    if (person['sex'] == 'M') & (~person['li_is_circ']):
                        x = self.module.lm['lm_circ'].predict(df.loc[[person_id]], self.module.rng)
                        print('here x=', x, type(x))  # x= False <class 'numpy.bool_'> in new thing
                        if x:
                            self.sim.modules['HealthSystem'].schedule_hsi_event(
                                HSI_Hiv_Circ(person_id=person_id, module=self.module),
                                topen=self.sim.date,
                                tclose=None,
                                priority=0
                            )

                    # If person is a woman and FSW, and not currently on PrEP then consider referring to PrEP
                    # available 2018 onwards
                    if (
                        (person['sex'] == 'F') &
                        person['li_is_sexworker'] &
                        ~person['hv_is_on_prep'] &
                        (self.sim.date.year >= self.module.parameters['prep_start_year'])
                    ):
                        if self.module.lm['lm_prep'].predict(df.loc[[person_id]], self.module.rng):
                            self.sim.modules['HealthSystem'].schedule_hsi_event(
                                HSI_Hiv_StartOrContinueOnPrep(person_id=person_id, module=self.module),
                                topen=self.sim.date,
                                tclose=None,
                                priority=0
                            )
        else:
            # Test was not possible, so do nothing:
            ACTUAL_APPT_FOOTPRINT = self.make_appt_footprint({'VCTNegative': 1})

        # Return the footprint. If it should be suppressed, return a blank footprint.
        if self.suppress_footprint:
            return self.make_appt_footprint({})
        else:
            return ACTUAL_APPT_FOOTPRINT


class HSI_Hiv_Circ(HSI_Event, IndividualScopeEventMixin):
    def __init__(self, module, person_id):
        super().__init__(module, person_id=person_id)

        self.TREATMENT_ID = "Hiv_Circumcision"
        self.EXPECTED_APPT_FOOTPRINT = self.make_appt_footprint({"MinorSurg": 1})
        self.ACCEPTED_FACILITY_LEVEL = 1
        self.ALERT_OTHER_DISEASES = []

    def apply(self, person_id, squeeze_factor):
        """Do the circumcision for this man"""

        df = self.sim.population.props  # shortcut to the dataframe

        person = df.loc[person_id]

        # Do not run if the person is not alive or is already circumcised
        if not (person["is_alive"] & ~person["li_is_circ"]):
            return

        # Check/log use of consumables, and do circumcision if materials available
        # NB. If materials not available, it is assumed that the procedure is not carried out for this person following
        # this particular referral.
        if self.get_all_consumables(footprint=self.module.footprints_for_consumables_required['circ']):
            # Update circumcision state
            df.at[person_id, "li_is_circ"] = True


class HSI_Hiv_StartOrContinueOnPrep(HSI_Event, IndividualScopeEventMixin):
    def __init__(self, module, person_id):
        super().__init__(module, person_id=person_id)
        assert isinstance(module, Hiv)

        self.TREATMENT_ID = "Hiv_StartOrContinueOnPrep"
        self.EXPECTED_APPT_FOOTPRINT = self.make_appt_footprint({"Over5OPD": 1})
        self.ACCEPTED_FACILITY_LEVEL = 1
        self.ALERT_OTHER_DISEASES = []

    def apply(self, person_id, squeeze_factor):
        """Start PrEP for this person; or continue them on PrEP for 3 more months"""

        df = self.sim.population.props
        person = df.loc[person_id]

        # Do not run if the person is not alive, or is not currently a sex worker, or is diagnosed
        if (not person["is_alive"]) or (not person["li_is_sexworker"]) or (person["hv_diagnosed"]):
            return

        # Run an HIV test
        test_result = self.sim.modules['HealthSystem'].dx_manager.run_dx_test(
            dx_tests_to_run='hiv_rapid_test',
            hsi_event=self
        )
        df.at[person_id, 'hv_number_tests'] += 1
        df.at[person_id, 'hv_last_test_date'] = self.sim.date

        # If test is positive, flag as diagnosed and refer to ART
        if test_result is True:
            # label as diagnosed
            df.at[person_id, 'hv_diagnosed'] = True

            # Do actions for when a person has been diagnosed with HIV
            self.module.do_when_hiv_diagnosed(person_id=person_id)

            return self.make_appt_footprint({"Over5OPD": 1, "VCTPositive": 1})

        # Check that PrEP is available and if it is, initiate or continue  PrEP:
        if self.get_all_consumables(footprint=self.module.footprints_for_consumables_required['prep']):
            df.at[person_id, "hv_is_on_prep"] = True

            # Schedule 'decision about whether to continue on PrEP' for 3 months time
            self.sim.schedule_event(
                Hiv_DecisionToContinueOnPrEP(person_id=person_id, module=self.module),
                self.sim.date + pd.DateOffset(months=3)
            )

        else:
            # If PrEP is not available, the person will default and not be on PrEP
            df.at[person_id, "hv_is_on_prep"] = False

    def never_ran(self, *args, **kwargs):
        """This is called if this HSI was never run.
        Default the person to being off PrEP"""
        self.sim.population.props.at[self.target, "hv_is_on_prep"] = False


class HSI_Hiv_StartOrContinueTreatment(HSI_Event, IndividualScopeEventMixin):
    def __init__(self, module, person_id):
        super().__init__(module, person_id=person_id)
        assert isinstance(module, Hiv)

        self.TREATMENT_ID = "Hiv_Treatment_InitiationOrContinuation"
        self.EXPECTED_APPT_FOOTPRINT = self.make_appt_footprint({"Over5OPD": 1, "NewAdult": 1})
        self.ACCEPTED_FACILITY_LEVEL = 1
        self.ALERT_OTHER_DISEASES = []

        self.counter_for_did_not_run = 0

    def apply(self, person_id, squeeze_factor):
        """This is a Health System Interaction Event - start or continue HIV treatment for 6 more months"""
        df = self.sim.population.props
        person = df.loc[person_id]
        art_status_at_beginning_of_hsi = person["hv_art"]

        if not person["is_alive"]:
            return

        # Confirm that the person is diagnosed (this should not run if they are not)
        assert person["hv_diagnosed"]

        if art_status_at_beginning_of_hsi == "not":
            # Do a confirmatory test and do not run the rest of the event if negative.
            # NB. It is assumed that the sensitivity and specificiy of the raoid test is perfect.
            test_result = self.sim.modules['HealthSystem'].dx_manager.run_dx_test(
                dx_tests_to_run='hiv_rapid_test',
                hsi_event=self
            )
            df.at[person_id, 'hv_number_tests'] += 1
            df.at[person_id, 'hv_last_test_date'] = self.sim.date

            if not test_result:
                return self.make_appt_footprint({"Over5OPD": 1})

            assert person["hv_inf"]  # after the test results, it can be guaranteed that the person is HIV-pos.

            # Try to initiate the person onto ART:
            drugs_were_available = self.do_at_initiation(person_id)
        else:
            # Try to continue the person on ART:
            drugs_were_available = self.do_at_continuation(person_id)

        if drugs_were_available:
            # If person has been placed/continued on ART, schedule 'decision about whether to continue on Treatment for
            # 6 months later
            self.sim.schedule_event(
                Hiv_DecisionToContinueTreatment(person_id=person_id, module=self.module),
                self.sim.date + pd.DateOffset(months=6)
            )
        else:
            # As drugs were not available, the person will default to being off ART (...if they were on ART at the
            # beginning of the HSI.)
            # NB. If the person was not on ART at the beginning of the HSI, then there is no need to stop them (which
            #  causes a new AIDSOnsetEvent to be scheduled.)
            if art_status_at_beginning_of_hsi != "not":
                self.module.stops_treatment(person_id)

            # If person 'decides to' seek another appointment, schedule a new HSI appointment for tomorrow.
            # NB. With a probability of 1.0, this will keep occurring, and the person will never give-up coming back to
            # pick-up medication.
            if (
                self.module.rng.random_sample() <
                self.module.parameters["probability_of_seeking_further_art_appointment_if_drug_not_available"]
            ):
                self.sim.modules['HealthSystem'].schedule_hsi_event(
                    hsi_event=HSI_Hiv_StartOrContinueTreatment(person_id=person_id, module=self.module),
                    topen=self.sim.date + pd.DateOffset(days=1),
                    tclose=self.sim.date + pd.DateOffset(days=15),
                    priority=1
                )

    def do_at_initiation(self, person_id):
        """Things to do when this the first appointment ART"""
        df = self.sim.population.props
        person = df.loc[person_id]

        # Check if drugs are available, and provide drugs:
        drugs_available = self.get_drugs(age_of_person=person['age_years'])

        if drugs_available:
            # Assign person to be have suppressed or un-suppressed viral load
            # (If person is VL suppressed This will prevent the Onset of AIDS, or an AIDS death if AIDS has already
            # onset,)
            vl_status = self.determine_vl_status(sex_of_person=person["sex"], age_of_person=person["age_years"])
            df.at[person_id, "hv_art"] = vl_status

            # If VL suppressed, remove any symptoms caused by this module
            if vl_status == "on_VL_suppressed":
                self.sim.modules['SymptomManager'].clear_symptoms(
                    person_id=person_id,
                    disease_module=self.module
                )

        # Consider if TB treatment should start
        self.consider_tb(person_id)

        return drugs_available

    def do_at_continuation(self, person_id):
        """Things to do when the person is already on ART"""

        df = self.sim.population.props
        person = df.loc[person_id]

        # Viral Load Monitoring
        # NB. This does not have a direct effect on outcomes for the person.
        _ = self.get_all_consumables(footprint=self.module.footprints_for_consumables_required['vl_measurement'])

        # Check if drugs are available, and provide drugs:
        drugs_available = self.get_drugs(age_of_person=person['age_years'])

        return drugs_available

    def determine_vl_status(self, sex_of_person, age_of_person):
        """Helper function to determine the VL status that the person will have.
        Return what will be the status of "hv_art"
        """
        p = self.module.parameters

        if age_of_person < 15:
            prob_vs = p["vls_child"]
        else:
            if sex_of_person == "M":
                prob_vs = p["vls_m"]
            else:
                prob_vs = p["vls_f"]

        return "on_VL_suppressed" if (self.module.rng.random_sample() < prob_vs) else "on_not_VL_suppressed"

    def get_drugs(self, age_of_person):
        """Helper function to get the ART according to the age of the person being treated. Returns bool to indicate
        whether drugs were available"""
        if age_of_person < 5.0:
            # Formulation for children
            drugs_available = self.get_all_consumables(
                footprint=self.module.footprints_for_consumables_required['art_child'])
        else:
            # Formulation for adults
            drugs_available = self.get_all_consumables(
                footprint=self.module.footprints_for_consumables_required['art_adult'])

        return drugs_available

    def consider_tb(self, person_id):
        # todo - TB treatment when person starts ART - complete when TB module is completed.
        pass
        """
        Consider whether IPT is needed at this time. This is run only when treatment is initiated.
        # if 'Tb' in self.sim.modules:
            district = df.at[person_id, "district_of_residence"]
            eligible = df.at[person_id, "tb_inf"].startswith("active")
            if (
                (district in params["tb_high_risk_distr"].values)
                & (self.sim.date.year > 2012)
                & eligible
                & (self.module.rng.rand() < params["???"])
            ):
                # Schedule the TB treatment event:
                self.sim.modules["HealthSystem"].schedule_hsi_event(
                    tb.HSI_Tb_IptHiv(self.module['Tb'], person_id=person_id),
                    priority=1,
                    topen=self.sim.date,
                    tclose=None
                )
            """

    def never_ran(self):
        """This is called if this HSI was never run.
        * Default the person to being off ART.
        * Determine if they will re-seek care themselves in the future:
        """
        # stop treatment for this person
        person_id = self.target
        self.module.stops_treatment(person_id)

        # determine if will seek another HSI:
        if (
            self.module.rng.random_sample() <
            self.module.parameters["probability_of_seeking_further_art_appointment_if_appointment_not_available"]
        ):
            self.sim.modules['HealthSystem'].schedule_hsi_event(
                HSI_Hiv_StartOrContinueTreatment(person_id=person_id, module=self.module),
                topen=self.sim.date + pd.DateOffset(days=14),
                tclose=self.sim.date + pd.DateOffset(days=21),
                priority=1
            )

# ---------------------------------------------------------------------------
#   Logging
# ---------------------------------------------------------------------------


class HivLoggingEvent(RegularEvent, PopulationScopeEventMixin):
    def __init__(self, module):
        """ Log Current status of the population, every year
        """

        self.repeat = 12
        super().__init__(module, frequency=DateOffset(months=self.repeat))

    def apply(self, population):
        # get some summary statistics
        df = population.props
        now = self.sim.date

        # ------------------------------------ SUMMARIES ------------------------------------
        # adult prevalence
        adult_prev_15plus = (
            len(df[df.hv_inf & df.is_alive & (df.age_years >= 15)])
            / len(df[df.is_alive & (df.age_years >= 15)])
        )

        adult_prev_1549 = (
            len(df[df.hv_inf & df.is_alive & df.age_years.between(15, 49)])
            / len(df[df.is_alive & (df.age_years >= 15)])
        )

        # child prevalence
        child_prev = (
            len(df[df.hv_inf & df.is_alive & (df.age_years < 15)])
            / len(df[df.is_alive & (df.age_years < 15)])
        )

        # incidence in the period since the last log for 15+ and 15-49 year-olds (denominator is approximate)
        n_new_infections_adult_15plus = len(
            df.loc[
                (df.age_years >= 15)
                & df.is_alive
                & (df.hv_date_inf > (now - DateOffset(months=self.repeat)))
                ]
        )
        denom_adults_15plus = len(df[df.is_alive & ~df.hv_inf & (df.age_years >= 15)])
        adult_inc_15plus = n_new_infections_adult_15plus / denom_adults_15plus

        n_new_infections_adult_1549 = len(
            df.loc[
                df.age_years.between(15, 49)
                & df.is_alive
                & (df.hv_date_inf > (now - DateOffset(months=self.repeat)))
                ]
        )
        denom_adults_1549 = len(df[df.is_alive & ~df.hv_inf & df.age_years.between(15, 49)])
        adult_inc_1549 = n_new_infections_adult_1549 / denom_adults_1549

        # incidence in the period since the last log for 0-14 year-olds (denominator is approximate)
        n_new_infections_children = len(
            df.loc[
                (df.age_years < 15)
                & df.is_alive
                & (df.hv_date_inf > (now - DateOffset(months=self.repeat)))
                ]
        )
        denom_children = len(df[df.is_alive & ~df.hv_inf & (df.age_years < 15)])
        child_inc = (n_new_infections_children / denom_children)

        # hiv prev among female sex workers (aged 15-49)
        n_fsw = len(df.loc[
                        df.is_alive &
                        df.li_is_sexworker &
                        (df.sex == "F") &
                        df.age_years.between(15, 49)
                        ])
        prev_hiv_fsw = 0 if n_fsw == 0 else \
            len(df.loc[
                    df.is_alive &
                    df.hv_inf &
                    df.li_is_sexworker &
                    (df.sex == "F") &
                    df.age_years.between(15, 49)
                    ]) / n_fsw

        logger.info(key='summary_inc_and_prev_for_adults_and_children_and_fsw',
                    description='Summary of HIV among adult (15+ and 15-49) and children (0-14s) and female sex workers'
                                ' (15-49)',
                    data={
                        "hiv_prev_adult_15plus": adult_prev_15plus,
                        "hiv_prev_adult_1549": adult_prev_1549,
                        "hiv_prev_child": child_prev,
                        "hiv_adult_inc_15plus": adult_inc_15plus,
                        "hiv_adult_inc_1549": adult_inc_1549,
                        "hiv_child_inc": child_inc,
                        "hiv_prev_fsw": prev_hiv_fsw
                    }
                    )

        # ------------------------------------ PREVALENCE BY AGE and SEX  ------------------------------------

        # Prevalence by Age/Sex (to make every category be output, do separately by 'sex')
        prev_by_age_and_sex = {}
        for sex in ['F', 'M']:
            n_hiv = df.loc[df.sex == sex].groupby(by=['age_range'])['hv_inf'].sum()
            n_pop = df.loc[df.sex == sex].groupby(by=['age_range'])['hv_inf'].count()
            prev_by_age_and_sex[sex] = (n_hiv / n_pop).to_dict()

        logger.info(key='prev_by_age_and_sex',
                    data=prev_by_age_and_sex,
                    description='Prevalence of HIV split by age and sex')

        # ------------------------------------ TESTING ------------------------------------

        # proportion of adult population tested in past year
        n_tested = len(df.loc[df.is_alive & (df.hv_number_tests > 0) & (df.age_years >= 15) &
                              (df.hv_last_test_date > (now - DateOffset(months=self.repeat)))])
        n_pop = len(df.loc[df.is_alive & (df.age_years >= 15)])
        tested = (n_tested / n_pop)

        # proportion of adult population tested in past year by sex
        testing_by_sex = {}
        for sex in ['F', 'M']:
            n_tested = len(df.loc[(df.sex == sex) & (df.hv_number_tests > 0) & (df.age_years >= 15) &
                                  (df.hv_last_test_date > (now - DateOffset(months=self.repeat)))])
            n_pop = len(df.loc[(df.sex == sex) & (df.age_years >= 15)])
            testing_by_sex[sex] = (n_tested / n_pop)

        # per_capita_testing_rate: number of tests administered divided by population
        current_testing_rate = self.module.per_capita_testing_rate()

        # ------------------------------------ TREATMENT ------------------------------------
        def treatment_counts(subset):
            # total number of subset (subset is a true/false series)
            count = sum(subset)
            # proportion of subset living with HIV that are diagnosed:
            proportion_diagnosed = sum(subset & df.hv_diagnosed) / count if count > 0 else 0
            # proportions of subset living with HIV on treatment:
            art = sum(subset & (df.hv_art != "not"))
            art_cov = art / count if count > 0 else 0
            # proportion of subset on treatment that have good VL suppression
            art_vs = sum(subset & (df.hv_art == "on_VL_suppressed"))
            art_cov_vs = art_vs / art if art > 0 else 0
            return proportion_diagnosed, art_cov, art_cov_vs

        alive_infected = df.is_alive & df.hv_inf
        dx_adult, art_cov_adult, art_cov_vs_adult = treatment_counts(alive_infected & (df.age_years >= 15))
        dx_children, art_cov_children, art_cov_vs_children = treatment_counts(alive_infected & (df.age_years < 15))

        # ------------------------------------ BEHAVIOUR CHANGE ------------------------------------

        # proportion of adults (15+) exposed to behaviour change intervention
        prop_adults_exposed_to_behav_intv = len(
            df[df.is_alive & df.hv_behaviour_change & (df.age_years >= 15)]
        ) / len(df[df.is_alive & (df.age_years >= 15)])

        # ------------------------------------ PREP AMONG FSW ------------------------------------
        prop_fsw_on_prep = 0 if n_fsw == 0 else len(
            df[df.is_alive & df.li_is_sexworker & (df.age_years >= 15) & df.hv_is_on_prep]
        ) / len(df[df.is_alive & df.li_is_sexworker & (df.age_years >= 15)])

        # ------------------------------------ MALE CIRCUMCISION ------------------------------------
        # NB. Among adult men
        prop_men_circ = len(
            df[df.is_alive & (df.sex == 'M') & (df.age_years >= 15) & df.li_is_circ]
        ) / len(df[df.is_alive & (df.sex == 'M') & (df.age_years >= 15)])

        logger.info(key='hiv_program_coverage',
                    description='Coverage of interventions for HIV among adult (15+) and children (0-14s)',
                    data={
                        "prop_tested_adult": tested,
                        "prop_tested_adult_male": testing_by_sex['M'],
                        "prop_tested_adult_female": testing_by_sex['F'],
                        "per_capita_testing_rate": current_testing_rate,
                        "dx_adult": dx_adult,
                        "dx_childen": dx_children,
                        "art_coverage_adult": art_cov_adult,
                        "art_coverage_adult_VL_suppression": art_cov_vs_adult,
                        "art_coverage_child": art_cov_children,
                        "art_coverage_child_VL_suppression": art_cov_vs_children,
                        "prop_adults_exposed_to_behav_intv": prop_adults_exposed_to_behav_intv,
                        "prop_fsw_on_prep": prop_fsw_on_prep,
                        "prop_men_circ": prop_men_circ
                    }
                    )

# ---------------------------------------------------------------------------
#   Debugging / Checking Events
# ---------------------------------------------------------------------------


class HivCheckPropertiesEvent(RegularEvent, PopulationScopeEventMixin):
    def __init__(self, module):
        super().__init__(module, frequency=DateOffset(months=1))  # runs every month

    def apply(self, population):
        self.module.check_config_of_properties()

# ---------------------------------------------------------------------------
#   Helper functions for analysing outputs
# ---------------------------------------------------------------------------


def set_age_group(ser):
    AGE_RANGE_CATEGORIES, AGE_RANGE_LOOKUP = create_age_range_lookup(
        min_age=demography.MIN_AGE_FOR_RANGE,
        max_age=demography.MAX_AGE_FOR_RANGE,
        range_size=demography.AGE_RANGE_SIZE
    )
    ser = ser.astype("category")
    AGE_RANGE_CATEGORIES_filtered = [a for a in AGE_RANGE_CATEGORIES if a in ser.values]
    return ser.cat.reorder_categories(AGE_RANGE_CATEGORIES_filtered)


def map_to_age_group(ser):
    AGE_RANGE_CATEGORIES, AGE_RANGE_LOOKUP = create_age_range_lookup(
        min_age=demography.MIN_AGE_FOR_RANGE,
        max_age=demography.MAX_AGE_FOR_RANGE,
        range_size=demography.AGE_RANGE_SIZE
    )
    ser = ser.map(AGE_RANGE_LOOKUP)
    ser = set_age_group(ser)
    return ser


def unpack_raw_output_dict(raw_dict):
    x = pd.DataFrame.from_dict(data=raw_dict, orient='index')
    x = x.reset_index()
    x.rename(columns={'index': 'age_group', 0: 'value'}, inplace=True)
    x['age_group'] = set_age_group(x['age_group'])
    return x<|MERGE_RESOLUTION|>--- conflicted
+++ resolved
@@ -900,10 +900,6 @@
         """Things to do when a person has been tested and found (newly) be be HIV-positive:.
         * Consier if ART should be initiated, and schedule HSI if so.
         The person should not yet be on ART.
-<<<<<<< HEAD
-
-=======
->>>>>>> 3427de39
         """
         df = self.sim.population.props
 
