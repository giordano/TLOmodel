"""
The HIV Module
Overview:
HIV infection ---> AIDS onset Event (defined by the presence of AIDS symptoms) --> AIDS Death Event
Testing is spontaneously taken-up and can lead to accessing intervention services (ART, VMMC, PrEP).
AIDS symptoms can also lead to care-seeking and there is routine testing for HIV at all non-emergency Generic HSI
 events.
Persons can be on ART -
    - with viral suppression: when the person with not develop AIDS, or if they have already, it is relieved and they
        will not die of AIDS; and the person is not infectious
    - without viral suppression: when there is no benefit in avoiding AIDS and infectiousness is unchanged.
Maintenance on ART and PrEP is re-assessed at periodic 'Decision Events', at which is it is determined if the person
  will attend the "next" HSI for continuation of the service; and if not, they are removed from that service and "stop
  treatment". If a stock-out or non-availability of health system resources prevent treatment continuation, the person
  "stops treatment". Stopping treatment leads to a new AIDS Event being scheduled. Persons can restart treatment. If a
  person has developed AIDS, starts treatment and then defaults from treatment, their 'original' AIDS Death Event will
  still occur.
If PrEP is not available due to limitations in the HealthSystem, the person defaults to not being on PrEP.
If a female is pregnant or breastfeeding or sex workers, she will be introduced to PrEP.
# Things to note:
    * Need to incorporate testing for HIV at first ANC appointment (as it does in generic HSI)
    * Need to incorporate testing for infants born to HIV-positive mothers (currently done in on_birth here).
    * Need to incorporate cotrim for infants born to HIV-positive mothers (not done here)
    * Cotrimoxazole is not included - either in effect of consumption of the drug (because the effect is not known).
    * Calibration has not been done: most things look OK - except HIV-AIDS deaths
"""

import os

import numpy as np
import pandas as pd
import random

from tlo import DAYS_IN_YEAR, DateOffset, Module, Parameter, Property, Types, logging
from tlo.events import Event, IndividualScopeEventMixin, PopulationScopeEventMixin, RegularEvent
from tlo.lm import LinearModel, LinearModelType, Predictor
from tlo.methods import Metadata, demography, tb
from tlo.methods.causes import Cause
from tlo.methods.dxmanager import DxTest
from tlo.methods.healthsystem import HSI_Event
from tlo.methods.symptommanager import Symptom
from tlo.util import create_age_range_lookup

logger = logging.getLogger(__name__)
logger.setLevel(logging.INFO)


class Hiv(Module):
    """
    The HIV Disease Module
    """

    def __init__(self, name=None, resourcefilepath=None, run_with_checks=False):
        super().__init__(name)
        self.resourcefilepath = resourcefilepath

        assert isinstance(run_with_checks, bool)
        self.run_with_checks = run_with_checks

        self.stored_test_numbers = []  # create empty list for storing hiv test numbers

        # hiv outputs needed for calibration
        keys = ["date",
                "hiv_prev_adult_1549",
                "hiv_adult_inc_1549",
                "hiv_prev_child",
                "population"
                ]
        # initialise empty dict with set keys
        self.hiv_outputs = {k: [] for k in keys}

        self.daly_wts = dict()
        self.lm = dict()
        self.item_codes_for_consumables_required = dict()

    INIT_DEPENDENCIES = {"Demography", "HealthSystem", "Lifestyle", "SymptomManager"}

    OPTIONAL_INIT_DEPENDENCIES = {"HealthBurden"}

    ADDITIONAL_DEPENDENCIES = {'Tb', 'NewbornOutcomes'}

    METADATA = {
        Metadata.DISEASE_MODULE,
        Metadata.USES_SYMPTOMMANAGER,
        Metadata.USES_HEALTHSYSTEM,
        Metadata.USES_HEALTHBURDEN
    }

    # Declare Causes of Death
    CAUSES_OF_DEATH = {
        "AIDS_non_TB": Cause(gbd_causes="HIV/AIDS", label="AIDS"),
        "AIDS_TB": Cause(gbd_causes="HIV/AIDS", label="AIDS"),
    }

    # Declare Causes of Disability
    CAUSES_OF_DISABILITY = {
        "HIV": Cause(gbd_causes="HIV/AIDS", label="AIDS"),
    }

    PROPERTIES = {
        # --- Core Properties
        "hv_inf": Property(
            Types.BOOL,
            "Is person currently infected with HIV (NB. AIDS status is determined by prescence of the AIDS Symptom.",
        ),
        "hv_art": Property(
            Types.CATEGORICAL,
            "ART status of person, whether on ART or not; and whether viral load is suppressed or not if on ART.",
            categories=["not", "on_VL_suppressed", "on_not_VL_suppressed"],
        ),
        "hv_is_on_prep": Property(
            Types.BOOL,
            "Whether the person is currently taking and receiving a protective effect from Pre-Exposure Prophylaxis.",
        ),
        "hv_behaviour_change": Property(
            Types.BOOL,
            "Has this person been exposed to HIV prevention counselling following a negative HIV test result",
        ),
        "hv_diagnosed": Property(
            Types.BOOL, "Knows that they are HIV+: i.e. is HIV+ and tested as HIV+"
        ),
        "hv_number_tests": Property(Types.INT, "Number of HIV tests ever taken"),
        # --- Dates on which things have happened:
        "hv_last_test_date": Property(Types.DATE, "Date of last HIV test"),
        "hv_date_inf": Property(Types.DATE, "Date infected with HIV"),
        "hv_date_treated": Property(Types.DATE, "date hiv treatment started"),
    }

    PARAMETERS = {
        # Baseline characteristics
        "time_inf": Parameter(
            Types.DATA_FRAME, "prob of time since infection for baseline adult pop"
        ),
        "art_coverage": Parameter(Types.DATA_FRAME, "coverage of ART at baseline"),
        "treatment_cascade": Parameter(Types.DATA_FRAME, "spectrum estimates of treatment cascade"),
        # Natural history - transmission - overall rates
        "beta": Parameter(Types.REAL, "Transmission rate"),
        "unaids_prevalence_adjustment_factor": Parameter(
            Types.REAL, "adjustment for baseline age-specific prevalence values to give correct population prevalence"
        ),
        "prob_mtct_untreated": Parameter(
            Types.REAL, "Probability of mother to child transmission"
        ),
        "prob_mtct_treated": Parameter(
            Types.REAL, "Probability of mother to child transmission, mother on ART"
        ),
        "prob_mtct_incident_preg": Parameter(
            Types.REAL,
            "Probability of mother to child transmission, mother infected during pregnancy",
        ),
        "monthly_prob_mtct_bf_untreated": Parameter(
            Types.REAL,
            "Probability of mother to child transmission during breastfeeding",
        ),
        "monthly_prob_mtct_bf_treated": Parameter(
            Types.REAL,
            "Probability of mother to child transmission, mother infected during breastfeeding",
        ),
        # Natural history - transmission - relative risk of HIV acquisition (non-intervention)
        "rr_fsw": Parameter(Types.REAL, "Relative risk of HIV with female sex work"),
        "rr_circumcision": Parameter(
            Types.REAL, "Relative risk of HIV with circumcision"
        ),
        "rr_rural": Parameter(Types.REAL, "Relative risk of HIV in rural location"),
        "rr_windex_poorer": Parameter(
            Types.REAL, "Relative risk of HIV with wealth level poorer"
        ),
        "rr_windex_middle": Parameter(
            Types.REAL, "Relative risk of HIV with wealth level middle"
        ),
        "rr_windex_richer": Parameter(
            Types.REAL, "Relative risk of HIV with wealth level richer"
        ),
        "rr_windex_richest": Parameter(
            Types.REAL, "Relative risk of HIV with wealth level richest"
        ),
        "rr_sex_f": Parameter(Types.REAL, "Relative risk of HIV if female"),
        "rr_edlevel_primary": Parameter(
            Types.REAL, "Relative risk of HIV with primary education"
        ),
        "rr_edlevel_secondary": Parameter(
            Types.REAL, "Relative risk of HIV with secondary education"
        ),
        "rr_edlevel_higher": Parameter(
            Types.REAL, "Relative risk of HIV with higher education"
        ),
        # Natural history - transmission - relative risk of HIV acquisition (interventions)
        "rr_behaviour_change": Parameter(
            Types.REAL, "Relative risk of HIV with behaviour modification"
        ),
        "proportion_reduction_in_risk_of_hiv_aq_if_on_prep": Parameter(
            Types.REAL,
            "Proportion reduction in risk of HIV acquisition if on PrEP. 0 for no efficacy; 1.0 for perfect efficacy.",
        ),
        # Natural history - survival (adults)
        "mean_months_between_aids_and_death": Parameter(
            Types.REAL,
            "Mean number of months (distributed exponentially) for the time between AIDS and AIDS Death",
        ),
        "mean_months_between_aids_and_death_infant": Parameter(
            Types.REAL,
            "Mean number of months for the time between AIDS and AIDS Death for infants",
        ),
        "infection_to_death_weibull_shape_1519": Parameter(
            Types.REAL,
            "Shape parameter for Weibull describing time between infection and death for 15-19 yo (units: years)",
        ),
        "infection_to_death_weibull_shape_2024": Parameter(
            Types.REAL,
            "Shape parameter for Weibull describing time between infection and death for 20-24 yo (units: years)",
        ),
        "infection_to_death_weibull_shape_2529": Parameter(
            Types.REAL,
            "Shape parameter for Weibull describing time between infection and death for 25-29 yo (units: years)",
        ),
        "infection_to_death_weibull_shape_3034": Parameter(
            Types.REAL,
            "Shape parameter for Weibull describing time between infection and death for 30-34 yo (units: years)",
        ),
        "infection_to_death_weibull_shape_3539": Parameter(
            Types.REAL,
            "Shape parameter for Weibull describing time between infection and death for 35-39 yo (units: years)",
        ),
        "infection_to_death_weibull_shape_4044": Parameter(
            Types.REAL,
            "Shape parameter for Weibull describing time between infection and death for 40-44 yo (units: years)",
        ),
        "infection_to_death_weibull_shape_4549": Parameter(
            Types.REAL,
            "Shape parameter for Weibull describing time between infection and death for 45-49 yo (units: years)",
        ),
        "infection_to_death_weibull_scale_1519": Parameter(
            Types.REAL,
            "Scale parameter for Weibull describing time between infection and death for 15-19 yo (units: years)",
        ),
        "infection_to_death_weibull_scale_2024": Parameter(
            Types.REAL,
            "Scale parameter for Weibull describing time between infection and death for 20-24 yo (units: years)",
        ),
        "infection_to_death_weibull_scale_2529": Parameter(
            Types.REAL,
            "Scale parameter for Weibull describing time between infection and death for 25-29 yo (units: years)",
        ),
        "infection_to_death_weibull_scale_3034": Parameter(
            Types.REAL,
            "Scale parameter for Weibull describing time between infection and death for 30-34 yo (units: years)",
        ),
        "infection_to_death_weibull_scale_3539": Parameter(
            Types.REAL,
            "Scale parameter for Weibull describing time between infection and death for 35-39 yo (units: years)",
        ),
        "infection_to_death_weibull_scale_4044": Parameter(
            Types.REAL,
            "Scale parameter for Weibull describing time between infection and death for 40-44 yo (units: years)",
        ),
        "infection_to_death_weibull_scale_4549": Parameter(
            Types.REAL,
            "Scale parameter for Weibull describing time between infection and death for 45-49 yo (units: years)",
        ),
        "art_default_to_aids_mean_years": Parameter(
            Types.REAL,
            "Mean years between when a person (any change) stops being on treatment to when AIDS is onset (if the "
            "absence of resuming treatment).",
        ),
        "prop_delayed_aids_onset": Parameter(
            Types.REAL,
            "Proportion of PLHIV that will have delayed AIDS onset to compensate for AIDS-TB",
        ),
        # Natural history - survival (children)
        "mean_survival_for_infants_infected_prior_to_birth": Parameter(
            Types.REAL,
            "Exponential rate parameter for mortality in infants who are infected before birth",
        ),
        "infection_to_death_infant_infection_after_birth_weibull_scale": Parameter(
            Types.REAL,
            "Weibull scale parameter for mortality in infants who are infected after birth",
        ),
        "infection_to_death_infant_infection_after_birth_weibull_shape": Parameter(
            Types.REAL,
            "Weibull shape parameter for mortality in infants who are infected after birth",
        ),
        # Uptake of Interventions
        "hiv_testing_rates": Parameter(
            Types.DATA_FRAME, "annual rates of testing for children and adults"
        ),
        "rr_test_hiv_positive": Parameter(
            Types.REAL,
            "relative likelihood of having HIV test for people with HIV",
        ),
        "hiv_testing_rate_adjustment": Parameter(
            Types.REAL,
            "adjustment to current testing rates to account for multiple routes into HIV testing",
        ),
        "treatment_initiation_adjustment": Parameter(
            Types.REAL,
            "adjustment to current ART coverage levels to account for defaulters",
        ),
        "vs_adjustment": Parameter(
            Types.REAL,
            "adjustment to current viral suppression levels to account for defaulters",
        ),
        "prob_hiv_test_at_anc_or_delivery": Parameter(
            Types.REAL,
            "probability of a women having hiv test at anc or following delivery",
        ),
        "prob_hiv_test_for_newborn_infant": Parameter(
            Types.REAL,
            "probability of a newborn infant having HIV test pre-discharge",
        ),
        "prob_start_art_or_vs": Parameter(
            Types.REAL,
            "Probability that a person will start treatment and be virally suppressed following testing",
        ),
        "prob_behav_chg_after_hiv_test": Parameter(
            Types.REAL,
            "Probability that a person will change risk behaviours, if HIV-negative, following testing",
        ),
        "prob_prep_for_fsw_after_hiv_test": Parameter(
            Types.REAL,
            "Probability that a FSW will start PrEP, if HIV-negative, following testing",
        ),
        "prob_prep_for_agyw": Parameter(
            Types.REAL,
            "Probability that adolescent girls / young women will start PrEP",
        ),
        "prob_circ_after_hiv_test": Parameter(
            Types.REAL,
            "Probability that a male will be circumcised, if HIV-negative, following testing",
        ),
        "prob_circ_for_child_before_2020": Parameter(
            Types.REAL,
            "Probability that a male aging <15 yrs will be circumcised before year 2020",
        ),
        "prob_circ_for_child_from_2020": Parameter(
            Types.REAL,
            "Probability that a male aging <15 yrs will be circumcised from year 2020, "
            "which is different from before 2020 as children vmmc policy/fund/cases has changed, "
            "according to PEPFAR 2020 Country Operational Plan and DHIS2 data",
        ),
        "probability_of_being_retained_on_prep_every_3_months": Parameter(
            Types.REAL,
            "Probability that someone who has initiated on prep will attend an appointment and be on prep "
            "for the next 3 months, until the next appointment.",
        ),
        "probability_of_being_retained_on_prep_every_1_month": Parameter(
            Types.REAL,
            "Probability that someone who has initiated on prep will attend an appointment and be on prep "
            "for the next month, until the next appointment.",
        ),
        "probability_of_being_retained_on_prep_every_1_month_high": Parameter(
            Types.REAL,
            "Probability that someone with higher risk reception who has initiated on prep will attend an appointment and be on prep "
            "for the next month, until the next appointment.",
        ),
        "probability_of_being_retained_on_prep_every_1_month_low": Parameter(
            Types.REAL,
            "Probability that pregnant (aged >=30) or breastfeeding women who has initiated on prep will attend an appointment and be on prep "
            "for the next month, until the next appointment.",
        ),
        "probability_of_being_retained_on_art_every_3_months": Parameter(
            Types.REAL,
            "Probability that someone who has initiated on treatment will attend an appointment and be on "
            "treatment for next 3 months, until the next appointment.",
        ),
        "probability_of_seeking_further_art_appointment_if_drug_not_available": Parameter(
            Types.REAL,
            "Probability that a person who 'should' be on art will seek another appointment (the following "
            "day and try for each of the next 7 days) if drugs were not available.",
        ),
        "probability_of_seeking_further_art_appointment_if_appointment_not_available": Parameter(
            Types.REAL,
            "Probability that a person who 'should' be on art will seek another appointment if the health-"
            "system has not been able to provide them with an appointment",
        ),
        "prep_start_year": Parameter(Types.REAL, "Year from which PrEP is available"),
        "prep_for_pregnant_woman_start_year": Parameter(Types.REAL,
<<<<<<< HEAD
        "Year from which PrEP is introduced for all pregnant and breastfeeding woman"),
=======
                                                        "Year from which PrEP is introduced for all pregnant and breastfeeding woman"),
>>>>>>> 5ebe7c9c
        "ART_age_cutoff_young_child": Parameter(
            Types.INT, "Age cutoff for ART regimen for young children"
        ),
        "ART_age_cutoff_older_child": Parameter(
            Types.INT, "Age cutoff for ART regimen for older children"
        ),
        "rel_probability_art_baseline_aids": Parameter(
            Types.REAL,
            "relative probability of person with HIV infection over 10 years being on ART at baseline",
        ),
        "aids_tb_treatment_adjustment": Parameter(
            Types.REAL,
            "probability of death if aids and tb, person on treatment for tb",
        ),
    }

    def read_parameters(self, data_folder):
        """
        * 1) Reads the ResourceFiles
        * 2) Declare the Symptoms
        """

        # 1) Read the ResourceFiles

        # Short cut to parameters dict
        p = self.parameters

        workbook = pd.read_excel(
            os.path.join(self.resourcefilepath, "ResourceFile_HIV.xlsx"),
            sheet_name=None,
        )
        self.load_parameters_from_dataframe(workbook["parameters"])

        # Load data on HIV prevalence
        p["hiv_prev"] = workbook["hiv_prevalence"]

        # Load assumed time since infected at baseline (year 2010)
        p["time_inf"] = workbook["time_since_infection_at_baselin"]

        # Load reported hiv testing rates
        p["hiv_testing_rates"] = workbook["MoH_numbers_tests"]

        # Load assumed ART coverage at baseline (year 2010)
        p["art_coverage"] = workbook["art_coverage"]

        # Load probability of art / viral suppression start after positive HIV test
        p["prob_start_art_or_vs"] = workbook["spectrum_treatment_cascade"]

        # Load spectrum estimates of treatment cascade
        p["treatment_cascade"] = workbook["spectrum_treatment_cascade"]

        # DALY weights
        # get the DALY weight that this module will use from the weight database (these codes are just random!)
        if "HealthBurden" in self.sim.modules.keys():
            # Chronic infection but not AIDS (including if on ART)
            # (taken to be equal to "Symptomatic HIV without anaemia")
            self.daly_wts["hiv_infection_but_not_aids"] = self.sim.modules[
                "HealthBurden"
            ].get_daly_weight(17)

            #  AIDS without anti-retroviral treatment without anemia
            self.daly_wts["aids"] = self.sim.modules["HealthBurden"].get_daly_weight(19)

        # 2)  Declare the Symptoms.
        self.sim.modules["SymptomManager"].register_symptom(
            Symptom(
                name="aids_symptoms",
                odds_ratio_health_seeking_in_adults=10.0,  # High chance of seeking care when aids_symptoms onset
                odds_ratio_health_seeking_in_children=10.0,
            )
        )

    def pre_initialise_population(self):
        """
        * Establish the Linear Models
        *
        """
        p = self.parameters

        # ---- LINEAR MODELS -----
        # LinearModel for the relative risk of becoming infected during the simulation
        # N.B. age assumed not to have an effect on incidence
        self.lm["rr_of_infection"] = LinearModel.multiplicative(
            Predictor("age_years").when("<15", 0.0).when("<49", 1.0).otherwise(0.0),
            Predictor("sex").when("F", p["rr_sex_f"]),
            Predictor("li_is_circ").when(True, p["rr_circumcision"]),
            Predictor("hv_is_on_prep").
            when(True, 1.0 - p["proportion_reduction_in_risk_of_hiv_aq_if_on_prep"]),
            Predictor("li_urban").when(False, p["rr_rural"]),
            Predictor("li_wealth", conditions_are_mutually_exclusive=True)
            .when(2, p["rr_windex_poorer"])
            .when(3, p["rr_windex_middle"])
            .when(4, p["rr_windex_richer"])
            .when(5, p["rr_windex_richest"]),
            Predictor("li_ed_lev", conditions_are_mutually_exclusive=True)
            .when(2, p["rr_edlevel_primary"])
            .when(3, p["rr_edlevel_secondary"]),
            Predictor("hv_behaviour_change").when(True, p["rr_behaviour_change"]),
        )

        # LinearModels to give the shape and scale for the Weibull distribution describing time from infection to death
        self.lm["scale_parameter_for_infection_to_death"] = LinearModel.multiplicative(
            Predictor(
                "age_years",
                conditions_are_mutually_exclusive=True,
                conditions_are_exhaustive=True)
            .when("==0", p["mean_survival_for_infants_infected_prior_to_birth"])
            .when(".between(1,4)", p["infection_to_death_infant_infection_after_birth_weibull_scale"])
            .when(".between(5, 19)", p["infection_to_death_weibull_scale_1519"])
            .when(".between(20, 24)", p["infection_to_death_weibull_scale_2024"])
            .when(".between(25, 29)", p["infection_to_death_weibull_scale_2529"])
            .when(".between(30, 34)", p["infection_to_death_weibull_scale_3034"])
            .when(".between(35, 39)", p["infection_to_death_weibull_scale_3539"])
            .when(".between(40, 44)", p["infection_to_death_weibull_scale_4044"])
            .when(".between(45, 49)", p["infection_to_death_weibull_scale_4549"])
            .when(">= 50", p["infection_to_death_weibull_scale_4549"])
        )

        self.lm["shape_parameter_for_infection_to_death"] = LinearModel.multiplicative(
            Predictor(
                "age_years",
                conditions_are_mutually_exclusive=True,
                conditions_are_exhaustive=True)
            .when("==0", 1)  # Weibull with shape=1 equivalent to exponential distribution
            .when(".between(1,4)", p["infection_to_death_infant_infection_after_birth_weibull_shape"])
            .when(".between(5, 19)", p["infection_to_death_weibull_shape_1519"])
            .when(".between(20, 24)", p["infection_to_death_weibull_shape_2024"])
            .when(".between(25, 29)", p["infection_to_death_weibull_shape_2529"])
            .when(".between(30, 34)", p["infection_to_death_weibull_shape_3034"])
            .when(".between(35, 39)", p["infection_to_death_weibull_shape_3539"])
            .when(".between(40, 44)", p["infection_to_death_weibull_shape_4044"])
            .when(".between(45, 49)", p["infection_to_death_weibull_shape_4549"])
            .when(">= 50", p["infection_to_death_weibull_shape_4549"])
        )

        # -- Linear Model to give the mean months between aids and death depending on age
        self.lm["offset_parameter_for_months_from_aids_to_death"] = LinearModel.multiplicative(
            Predictor(
                "age_years",
                conditions_are_mutually_exclusive=True,
                conditions_are_exhaustive=True)
            .when("<5", p["mean_months_between_aids_and_death_infant"])
            .when(">=5", p["mean_months_between_aids_and_death"])
        )

        # -- Linear Models for the Uptake of Services
        # Linear model that give the increase in likelihood of seeking a 'Spontaneous' Test for HIV
        # condition must be not on ART for test
        # allow children to be tested without symptoms
        # previously diagnosed can be re-tested
        self.lm["lm_spontaneous_test_12m"] = LinearModel.multiplicative(
            Predictor("hv_inf").when(True, p["rr_test_hiv_positive"]).otherwise(1.0),
            Predictor("hv_art").when("not", 1.0).otherwise(0.0),
        )

        # Linear model for changing behaviour following an HIV-negative test
        self.lm["lm_behavchg"] = LinearModel(
            LinearModelType.MULTIPLICATIVE,
            p["prob_behav_chg_after_hiv_test"],
            Predictor("hv_inf").when(False, 1.0).otherwise(0.0),
        )

        # Linear model for starting PrEP (if F/sex-workers), following when the person has tested HIV -ve:
        self.lm["lm_prep"] = LinearModel(
            LinearModelType.MULTIPLICATIVE,
            p["prob_prep_for_fsw_after_hiv_test"],
            Predictor("hv_inf").when(False, 1.0).otherwise(0.0),
            Predictor("sex").when("F", 1.0).otherwise(0.0),
            Predictor("li_is_sexworker").when(True, 1.0).otherwise(0.0),
        )

        # Linear model for circumcision (if M) following when the person has been tested:
        self.lm["lm_circ"] = LinearModel(
            LinearModelType.MULTIPLICATIVE,
            p["prob_circ_after_hiv_test"],
            Predictor("hv_inf").when(False, 1.0).otherwise(0.0),
            Predictor("sex").when("M", 1.0).otherwise(0.0),
        )

        # Linear model for circumcision for male and aging <15 yrs who spontaneously presents for VMMC
        # This is to increase the VMMC cases/visits for <15 yrs males, which should account for about
        # 40% of total VMMC cases according to UNAIDS & WHO/DHIS2 2015-2019 data.
        self.lm["lm_circ_child"] = LinearModel.multiplicative(
            Predictor("sex").when("M", 1.0).otherwise(0.0),
            Predictor("age_years").when("<15", 1.0).otherwise(0.0),
            Predictor("year",
                      external=True,
                      conditions_are_mutually_exclusive=True,
                      conditions_are_exhaustive=True).when("<2020", p["prob_circ_for_child_before_2020"])
            .otherwise(p["prob_circ_for_child_from_2020"])
        )

    def initialise_population(self, population):
        """Set our property values for the initial population."""

        df = population.props

        # --- Current status
        df.loc[df.is_alive, "hv_inf"] = False
        df.loc[df.is_alive, "hv_art"] = "not"
        df.loc[df.is_alive, "hv_date_treated"] = pd.NaT
        df.loc[df.is_alive, "hv_is_on_prep"] = False
        df.loc[df.is_alive, "hv_behaviour_change"] = False
        df.loc[df.is_alive, "hv_diagnosed"] = False
        df.loc[df.is_alive, "hv_number_tests"] = 0

        # --- Dates on which things have happened
        df.loc[df.is_alive, "hv_date_inf"] = pd.NaT
        df.loc[df.is_alive, "hv_last_test_date"] = pd.NaT

        # Launch sub-routines for allocating the right number of people into each category
        self.initialise_baseline_prevalence(population)  # allocate baseline prevalence

        self.initialise_baseline_art(population)  # allocate baseline art coverage
        self.initialise_baseline_tested(population)  # allocate baseline testing coverage

    def initialise_baseline_prevalence(self, population):
        """
        Assign baseline HIV prevalence, according to age, sex and key other variables (established in analysis of DHS
        data).
        """

        params = self.parameters
        df = population.props

        # prob of infection based on age and sex in baseline year (2010:
        prevalence_db = params["hiv_prev"]
        prev_2010 = prevalence_db.loc[
            prevalence_db.year == 2010, ["age_from", "sex", "prop_hiv_mw2021_v14"]
        ]

        prev_2010 = prev_2010.rename(columns={"age_from": "age_years"})
        prob_of_infec = df.loc[df.is_alive, ["age_years", "sex"]].merge(
            prev_2010, on=["age_years", "sex"], how="left"
        )["prop_hiv_mw2021_v14"]

        # probability of being hiv-positive based on risk factors
        rel_prob_by_risk_factor = LinearModel.multiplicative(
            Predictor("li_is_sexworker").when(True, params["rr_fsw"]),
            Predictor("li_is_circ").when(True, params["rr_circumcision"]),
            Predictor("li_urban").when(False, params["rr_rural"]),
            Predictor(
                "li_wealth", conditions_are_mutually_exclusive=True).when(
                2, params["rr_windex_poorer"]).when(
                3, params["rr_windex_middle"]).when(
                4, params["rr_windex_richer"]).when(
                5, params["rr_windex_richest"]),
            Predictor(
                "li_ed_lev", conditions_are_mutually_exclusive=True).when(
                2, params["rr_edlevel_primary"]).when(
                3, params["rr_edlevel_secondary"])
        ).predict(df.loc[df.is_alive])

        # Rescale relative probability of infection so that its average is 1.0 within each age/sex group
        p = pd.DataFrame(
            {
                "age_years": df["age_years"],
                "sex": df["sex"],
                "prob_of_infec": prob_of_infec,
                "rel_prob_by_risk_factor": rel_prob_by_risk_factor,
            }
        )

        p["mean_of_rel_prob_within_age_sex_group"] = p.groupby(["age_years", "sex"])[
            "rel_prob_by_risk_factor"
        ].transform("mean")
        p["scaled_rel_prob_by_risk_factor"] = (
            p["rel_prob_by_risk_factor"] / p["mean_of_rel_prob_within_age_sex_group"]
        )
        # add scaling factor 1.1 to match overall unaids prevalence
        # different assumptions on pop size result in slightly different overall prevalence so use adjustment factor
        p["overall_prob_of_infec"] = (
            p["scaled_rel_prob_by_risk_factor"] * p["prob_of_infec"] * params["unaids_prevalence_adjustment_factor"]
        )
        # this needs to be series of True/False
        infec = (
                    self.rng.random_sample(len(p["overall_prob_of_infec"]))
                    < p["overall_prob_of_infec"]) & df.is_alive

        # Assign the designated person as infected in the population.props dataframe:
        df.loc[infec, "hv_inf"] = True

        # Assign date that persons were infected by drawing from assumed distribution (for adults)
        # Clipped to prevent dates of infection before the person was born.
        time_inf = params["time_inf"]
        years_ago_inf = self.rng.choice(
            time_inf["year"],
            size=len(infec),
            replace=True,
            p=time_inf["scaled_prob"],
        )

        hv_date_inf = pd.Series(
            self.sim.date - pd.to_timedelta(years_ago_inf * DAYS_IN_YEAR, unit="d")
        )
        df.loc[infec, "hv_date_inf"] = hv_date_inf.clip(lower=df.date_of_birth)

    def initialise_baseline_art(self, population):
        """assign initial art coverage levels
        also assign hiv test properties if allocated ART
        probability of being on ART scaled by length of time infected (>10 years)
        """
        df = population.props
        params = self.parameters

        # 1) Determine who is currently on ART
        worksheet = self.parameters["art_coverage"]
        art_data = worksheet.loc[
            worksheet.year == 2010, ["year", "single_age", "sex", "prop_coverage"]
        ]

        # merge all susceptible individuals with their coverage probability based on sex and age
        prob_art = df.loc[df.is_alive, ["age_years", "sex"]].merge(
            art_data,
            left_on=["age_years", "sex"],
            right_on=["single_age", "sex"],
            how="left",
        )["prop_coverage"]

        # make a series with relative risks of art which depends on >10 years infected (5x higher)
        rr_art = pd.Series(1, index=df.index)
        rr_art.loc[
            df.is_alive & (df.hv_date_inf < (self.sim.date - pd.DateOffset(years=10)))
            ] = params["rel_probability_art_baseline_aids"]

        # Rescale relative probability of infection so that its average is 1.0 within each age/sex group
        p = pd.DataFrame(
            {
                "age_years": df["age_years"],
                "sex": df["sex"],
                "prob_art": prob_art,
                "rel_prob_art_by_time_infected": rr_art,
            }
        )

        p["mean_of_rel_prob_within_age_sex_group"] = p.groupby(["age_years", "sex"])[
            "rel_prob_art_by_time_infected"
        ].transform("mean")
        p["scaled_rel_prob_by_time_infected"] = (
            p["rel_prob_art_by_time_infected"]
            / p["mean_of_rel_prob_within_age_sex_group"]
        )
        p["overall_prob_of_art"] = p["scaled_rel_prob_by_time_infected"] * p["prob_art"]
        random_draw = self.rng.random_sample(size=len(df))

        art_idx = df.index[
            (random_draw < p["overall_prob_of_art"]) & df.is_alive & df.hv_inf
            ]

        # 2) Determine adherence levels for those currently on ART, for each of adult men, adult women and children
        adult_f_art_idx = df.loc[
            (df.index.isin(art_idx) & (df.sex == "F") & (df.age_years >= 15))
        ].index
        adult_m_art_idx = df.loc[
            (df.index.isin(art_idx) & (df.sex == "M") & (df.age_years >= 15))
        ].index
        child_art_idx = df.loc[(df.index.isin(art_idx) & (df.age_years < 15))].index

        suppr = list()  # list of all indices for persons on ART and suppressed
        notsuppr = list()  # list of all indices for persons on ART and not suppressed

        def split_into_vl_and_notvl(all_idx, prob):
            vl_suppr = self.rng.random_sample(len(all_idx)) < prob
            suppr.extend(all_idx[vl_suppr])
            notsuppr.extend(all_idx[~vl_suppr])

        # get expected viral suppression rates by age and year
        prob_vs_adult = self.prob_viral_suppression(self.sim.date.year, age_of_person=20)
        prob_vs_child = self.prob_viral_suppression(self.sim.date.year, age_of_person=5)

        split_into_vl_and_notvl(adult_f_art_idx, prob_vs_adult)
        split_into_vl_and_notvl(adult_m_art_idx, prob_vs_adult)
        split_into_vl_and_notvl(child_art_idx, prob_vs_child)

        # Set ART status:
        df.loc[suppr, "hv_art"] = "on_VL_suppressed"
        df.loc[notsuppr, "hv_art"] = "on_not_VL_suppressed"

        # check that everyone on ART is labelled as such
        assert not (df.loc[art_idx, "hv_art"] == "not").any()

        # for logical consistency, ensure that all persons on ART have been tested and diagnosed
        # set last test date prior to 2010 so not counted as a current new test
        # don't record individual property hv_number_tests for logging (occurred prior to 2010)
        df.loc[art_idx, "hv_last_test_date"] = self.sim.date - pd.DateOffset(years=3)
        df.loc[art_idx, "hv_diagnosed"] = True

        # all those on ART need to have event scheduled for continuation/cessation of treatment
        # this window is 1-90 days (3-monthly prescribing)
        for person in art_idx:
            days = self.rng.randint(low=1, high=90, dtype=np.int64)
            self.sim.schedule_event(
                Hiv_DecisionToContinueTreatment(person_id=person, module=self),
                self.sim.date + pd.to_timedelta(days, unit="days"),
            )

    def initialise_baseline_tested(self, population):
        """assign initial hiv testing levels, only for adults
        all who have been allocated ART will already have property hv_diagnosed=True
        use the spectrum proportion PLHIV who know status to assign remaining tests
        """
        df = population.props
        p = self.parameters

        # get proportion plhiv who know staus from spectum estimates
        worksheet = p["treatment_cascade"]
        testing_data = worksheet.loc[
            worksheet.year == 2010, ["year", "age", "know_status"]
        ]
        adult_know_status = testing_data.loc[(testing_data.age == "adults"), "know_status"].values[0] / 100
        children_know_status = testing_data.loc[(testing_data.age == "children"), "know_status"].values[0] / 100

        # ADULTS
        # find proportion of adult PLHIV diagnosed (currently on ART)
        adults_diagnosed = len(df[df.is_alive
                                  & df.hv_diagnosed
                                  & (df.age_years >= 15)])

        adults_infected = len(df[df.is_alive
                                 & df.hv_inf
                                 & (df.age_years >= 15)])

        prop_currently_diagnosed = adults_diagnosed / adults_infected if adults_infected > 0 else 0
        hiv_test_deficit = adult_know_status - prop_currently_diagnosed
        number_deficit = int(hiv_test_deficit * adults_infected)

        adult_test_index = []
        if hiv_test_deficit > 0:
            # sample number_deficit from remaining undiagnosed pop
            adult_undiagnosed = df.loc[df.is_alive
                                       & df.hv_inf
                                       & ~df.hv_diagnosed
                                       & (df.age_years >= 15)].index

            adult_test_index = self.rng.choice(adult_undiagnosed, size=number_deficit, replace=False)

        # CHILDREN
        # find proportion of adult PLHIV diagnosed (currently on ART)
        children_diagnosed = len(df[df.is_alive
                                    & df.hv_diagnosed
                                    & (df.age_years < 15)])

        children_infected = len(df[df.is_alive
                                   & df.hv_inf
                                   & (df.age_years < 15)])

        prop_currently_diagnosed = children_diagnosed / children_infected if children_infected > 0 else 0
        hiv_test_deficit = children_know_status - prop_currently_diagnosed
        number_deficit = int(hiv_test_deficit * children_infected)

        child_test_index = []
        if hiv_test_deficit > 0:
            child_undiagnosed = df.loc[df.is_alive
                                       & df.hv_inf
                                       & ~df.hv_diagnosed
                                       & (df.age_years < 15)].index

            child_test_index = self.rng.choice(child_undiagnosed, size=number_deficit, replace=False)

        # join indices
        test_index = list(adult_test_index) + list(child_test_index)

        df.loc[df.index.isin(test_index), "hv_diagnosed"] = True
        # dummy date for date last hiv test (before sim start), otherwise see big spike in testing 01-01-2010
        df.loc[test_index, "hv_last_test_date"] = self.sim.date - pd.DateOffset(
            years=3
        )

    def initialise_simulation(self, sim):
        """
        * 1) Schedule the Main HIV Regular Polling Event
        * 2) Schedule the Logging Event
        * 3) Determine who has AIDS and impose the Symptoms 'aids_symptoms'
        * 4) Schedule the AIDS onset events and AIDS death event for those infected already
        * 5) (Optionally) Schedule the event to check the configuration of all properties
        * 6) Define the DxTests
        * 7) Look-up and save the codes for consumables
        """
        df = sim.population.props

        # 1) Schedule the Main HIV Regular Polling Event
        sim.schedule_event(
            HivRegularPollingEvent(self), sim.date + DateOffset(days=0)
        )

        # 2) Schedule the Logging Event
        sim.schedule_event(HivLoggingEvent(self), sim.date + DateOffset(years=1))
<<<<<<< HEAD
        sim.schedule_event(HivPrepLoggingEvent(self), sim.date + DateOffset(years=1))
=======

        # todo added this logger, starts after 1 year and runs every month
        sim.schedule_event(HivPrepLoggingEvent(self), sim.date + DateOffset(years=1))

>>>>>>> 5ebe7c9c
        # 3) Determine who has AIDS and impose the Symptoms 'aids_symptoms'

        # Those on ART currently (will not get any further events scheduled):
        on_art_idx = df.loc[df.is_alive & df.hv_inf & (df.hv_art != "not")].index

        # Those that lived more than ten years and not currently on ART are assumed to currently have AIDS
        #  (will have AIDS Death event scheduled)
        has_aids_idx = df.loc[
            df.is_alive
            & df.hv_inf
            & ((self.sim.date - df.hv_date_inf).dt.days > 10 * 365)
            & (df.hv_art == "not")
            ].index

        # Those that are in neither category are "before AIDS" (will have AIDS Onset Event scheduled)
        before_aids_idx = df.loc[df.is_alive & df.hv_inf].index.difference(has_aids_idx).difference(on_art_idx)

        # Impose the symptom to those that have AIDS (the symptom is the definition of having AIDS)
        self.sim.modules["SymptomManager"].change_symptom(
            person_id=has_aids_idx.tolist(),
            symptom_string="aids_symptoms",
            add_or_remove="+",
            disease_module=self,
        )

        # 4) Schedule the AIDS onset events and AIDS death event for those infected already
        # AIDS Onset Event for those who are infected but not yet AIDS and have not ever started ART
        # NB. This means that those on ART at the start of the simulation may not have an AIDS event --
        # like it happened at some point in the past
        scale, shape, offset = self.get_time_from_infection_to_aids_distribution_parameters(before_aids_idx)
        days_infection_to_aids = self.sample_time_from_infection_to_aids_given_parameters(scale, shape, offset)
        days_since_infection = (self.sim.date - df.loc[before_aids_idx, "hv_date_inf"])
        # If any days_since_infection >= days_infection_to_aids are negative resample
        # these values until all are positive
        days_until_aids_is_negative = days_since_infection >= days_infection_to_aids
        while np.any(days_until_aids_is_negative):
            days_infection_to_aids[days_until_aids_is_negative] = (
                self.sample_time_from_infection_to_aids_given_parameters(
                    scale[days_until_aids_is_negative],
                    shape[days_until_aids_is_negative],
                    offset[days_until_aids_is_negative],
                )
            )
            days_until_aids_is_negative = days_since_infection >= days_infection_to_aids
        days_until_aids = days_infection_to_aids - days_since_infection
        date_onset_aids = self.sim.date + pd.to_timedelta(days_until_aids, unit='D')
        for person_id, date in zip(before_aids_idx, date_onset_aids):
            sim.schedule_event(
                HivAidsOnsetEvent(person_id=person_id, module=self, cause='AIDS_non_TB'),
                date=date,
            )

        # Schedule the AIDS death events for those who have got AIDS already
        for person_id in has_aids_idx:
            # schedule a HSI_Test_and_Refer otherwise initial AIDS rates and deaths are far too high
            date_test = self.sim.date + pd.DateOffset(days=self.rng.randint(0, 60))
            self.sim.modules["HealthSystem"].schedule_hsi_event(
                hsi_event=HSI_Hiv_TestAndRefer(
                    person_id=person_id, module=self, referred_from="initialise_simulation"),
                priority=1,
                topen=date_test,
                tclose=self.sim.date + pd.DateOffset(days=365),
            )

            date_aids_death = (
                self.sim.date + pd.DateOffset(months=self.rng.randint(low=0, high=18))
            )

            # 30% AIDS deaths have TB co-infection
            cause_of_death = self.rng.choice(a=["AIDS_non_TB", "AIDS_TB"], size=1, p=[0.7, 0.3])

            sim.schedule_event(
                HivAidsDeathEvent(person_id=person_id, module=self, cause=cause_of_death),
                date=date_aids_death,
            )

        # 5) (Optionally) Schedule the event to check the configuration of all properties
        if self.run_with_checks:
            sim.schedule_event(
                HivCheckPropertiesEvent(self), sim.date + pd.DateOffset(months=1)
            )

        # 6) Store codes for the consumables needed
        hs = self.sim.modules["HealthSystem"]

        # updated consumables listing
        # blood tube and gloves are optional items
        self.item_codes_for_consumables_required['hiv_rapid_test'] = \
            hs.get_item_code_from_item_name("Test, HIV EIA Elisa")

        self.item_codes_for_consumables_required['hiv_early_infant_test'] = \
            hs.get_item_code_from_item_name("Test, HIV EIA Elisa")

        self.item_codes_for_consumables_required['blood_tube'] = \
            hs.get_item_code_from_item_name("Blood collecting tube, 5 ml")

        self.item_codes_for_consumables_required['gloves'] = \
            hs.get_item_code_from_item_name("Disposables gloves, powder free, 100 pieces per box")

        self.item_codes_for_consumables_required['vl_measurement'] = \
            hs.get_item_codes_from_package_name("Viral Load")

        self.item_codes_for_consumables_required['circ'] = \
            hs.get_item_codes_from_package_name("Male circumcision ")

        self.item_codes_for_consumables_required['prep'] = {
            hs.get_item_code_from_item_name("Tenofovir (TDF)/Emtricitabine (FTC), tablet, 300/200 mg"): 1}

        # infant NVP given in 3-monthly dosages
        self.item_codes_for_consumables_required['infant_prep'] = {
            hs.get_item_code_from_item_name("Nevirapine, oral solution, 10 mg/ml"): 1}

        # First - line ART for adults(age > "ART_age_cutoff_older_child")
        self.item_codes_for_consumables_required['First-line ART regimen: adult'] = {
            hs.get_item_code_from_item_name("First-line ART regimen: adult"): 1}
        self.item_codes_for_consumables_required['First-line ART regimen: adult: cotrimoxazole'] = {
            hs.get_item_code_from_item_name("Cotrimoxizole, 960mg pppy"): 1}

        # ART for older children aged ("ART_age_cutoff_younger_child" < age <= "ART_age_cutoff_older_child"):
        # cotrim is separate item - optional in get_cons call
        self.item_codes_for_consumables_required['First line ART regimen: older child'] = {
            hs.get_item_code_from_item_name("First line ART regimen: older child"): 1}
        self.item_codes_for_consumables_required['First line ART regimen: older child: cotrimoxazole'] = {
            hs.get_item_code_from_item_name("Sulfamethoxazole + trimethropin, tablet 400 mg + 80 mg"): 1}

        # ART for younger children aged (age < "ART_age_cutoff_younger_child"):
        self.item_codes_for_consumables_required['First line ART regimen: young child'] = {
            hs.get_item_code_from_item_name("First line ART regimen: young child"): 1}
        self.item_codes_for_consumables_required['First line ART regimen: young child: cotrimoxazole'] = {
            hs.get_item_code_from_item_name("Sulfamethoxazole + trimethropin, oral suspension, 240 mg, 100 ml"): 1}

        # 7) Define the DxTests
        # HIV Rapid Diagnostic Test:
        # NB. The rapid test is assumed to be 100% specific and sensitive. This is used to guarantee that all persons
        #  that start ART are truly HIV-pos.
        self.sim.modules['HealthSystem'].dx_manager.register_dx_test(
            hiv_rapid_test=DxTest(
                property='hv_inf',
                item_codes=self.item_codes_for_consumables_required['hiv_rapid_test'],
                optional_item_codes=[
                    self.item_codes_for_consumables_required['blood_tube'],
                    self.item_codes_for_consumables_required['gloves']]
            )
        )

        # Test for Early Infect Diagnosis
        self.sim.modules['HealthSystem'].dx_manager.register_dx_test(
            hiv_early_infant_test=DxTest(
                property='hv_inf',
                sensitivity=1.0,
                specificity=1.0,
                item_codes=self.item_codes_for_consumables_required['hiv_early_infant_test'],
                optional_item_codes=[
                    self.item_codes_for_consumables_required['blood_tube'],
                    self.item_codes_for_consumables_required['gloves']]
            )
        )

    def on_birth(self, mother_id, child_id):
        """
        * Initialise our properties for a newborn individual;
        * schedule testing;
        * schedule infection during breastfeeding
        """
        p = self.parameters
        df = self.sim.population.props

        # Default Settings:
        # --- Current status
        df.at[child_id, "hv_inf"] = False
        df.at[child_id, "hv_art"] = "not"
        df.at[child_id, "hv_date_treated"] = pd.NaT
        df.at[child_id, "hv_is_on_prep"] = False
        df.at[child_id, "hv_behaviour_change"] = False
        df.at[child_id, "hv_diagnosed"] = False
        df.at[child_id, "hv_number_tests"] = 0

        # --- Dates on which things have happened
        df.at[child_id, "hv_date_inf"] = pd.NaT
        df.at[child_id, "hv_last_test_date"] = pd.NaT

        # ----------------------------------- MTCT - AT OR PRIOR TO BIRTH --------------------------
        #  DETERMINE IF THE CHILD IS INFECTED WITH HIV FROM THEIR MOTHER DURING PREGNANCY / DELIVERY
        mother = df.loc[abs(mother_id)]  # Not interested whether true or direct birth

        mother_infected_prior_to_pregnancy = mother.hv_inf & (
            mother.hv_date_inf <= mother.date_of_last_pregnancy
        )
        mother_infected_during_pregnancy = mother.hv_inf & (
            mother.hv_date_inf > mother.date_of_last_pregnancy
        )

        if mother_infected_prior_to_pregnancy:
            if mother.hv_art == "on_VL_suppressed":
                #  mother has existing infection, mother ON ART and VL suppressed at time of delivery
                child_infected = self.rng.random_sample() < p["prob_mtct_treated"]
            else:
                # mother was infected prior to pregnancy but is not on VL suppressed at time of delivery
                child_infected = (
                    self.rng.random_sample() < p["prob_mtct_untreated"]
                )

        elif mother_infected_during_pregnancy:
            #  mother has incident infection during pregnancy, NO ART
            child_infected = (
                self.rng.random_sample() < p["prob_mtct_incident_preg"]
            )

        else:
            # mother is not infected
            child_infected = False

        if child_infected:
            self.do_new_infection(child_id)

        # ----------------------------------- MTCT - DURING BREASTFEEDING --------------------------
        # If child is not infected and is being breastfed, then expose them to risk of MTCT through breastfeeding
        if (
            (not child_infected)
            and (df.at[child_id, "nb_breastfeeding_status"] != "none")
            and mother.hv_inf
        ):
            # Pass mother's id, whether from true or direct birth
            self.mtct_during_breastfeeding(abs(mother_id), child_id)

        # ----------------------------------- HIV testing --------------------------
        if "CareOfWomenDuringPregnancy" not in self.sim.modules:
            # if mother's HIV status not known, schedule test at delivery
            # usually performed by care_of_women_during_pregnancy module
            if not mother.hv_diagnosed and \
                mother.is_alive and (
                self.rng.random_sample() < p["prob_hiv_test_at_anc_or_delivery"]):
                self.sim.modules["HealthSystem"].schedule_hsi_event(
                    hsi_event=HSI_Hiv_TestAndRefer(
                        person_id=abs(mother_id),  # Pass mother's id, whether from true or direct birth
                        module=self,
                        referred_from='ANC_routine'),
                    priority=1,
                    topen=self.sim.date,
                    tclose=None,
                )

        # if mother known HIV+, schedule virological test for infant
        if mother.hv_diagnosed and df.at[child_id, "is_alive"]:
            self.sim.modules["HealthSystem"].schedule_hsi_event(
                hsi_event=HSI_Hiv_StartInfantProphylaxis(
                    person_id=child_id,
                    module=self,
                    referred_from="on_birth",
                    repeat_visits=0),
                priority=1,
                topen=self.sim.date,
                tclose=None,
            )

            if "newborn_outcomes" not in self.sim.modules and (
                self.rng.random_sample() < p['prob_hiv_test_for_newborn_infant']):
<<<<<<< HEAD

=======
>>>>>>> 5ebe7c9c
                self.sim.modules["HealthSystem"].schedule_hsi_event(
                    hsi_event=HSI_Hiv_TestAndRefer(
                        person_id=child_id,
                        module=self,
                        referred_from='Infant_testing'),
                    priority=1,
                    topen=self.sim.date + pd.DateOffset(weeks=6),
                    tclose=None,
                )

            # these later infant tests are not in newborn_outcomes
            if self.rng.random_sample() < p['prob_hiv_test_for_newborn_infant']:
                self.sim.modules["HealthSystem"].schedule_hsi_event(
                    hsi_event=HSI_Hiv_TestAndRefer(
                        person_id=child_id,
                        module=self,
                        referred_from='Infant_testing'),
                    priority=1,
                    topen=self.sim.date + pd.DateOffset(months=9),
                    tclose=None,
                )

                self.sim.modules["HealthSystem"].schedule_hsi_event(
                    hsi_event=HSI_Hiv_TestAndRefer(
                        person_id=child_id,
                        module=self,
                        referred_from='Infant_testing'),
                    priority=1,
                    topen=self.sim.date + pd.DateOffset(months=18),
                    tclose=None,
                )

    def report_daly_values(self):
        """Report DALYS for HIV, based on current symptomatic state of persons."""
        df = self.sim.population.props

        dalys = pd.Series(data=0, index=df.loc[df.is_alive].index)

        # All those infected get the 'infected but not AIDS' daly_wt:
        dalys.loc[df.hv_inf] = self.daly_wts["hiv_infection_but_not_aids"]

        # Overwrite the value for those that currently have symptoms of AIDS with the 'AIDS' daly_wt:
        dalys.loc[
            self.sim.modules["SymptomManager"].who_has("aids_symptoms")
        ] = self.daly_wts["aids"]

        return dalys

    def mtct_during_breastfeeding(self, mother_id, child_id):
        """
        Compute risk of mother-to-child transmission and schedule HivInfectionDuringBreastFeedingEvent.
        If the child is breastfeeding currently, consider the time-until-infection assuming a constantly monthly risk of
         transmission. If the breastfeeding has ceased by the time of the scheduled infection, then it will not run.
        (This means that this event can be run at birth or at the time of the mother's infection without the need for
        further polling etc.)
        """

        df = self.sim.population.props
        params = self.parameters

        if df.at[mother_id, "hv_art"] == "on_VL_suppressed":
            monthly_prob_mtct_bf = params["monthly_prob_mtct_bf_treated"]
        else:
            monthly_prob_mtct_bf = params["monthly_prob_mtct_bf_untreated"]

        if monthly_prob_mtct_bf > 0.0:
            months_to_infection = int(self.rng.exponential(1 / monthly_prob_mtct_bf))
            date_of_infection = self.sim.date + pd.DateOffset(
                months=months_to_infection
            )
            self.sim.schedule_event(
                HivInfectionDuringBreastFeedingEvent(person_id=child_id, module=self),
                date_of_infection,
            )

    def do_new_infection(self, person_id):
        """
        Enact that this person is infected with HIV
        * Update their hv_inf status and hv_date_inf
        * Schedule the AIDS onset event for this person
        """
        df = self.sim.population.props

        # Update HIV infection status for this person
        df.at[person_id, "hv_inf"] = True
        df.at[person_id, "hv_date_inf"] = self.sim.date

        # Schedule AIDS onset events for this person
        parameters = self.get_time_from_infection_to_aids_distribution_parameters(
            [person_id]
        )
        date_onset_aids = (
            self.sim.date
            + self.sample_time_from_infection_to_aids_given_parameters(*parameters)
        ).iloc[0]
        self.sim.schedule_event(
            event=HivAidsOnsetEvent(self, person_id, cause='AIDS_non_TB'),
            date=date_onset_aids,
        )

    def sample_time_from_infection_to_aids_given_parameters(self, scale, shape, offset):
        """Generate time(s) between onset of infection and AIDS as Pandas time deltas.

        The times are generated from translated Weibull distributions discretised to
        an integer number of months.

        :param scale: Scale parameters of Weibull distributions (unit: years).
        :param shape: Shape parameters of Weibull distributions.
        :param offset: Offset to (negatively) shift Weibull variable by (unit: months).

        :return: Generated time deltas.
        """

        months_to_death = self.rng.weibull(shape) * scale * 12
        months_to_aids = np.round(months_to_death - offset).clip(0).astype(int)

        return pd.to_timedelta(months_to_aids * 30.5, unit='D')

    def get_time_from_infection_to_aids_distribution_parameters(self, person_ids):
        """Compute per-person parameters of distribution of time from infection to aids.

        Evaluates three linear models which output age specific scale, shape and offset
        parameters for the (translated) Weibull distribution used to generate the time
        from infection to aids for an individual.

        For those infected prior to, or at, birth, a Weibull distribution with shape
        parameter 1 (equivalent to an exponential distribution) is used.

        For those infected after birth a Weibull distribution with both shape and
        scale depending on age is used.

        :param person_ids: Iterable of ID indices of individuals to get parameters for.

        :return: Per-person parameters as a 3-tuple ``(scale, shape, offset)`` of
            ``pandas.Series`` objects.
        """
        subpopulation = self.sim.population.props.loc[person_ids]
        # get the scale parameters (unit: years)
        scale = self.lm["scale_parameter_for_infection_to_death"].predict(subpopulation)
        # get the shape parameter
        shape = self.lm["shape_parameter_for_infection_to_death"].predict(subpopulation)
        # get the mean months between aids and death (unit: months)
        offset = self.lm["offset_parameter_for_months_from_aids_to_death"].predict(
            subpopulation
        )
        return scale, shape, offset

    def get_time_from_aids_to_death(self):
        """Gives time between onset of AIDS and death, returning a pd.DateOffset.
        Assumes that the time between onset of AIDS symptoms and deaths is exponentially distributed.
        """
        mean = self.parameters["mean_months_between_aids_and_death"]
        draw_number_of_months = int(np.round(self.rng.exponential(mean)))
        return pd.DateOffset(months=draw_number_of_months)

    def do_when_hiv_diagnosed(self, person_id):
        """Things to do when a person has been tested and found (newly) be be HIV-positive:.
        * Consider if ART should be initiated, and schedule HSI if so.
        The person should not yet be on ART.
        """
        df = self.sim.population.props

        if not (df.loc[person_id, "hv_art"] == "not"):
            logger.warning(
                key="message",
                data="This event should not be running. do_when_diagnosed is for newly diagnosed persons.",
            )

        # Consider if the person will be referred to start ART
        if df.loc[person_id, "age_years"] <= 15:
            starts_art = True
        else:
            starts_art = self.rng.random_sample() < self.prob_art_start_after_test(self.sim.date.year)

        if starts_art:
            self.sim.modules["HealthSystem"].schedule_hsi_event(
                HSI_Hiv_StartOrContinueTreatment(person_id=person_id, module=self,
                                                 facility_level_of_this_hsi="1a"),
                topen=self.sim.date,
                tclose=None,
                priority=0,
            )

    def prob_art_start_after_test(self, year):
        """ returns the probability of starting ART after a positive HIV test
        this value for initiation can be higher than the current reported coverage levels
        to account for defaulters
        """
        prob_art = self.parameters["prob_start_art_or_vs"]
        current_year = year if year <= 2025 else 2025

        # use iloc to index by position as index will change by year
        return_prob = prob_art.loc[
                          (prob_art.year == current_year) &
                          (prob_art.age == "adults"),
                          "prob_art_if_dx"].values[0] * self.parameters["treatment_initiation_adjustment"]

        return return_prob

    def prob_viral_suppression(self, year, age_of_person):
        """ returns the probability of viral suppression once on ART
        data from 2012 - 2020 from spectrum
        assume constant values 2010-2012 and 2020 on
        time-series ends at 2025
        """
        prob_vs = self.parameters["prob_start_art_or_vs"]
        current_year = year if year <= 2025 else 2025
        age_of_person = age_of_person
        age_group = "adults" if age_of_person >= 15 else "children"

        return_prob = prob_vs.loc[
            (prob_vs.year == current_year) &
            (prob_vs.age == age_group),
            "virally_suppressed_on_art"].values[0]

        # convert to probability and adjust for defaulters
        return_prob = (return_prob / 100) * self.parameters["vs_adjustment"]

        assert return_prob is not None

        return return_prob

    def stops_treatment(self, person_id):
        """Helper function that is called when someone stops being on ART.
        Sets the flag for ART status. If the person was already on ART, it schedules a new AIDSEvent"""

        df = self.sim.population.props

        # Schedule a new AIDS onset event if the person was on ART up until now
        if df.at[person_id, "hv_art"] == "on_VL_suppressed":
            months_to_aids = int(
                np.floor(
                    self.rng.exponential(
                        scale=self.parameters["art_default_to_aids_mean_years"]
                    )
                    * 12.0
                )
            )
            self.sim.schedule_event(
                event=HivAidsOnsetEvent(person_id=person_id, module=self, cause='AIDS_non_TB'),
                date=self.sim.date + pd.DateOffset(months=months_to_aids),
            )

        # Set that the person is no longer on ART
        df.at[person_id, "hv_art"] = "not"

    def per_capita_testing_rate(self):
        """This calculates the numbers of hiv tests performed in each time period.
        It looks at the cumulative number of tests ever performed and subtracts the
        number calculated at the last time point.
        Values are converted to per capita testing rates.
        This function is called by the logger and can be called at any frequency
        """

        df = self.sim.population.props

        # get number of tests performed in last time period
        if self.sim.date.year == 2011:
            number_tests_new = df.hv_number_tests.sum()
            previous_test_numbers = 0

        else:
            previous_test_numbers = self.stored_test_numbers[-1]

            # calculate number of tests now performed - cumulative, include those who have died
            number_tests_new = df.hv_number_tests.sum()

        self.stored_test_numbers.append(number_tests_new)

        # number of tests performed in last time period
        number_tests_in_last_period = number_tests_new - previous_test_numbers

        # per-capita testing rate
        per_capita_testing = number_tests_in_last_period / len(df[df.is_alive])

        # return updated value for time-period
        return per_capita_testing

    def decide_whether_hiv_test_for_mother(self, person_id, referred_from) -> bool:
        """
        This will return a True/False for whether an HIV test should be scheduled for a mother; and schedule the HIV
        Test if a test should be scheduled.
        This is called from `labour.py` under `interventions_delivered_pre_discharge` and
        `care_of_women_during_pregnancy.py`.
        Mothers who are not already diagnosed will have an HIV test with a certain probability defined by a parameter;
         mothers who are diagnosed already will not have another HIV test.
        """
        df = self.sim.population.props

        if not df.at[person_id, 'hv_diagnosed'] and (
            self.rng.random_sample() < self.parameters['prob_hiv_test_at_anc_or_delivery']):

            self.sim.modules['HealthSystem'].schedule_hsi_event(
                HSI_Hiv_TestAndRefer(
                    person_id=person_id,
                    module=self,
                    referred_from=referred_from),
                topen=self.sim.date,
                tclose=None,
                priority=0)

            return True

        else:
            return False

    def decide_whether_hiv_test_for_infant(self, mother_id, child_id) -> None:
        """ This will schedule an HIV testing HSI for a child under certain conditions.
        It is called from newborn_outcomes.py under hiv_screening_for_at_risk_newborns.
        """

        df = self.sim.population.props
        mother_id = mother_id
        child_id = child_id

        if not df.at[child_id, 'hv_diagnosed'] and \
            df.at[mother_id, 'hv_diagnosed'] and (
            df.at[child_id, 'nb_pnc_check'] == 1) and (
            self.rng.random_sample() < self.parameters['prob_hiv_test_for_newborn_infant']):
<<<<<<< HEAD

=======
>>>>>>> 5ebe7c9c
            self.sim.modules['HealthSystem'].schedule_hsi_event(
                HSI_Hiv_TestAndRefer(
                    person_id=child_id,
                    module=self,
                    referred_from="newborn_outcomes"),
                topen=self.sim.date + pd.DateOffset(weeks=6),
                tclose=None,
                priority=0
            )

    def check_config_of_properties(self):
        """check that the properties are currently configured correctly"""
        df = self.sim.population.props
        df_alive = df.loc[df.is_alive]

        # basic check types of columns and dtypes
        orig = self.sim.population.new_row
        assert (df.dtypes == orig.dtypes).all()

        def is_subset(col_for_set, col_for_subset):
            # Confirms that the series of col_for_subset is true only for a subset of the series for col_for_set
            return set(col_for_subset.loc[col_for_subset].index).issubset(
                col_for_set.loc[col_for_set].index
            )

        # Check that core properties of current status are never None/NaN/NaT
        assert not df_alive.hv_inf.isna().any()
        assert not df_alive.hv_art.isna().any()
        assert not df_alive.hv_behaviour_change.isna().any()
        assert not df_alive.hv_diagnosed.isna().any()
        assert not df_alive.hv_number_tests.isna().any()

        # Check that the core HIV properties are 'nested' in the way expected.
        assert is_subset(
            col_for_set=df_alive.hv_inf, col_for_subset=df_alive.hv_diagnosed
        )
        assert is_subset(
            col_for_set=df_alive.hv_diagnosed, col_for_subset=(df_alive.hv_art != "not")
        )

        # Check that if person is not infected, the dates of HIV events are None/NaN/NaT
        assert df_alive.loc[~df_alive.hv_inf, "hv_date_inf"].isna().all()

        # Check that dates consistent for those infected with HIV
        assert not df_alive.loc[df_alive.hv_inf].hv_date_inf.isna().any()
        assert (
            df_alive.loc[df_alive.hv_inf].hv_date_inf
            >= df_alive.loc[df_alive.hv_inf].date_of_birth
        ).all()

        # Check alignment between AIDS Symptoms and status and infection and ART status
        has_aids_symptoms = set(
            self.sim.modules["SymptomManager"].who_has("aids_symptoms")
        )
        assert has_aids_symptoms.issubset(
            df_alive.loc[df_alive.is_alive & df_alive.hv_inf].index
        )

        # a person can have AIDS onset if they're virally suppressed if had active TB
        # if cured of TB and still virally suppressed, AIDS symptoms are removed
        assert 0 == len(
            has_aids_symptoms.intersection(
                df_alive.loc[
                    df_alive.is_alive
                    & (df_alive.hv_art == "on_VL_suppressed")
                    & (df_alive.tb_inf == "uninfected")
                    ].index
            )
        )


# ---------------------------------------------------------------------------
#   Main Polling Event
# ---------------------------------------------------------------------------


class HivRegularPollingEvent(RegularEvent, PopulationScopeEventMixin):
    """ The HIV Regular Polling Events
    * Schedules persons becoming newly infected through horizontal transmission
    * Schedules who will present for voluntary ("spontaneous") testing
    """

    def __init__(self, module):
        super().__init__(
            module, frequency=DateOffset(months=12)
        )  # repeats every 12 months, but this can be changed

    def apply(self, population):

        df = population.props
        p = self.module.parameters
        rng = self.module.rng

        fraction_of_year_between_polls = self.frequency.months / 12
        beta = p["beta"] * fraction_of_year_between_polls

        # ----------------------------------- HORIZONTAL TRANSMISSION -----------------------------------
        def horizontal_transmission(to_sex, from_sex):
            # Count current number of alive 15-80 year-olds at risk of transmission
            # (= those infected and not VL suppressed):
            n_infectious = len(
                df.loc[
                    df.is_alive
                    & df.age_years.between(15, 80)
                    & df.hv_inf
                    & (df.hv_art != "on_VL_suppressed")
                    & (df.sex == from_sex)
                    ]
            )

            if n_infectious > 0:

                # Get Susceptible (non-infected alive 15-80 year-old) persons:
                susc_idx = df.loc[
                    df.is_alive
                    & ~df.hv_inf
                    & df.age_years.between(15, 80)
                    & (df.sex == to_sex)
                    ].index
                n_susceptible = len(susc_idx)

                # Compute chance that each susceptible person becomes infected:
                #  - relative chance of infection (acts like a scaling-factor on 'beta')
                rr_of_infection = self.module.lm["rr_of_infection"].predict(
                    df.loc[susc_idx]
                )

                #  - probability of infection = beta * I/N
                p_infection = (
                    rr_of_infection * beta * (n_infectious / (n_infectious + n_susceptible))
                )

                # New infections:
                will_be_infected = (
                    self.module.rng.random_sample(len(p_infection)) < p_infection
                )
                idx_new_infection = will_be_infected[will_be_infected].index

                idx_new_infection_fsw = []

                # additional risk for fsw
                if to_sex == "F":
                    fsw_at_risk = df.loc[
                        df.is_alive
                        & ~df.hv_inf
                        & df.li_is_sexworker
                        & ~df.hv_is_on_prep
                        & df.age_years.between(15, 80)
                        ].index

                    #  - probability of infection - relative risk applies only to fsw
                    p_infection_fsw = (
                        self.module.parameters["rr_fsw"] * beta * (n_infectious / (n_infectious + n_susceptible))
                    )

                    fsw_infected = (
                        self.module.rng.random_sample(len(fsw_at_risk)) < p_infection_fsw
                    )
                    idx_new_infection_fsw = fsw_at_risk[fsw_infected]

                idx_new_infection = list(idx_new_infection) + list(idx_new_infection_fsw)

                # Schedule the date of infection for each new infection:
                for idx in idx_new_infection:
                    date_of_infection = self.sim.date + pd.DateOffset(
                        days=self.module.rng.randint(0, 365 * fraction_of_year_between_polls)
                    )
                    self.sim.schedule_event(
                        HivInfectionEvent(self.module, idx), date_of_infection
                    )

        # ----------------------------------- SPONTANEOUS TESTING -----------------------------------
        def spontaneous_testing(current_year):

            # extract annual testing rates from MoH Reports
            test_rates = p["hiv_testing_rates"]

            testing_rate_adults = test_rates.loc[
                                      test_rates.year == current_year, "annual_testing_rate_adults"
                                  ].values[0] * p["hiv_testing_rate_adjustment"]

            # adult testing trends also informed by demographic characteristics
            # relative probability of testing - this may skew testing rates higher or lower than moh reports
            rr_of_test = self.module.lm["lm_spontaneous_test_12m"].predict(df[df.is_alive & (df.age_years >= 15)])
            mean_prob_test = (rr_of_test * testing_rate_adults).mean()
            scaled_prob_test = (rr_of_test * testing_rate_adults) / mean_prob_test
            overall_prob_test = scaled_prob_test * testing_rate_adults

            random_draw = rng.random_sample(size=len(df[df.is_alive & (df.age_years >= 15)]))
            adult_tests_idx = df.loc[df.is_alive & (df.age_years >= 15) & (random_draw < overall_prob_test)].index

            idx_will_test = adult_tests_idx

            for person_id in idx_will_test:
                date_test = self.sim.date + pd.DateOffset(
                    days=self.module.rng.randint(0, 365 * fraction_of_year_between_polls)
                )
                self.sim.modules["HealthSystem"].schedule_hsi_event(
                    hsi_event=HSI_Hiv_TestAndRefer(person_id=person_id, module=self.module, referred_from='HIV_poll'),
                    priority=1,
                    topen=date_test,
                    tclose=self.sim.date + pd.DateOffset(
                        months=self.frequency.months
                    ),  # (to occur before next polling)
                )

        # ----------------------------------- PrEP poll for AGYW -----------------------------------
        def prep_for_agyw():

            # select highest risk agyw
            agyw_idx = df.loc[
                df.is_alive
                & ~df.hv_diagnosed
                & df.age_years.between(15, 30)
                & (df.sex == "F")
                & ~df.hv_is_on_prep
                ].index

            rr_of_infection_in_agyw = self.module.lm["rr_of_infection"].predict(
                df.loc[agyw_idx]
            )
            # divide by the mean risk then multiply by prob of prep
            # highest risk AGYW will have highest probability of getting prep
            mean_risk = rr_of_infection_in_agyw.mean()
            scaled_risk = rr_of_infection_in_agyw / mean_risk
            overall_risk_and_prob_of_prep = scaled_risk * p["prob_prep_for_agyw"]

            # give prep
            give_prep = df.loc[(
                                   self.module.rng.random_sample(len(overall_risk_and_prob_of_prep))
                                   < overall_risk_and_prob_of_prep)
                               & df.is_alive
                               & ~df.hv_diagnosed
                               & df.age_years.between(15, 30)
                               & (df.sex == "F")
                               & ~df.hv_is_on_prep
                               ].index

            for person in give_prep:
                self.sim.modules["HealthSystem"].schedule_hsi_event(
                    hsi_event=HSI_Hiv_StartOrContinueOnPrep(person_id=person,
                                                            module=self.module),
                    priority=1,
                    topen=self.sim.date,
                    tclose=self.sim.date + pd.DateOffset(
                        months=self.frequency.months
                    )
                )

        # ----------------------------------- SPONTANEOUS VMMC FOR <15 YRS -----------------------------------
        def vmmc_for_child():
            """schedule the HSI_Hiv_Circ for <15 yrs males according to his age, circumcision status
            and the probability of being circumcised"""
            # work out who will be circumcised.
            will_go_to_circ = self.module.lm["lm_circ_child"].predict(
                df.loc[
                    df.is_alive
                    & (df.sex == "M")
                    & (df.age_years < 15)
                    & (~df.li_is_circ)
                    ],
                self.module.rng,
                year=self.sim.date.year,
            )

            # schedule the HSI based on the probability
            for person_id in will_go_to_circ.loc[will_go_to_circ].index:
                self.sim.modules["HealthSystem"].schedule_hsi_event(
                    HSI_Hiv_Circ(person_id=person_id, module=self.module),
                    topen=self.sim.date,
                    tclose=None,
                    priority=0,
                )

        # Horizontal transmission: Male --> Female
        horizontal_transmission(from_sex="M", to_sex="F")

        # Horizontal transmission: Female --> Male
        horizontal_transmission(from_sex="F", to_sex="M")

        # testing
        # if year later than 2020, set testing rates to those reported in 2020
        if self.sim.date.year < 2021:
            current_year = self.sim.date.year
        else:
            current_year = 2020
        spontaneous_testing(current_year=current_year)

        # PrEP for AGYW
        prep_for_agyw()

        # VMMC for <15 yrs in the population
        vmmc_for_child()


# ---------------------------------------------------------------------------
#   Natural History Events
# ---------------------------------------------------------------------------

class HivInfectionEvent(Event, IndividualScopeEventMixin):
    """ This person will become infected.
    * Do the infection process
    * Check for onward transmission through MTCT if the infection is to a mother who is currently breastfeeding.
    """

    def __init__(self, module, person_id):
        super().__init__(module, person_id=person_id)

    def apply(self, person_id):
        df = self.sim.population.props

        # Check person is_alive
        if not df.at[person_id, "is_alive"]:
            return

        # Onset the infection for this person (which will schedule progression etc)
        self.module.do_new_infection(person_id)

        # Consider mother-to-child-transmission (MTCT) from this person to their children:
        children_of_this_person_being_breastfed = df.loc[
            (df.mother_id == person_id) & (df.nb_breastfeeding_status != "none")
            ].index
        # - Do the MTCT routine for each child:
        for child_id in children_of_this_person_being_breastfed:
            self.module.mtct_during_breastfeeding(person_id, child_id)


class HivInfectionDuringBreastFeedingEvent(Event, IndividualScopeEventMixin):
    """ This person will become infected during breastfeeding
    * Do the infection process
    """

    def __init__(self, module, person_id):
        super().__init__(module, person_id=person_id)

    def apply(self, person_id):
        df = self.sim.population.props

        # Check person is_alive
        if not df.at[person_id, "is_alive"]:
            return

        # Check person is breastfed currently
        if df.at[person_id, "nb_breastfeeding_status"] == "none":
            return

        # If child is on NVP for HIV prophylaxis, then do not let the infection occur
        # (the prophylaxis is assumed to be perfectly effective in blocking transmission)
        if df.at[person_id, "hv_is_on_prep"]:
            return

        # Onset the infection for this person (which will schedule progression etc)
        self.module.do_new_infection(person_id)


class HivAidsOnsetEvent(Event, IndividualScopeEventMixin):
    """ This person has developed AIDS.
    * Update their symptomatic status
    * Record the date at which AIDS onset
    * Schedule the AIDS death
    """

    def __init__(self, module, person_id, cause):
        super().__init__(module, person_id=person_id)

        self.cause = cause

    def apply(self, person_id):

        df = self.sim.population.props

        # Return if person is dead or no HIV+
        if not df.at[person_id, "is_alive"] or not df.at[person_id, "hv_inf"]:
            return

        # eligible for AIDS onset:
        # not VL suppressed no active tb
        # not VL suppressed active tb
        # VL suppressed active tb

        # Do nothing if person is now on ART and VL suppressed (non-VL suppressed has no effect)
        # if cause is TB, allow AIDS onset
        if (df.at[person_id, "hv_art"] == "on_VL_suppressed") and (self.cause != 'AIDS_TB'):
            return

        # need to delay onset of AIDS (non-tb) to compensate for AIDS-TB
        if (self.cause == "AIDS_non_TB") and (
            self.sim.modules["Hiv"].rng.rand() < self.sim.modules["Hiv"].parameters["prop_delayed_aids_onset"]):

            # redraw time to aids and reschedule
            months_to_aids = int(
                np.floor(
                    self.sim.modules["Hiv"].rng.exponential(
                        scale=self.sim.modules["Hiv"].parameters["art_default_to_aids_mean_years"]
                    )
                    * 12.0
                )
            )

            self.sim.schedule_event(
                event=HivAidsOnsetEvent(person_id=person_id, module=self, cause='AIDS_non_TB'),
                date=self.sim.date + pd.DateOffset(months=months_to_aids),
            )

        # else assign aids onset and schedule aids death
        else:

            # if eligible for aids onset (not treated with ART or currently has active TB):
            # Update Symptoms
            self.sim.modules["SymptomManager"].change_symptom(
                person_id=person_id,
                symptom_string="aids_symptoms",
                add_or_remove="+",
                disease_module=self.sim.modules["Hiv"],
            )

            # Schedule AidsDeath
            date_of_aids_death = self.sim.date + self.sim.modules["Hiv"].get_time_from_aids_to_death()

            if self.cause == "AIDS_non_TB":

                # cause is HIV
                self.sim.schedule_event(
                    event=HivAidsDeathEvent(
                        person_id=person_id, module=self.sim.modules["Hiv"], cause=self.cause
                    ),
                    date=date_of_aids_death,
                )

            else:
                # cause is active TB
                self.sim.schedule_event(
                    event=HivAidsTbDeathEvent(
                        person_id=person_id, module=self.sim.modules["Hiv"], cause=self.cause
                    ),
                    date=date_of_aids_death,
                )


class HivAidsDeathEvent(Event, IndividualScopeEventMixin):
    """
    Causes someone to die of AIDS, if they are not VL suppressed on ART.
    if death scheduled by tb-aids, death event is HivAidsTbDeathEvent
    if death scheduled by hiv but person also has active TB, cause of
    death is AIDS_TB
    """

    def __init__(self, module, person_id, cause):
        super().__init__(module, person_id=person_id)

        self.cause = cause
        assert self.cause in ["AIDS_non_TB", "AIDS_TB"]

    def apply(self, person_id):
        df = self.sim.population.props

        # Check person is_alive
        if not df.at[person_id, "is_alive"]:
            return

        # Do nothing if person is now on ART and VL suppressed (non VL suppressed has no effect)
        # only if no current TB infection
        if (df.at[person_id, "hv_art"] == "on_VL_suppressed") and (
            df.at[person_id, "tb_inf"] != "active"):
            return

        # off ART, no TB infection
        if (df.at[person_id, "hv_art"] != "on_VL_suppressed") and (
            df.at[person_id, "tb_inf"] != "active"):
            # cause is HIV (no TB)
            self.sim.modules["Demography"].do_death(
                individual_id=person_id,
                cause="AIDS_non_TB",
                originating_module=self.module,
            )

        # on or off ART, active TB infection, schedule AidsTbDeathEvent
        if df.at[person_id, "tb_inf"] == "active":
            # cause is active TB
            self.sim.schedule_event(
                event=HivAidsTbDeathEvent(
                    person_id=person_id, module=self.module, cause="AIDS_TB"
                ),
                date=self.sim.date,
            )


class HivAidsTbDeathEvent(Event, IndividualScopeEventMixin):
    """
    This event is caused by someone co-infected with HIV and active TB
    it causes someone to die of AIDS-TB, death dependent on tb treatment status
    and not affected by ART status
    can be called by Tb or Hiv module
    if the random draw doesn't result in AIDS-TB death, an AIDS death (HivAidsDeathEvent) will be scheduled
    """

    def __init__(self, module, person_id, cause):
        super().__init__(module, person_id=person_id)

        self.cause = cause

    def apply(self, person_id):
        df = self.sim.population.props

        # Check person is_alive
        if not df.at[person_id, "is_alive"]:
            return

        if df.at[person_id, 'tb_on_treatment']:
            prob = self.module.rng.rand()

            # treatment adjustment reduces probability of death
            if prob < self.sim.modules["Hiv"].parameters["aids_tb_treatment_adjustment"]:
                self.sim.modules["Demography"].do_death(
                    individual_id=person_id,
                    cause="AIDS_TB",
                    originating_module=self.module,
                )
            else:
                # if they survive, reschedule the aids death event
                # module calling rescheduled AIDS death should be Hiv (not TB)
                date_of_aids_death = self.sim.date + self.sim.modules["Hiv"].get_time_from_aids_to_death()

                self.sim.schedule_event(
                    event=HivAidsDeathEvent(
                        person_id=person_id,
                        module=self.sim.modules["Hiv"],
                        cause="AIDS_non_TB"
                    ),
                    date=date_of_aids_death,
                )

        # aids-tb and not on tb treatment
        elif not df.at[person_id, 'tb_on_treatment']:
            # Cause the death to happen immediately, cause defined by TB status
            self.sim.modules["Demography"].do_death(
                individual_id=person_id, cause="AIDS_TB", originating_module=self.module
            )


class Hiv_DecisionToContinueOnPrEP(Event, IndividualScopeEventMixin):
    """Helper event that is used to 'decide' if someone on PrEP should continue on PrEP.
    This event is scheduled by 'HSI_Hiv_StartOrContinueOnPrep' 3 months after it is run for FSW；
    1 month after it is run for pregnant or mothers who breastfed children
    """

    def __init__(self, module, person_id):
        super().__init__(module, person_id=person_id)

    def apply(self, person_id):
        df = self.sim.population.props
        person = df.loc[person_id]
        m = self.module

        # If the person is no longer alive or has been diagnosed with hiv, they will not continue on PrEP
        if (
            (not person["is_alive"])
            or (person["hv_diagnosed"])
        ):
            return

        # Check that there are on PrEP currently:
        if not person["hv_is_on_prep"]:
            logger.warning(
                key="message",
                data="This event should not be running: Hiv_DecisionToContinueOnPrEP is for those currently on prep")

<<<<<<< HEAD
        # check still eligible, person must be <30 years old or a fsw or pregnant or breastfeeding
=======
        # todo this check needs to include pregnant or breastfeeding women
        # otherwise will return without executing rest of code
        # check still eligible, person must be <30 years old or a fsw
>>>>>>> 5ebe7c9c
        if (person["age_years"] > 30) or not person["li_is_sexworker"] or not person["is_pregnant"] or (
            person["nb_breastfeeding_status"] == "none"):
            return

<<<<<<< HEAD
            if person["is_pregnant"]:
                if person["age_years"] >= 30 or person["nb_breastfeeding_status"] != "none":
                    # For pregnant women aged 30 or breastfeeding, use lower probability
                    prob_retention = m.parameters["probability_of_being_retained_on_prep_every_1_month_low"]
                else:
                    # For pregnant women younger than 30, use higher probability
                    prob_retention = m.parameters["probability_of_being_retained_on_prep_every_1_month_high"]
            else:
                # For all other individuals, use the standard probability
                prob_retention = m.parameters["probability_of_being_retained_on_prep_every_1_month"]
=======
        # todo don't need this condition now an ineligible people will cause function to return above
        # Check if the person is eligible for continuation of PrEP after 1 month
        # if (
        #     (df.at[person_id, "nb_breastfeeding_status"] == "none") \
        #     or (person.is_pregnant)
        # ):
        # todo don't need this as next HSI is scheduled below
        # Continue on PrEP
        # self.sim.modules["HealthSystem"].schedule_hsi_event(
        #     HSI_Hiv_StartOrContinueOnPrep(person_id=person_id, module=m),
        #     topen=self.sim.date,
        #     priority=0
        # )
        # todo remove the return statement
        # return
>>>>>>> 5ebe7c9c

            if m.rng.random_sample() < prob_retention:
                # Continue on PrEP - and schedule an HSI for a refill appointment today
                self.sim.modules["HealthSystem"].schedule_hsi_event(
                    HSI_Hiv_StartOrContinueOnPrep(person_id=person_id, module=m),
                    topen=self.sim.date,
                    tclose=self.sim.date + pd.DateOffset(days=7),
                    priority=0,
                )
            else:
                # Defaults to being off PrEP - reset flag and take no further action
                df.at[person_id, "hv_is_on_prep"] = False

class Hiv_DecisionToContinueTreatment(Event, IndividualScopeEventMixin):
    """Helper event that is used to 'decide' if someone on Treatment should continue on Treatment.
    This event is scheduled by 'HSI_Hiv_StartOrContinueTreatment' 3 months after it is run.
    """

    def __init__(self, module, person_id):
        super().__init__(module, person_id=person_id)

    def apply(self, person_id):
        df = self.sim.population.props
        person = df.loc[person_id]
        m = self.module

        if not person["is_alive"]:
            return

        # Check that they are on Treatment currently:
        if not (person["hv_art"] in ["on_VL_suppressed", "on_not_VL_suppressed"]):
            logger.warning(
                key="message",
                data="This event should not be running, Hiv_DecisionToContinueTreatment is for those already on tx")

        # Determine if this appointment is actually attended by the person who has already started on ART
        if (
            m.rng.random_sample()
            < m.parameters["probability_of_being_retained_on_art_every_3_months"]
        ):
            # Continue on Treatment - and schedule an HSI for a continuation appointment today
            self.sim.modules["HealthSystem"].schedule_hsi_event(
                HSI_Hiv_StartOrContinueTreatment(person_id=person_id, module=m,
                                                 facility_level_of_this_hsi="1a"),
                topen=self.sim.date,
                tclose=self.sim.date + pd.DateOffset(days=14),
                priority=0,
            )

        else:
            # Defaults to being off Treatment
            m.stops_treatment(person_id)

            # refer for another treatment again in 1 month
            self.sim.modules["HealthSystem"].schedule_hsi_event(
                HSI_Hiv_StartOrContinueTreatment(person_id=person_id, module=m,
                                                 facility_level_of_this_hsi="1a"),
                topen=self.sim.date + pd.DateOffset(months=1),
                tclose=None,
                priority=0,
            )


# ---------------------------------------------------------------------------
#   Health System Interactions (HSI)
# ---------------------------------------------------------------------------

class HSI_Hiv_TestAndRefer(HSI_Event, IndividualScopeEventMixin):
    """
    The is the Test-and-Refer HSI. Individuals may seek an HIV test at any time. From this, they can be referred on to
    other services.
    This event is scheduled by:
        * the main event poll,
        * when someone presents for any care through a Generic HSI.
        * when an infant is born to an HIV-positive mother
    Following the test, they may or may not go on to present for uptake an HIV service: ART (if HIV-positive), VMMC (if
    HIV-negative and male) or PrEP (if HIV-negative and a female sex worker).
    If this event is called within another HSI, it may be desirable to limit the functionality of the HSI: do this
    using the arguments:
        * do_not_refer_if_neg=False : if the person is HIV-neg they will not be referred to VMMC or PrEP
        * suppress_footprint=True : the HSI will not have any footprint
    """

    def __init__(
        self, module, person_id, do_not_refer_if_neg=False, suppress_footprint=False, referred_from=None,
    ):
        super().__init__(module, person_id=person_id)
        assert isinstance(module, Hiv)

        assert isinstance(do_not_refer_if_neg, bool)
        self.do_not_refer_if_neg = do_not_refer_if_neg

        assert isinstance(suppress_footprint, bool)
        self.suppress_footprint = suppress_footprint

        self.referred_from = referred_from

        # Define the necessary information for an HSI
        self.TREATMENT_ID = "Hiv_Test"
        self.EXPECTED_APPT_FOOTPRINT = self.make_appt_footprint({"VCTNegative": 1})
        self.ACCEPTED_FACILITY_LEVEL = '1a'

    def apply(self, person_id, squeeze_factor):
        """Do the testing and referring to other services"""

        df = self.sim.population.props
        person = df.loc[person_id]

        if not person["is_alive"]:
            return

        # If person is diagnosed and on treatment do nothing do not occupy any resources
        if person["hv_diagnosed"] and (person["hv_art"] != "not"):
            return self.sim.modules["HealthSystem"].get_blank_appt_footprint()

        # if person has had test in last week, do not repeat test
        if person["hv_last_test_date"] >= (self.sim.date - DateOffset(days=7)):
            return self.sim.modules["HealthSystem"].get_blank_appt_footprint()

        # Run test
        if person["age_years"] < 1.0:
            test_result = self.sim.modules["HealthSystem"].dx_manager.run_dx_test(
                dx_tests_to_run="hiv_early_infant_test", hsi_event=self
            )
        else:
            test_result = self.sim.modules["HealthSystem"].dx_manager.run_dx_test(
                dx_tests_to_run="hiv_rapid_test", hsi_event=self
            )

        if test_result is not None:

            # Update number of tests:
            df.at[person_id, "hv_number_tests"] += 1
            df.at[person_id, "hv_last_test_date"] = self.sim.date

            # Log the test: line-list of summary information about each test
            person_details_for_test = {
                'age': person['age_years'],
                'hiv_status': person['hv_inf'],
                'hiv_diagnosed': person['hv_diagnosed'],
                'referred_from': self.referred_from,
                'person_id': person_id
            }
            logger.info(key='hiv_test', data=person_details_for_test)

            # Offer services as needed:
            if test_result:
                # The test_result is HIV positive
                ACTUAL_APPT_FOOTPRINT = self.make_appt_footprint({"VCTPositive": 1})

                # Update diagnosis if the person is indeed HIV positive;
                if person["hv_inf"]:
                    df.at[person_id, "hv_diagnosed"] = True
                    self.module.do_when_hiv_diagnosed(person_id=person_id)

                    # Screen for tb if they have not been referred from a Tb HSI
                    # and do not currently have TB diagnosis
                    if "Tb" in self.sim.modules and (self.referred_from != 'Tb') and not person["tb_diagnosed"]:
                        self.sim.modules["HealthSystem"].schedule_hsi_event(
                            tb.HSI_Tb_ScreeningAndRefer(
                                person_id=person_id, module=self.sim.modules["Tb"]
                            ),
                            topen=self.sim.date,
                            tclose=None,
                            priority=0,
                        )

            else:
                # The test_result is HIV negative
                ACTUAL_APPT_FOOTPRINT = self.make_appt_footprint({"VCTNegative": 1})

                if not self.do_not_refer_if_neg:
                    # The test was negative: make referrals to other services:

                    # Consider if the person's risk will be reduced by behaviour change counselling
                    if self.module.lm["lm_behavchg"].predict(
                        df.loc[[person_id]], self.module.rng
                    ):
                        df.at[person_id, "hv_behaviour_change"] = True

                    # If person is a man, and not circumcised, then consider referring to VMMC
                    if (person["sex"] == "M") & (~person["li_is_circ"]):
                        x = self.module.lm["lm_circ"].predict(
                            df.loc[[person_id]], self.module.rng
                        )
                        if x:
                            self.sim.modules["HealthSystem"].schedule_hsi_event(
                                HSI_Hiv_Circ(person_id=person_id, module=self.module),
                                topen=self.sim.date,
                                tclose=None,
                                priority=0,
                            )

                    # If person is a woman and FSW, and not currently on PrEP then consider referring to PrEP
                    # available 2018 onwards
                    if (
                        (person["sex"] == "F")
                        & person["li_is_sexworker"]
                        & ~person["hv_is_on_prep"]
                        & (self.sim.date.year >= self.module.parameters["prep_start_year"])
                    ):
                        if self.module.lm["lm_prep"].predict(df.loc[[person_id]], self.module.rng
                                                             ):
                            self.sim.modules["HealthSystem"].schedule_hsi_event(
                                HSI_Hiv_StartOrContinueOnPrep(
                                    person_id=person_id, module=self.module
                                ),
                                topen=self.sim.date,
                                tclose=None,
                                priority=0,
                            )
        else:
            # Test was not possible, set blank footprint and schedule another test
            ACTUAL_APPT_FOOTPRINT = self.make_appt_footprint({"VCTNegative": 1})

            # repeat appt for HIV test
            self.sim.modules["HealthSystem"].schedule_hsi_event(
                HSI_Hiv_TestAndRefer(person_id=person_id, module=self.module, referred_from='HIV_test'),
                topen=self.sim.date + pd.DateOffset(months=1),
                tclose=None,
                priority=0,
            )

        # Return the footprint. If it should be suppressed, return a blank footprint.
        if self.suppress_footprint:
            return self.make_appt_footprint({})
        else:
            return ACTUAL_APPT_FOOTPRINT


class HSI_Hiv_Circ(HSI_Event, IndividualScopeEventMixin):
    def __init__(self, module, person_id):
        super().__init__(module, person_id=person_id)

        self.TREATMENT_ID = "Hiv_Prevention_Circumcision"
        self.EXPECTED_APPT_FOOTPRINT = self.make_appt_footprint({"MaleCirc": 1})
        self.ACCEPTED_FACILITY_LEVEL = '1a'
        self.number_of_occurrences = 0

    def apply(self, person_id, squeeze_factor):
        """ Do the circumcision for this man. If he is already circumcised, this is a follow-up appointment."""
        self.number_of_occurrences += 1  # The current appointment is included in the count.
        df = self.sim.population.props  # shortcut to the dataframe

        person = df.loc[person_id]

        # Do not run if the person is not alive
        if not person["is_alive"]:
            return

        # if person not circumcised, perform the procedure
        if not person["li_is_circ"]:
            # Check/log use of consumables, if materials available, do circumcision and schedule follow-up appts
            # If materials not available, repeat the HSI, i.e., first appt.
            if self.get_consumables(item_codes=self.module.item_codes_for_consumables_required['circ']):
                # Update circumcision state
                df.at[person_id, "li_is_circ"] = True

                # Schedule follow-up appts
                # schedule first follow-up appt, 3 days from procedure;
                self.sim.modules["HealthSystem"].schedule_hsi_event(
                    self,
                    topen=self.sim.date + DateOffset(days=3),
                    tclose=None,
                    priority=0,
                )
                # schedule second follow-up appt, 7 days from procedure;
                self.sim.modules["HealthSystem"].schedule_hsi_event(
                    self,
                    topen=self.sim.date + DateOffset(days=7),
                    tclose=None,
                    priority=0,
                )
            else:
                # schedule repeating appt when consumables not available
                if self.number_of_occurrences <= 3:
                    self.sim.modules["HealthSystem"].schedule_hsi_event(
                        self,
                        topen=self.sim.date + DateOffset(weeks=1),
                        tclose=None,
                        priority=0,
                    )


class HSI_Hiv_StartInfantProphylaxis(HSI_Event, IndividualScopeEventMixin):
    def __init__(self, module, person_id, referred_from, repeat_visits):
        super().__init__(module, person_id=person_id)
        assert isinstance(module, Hiv)

        self.TREATMENT_ID = "Hiv_Prevention_Infant"
        self.EXPECTED_APPT_FOOTPRINT = self.make_appt_footprint({"Peds": 1, "VCTNegative": 1})
        self.ACCEPTED_FACILITY_LEVEL = '1a'
        self.referred_from = referred_from
        self.repeat_visits = repeat_visits

    def apply(self, person_id, squeeze_factor):
        """
        Start infant prophylaxis for this infant lasting for duration of breastfeeding
        or up to 18 months
        """

        df = self.sim.population.props
        person = df.loc[person_id]

        # Do not run if the child is not alive or is diagnosed with hiv
        if not person["is_alive"] or person["hv_diagnosed"]:
            return self.sim.modules["HealthSystem"].get_blank_appt_footprint()

        # if breastfeeding has ceased or child >18 months, no further prophylaxis required
        if (df.at[person_id, "nb_breastfeeding_status"] == "none") \
            or (df.at[person_id, "age_years"] >= 1.5):
            return self.sim.modules["HealthSystem"].get_blank_appt_footprint()

        # Check that infant prophylaxis is available and if it is, initiate:
        if self.get_consumables(item_codes=self.module.item_codes_for_consumables_required['infant_prep']):
            df.at[person_id, "hv_is_on_prep"] = True

            # Schedule follow-up visit for 3 months time
            self.sim.modules["HealthSystem"].schedule_hsi_event(
                hsi_event=HSI_Hiv_StartInfantProphylaxis(
                    person_id=person_id,
                    module=self.module,
                    referred_from="repeat3months",
                    repeat_visits=0),
                priority=1,
                topen=self.sim.date + DateOffset(months=3),
                tclose=None,
            )

        else:
            if self.repeat_visits <= 4:
                # infant does not get NVP now but has repeat visit scheduled up to 5 times
                df.at[person_id, "hv_is_on_prep"] = False

                self.repeat_visits += 1

                # Schedule repeat visit for one week's time
                self.sim.modules["HealthSystem"].schedule_hsi_event(
                    hsi_event=HSI_Hiv_StartInfantProphylaxis(
                        person_id=person_id,
                        module=self.module,
                        referred_from="repeatNoCons",
                        repeat_visits=self.repeat_visits),
                    priority=1,
                    topen=self.sim.date + pd.DateOffset(days=7),
                    tclose=None,
                )

    def never_ran(self, *args, **kwargs):
        """This is called if this HSI was never run.
        Default the person to being off PrEP"""
        self.sim.population.props.at[self.target, "hv_is_on_prep"] = False


class HSI_Hiv_StartOrContinueOnPrep(HSI_Event, IndividualScopeEventMixin):
    def __init__(self, module, person_id):
        super().__init__(module, person_id=person_id)
        assert isinstance(module, Hiv)

        self.TREATMENT_ID = "Hiv_Prevention_Prep"
        self.EXPECTED_APPT_FOOTPRINT = self.make_appt_footprint({"PharmDispensing": 1, "VCTNegative": 1})
        self.ACCEPTED_FACILITY_LEVEL = '1a'

    def apply(self, person_id, squeeze_factor):
        """Start PrEP for this person; or continue them on PrEP for 3 more months"""

        df = self.sim.population.props
        person = df.loc[person_id]
        p = self.module.parameters

        # Do not run if the person is not alive or is diagnosed with hiv
        if (
            (not person["is_alive"])
            or (person["hv_diagnosed"])
        ):
            return

        # Run an HIV test
        test_result = self.sim.modules["HealthSystem"].dx_manager.run_dx_test(
            dx_tests_to_run="hiv_rapid_test", hsi_event=self
        )
        df.at[person_id, "hv_number_tests"] += 1
        df.at[person_id, "hv_last_test_date"] = self.sim.date

        # If test is positive, flag as diagnosed and refer to ART
        if test_result is True:
            # label as diagnosed
            df.at[person_id, "hv_diagnosed"] = True

            # Do actions for when a person has been diagnosed with HIV
            self.module.do_when_hiv_diagnosed(person_id=person_id)

            return self.make_appt_footprint({"Over5OPD": 1, "VCTPositive": 1})

<<<<<<< HEAD
            # Check that PrEP is available and if it is, initiate or continue PrEP every 1 month
            if (
                ((df.at[person_id, "nb_breastfeeding_status"] != "none") or person['is_pregnant'])
                & (self.sim.date.year >= self.sim.modules['CareOfWomenDuringPregnancy'].parameters[
                "prep_for_pregnant_woman_start_year"])
            ):
                # Check that PrEP is available and if it is, initiate or continue PrEP every 1 month
                if self.get_consumables(item_codes=self.module.item_codes_for_consumables_required['prep']):
                    df.at[person_id, "hv_is_on_prep"] = True

                    # Schedule 'decision about whether to continue on PrEP' for 1 month time
                    self.sim.schedule_event(
                        Hiv_DecisionToContinueOnPrEP(person_id=person_id, module=self.module),
                        self.sim.date + pd.DateOffset(months=1),
                    )
                else:
                    # If PrEP is not available, the person will default and not be on PrEP
                    df.at[person_id, "hv_is_on_prep"] = False

=======
        # todo reset indenting
        # todo change breastfeeding conditional to !=
        # todo need to add parameter reference for prep_for_pregnant_woman_start_year correctly
        # Check if the person is pregnant or breastfeeding and therefore still eligible for prep
        if (
            ((df.at[person_id, "nb_breastfeeding_status"] != "none") or person['is_pregnant'])
            & (self.sim.date.year >= self.sim.modules['CareOfWomenDuringPregnancy'].parameters[
            "prep_for_pregnant_woman_start_year"])
        ):
            # Check that PrEP is available and if it is, initiate or continue PrEP every 1 month
            if self.get_consumables(item_codes=self.module.item_codes_for_consumables_required['prep']):
                df.at[person_id, "hv_is_on_prep"] = True

                # Schedule 'decision about whether to continue on PrEP' for 1 month time
                self.sim.schedule_event(
                    Hiv_DecisionToContinueOnPrEP(person_id=person_id, module=self.module),
                    self.sim.date + pd.DateOffset(months=1),
                )
            else:
                # If PrEP is not available, the person will default and not be on PrEP
                df.at[person_id, "hv_is_on_prep"] = False

                # todo remove this as both pregnant and breastfeeding now covered above
        # if (
        #     (person.is_pregnant)
        #     or (df.at[person_id, "nb_breastfeeding_status"] == "none") \
        #     ):
        #     # Check that PrEP is available and if it is, initiate or continue PrEP every 1 month
        #     if self.get_consumables(item_codes=self.module.item_codes_for_consumables_required['prep']):
        #         df.at[person_id, "hv_is_on_prep"] = True
        #
        #         # Schedule 'decision about whether to continue on PrEP' for 1 month time
        #         self.sim.schedule_event(
        #             Hiv_DecisionToContinueOnPrEP(person_id=person_id, module=self.module),
        #             self.sim.date + pd.DateOffset(months=1),
        #         )
        #     else:
        #         # If PrEP is not available, the person will default and not be on PrEP
        #         df.at[person_id, "hv_is_on_prep"] = False

        else:
            # For non-pregnant and non-breastfeeding individuals, continue PrEP for 3 months
            if self.get_consumables(item_codes=self.module.item_codes_for_consumables_required['prep']):
                df.at[person_id, "hv_is_on_prep"] = True
                # Schedule 'decision about whether to continue on PrEP' for 3 months time
                self.sim.schedule_event(
                    Hiv_DecisionToContinueOnPrEP(person_id=person_id, module=self.module),
                    self.sim.date + pd.DateOffset(months=3),
                )
>>>>>>> 5ebe7c9c
            else:
                # For non-pregnant and non-breastfeeding individuals, continue PrEP for 3 months
                if self.get_consumables(item_codes=self.module.item_codes_for_consumables_required['prep']):
                    df.at[person_id, "hv_is_on_prep"] = True
                    # Schedule 'decision about whether to continue on PrEP' for 3 months time
                    self.sim.schedule_event(
                        Hiv_DecisionToContinueOnPrEP(person_id=person_id, module=self.module),
                        self.sim.date + pd.DateOffset(months=3),
                    )
                else:
                    # If PrEP is not available, the person will default and not be on PrEP
                    df.at[person_id, "hv_is_on_prep"] = False

    def never_ran(self):
        """This is called if this HSI was never run.
        Default the person to being off PrEP"""
        self.sim.population.props.at[self.target, "hv_is_on_prep"] = False


class HSI_Hiv_StartOrContinueTreatment(HSI_Event, IndividualScopeEventMixin):

    def __init__(self, module, person_id, facility_level_of_this_hsi):
        super().__init__(module, person_id=person_id)
        assert isinstance(module, Hiv)

        self.TREATMENT_ID = "Hiv_Treatment"
        self.ACCEPTED_FACILITY_LEVEL = facility_level_of_this_hsi
        self.counter_for_drugs_not_available = 0
        self.counter_for_did_not_run = 0

    def apply(self, person_id, squeeze_factor):
        """This is a Health System Interaction Event - start or continue HIV treatment for 6 more months"""

        df = self.sim.population.props
        person = df.loc[person_id]
        art_status_at_beginning_of_hsi = person["hv_art"]

        if not person["is_alive"]:
            return

        # Confirm that the person is diagnosed (this should not run if they are not)
        assert person["hv_diagnosed"]

        if art_status_at_beginning_of_hsi == "not":

            assert person[
                "hv_inf"
            ]  # after the test results, it can be guaranteed that the person is HIV-pos.

            # Try to initiate the person onto ART:
            drugs_were_available = self.do_at_initiation(person_id)
        else:
            # Try to continue the person on ART:
            drugs_were_available = self.do_at_continuation(person_id)

        if drugs_were_available:
            # If person has been placed/continued on ART, schedule 'decision about whether to continue on Treatment
            self.sim.schedule_event(
                Hiv_DecisionToContinueTreatment(
                    person_id=person_id, module=self.module
                ),
                self.sim.date + pd.DateOffset(months=3),
            )
        else:
            # logger for drugs not available
            person_details_for_tx = {
                'age': person['age_years'],
                'facility_level': self.ACCEPTED_FACILITY_LEVEL,
                'number_appts': self.counter_for_drugs_not_available,
                'district': person['district_of_residence'],
                'person_id': person_id,
                'drugs_available': drugs_were_available,
            }
            logger.info(key='hiv_arv_NA', data=person_details_for_tx)

            # As drugs were not available, the person will default to being off ART (...if they were on ART at the
            # beginning of the HSI.)
            # NB. If the person was not on ART at the beginning of the HSI, then there is no need to stop them (which
            #  causes a new AIDSOnsetEvent to be scheduled.)
            self.counter_for_drugs_not_available += 1  # The current appointment is included in the count.

            if art_status_at_beginning_of_hsi != "not":
                self.module.stops_treatment(person_id)

            p = self.module.parameters["probability_of_seeking_further_art_appointment_if_drug_not_available"]

            if self.module.rng.random_sample() >= p:

                # add in referral straight back to tx
                # if defaulting, seek another treatment appointment in 6 months
                self.sim.modules["HealthSystem"].schedule_hsi_event(
                    hsi_event=HSI_Hiv_StartOrContinueTreatment(
                        person_id=person_id, module=self.module,
                        facility_level_of_this_hsi="1a",
                    ),
                    topen=self.sim.date + pd.DateOffset(months=6),
                    priority=0,
                )

            else:
                # If person 'decides to' seek another treatment appointment,
                # schedule a new HSI appointment for next month
                # NB. With a probability of 1.0, this will keep occurring,
                # if person has already tried unsuccessfully to get ART at level 1a 2 times
                #  then refer to level 1b
                if self.counter_for_drugs_not_available <= 2:
                    # repeat attempt for ARVs at level 1a
                    self.sim.modules["HealthSystem"].schedule_hsi_event(
                        hsi_event=HSI_Hiv_StartOrContinueTreatment(
                            person_id=person_id, module=self.module,
                            facility_level_of_this_hsi="1a"
                        ),
                        topen=self.sim.date + pd.DateOffset(months=1),
                        priority=0,
                    )

                else:
                    # refer to higher facility level
                    self.sim.modules["HealthSystem"].schedule_hsi_event(
                        hsi_event=HSI_Hiv_StartOrContinueTreatment(
                            person_id=person_id, module=self.module,
                            facility_level_of_this_hsi="2"
                        ),
                        topen=self.sim.date + pd.DateOffset(days=1),
                        priority=0,
                    )

        # also screen for tb
        if "Tb" in self.sim.modules:
            self.sim.modules["HealthSystem"].schedule_hsi_event(
                tb.HSI_Tb_ScreeningAndRefer(
                    person_id=person_id, module=self.sim.modules["Tb"]
                ),
                topen=self.sim.date,
                tclose=None,
                priority=0,
            )

    def do_at_initiation(self, person_id):
        """Things to do when this the first appointment ART"""
        df = self.sim.population.props
        person = df.loc[person_id]

        # Check if drugs are available, and provide drugs:
        drugs_available = self.get_drugs(age_of_person=person["age_years"])

        if drugs_available:
            # Assign person to be have suppressed or un-suppressed viral load
            # (If person is VL suppressed This will prevent the Onset of AIDS, or an AIDS death if AIDS has already
            # onset,)
            vl_status = self.determine_vl_status(
                age_of_person=person["age_years"]
            )

            df.at[person_id, "hv_art"] = vl_status
            df.at[person_id, "hv_date_treated"] = self.sim.date

            # If VL suppressed, remove any symptoms caused by this module
            if vl_status == "on_VL_suppressed":
                self.sim.modules["SymptomManager"].clear_symptoms(
                    person_id=person_id, disease_module=self.module
                )

        # Consider if TB treatment should start
        self.consider_tb(person_id)

        return drugs_available

    def do_at_continuation(self, person_id):
        """Things to do when the person is already on ART"""

        df = self.sim.population.props
        person = df.loc[person_id]

        # Viral Load Monitoring
        # NB. This does not have a direct effect on outcomes for the person.
        _ = self.get_consumables(item_codes=self.module.item_codes_for_consumables_required['vl_measurement'])

        # Check if drugs are available, and provide drugs:
        drugs_available = self.get_drugs(age_of_person=person["age_years"])

        return drugs_available

    def determine_vl_status(self, age_of_person):
        """Helper function to determine the VL status that the person will have.
        Return what will be the status of "hv_art"
        """
        prob_vs = self.module.prob_viral_suppression(self.sim.date.year, age_of_person)

        return (
            "on_VL_suppressed"
            if (self.module.rng.random_sample() < prob_vs)
            else "on_not_VL_suppressed"
        )

    def get_drugs(self, age_of_person):
        """Helper function to get the ART according to the age of the person being treated. Returns bool to indicate
        whether drugs were available"""

        p = self.module.parameters

        if age_of_person < p["ART_age_cutoff_young_child"]:
            # Formulation for young children
            drugs_available = self.get_consumables(
                item_codes=self.module.item_codes_for_consumables_required['First line ART regimen: young child'],
                optional_item_codes=self.module.item_codes_for_consumables_required[
                    'First line ART regimen: young child: cotrimoxazole'])

        elif age_of_person <= p["ART_age_cutoff_older_child"]:
            # Formulation for older children
            drugs_available = self.get_consumables(
                item_codes=self.module.item_codes_for_consumables_required['First line ART regimen: older child'],
                optional_item_codes=self.module.item_codes_for_consumables_required[
                    'First line ART regimen: older child: cotrimoxazole'])

        else:
            # Formulation for adults
            drugs_available = self.get_consumables(
                item_codes=self.module.item_codes_for_consumables_required['First-line ART regimen: adult'],
                optional_item_codes=self.module.item_codes_for_consumables_required[
                    'First-line ART regimen: adult: cotrimoxazole'])

        return drugs_available

    def consider_tb(self, person_id):
        """
        screen for tb
        Consider whether IPT is needed at this time. This is run only when treatment is initiated.
        """

        if "Tb" in self.sim.modules:
            self.sim.modules["Tb"].consider_ipt_for_those_initiating_art(
                person_id=person_id
            )

    def never_ran(self):
        """This is called if this HSI was never run.
        * Default the person to being off ART.
        * Determine if they will re-seek care themselves in the future:
        """
        # stop treatment for this person
        person_id = self.target
        self.module.stops_treatment(person_id)

        # sample whether person will seek further appt
        if self.module.rng.random_sample() < self.module.parameters[
            "probability_of_seeking_further_art_appointment_if_appointment_not_available"
        ]:
            # schedule HSI
            self.sim.modules["HealthSystem"].schedule_hsi_event(
                HSI_Hiv_StartOrContinueTreatment(
                    person_id=person_id, module=self.module, facility_level_of_this_hsi="1a"
                ),
                topen=self.sim.date + pd.DateOffset(days=14),
                tclose=self.sim.date + pd.DateOffset(days=21),
                priority=1,
            )

    @property
    def EXPECTED_APPT_FOOTPRINT(self):
        """Returns the appointment footprint for this person according to their current status:
         * `NewAdult` for an adult, newly starting treatment
         * `EstNonCom` for an adult, re-starting treatment or already on treatment
         (NB. This is an appointment type that assumes that the patient does not have complications.)
         * `Peds` for a child - whether newly starting or already on treatment
        """
        person_id = self.target

        if self.sim.population.props.at[person_id, 'age_years'] < 15:
            return self.make_appt_footprint({"Peds": 1})  # Child

        if (self.sim.population.props.at[person_id, 'hv_art'] == "not") & (
            pd.isna(self.sim.population.props.at[person_id, 'hv_date_treated'])
        ):
            return self.make_appt_footprint({"NewAdult": 1})  # Adult newly starting treatment
        else:
            return self.make_appt_footprint({"EstNonCom": 1})  # Adult already on treatment


# ---------------------------------------------------------------------------
#   Logging
# ---------------------------------------------------------------------------

class HivLoggingEvent(RegularEvent, PopulationScopeEventMixin):
    def __init__(self, module):
        """ Log Current status of the population, every year
        """

        self.repeat = 12
        super().__init__(module, frequency=DateOffset(months=self.repeat))

    def apply(self, population):
        # get some summary statistics
        df = population.props
        now = self.sim.date

        # ------------------------------------ SUMMARIES ------------------------------------
        # population
        pop_male_15plus = len(
            df[df.is_alive & (df.age_years >= 15) & (df.sex == "M")]
        )
        pop_female_15plus = len(
            df[df.is_alive & (df.age_years >= 15) & (df.sex == "F")]
        )
        # plhiv
        male_plhiv = len(
            df[df.hv_inf & df.is_alive & (df.age_years >= 15) & (df.sex == "M")]
        )
        female_plhiv = len(
            df[df.hv_inf & df.is_alive & (df.age_years >= 15) & (df.sex == "F")]
        )
        child_plhiv = len(df[df.hv_inf & df.is_alive & (df.age_years < 15)])
        total_plhiv = len(df[df.hv_inf & df.is_alive])

        # adult prevalence
        adult_prev_15plus = len(
            df[df.hv_inf & df.is_alive & (df.age_years >= 15)]
        ) / len(df[df.is_alive & (df.age_years >= 15)]) if len(df[df.is_alive & (df.age_years >= 15)]) else 0

        adult_prev_1549 = len(
            df[df.hv_inf & df.is_alive & df.age_years.between(15, 49)]
        ) / len(df[df.is_alive & df.age_years.between(15, 49)]) if len(
            df[df.is_alive & df.age_years.between(15, 49)]) else 0

        # child prevalence
        child_prev = len(
            df[df.hv_inf & df.is_alive & (df.age_years < 15)]
        ) / len(df[df.is_alive & (df.age_years < 15)]
                ) if len(df[df.is_alive & (df.age_years < 15)]) else 0

        # incidence in the period since the last log for 15+ and 15-49 year-olds (denominator is approximate)
        n_new_infections_adult_15plus = len(
            df.loc[
                (df.age_years >= 15)
                & df.is_alive
                & (df.hv_date_inf >= (now - DateOffset(months=self.repeat)))
                ]
        )
        denom_adults_15plus = len(df[df.is_alive & (df.age_years >= 15)])
        adult_inc_15plus = n_new_infections_adult_15plus / denom_adults_15plus if denom_adults_15plus else 0

        n_new_infections_adult_1549 = len(
            df.loc[
                df.age_years.between(15, 49)
                & df.is_alive
                & (df.hv_date_inf >= (now - DateOffset(months=self.repeat)))
                ]
        )
        denom_adults_1549 = len(df[df.is_alive & df.age_years.between(15, 49)])
        adult_inc_1549 = n_new_infections_adult_1549 / denom_adults_1549 if denom_adults_1549 else 0

        # incidence in the period since the last log for 0-14 year-olds (denominator is approximate)
        n_new_infections_children = len(
            df.loc[
                (df.age_years < 15)
                & df.is_alive
                & (df.hv_date_inf >= (now - DateOffset(months=self.repeat)))
                ]
        )
        denom_children = len(df[df.is_alive & (df.age_years < 15)])
        child_inc = n_new_infections_children / denom_children if denom_children else 0

        # hiv prev among female sex workers (aged 15-49)
        n_fsw = len(
            df.loc[
                df.is_alive
                & df.li_is_sexworker
                & (df.sex == "F")
                & df.age_years.between(15, 49)
                ]
        )
        prev_hiv_fsw = (
            0
            if n_fsw == 0
            else len(
                df.loc[
                    df.is_alive
                    & df.hv_inf
                    & df.li_is_sexworker
                    & (df.sex == "F")
                    & df.age_years.between(15, 49)
                    ]
            ) / n_fsw
        )

        total_population = len(df.loc[df.is_alive])

        logger.info(
            key="summary_inc_and_prev_for_adults_and_children_and_fsw",
            description="Summary of HIV among adult (15+ and 15-49) and children (0-14s) and female sex workers"
                        " (15-49)",
            data={
                "pop_male_15plus": pop_male_15plus,
                "pop_female_15plus": pop_female_15plus,
                "pop_child": denom_children,
                "pop_total": total_population,
                "male_plhiv_15plus": male_plhiv,
                "female_plhiv_15plus": female_plhiv,
                "child_plhiv": child_plhiv,
                "total_plhiv": total_plhiv,
                "hiv_prev_adult_15plus": adult_prev_15plus,
                "hiv_prev_adult_1549": adult_prev_1549,
                "hiv_prev_child": child_prev,
                "hiv_adult_inc_15plus": adult_inc_15plus,
                "n_new_infections_adult_1549": n_new_infections_adult_1549,
                "hiv_adult_inc_1549": adult_inc_1549,
                "hiv_child_inc": child_inc,
                "hiv_prev_fsw": prev_hiv_fsw,
            },
        )

        # store some outputs in dict for calibration
        self.module.hiv_outputs["date"] += [self.sim.date.year]
        self.module.hiv_outputs["hiv_prev_adult_1549"] += [adult_prev_1549]
        self.module.hiv_outputs["hiv_adult_inc_1549"] += [adult_inc_1549]
        self.module.hiv_outputs["hiv_prev_child"] += [child_prev]
        self.module.hiv_outputs["population"] += [total_population]

        # ------------------------------------ PREVALENCE BY AGE and SEX  ------------------------------------
        # Prevalence by Age/Sex (to make every category be output, do separately by 'sex')
        prev_by_age_and_sex = {}
        for sex in ["F", "M"]:
            n_hiv = df.loc[df.sex == sex].groupby(by=["age_range"])["hv_inf"].sum()
            n_pop = df.loc[df.sex == sex].groupby(by=["age_range"])["hv_inf"].count()
            prev_by_age_and_sex[sex] = (n_hiv / n_pop).to_dict()

        logger.info(
            key="prev_by_age_and_sex",
            data=prev_by_age_and_sex,
            description="Prevalence of HIV split by age and sex",
        )

        male_prev_1524 = len(
            df[df.hv_inf & df.is_alive & df.age_years.between(15, 24) & (df.sex == "M")]
        ) / len(df[df.is_alive & df.age_years.between(15, 24) & (df.sex == "M")]) if len(
            df[df.is_alive & df.age_years.between(15, 24) & (df.sex == "M")]) else 0

        male_prev_2549 = len(
            df[df.hv_inf & df.is_alive & df.age_years.between(25, 49) & (df.sex == "M")]
        ) / len(df[df.is_alive & df.age_years.between(25, 49) & (df.sex == "M")]) if len(
            df[df.is_alive & df.age_years.between(25, 49) & (df.sex == "M")]) else 0

        female_prev_1524 = len(
            df[df.hv_inf & df.is_alive & df.age_years.between(15, 24) & (df.sex == "F")]
        ) / len(df[df.is_alive & df.age_years.between(15, 24) & (df.sex == "F")]) if len(
            df[df.is_alive & df.age_years.between(15, 24) & (df.sex == "F")]) else 0

        female_prev_2549 = len(
            df[df.hv_inf & df.is_alive & df.age_years.between(25, 49) & (df.sex == "F")]
        ) / len(df[df.is_alive & df.age_years.between(25, 49) & (df.sex == "F")]) if len(
            df[df.is_alive & df.age_years.between(25, 49) & (df.sex == "F")]) else 0

        total_prev = len(
            df[df.hv_inf & df.is_alive]
        ) / len(df[df.is_alive])

        # incidence by age-group and sex
        n_new_infections_male_1524 = len(
            df.loc[
                df.age_years.between(15, 24)
                & (df.sex == "M")
                & df.is_alive
                & (df.hv_date_inf >= (now - DateOffset(months=self.repeat)))
                ]
        )
        denom_male_1524 = len(df[
                                  df.is_alive
                                  & (df.sex == "M")
                                  & df.age_years.between(15, 24)])
        male_inc_1524 = n_new_infections_male_1524 / denom_male_1524 if denom_male_1524 else 0

        n_new_infections_male_2549 = len(
            df.loc[
                df.age_years.between(25, 49)
                & (df.sex == "M")
                & df.is_alive
                & (df.hv_date_inf >= (now - DateOffset(months=self.repeat)))
                ]
        )
        denom_male_2549 = len(df[
                                  df.is_alive
                                  & (df.sex == "M")
                                  & df.age_years.between(25, 49)])
        male_inc_2549 = n_new_infections_male_2549 / denom_male_2549 if denom_male_2549 else 0

        n_new_infections_male_1549 = len(
            df.loc[
                df.age_years.between(15, 49)
                & (df.sex == "M")
                & df.is_alive
                & (df.hv_date_inf >= (now - DateOffset(months=self.repeat)))
                ]
        )

        n_new_infections_female_1524 = len(
            df.loc[
                df.age_years.between(15, 24)
                & (df.sex == "F")
                & df.is_alive
                & (df.hv_date_inf >= (now - DateOffset(months=self.repeat)))
                ]
        )
        denom_female_1524 = len(df[
                                    df.is_alive
                                    & (df.sex == "F")
                                    & df.age_years.between(15, 24)])
        female_inc_1524 = n_new_infections_female_1524 / denom_female_1524 if denom_female_1524 else 0

        n_new_infections_female_2549 = len(
            df.loc[
                df.age_years.between(25, 49)
                & (df.sex == "F")
                & df.is_alive
                & (df.hv_date_inf >= (now - DateOffset(months=self.repeat)))
                ]
        )
        denom_female_2549 = len(df[
                                    df.is_alive
                                    & (df.sex == "F")
                                    & df.age_years.between(25, 49)])
        female_inc_2549 = n_new_infections_female_2549 / denom_female_2549 if denom_female_2549 else 0

        logger.info(
            key="infections_by_2age_groups_and_sex",
            data={
                "male_prev_1524": male_prev_1524,
                "male_prev_2549": male_prev_2549,
                "female_prev_1524": female_prev_1524,
                "female_prev_2549": female_prev_2549,
                "total_prev": total_prev,
                "n_new_infections_male_1524": n_new_infections_male_1524,
                "n_new_infections_male_2549": n_new_infections_male_2549,
                "n_new_infections_male_1549": n_new_infections_male_1549,
                "n_new_infections_female_1524": n_new_infections_female_1524,
                "n_new_infections_female_2549": n_new_infections_female_2549,
                "male_inc_1524": male_inc_1524,
                "male_inc_2549": male_inc_2549,
                "female_inc_1524": female_inc_1524,
                "female_inc_2549": female_inc_2549,
            },
            description="HIV infections split by 2 age-groups age and sex",
        )
        logger.info(
            key="prev_by_age_and_sex",
            data=prev_by_age_and_sex,
            description="Prevalence of HIV split by age and sex",
        )

        # ------------------------------------ TESTING ------------------------------------
        # testing can happen through lm[spontaneous_testing] or symptom-driven or ANC or TB

        # proportion of adult population tested in past year
        n_tested = len(
            df.loc[
                df.is_alive
                & (df.hv_number_tests > 0)
                & (df.age_years >= 15)
                & (df.hv_last_test_date >= (now - DateOffset(months=self.repeat)))
                ]
        )
        n_pop = len(df.loc[df.is_alive & (df.age_years >= 15)])
        tested = n_tested / n_pop if n_pop else 0

        # proportion of adult population tested in past year by sex
        testing_by_sex = {}
        for sex in ["F", "M"]:
            n_tested = len(
                df.loc[
                    (df.sex == sex)
                    & (df.hv_number_tests > 0)
                    & (df.age_years >= 15)
                    & (df.hv_last_test_date >= (now - DateOffset(months=self.repeat)))
                    ]
            )
            n_pop = len(df.loc[(df.sex == sex) & (df.age_years >= 15)])
            testing_by_sex[sex] = n_tested / n_pop if n_pop else 0

        # per_capita_testing_rate: number of tests administered divided by population
        current_testing_rate = self.module.per_capita_testing_rate()

        # testing yield: number positive results divided by number tests performed
        # if person has multiple tests in one year, will only count 1
        total_tested = len(
            df.loc[(df.hv_number_tests > 0)
                   & (df.hv_last_test_date >= (now - DateOffset(months=self.repeat)))
                   ]
        )
        total_tested_hiv_positive = len(
            df.loc[df.hv_inf
                   & (df.hv_number_tests > 0)
                   & (df.hv_last_test_date >= (now - DateOffset(months=self.repeat)))
                   ]
        )
        testing_yield = total_tested_hiv_positive / total_tested if total_tested > 0 else 0

        # ------------------------------------ TREATMENT ------------------------------------
        def treatment_counts(subset):
            # total number of subset (subset is a true/false series)
            count = sum(subset)
            # proportion of subset living with HIV that are diagnosed:
            proportion_diagnosed = (
                sum(subset & df.hv_diagnosed) / count if count > 0 else 0
            )
            # proportions of subset living with HIV on treatment:
            art = sum(subset & (df.hv_art != "not"))
            art_cov = art / count if count > 0 else 0

            # proportion of subset on treatment that have good VL suppression
            art_vs = sum(subset & (df.hv_art == "on_VL_suppressed"))
            art_cov_vs = art_vs / art if art > 0 else 0
            return proportion_diagnosed, art_cov, art_cov_vs

        alive_infected = df.is_alive & df.hv_inf
        dx_adult, art_cov_adult, art_cov_vs_adult = treatment_counts(
            alive_infected & (df.age_years >= 15)
        )
        dx_children, art_cov_children, art_cov_vs_children = treatment_counts(
            alive_infected & (df.age_years < 15)
        )

        n_on_art_male_15plus = len(
            df.loc[
                (df.age_years >= 15)
                & (df.sex == "M")
                & df.is_alive
                & (df.hv_art != "not")
                ]
        )

        n_on_art_female_15plus = len(
            df.loc[
                (df.age_years >= 15)
                & (df.sex == "F")
                & df.is_alive
                & (df.hv_art != "not")
                ]
        )

        n_on_art_children = len(
            df.loc[
                (df.age_years < 15)
                & df.is_alive
                & (df.hv_art != "not")
                ]
        )

        n_on_art_total = n_on_art_male_15plus + n_on_art_female_15plus + n_on_art_children

        # ------------------------------------ BEHAVIOUR CHANGE ------------------------------------

        # proportion of adults (15+) exposed to behaviour change intervention
        prop_adults_exposed_to_behav_intv = len(
            df[df.is_alive & df.hv_behaviour_change & (df.age_years >= 15)]
        ) / len(df[df.is_alive & (df.age_years >= 15)]) if len(df[df.is_alive & (df.age_years >= 15)]) else 0

        # ------------------------------------ PREP AMONG FSW ------------------------------------
        prop_fsw_on_prep = (
            0
            if n_fsw == 0
            else len(
                df[
                    df.is_alive
                    & df.li_is_sexworker
                    & (df.age_years >= 15)
                    & df.hv_is_on_prep
                    ]
            ) / len(df[df.is_alive & df.li_is_sexworker & (df.age_years >= 15)])
        ) if len(df[df.is_alive & df.li_is_sexworker & (df.age_years >= 15)]) else 0

        # ------------------------------------ MALE CIRCUMCISION ------------------------------------
        # NB. Among adult men
        prop_men_circ = len(
            df[df.is_alive & (df.sex == "M") & (df.age_years >= 15) & df.li_is_circ]
        ) / len(df[df.is_alive & (df.sex == "M") & (df.age_years >= 15)]) if len(
            df[df.is_alive & (df.sex == "M") & (df.age_years >= 15)]) else 0

        logger.info(
            key="hiv_program_coverage",
            description="Coverage of interventions for HIV among adult (15+) and children (0-14s)",
            data={
                "number_adults_tested": n_tested,
                "prop_tested_adult": tested,
                "prop_tested_adult_male": testing_by_sex["M"],
                "prop_tested_adult_female": testing_by_sex["F"],
                "per_capita_testing_rate": current_testing_rate,
                "testing_yield": testing_yield,
                "dx_adult": dx_adult,
                "dx_childen": dx_children,
                "art_coverage_adult": art_cov_adult,
                "art_coverage_adult_VL_suppression": art_cov_vs_adult,
                "art_coverage_child": art_cov_children,
                "art_coverage_child_VL_suppression": art_cov_vs_children,
                "n_on_art_total": n_on_art_total,
                "n_on_art_male_15plus": n_on_art_male_15plus,
                "n_on_art_female_15plus": n_on_art_female_15plus,
                "n_on_art_children": n_on_art_children,
                "prop_adults_exposed_to_behav_intv": prop_adults_exposed_to_behav_intv,
                "prop_fsw_on_prep": prop_fsw_on_prep,
                "prop_men_circ": prop_men_circ,
            },
        )
        # ------------------------------------ TREATMENT DELAYS ------------------------------------
        # for every person initiated on treatment, record time from onset to treatment
        # each year a series of intervals in days (treatment date - onset date) are recorded
        # convert to list

        # adults
        # get index of adults starting tx in last time-period
        adult_tx_idx = df.loc[(df.age_years >= 16) &
                              (df.hv_date_treated >= (now - DateOffset(months=self.repeat)))].index
        # calculate treatment_date - onset_date for each person in index
        adult_tx_delays = (df.loc[adult_tx_idx, "hv_date_treated"] - df.loc[adult_tx_idx, "hv_date_inf"]).dt.days
        adult_tx_delays = adult_tx_delays.tolist()

        # children
        child_tx_idx = df.loc[(df.age_years < 16) &
                              (df.hv_date_treated >= (now - DateOffset(months=self.repeat)))].index
        child_tx_delays = (df.loc[child_tx_idx, "hv_date_treated"] - df.loc[child_tx_idx, "hv_date_inf"]).dt.days
        child_tx_delays = child_tx_delays.tolist()

        logger.info(
            key="hiv_treatment_delays",
            description="HIV time from onset to treatment",
            data={
                "HivTreatmentDelayAdults": adult_tx_delays,
                "HivTreatmentDelayChildren": child_tx_delays,
            },
        )

        # --------------------------------------------- Logging events------------------------------------
class HivPrepLoggingEvent(RegularEvent, PopulationScopeEventMixin):
            def __init__(self, module):
                """ Log prep status of the population, every month """
                self.repeat = 12
                super().__init__(module, frequency=DateOffset(months=self.repeat))

            def apply(self, population):
                # get some summary statistics
                df = population.props
                now = self.sim.date

                # ------------------------------------ PREP AMONG PREGNANT OR BREASTFEEDING WOMEN----------------------------
                def calculate_prep_prop(person_id):
                    n_preg_women = len(
                        df.loc[
                            df.is_alive
                            & df.is_pregnant
                            & (df.sex == "F")
                            ]
                    )

                    n_breastfeeding_women = len(
                        df.loc[
                            df.is_alive
                            & (df.at[person_id, "nb_breastfeeding_status"] != "none")
                            & (df.sex == "F")
                            ]
                    )

                    prop_pregnant_women_on_prep = (
                        0
                        if n_preg_women == 0
                        else len(
                            df[
                                df.is_alive
                                & df.is_pregnant
                                & df.hv_is_on_prep
                                ]
                        ) / len(df[df.is_alive & df.is_pregnant])
                    ) if len(df[df.is_alive & df.is_pregnant]) else 0

                    prop_breastfeeding_women_on_prep = (
                        0
                        if n_breastfeeding_women == 0
                        else len(
                            df[
                                df.is_alive
                                & (df.at[person_id, "nb_breastfeeding_status"] != "none")
                                & df.hv_is_on_prep
                                ]
                        ) / len(df[df.is_alive & (df.at[person_id, "nb_breastfeeding_status"] != "none")])
                    ) if len(df[df.is_alive & (df.at[person_id, "nb_breastfeeding_status"] != "none")]) else 0

                    return prop_pregnant_women_on_prep, prop_breastfeeding_women_on_prep

                # Apply the logging to each person
                for person_id in df.index:
                    prop_pregnant, prop_breastfeeding = calculate_prep_prop(person_id)
                    # Log the prep status for the current person
                    logger.info(
                        key="prep_status_logging",
                        description="Logging the prep status of a person",
                        data={
                            "person_id": person_id,
                            "prop_pregnant_women_on_prep": prop_pregnant,
                            "prop_breastfeeding_women_on_prep": prop_breastfeeding,
                        },
                    )

# todo added this logging event for you to add to
class HivPrepLoggingEvent(RegularEvent, PopulationScopeEventMixin):
    def __init__(self, module):
        """ Log prep status of the population, every month
        """

        self.repeat = 1
        super().__init__(module, frequency=DateOffset(months=self.repeat))

    def apply(self, population):
        # get some summary statistics
        df = population.props

        # ------------------------------------ PREP AMONG PREGNANT OR BREASTFEEDING WOMEN----------------------------
        n_preg_women = len(
            df.loc[
                df.is_alive
                & df.is_pregnant
                & (df.sex == "F")
                ]
        )

        prop_pregnant_women_on_prep = (
            0
            if n_preg_women == 0
            else len(
                df[
                    df.is_alive
                    & df.is_pregnant
                    & df.hv_is_on_prep
                    ]
            ) / len(df[df.is_alive & df.is_pregnant])
        ) if len(df[df.is_alive & df.is_pregnant]) else 0

        logger.info(
            key="hiv_prep_logs",
            description="HIV coverage of prep",
            data={
                "NumberPregnantWomen": n_preg_women,
                "ProportionPregnantWomenOnPrep": prop_pregnant_women_on_prep,
            },
        )


# ---------------------------------------------------------------------------
#   Debugging / Checking Events
# ---------------------------------------------------------------------------


class HivCheckPropertiesEvent(RegularEvent, PopulationScopeEventMixin):
    def __init__(self, module):
        super().__init__(module, frequency=DateOffset(months=1))  # runs every month

    def apply(self, population):
        self.module.check_config_of_properties()


# ---------------------------------------------------------------------------
#   Helper functions for analysing outputs
# ---------------------------------------------------------------------------


def set_age_group(ser):
    AGE_RANGE_CATEGORIES, AGE_RANGE_LOOKUP = create_age_range_lookup(
        min_age=demography.MIN_AGE_FOR_RANGE,
        max_age=demography.MAX_AGE_FOR_RANGE,
        range_size=demography.AGE_RANGE_SIZE,
    )
    ser = ser.astype("category")
    AGE_RANGE_CATEGORIES_filtered = [a for a in AGE_RANGE_CATEGORIES if a in ser.values]
    return ser.cat.reorder_categories(AGE_RANGE_CATEGORIES_filtered)


def map_to_age_group(ser):
    AGE_RANGE_CATEGORIES, AGE_RANGE_LOOKUP = create_age_range_lookup(
        min_age=demography.MIN_AGE_FOR_RANGE,
        max_age=demography.MAX_AGE_FOR_RANGE,
        range_size=demography.AGE_RANGE_SIZE,
    )
    ser = ser.map(AGE_RANGE_LOOKUP)
    ser = set_age_group(ser)
    return ser


def unpack_raw_output_dict(raw_dict):
    x = pd.DataFrame.from_dict(data=raw_dict, orient="index")
    x = x.reset_index()
    x.rename(columns={"index": "age_group", 0: "value"}, inplace=True)
    x["age_group"] = set_age_group(x["age_group"])
    return x


# ---------------------------------------------------------------------------
#   Dummy Version of the Module
# ---------------------------------------------------------------------------


class DummyHivModule(Module):
    """Dummy HIV Module - it's only job is to create and maintain the 'hv_inf' and 'hv_art' properties.
    This can be used in test files."""

    INIT_DEPENDENCIES = {"Demography"}
    ALTERNATIVE_TO = {"Hiv"}

    PROPERTIES = {
        "hv_inf": Property(Types.BOOL, "DUMMY version of the property for hv_inf"),
        "hv_art": Property(Types.CATEGORICAL, "DUMMY version of the property for hv_art.",
                           categories=["not", "on_VL_suppressed", "on_not_VL_suppressed"]),
    }

    def __init__(self, name=None, hiv_prev=0.1, art_cov=0.75):
        super().__init__(name)
        self.hiv_prev = hiv_prev
        self.art_cov = art_cov

    def read_parameters(self, data_folder):
        pass

    def initialise_population(self, population):
        df = population.props
        df.loc[df.is_alive, "hv_inf"] = self.rng.rand(sum(df.is_alive)) < self.hiv_prev
        df.loc[(df.is_alive & df.hv_inf), "hv_art"] = pd.Series(
            self.rng.rand(sum(df.is_alive & df.hv_inf)) < self.art_cov).replace(
            {True: "on_VL_suppressed", False: "not"}).values

    def initialise_simulation(self, sim):
        pass

    def on_birth(self, mother, child):
        df = self.sim.population.props
        df.at[child, "hv_inf"] = self.rng.rand() < self.hiv_prev

        if df.at[child, "hv_inf"]:
            df.at[child, "hv_art"] = "on_VL_suppressed" if self.rng.rand() < self.art_cov else "not"<|MERGE_RESOLUTION|>--- conflicted
+++ resolved
@@ -357,6 +357,11 @@
             "Probability that pregnant (aged >=30) or breastfeeding women who has initiated on prep will attend an appointment and be on prep "
             "for the next month, until the next appointment.",
         ),
+        "probability_of_continue_on_prep_if_prep_not_available": Parameter(
+            Types.REAL,
+            "Probability that a person who are eligible for PrEP will seek another appointment (the following "
+            "day and try for each of the next 7 days) if PrEP were not available at the first place.",
+        ),
         "probability_of_being_retained_on_art_every_3_months": Parameter(
             Types.REAL,
             "Probability that someone who has initiated on treatment will attend an appointment and be on "
@@ -374,11 +379,7 @@
         ),
         "prep_start_year": Parameter(Types.REAL, "Year from which PrEP is available"),
         "prep_for_pregnant_woman_start_year": Parameter(Types.REAL,
-<<<<<<< HEAD
         "Year from which PrEP is introduced for all pregnant and breastfeeding woman"),
-=======
-                                                        "Year from which PrEP is introduced for all pregnant and breastfeeding woman"),
->>>>>>> 5ebe7c9c
         "ART_age_cutoff_young_child": Parameter(
             Types.INT, "Age cutoff for ART regimen for young children"
         ),
@@ -502,7 +503,7 @@
                 "age_years",
                 conditions_are_mutually_exclusive=True,
                 conditions_are_exhaustive=True)
-            .when("==0", 1)  # Weibull with shape=1 equivalent to exponential distribution
+            .when("==0", 1)   # Weibull with shape=1 equivalent to exponential distribution
             .when(".between(1,4)", p["infection_to_death_infant_infection_after_birth_weibull_shape"])
             .when(".between(5, 19)", p["infection_to_death_weibull_shape_1519"])
             .when(".between(20, 24)", p["infection_to_death_weibull_shape_2024"])
@@ -866,14 +867,8 @@
 
         # 2) Schedule the Logging Event
         sim.schedule_event(HivLoggingEvent(self), sim.date + DateOffset(years=1))
-<<<<<<< HEAD
-        sim.schedule_event(HivPrepLoggingEvent(self), sim.date + DateOffset(years=1))
-=======
-
-        # todo added this logger, starts after 1 year and runs every month
-        sim.schedule_event(HivPrepLoggingEvent(self), sim.date + DateOffset(years=1))
-
->>>>>>> 5ebe7c9c
+        sim.schedule_event(HivPrepLoggingEvent(self), sim.date + DateOffset(years=1)) #logging prep events every year
+
         # 3) Determine who has AIDS and impose the Symptoms 'aids_symptoms'
 
         # Those on ART currently (will not get any further events scheduled):
@@ -1105,7 +1100,7 @@
             # usually performed by care_of_women_during_pregnancy module
             if not mother.hv_diagnosed and \
                 mother.is_alive and (
-                self.rng.random_sample() < p["prob_hiv_test_at_anc_or_delivery"]):
+                    self.rng.random_sample() < p["prob_hiv_test_at_anc_or_delivery"]):
                 self.sim.modules["HealthSystem"].schedule_hsi_event(
                     hsi_event=HSI_Hiv_TestAndRefer(
                         person_id=abs(mother_id),  # Pass mother's id, whether from true or direct birth
@@ -1131,10 +1126,6 @@
 
             if "newborn_outcomes" not in self.sim.modules and (
                 self.rng.random_sample() < p['prob_hiv_test_for_newborn_infant']):
-<<<<<<< HEAD
-
-=======
->>>>>>> 5ebe7c9c
                 self.sim.modules["HealthSystem"].schedule_hsi_event(
                     hsi_event=HSI_Hiv_TestAndRefer(
                         person_id=child_id,
@@ -1425,7 +1416,7 @@
         df = self.sim.population.props
 
         if not df.at[person_id, 'hv_diagnosed'] and (
-            self.rng.random_sample() < self.parameters['prob_hiv_test_at_anc_or_delivery']):
+                self.rng.random_sample() < self.parameters['prob_hiv_test_at_anc_or_delivery']):
 
             self.sim.modules['HealthSystem'].schedule_hsi_event(
                 HSI_Hiv_TestAndRefer(
@@ -1454,10 +1445,6 @@
             df.at[mother_id, 'hv_diagnosed'] and (
             df.at[child_id, 'nb_pnc_check'] == 1) and (
             self.rng.random_sample() < self.parameters['prob_hiv_test_for_newborn_infant']):
-<<<<<<< HEAD
-
-=======
->>>>>>> 5ebe7c9c
             self.sim.modules['HealthSystem'].schedule_hsi_event(
                 HSI_Hiv_TestAndRefer(
                     person_id=child_id,
@@ -2025,57 +2012,38 @@
                 key="message",
                 data="This event should not be running: Hiv_DecisionToContinueOnPrEP is for those currently on prep")
 
-<<<<<<< HEAD
-        # check still eligible, person must be <30 years old or a fsw or pregnant or breastfeeding
-=======
-        # todo this check needs to include pregnant or breastfeeding women
-        # otherwise will return without executing rest of code
-        # check still eligible, person must be <30 years old or a fsw
->>>>>>> 5ebe7c9c
-        if (person["age_years"] > 30) or not person["li_is_sexworker"] or not person["is_pregnant"] or (
+        # check still eligible, person must be older than 16 years old or a fsw
+        if (person["age_years"] <16) or not person["li_is_sexworker"] or not person["is_pregnant"] or (
             person["nb_breastfeeding_status"] == "none"):
             return
 
-<<<<<<< HEAD
-            if person["is_pregnant"]:
-                if person["age_years"] >= 30 or person["nb_breastfeeding_status"] != "none":
-                    # For pregnant women aged 30 or breastfeeding, use lower probability
-                    prob_retention = m.parameters["probability_of_being_retained_on_prep_every_1_month_low"]
-                else:
-                    # For pregnant women younger than 30, use higher probability
-                    prob_retention = m.parameters["probability_of_being_retained_on_prep_every_1_month_high"]
+        # Check if the person is eligible for continuation of PrEP after 1 month
+        if person["is_pregnant"] or person["nb_breastfeeding_status"] != "none":
+            if person["age_years"] >= 35 or person["nb_breastfeeding_status"] != "none":
+                # For pregnant women aged 30 or breastfeeding, use lower probability
+                prob_retention = m.parameters["probability_of_being_retained_on_prep_every_1_month_low"]
+            elif person["age_years"] < 24:
+                # For pregnant women younger than 30, use higher probability
+                prob_retention = m.parameters["probability_of_being_retained_on_prep_every_1_month_high"]
             else:
-                # For all other individuals, use the standard probability
+                # For all other pregnant women, use the standard probability
                 prob_retention = m.parameters["probability_of_being_retained_on_prep_every_1_month"]
-=======
-        # todo don't need this condition now an ineligible people will cause function to return above
-        # Check if the person is eligible for continuation of PrEP after 1 month
-        # if (
-        #     (df.at[person_id, "nb_breastfeeding_status"] == "none") \
-        #     or (person.is_pregnant)
-        # ):
-        # todo don't need this as next HSI is scheduled below
-        # Continue on PrEP
-        # self.sim.modules["HealthSystem"].schedule_hsi_event(
-        #     HSI_Hiv_StartOrContinueOnPrep(person_id=person_id, module=m),
-        #     topen=self.sim.date,
-        #     priority=0
-        # )
-        # todo remove the return statement
-        # return
->>>>>>> 5ebe7c9c
-
-            if m.rng.random_sample() < prob_retention:
-                # Continue on PrEP - and schedule an HSI for a refill appointment today
-                self.sim.modules["HealthSystem"].schedule_hsi_event(
-                    HSI_Hiv_StartOrContinueOnPrep(person_id=person_id, module=m),
-                    topen=self.sim.date,
-                    tclose=self.sim.date + pd.DateOffset(days=7),
-                    priority=0,
-                )
-            else:
-                # Defaults to being off PrEP - reset flag and take no further action
-                df.at[person_id, "hv_is_on_prep"] = False
+        else:
+            # For all other individuals, use the standard probability
+            prob_retention = m.parameters["probability_of_being_retained_on_prep_every_1_month"]
+
+        if m.rng.random_sample() < prob_retention:
+            # Continue on PrEP - and schedule an HSI for a refill appointment today
+            self.sim.modules["HealthSystem"].schedule_hsi_event(
+                HSI_Hiv_StartOrContinueOnPrep(person_id=person_id, module=m),
+                topen=self.sim.date,
+                tclose=self.sim.date + pd.DateOffset(days=7),
+                priority=0,
+            )
+        else:
+            # Defaults to being off PrEP - reset flag and take no further action
+            df.at[person_id, "hv_is_on_prep"] = False
+
 
 class Hiv_DecisionToContinueTreatment(Event, IndividualScopeEventMixin):
     """Helper event that is used to 'decide' if someone on Treatment should continue on Treatment.
@@ -2458,8 +2426,7 @@
 
             return self.make_appt_footprint({"Over5OPD": 1, "VCTPositive": 1})
 
-<<<<<<< HEAD
-            # Check that PrEP is available and if it is, initiate or continue PrEP every 1 month
+            # Check if the person is pregnant or breastfeeding
             if (
                 ((df.at[person_id, "nb_breastfeeding_status"] != "none") or person['is_pregnant'])
                 & (self.sim.date.year >= self.sim.modules['CareOfWomenDuringPregnancy'].parameters[
@@ -2476,21 +2443,7 @@
                     )
                 else:
                     # If PrEP is not available, the person will default and not be on PrEP
-                    df.at[person_id, "hv_is_on_prep"] = False
-
-=======
-        # todo reset indenting
-        # todo change breastfeeding conditional to !=
-        # todo need to add parameter reference for prep_for_pregnant_woman_start_year correctly
-        # Check if the person is pregnant or breastfeeding and therefore still eligible for prep
-        if (
-            ((df.at[person_id, "nb_breastfeeding_status"] != "none") or person['is_pregnant'])
-            & (self.sim.date.year >= self.sim.modules['CareOfWomenDuringPregnancy'].parameters[
-            "prep_for_pregnant_woman_start_year"])
-        ):
-            # Check that PrEP is available and if it is, initiate or continue PrEP every 1 month
-            if self.get_consumables(item_codes=self.module.item_codes_for_consumables_required['prep']):
-                df.at[person_id, "hv_is_on_prep"] = True
+                    df.at[person_id, "hv_is_on_prep"] = False  # Check if the person is pregnant or breastfeeding
 
                 # Schedule 'decision about whether to continue on PrEP' for 1 month time
                 self.sim.schedule_event(
@@ -2500,24 +2453,6 @@
             else:
                 # If PrEP is not available, the person will default and not be on PrEP
                 df.at[person_id, "hv_is_on_prep"] = False
-
-                # todo remove this as both pregnant and breastfeeding now covered above
-        # if (
-        #     (person.is_pregnant)
-        #     or (df.at[person_id, "nb_breastfeeding_status"] == "none") \
-        #     ):
-        #     # Check that PrEP is available and if it is, initiate or continue PrEP every 1 month
-        #     if self.get_consumables(item_codes=self.module.item_codes_for_consumables_required['prep']):
-        #         df.at[person_id, "hv_is_on_prep"] = True
-        #
-        #         # Schedule 'decision about whether to continue on PrEP' for 1 month time
-        #         self.sim.schedule_event(
-        #             Hiv_DecisionToContinueOnPrEP(person_id=person_id, module=self.module),
-        #             self.sim.date + pd.DateOffset(months=1),
-        #         )
-        #     else:
-        #         # If PrEP is not available, the person will default and not be on PrEP
-        #         df.at[person_id, "hv_is_on_prep"] = False
 
         else:
             # For non-pregnant and non-breastfeeding individuals, continue PrEP for 3 months
@@ -2528,19 +2463,9 @@
                     Hiv_DecisionToContinueOnPrEP(person_id=person_id, module=self.module),
                     self.sim.date + pd.DateOffset(months=3),
                 )
->>>>>>> 5ebe7c9c
             else:
-                # For non-pregnant and non-breastfeeding individuals, continue PrEP for 3 months
-                if self.get_consumables(item_codes=self.module.item_codes_for_consumables_required['prep']):
-                    df.at[person_id, "hv_is_on_prep"] = True
-                    # Schedule 'decision about whether to continue on PrEP' for 3 months time
-                    self.sim.schedule_event(
-                        Hiv_DecisionToContinueOnPrEP(person_id=person_id, module=self.module),
-                        self.sim.date + pd.DateOffset(months=3),
-                    )
-                else:
-                    # If PrEP is not available, the person will default and not be on PrEP
-                    df.at[person_id, "hv_is_on_prep"] = False
+                # If PrEP is not available, the person will default and not be on PrEP
+                df.at[person_id, "hv_is_on_prep"] = False
 
     def never_ran(self):
         """This is called if this HSI was never run.
@@ -2812,6 +2737,7 @@
 #   Logging
 # ---------------------------------------------------------------------------
 
+
 class HivLoggingEvent(RegularEvent, PopulationScopeEventMixin):
     def __init__(self, module):
         """ Log Current status of the population, every year
@@ -2833,6 +2759,7 @@
         pop_female_15plus = len(
             df[df.is_alive & (df.age_years >= 15) & (df.sex == "F")]
         )
+
         # plhiv
         male_plhiv = len(
             df[df.hv_inf & df.is_alive & (df.age_years >= 15) & (df.sex == "M")]
@@ -2948,6 +2875,7 @@
         self.module.hiv_outputs["population"] += [total_population]
 
         # ------------------------------------ PREVALENCE BY AGE and SEX  ------------------------------------
+
         # Prevalence by Age/Sex (to make every category be output, do separately by 'sex')
         prev_by_age_and_sex = {}
         for sex in ["F", "M"]:
@@ -3230,6 +3158,7 @@
                 "prop_men_circ": prop_men_circ,
             },
         )
+
         # ------------------------------------ TREATMENT DELAYS ------------------------------------
         # for every person initiated on treatment, record time from onset to treatment
         # each year a series of intervals in days (treatment date - onset date) are recorded
@@ -3260,92 +3189,31 @@
 
         # --------------------------------------------- Logging events------------------------------------
 class HivPrepLoggingEvent(RegularEvent, PopulationScopeEventMixin):
-            def __init__(self, module):
-                """ Log prep status of the population, every month """
-                self.repeat = 12
-                super().__init__(module, frequency=DateOffset(months=self.repeat))
-
-            def apply(self, population):
-                # get some summary statistics
-                df = population.props
-                now = self.sim.date
-
-                # ------------------------------------ PREP AMONG PREGNANT OR BREASTFEEDING WOMEN----------------------------
-                def calculate_prep_prop(person_id):
-                    n_preg_women = len(
-                        df.loc[
-                            df.is_alive
-                            & df.is_pregnant
-                            & (df.sex == "F")
-                            ]
-                    )
-
-                    n_breastfeeding_women = len(
-                        df.loc[
-                            df.is_alive
-                            & (df.at[person_id, "nb_breastfeeding_status"] != "none")
-                            & (df.sex == "F")
-                            ]
-                    )
-
-                    prop_pregnant_women_on_prep = (
-                        0
-                        if n_preg_women == 0
-                        else len(
-                            df[
-                                df.is_alive
-                                & df.is_pregnant
-                                & df.hv_is_on_prep
-                                ]
-                        ) / len(df[df.is_alive & df.is_pregnant])
-                    ) if len(df[df.is_alive & df.is_pregnant]) else 0
-
-                    prop_breastfeeding_women_on_prep = (
-                        0
-                        if n_breastfeeding_women == 0
-                        else len(
-                            df[
-                                df.is_alive
-                                & (df.at[person_id, "nb_breastfeeding_status"] != "none")
-                                & df.hv_is_on_prep
-                                ]
-                        ) / len(df[df.is_alive & (df.at[person_id, "nb_breastfeeding_status"] != "none")])
-                    ) if len(df[df.is_alive & (df.at[person_id, "nb_breastfeeding_status"] != "none")]) else 0
-
-                    return prop_pregnant_women_on_prep, prop_breastfeeding_women_on_prep
-
-                # Apply the logging to each person
-                for person_id in df.index:
-                    prop_pregnant, prop_breastfeeding = calculate_prep_prop(person_id)
-                    # Log the prep status for the current person
-                    logger.info(
-                        key="prep_status_logging",
-                        description="Logging the prep status of a person",
-                        data={
-                            "person_id": person_id,
-                            "prop_pregnant_women_on_prep": prop_pregnant,
-                            "prop_breastfeeding_women_on_prep": prop_breastfeeding,
-                        },
-                    )
-
-# todo added this logging event for you to add to
-class HivPrepLoggingEvent(RegularEvent, PopulationScopeEventMixin):
     def __init__(self, module):
-        """ Log prep status of the population, every month
-        """
-
+        """ Log prep status of the population, every month """
         self.repeat = 1
         super().__init__(module, frequency=DateOffset(months=self.repeat))
 
     def apply(self, population):
         # get some summary statistics
         df = population.props
+        now = self.sim.date
 
         # ------------------------------------ PREP AMONG PREGNANT OR BREASTFEEDING WOMEN----------------------------
         n_preg_women = len(
             df.loc[
                 df.is_alive
+                & (df.age_years >= 16)
                 & df.is_pregnant
+                & (df.sex == "F")
+                ]
+        )
+
+        n_breastfeeding_women = len(
+            df.loc[
+                df.is_alive
+                & (df.age_years >= 16)
+                & (df.nb_breastfeeding_status != "none")
                 & (df.sex == "F")
                 ]
         )
@@ -3356,34 +3224,82 @@
             else len(
                 df[
                     df.is_alive
+                    & (df.age_years >= 16)
                     & df.is_pregnant
                     & df.hv_is_on_prep
-                    ]
-            ) / len(df[df.is_alive & df.is_pregnant])
-        ) if len(df[df.is_alive & df.is_pregnant]) else 0
-
+                   ]
+            )
+            / len(df[df.is_alive & df.is_pregnant & (df.age_years >= 16)])
+        ) if len(df[df.is_alive & df.is_pregnant & (df.age_years >= 16)]) else 0
+
+        prop_breastfeeding_women_on_prep = (
+            0
+            if n_breastfeeding_women == 0
+            else len(
+                df[
+                    df.is_alive
+                    & (df.age_years >= 16)
+                    & (df.nb_breastfeeding_status != "none")
+                    & df.hv_is_on_prep
+                   ]
+            )
+            / len(df[df.is_alive & (df.nb_breastfeeding_status != "none") & (df.age_years >= 15)])
+        ) if len(df[df.is_alive & (df.nb_breastfeeding_status != "none") & (df.age_years >= 15)]) else 0
+
+        # ------------------------------------ PREP AMONG FSW ------------------------------------
+        n_fsw = len(
+            df.loc[
+                df.is_alive
+                & df.li_is_sexworker
+                & (df.age_years >= 16)
+                ]
+        )
+
+        prop_fsw_on_prep = (
+            0
+            if n_fsw == 0
+            else len(
+                df[
+                    df.is_alive
+                    & df.li_is_sexworker
+                    & (df.age_years >= 16)
+                    & df.hv_is_on_prep
+                   ]
+            )
+            / len(df[df.is_alive & df.li_is_sexworker & (df.age_years >= 16)])
+        ) if len(df[df.is_alive & df.li_is_sexworker & (df.age_years >= 16)]) else 0
+
+        # ------------------------------------ TOTAL PROPORTION OF FEMALES ON PREP ------------------------------------
+        total_females_on_prep = len(
+            df[
+                df.is_alive
+                & (df.sex == "F")
+                & (df.age_years >= 16)
+                & df.hv_is_on_prep
+               ]
+        ) / len(df[df.is_alive & (df.sex == "F") & (df.age_years >= 16)])
+
+        # Log the prep status for the current person
         logger.info(
-            key="hiv_prep_logs",
-            description="HIV coverage of prep",
+            key="prep_status_logging",
+            description="Logging the prep status of a person",
             data={
-                "NumberPregnantWomen": n_preg_women,
-                "ProportionPregnantWomenOnPrep": prop_pregnant_women_on_prep,
+                "prop_pregnant_women_on_prep": prop_pregnant_women_on_prep,
+                "prop_breastfeeding_women_on_prep": prop_breastfeeding_women_on_prep,
+                "prop_fsw_on_prep": prop_fsw_on_prep,
+                "total_females_on_prep": total_females_on_prep,
             },
         )
-
-
 # ---------------------------------------------------------------------------
 #   Debugging / Checking Events
 # ---------------------------------------------------------------------------
 
-
 class HivCheckPropertiesEvent(RegularEvent, PopulationScopeEventMixin):
     def __init__(self, module):
         super().__init__(module, frequency=DateOffset(months=1))  # runs every month
 
     def apply(self, population):
         self.module.check_config_of_properties()
-
 
 # ---------------------------------------------------------------------------
 #   Helper functions for analysing outputs
