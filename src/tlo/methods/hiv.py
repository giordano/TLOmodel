--- conflicted
+++ resolved
@@ -32,17 +32,13 @@
 from tlo import DAYS_IN_YEAR, DateOffset, Module, Parameter, Property, Types, logging
 from tlo.events import Event, IndividualScopeEventMixin, PopulationScopeEventMixin, RegularEvent
 from tlo.lm import LinearModel, LinearModelType, Predictor
-<<<<<<< HEAD
 from tlo.methods import Metadata, demography, tb
-=======
 from tlo.methods import Metadata, demography
 from tlo.methods.causes import Cause
->>>>>>> 9dfc5eff
 from tlo.methods.dxmanager import DxTest
 from tlo.methods.healthsystem import HSI_Event
 from tlo.methods.symptommanager import Symptom
 from tlo.util import create_age_range_lookup
-# from tlo.core import Cause
 
 logger = logging.getLogger(__name__)
 logger.setLevel(logging.INFO)
@@ -74,7 +70,6 @@
     }
 
     # Declare Causes of Death
-<<<<<<< HEAD
     # CAUSES_OF_DEATH = {
     #     'AIDS_non_TB': Cause(gbd_causes='HIV/AIDS', label='AIDS'),
     #     'AIDS_TB': Cause(gbd_causes='HIV/AIDS', label='AIDS'),
@@ -83,16 +78,6 @@
     # CAUSES_OF_DISABILITY = {
     #     'HIV': Cause(gbd_causes='HIV/AIDS', label='AIDS'),
     # }
-=======
-    CAUSES_OF_DEATH = {
-        'AIDS': Cause(gbd_causes='HIV/AIDS', label='AIDS'),
-    }
-
-    # Declare Causes of Disability
-    CAUSES_OF_DISABILITY = {
-        'AIDS': Cause(gbd_causes='HIV/AIDS', label='AIDS'),
-    }
->>>>>>> 9dfc5eff
 
     PROPERTIES = {
         # --- Core Properties
@@ -862,10 +847,6 @@
         # Overwrite the value for those that currently have symptoms of AIDS with the 'AIDS' daly_wt:
         dalys.loc[self.sim.modules['SymptomManager'].who_has('aids_symptoms')] = self.daly_wts['aids']
 
-<<<<<<< HEAD
-        dalys.name = 'HIV'  # this includes both non-AIDS and AIDS disability weights
-=======
->>>>>>> 9dfc5eff
         return dalys
 
     def mtct_during_breastfeeding(self, mother_id, child_id):
@@ -1264,22 +1245,19 @@
         if df.at[person_id, "hv_art"] == "on_VL_suppressed":
             return
 
-<<<<<<< HEAD
         if self.cause == 'Tb':
             # Cause the death to happen immediately, cause defined by TB status
-            demography.InstantaneousDeath(self.module, individual_id=person_id, cause="AIDS_TB").apply(person_id)
-
+            self.sim.modules['Demography'].do_death(
+                individual_id=person_id,
+                cause="AIDS_TB",
+                originating_module=self.module
+            )
         else:
-            demography.InstantaneousDeath(self.module, individual_id=person_id, cause="AIDS_non_TB").apply(person_id)
-=======
-        # Cause the death to happen immediately
-        self.sim.modules['Demography'].do_death(
-            individual_id=person_id,
-            cause="AIDS",
-            originating_module=self.module
-        )
->>>>>>> 9dfc5eff
-
+            self.sim.modules['Demography'].do_death(
+                individual_id=person_id,
+                cause="AIDS",
+                originating_module=self.module
+            )
 
 class Hiv_DecisionToContinueOnPrEP(Event, IndividualScopeEventMixin):
     """Helper event that is used to 'decide' if someone on PrEP should continue on PrEP.
@@ -1536,7 +1514,7 @@
 
         # If test is positive, flag as diagnosed and refer to ART
         if test_result is True:
-            # cause_of_death as diagnosed
+            # label as diagnosed
             df.at[person_id, 'hv_diagnosed'] = True
 
             # Do actions for when a person has been diagnosed with HIV
