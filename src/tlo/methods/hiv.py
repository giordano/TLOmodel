"""
The HIV Module
Overview:
HIV infection ---> AIDS onset Event (defined by the presence of AIDS symptoms) --> AIDS Death Event
Testing is spontaneously taken-up and can lead to accessing intervention services (ART, VMMC, PrEP).
AIDS symptoms can also lead to care-seeking and there is routine testing for HIV at all non-emergency Generic HSI
 events.
Persons can be on ART -
    - with viral suppression: when the person with not develop AIDS, or if they have already, it is relieved and they
        will not die of AIDS; and the person is not infectious
    - without viral suppression: when there is no benefit in avoiding AIDS and infectiousness is unchanged.
Maintenance on ART and PrEP is re-assessed at periodic 'Decision Events', at which is it is determined if the person
  will attend the "next" HSI for continuation of the service; and if not, they are removed from that service and "stop
  treatment". If a stock-out or non-availability of health system resources prevent treatment continuation, the person
  "stops treatment". Stopping treatment leads to a new AIDS Event being scheduled. Persons can restart treatment. If a
  person has developed AIDS, starts treatment and then defaults from treatment, their 'original' AIDS Death Event will
  still occur.
If PrEP is not available due to limitations in the HealthSystem, the person defaults to not being on PrEP.
# Things to note:
    * Need to incorporate testing for HIV at first ANC appointment (as it does in generic HSI)
    * Need to incorporate testing for infants born to HIV-positive mothers (currently done in on_birth here).
    * Need to incorporate cotrim for infants born to HIV-positive mothers (not done here)
    * Cotrimoxazole is not included - either in effect of consumption of the drug (because the effect is not known).
    * Calibration has not been done: most things look OK - except HIV-AIDS deaths
"""

import os

import numpy as np
import pandas as pd

from tlo import DAYS_IN_YEAR, DateOffset, Module, Parameter, Property, Types, logging
from tlo.events import Event, IndividualScopeEventMixin, PopulationScopeEventMixin, RegularEvent
from tlo.lm import LinearModel, LinearModelType, Predictor
from tlo.methods import Metadata, demography
from tlo.methods.causes import Cause
from tlo.methods.dxmanager import DxTest
from tlo.methods.healthsystem import HSI_Event
from tlo.methods.symptommanager import Symptom
from tlo.methods.tb import HSI_Tb_ScreeningAndRefer
from tlo.util import create_age_range_lookup

logger = logging.getLogger(__name__)
logger.setLevel(logging.INFO)


class Hiv(Module):
    """
    The HIV Disease Module
    """

    def __init__(self, name=None, resourcefilepath=None, run_with_checks=False):
        super().__init__(name)
        self.resourcefilepath = resourcefilepath

        assert isinstance(run_with_checks, bool)
        self.run_with_checks = run_with_checks

        self.stored_test_numbers = []  # create empty list for storing hiv test numbers

        self.daly_wts = dict()
        self.lm = dict()
        self.item_codes_for_consumables_required = dict()

    INIT_DEPENDENCIES = {"Demography", "HealthSystem", "Lifestyle", "SymptomManager"}

    OPTIONAL_INIT_DEPENDENCIES = {"HealthBurden"}

    METADATA = {
        Metadata.DISEASE_MODULE,
        Metadata.USES_SYMPTOMMANAGER,
        Metadata.USES_HEALTHSYSTEM,
        Metadata.USES_HEALTHBURDEN,
    }

    # Declare Causes of Death
    CAUSES_OF_DEATH = {
        "AIDS_non_TB": Cause(gbd_causes="HIV/AIDS", label="AIDS"),
        "AIDS_TB": Cause(gbd_causes="HIV/AIDS", label="AIDS"),
    }

    CAUSES_OF_DISABILITY = {
        "HIV": Cause(gbd_causes="HIV/AIDS", label="AIDS"),
    }

    PROPERTIES = {
        # --- Core Properties
        "hv_inf": Property(
            Types.BOOL,
            "Is person currently infected with HIV (NB. AIDS status is determined by prescence of the AIDS Symptom.",
        ),
        "hv_art": Property(
            Types.CATEGORICAL,
            "ART status of person, whether on ART or not; and whether viral load is suppressed or not if on ART.",
            categories=["not", "on_VL_suppressed", "on_not_VL_suppressed"],
        ),
        "hv_is_on_prep": Property(
            Types.BOOL,
            "Whether the person is currently taking and receiving a protective effect from Pre-Exposure Prophylaxis.",
        ),
        "hv_behaviour_change": Property(
            Types.BOOL,
            "Has this person been exposed to HIV prevention counselling following a negative HIV test result",
        ),
        "hv_diagnosed": Property(
            Types.BOOL, "Knows that they are HIV+: i.e. is HIV+ and tested as HIV+"
        ),
        "hv_number_tests": Property(Types.INT, "Number of HIV tests ever taken"),
        "hv_last_test_date": Property(Types.DATE, "Date of last HIV test"),
        # --- Dates on which things have happened:
        "hv_date_inf": Property(Types.DATE, "Date infected with HIV"),
    }

    PARAMETERS = {
        # Baseline characteristics
        "time_inf": Parameter(
            Types.DATA_FRAME, "prob of time since infection for baseline adult pop"
        ),
        "art_coverage": Parameter(Types.DATA_FRAME, "coverage of ART at baseline"),
        "treatment_cascade": Parameter(Types.DATA_FRAME, "spectrum estimates of treatment cascade"),
        # Natural history - transmission - overall rates
        "beta": Parameter(Types.REAL, "Transmission rate"),
        "prob_mtct_untreated": Parameter(
            Types.REAL, "Probability of mother to child transmission"
        ),
        "prob_mtct_treated": Parameter(
            Types.REAL, "Probability of mother to child transmission, mother on ART"
        ),
        "prob_mtct_incident_preg": Parameter(
            Types.REAL,
            "Probability of mother to child transmission, mother infected during pregnancy",
        ),
        "monthly_prob_mtct_bf_untreated": Parameter(
            Types.REAL,
            "Probability of mother to child transmission during breastfeeding",
        ),
        "monthly_prob_mtct_bf_treated": Parameter(
            Types.REAL,
            "Probability of mother to child transmission, mother infected during breastfeeding",
        ),
        # Natural history - transmission - relative risk of HIV acquisition (non-intervention)
        "rr_fsw": Parameter(Types.REAL, "Relative risk of HIV with female sex work"),
        "rr_circumcision": Parameter(
            Types.REAL, "Relative risk of HIV with circumcision"
        ),
        "rr_rural": Parameter(Types.REAL, "Relative risk of HIV in rural location"),
        "rr_windex_poorer": Parameter(
            Types.REAL, "Relative risk of HIV with wealth level poorer"
        ),
        "rr_windex_middle": Parameter(
            Types.REAL, "Relative risk of HIV with wealth level middle"
        ),
        "rr_windex_richer": Parameter(
            Types.REAL, "Relative risk of HIV with wealth level richer"
        ),
        "rr_windex_richest": Parameter(
            Types.REAL, "Relative risk of HIV with wealth level richest"
        ),
        "rr_sex_f": Parameter(Types.REAL, "Relative risk of HIV if female"),
        "rr_edlevel_primary": Parameter(
            Types.REAL, "Relative risk of HIV with primary education"
        ),
        "rr_edlevel_secondary": Parameter(
            Types.REAL, "Relative risk of HIV with secondary education"
        ),
        "rr_edlevel_higher": Parameter(
            Types.REAL, "Relative risk of HIV with higher education"
        ),
        # Natural history - transmission - relative risk of HIV acquisition (interventions)
        "rr_behaviour_change": Parameter(
            Types.REAL, "Relative risk of HIV with behaviour modification"
        ),
        "proportion_reduction_in_risk_of_hiv_aq_if_on_prep": Parameter(
            Types.REAL,
            "Proportion reduction in risk of HIV acquisition if on PrEP. 0 for no efficacy; 1.0 for perfect efficacy.",
        ),
        # Natural history - survival (adults)
        "mean_months_between_aids_and_death": Parameter(
            Types.REAL,
            "Mean number of months (distributed exponentially) for the time between AIDS and AIDS Death",
        ),
        "mean_months_between_aids_and_death_infant": Parameter(
            Types.REAL,
            "Mean number of months for the time between AIDS and AIDS Death for infants",
        ),
        "infection_to_death_weibull_shape_1519": Parameter(
            Types.REAL,
            "Shape parameter for Weibull describing time between infection and death for 15-19 yo (units: years)",
        ),
        "infection_to_death_weibull_shape_2024": Parameter(
            Types.REAL,
            "Shape parameter for Weibull describing time between infection and death for 20-24 yo (units: years)",
        ),
        "infection_to_death_weibull_shape_2529": Parameter(
            Types.REAL,
            "Shape parameter for Weibull describing time between infection and death for 25-29 yo (units: years)",
        ),
        "infection_to_death_weibull_shape_3034": Parameter(
            Types.REAL,
            "Shape parameter for Weibull describing time between infection and death for 30-34 yo (units: years)",
        ),
        "infection_to_death_weibull_shape_3539": Parameter(
            Types.REAL,
            "Shape parameter for Weibull describing time between infection and death for 35-39 yo (units: years)",
        ),
        "infection_to_death_weibull_shape_4044": Parameter(
            Types.REAL,
            "Shape parameter for Weibull describing time between infection and death for 40-44 yo (units: years)",
        ),
        "infection_to_death_weibull_shape_4549": Parameter(
            Types.REAL,
            "Shape parameter for Weibull describing time between infection and death for 45-49 yo (units: years)",
        ),
        "infection_to_death_weibull_scale_1519": Parameter(
            Types.REAL,
            "Scale parameter for Weibull describing time between infection and death for 15-19 yo (units: years)",
        ),
        "infection_to_death_weibull_scale_2024": Parameter(
            Types.REAL,
            "Scale parameter for Weibull describing time between infection and death for 20-24 yo (units: years)",
        ),
        "infection_to_death_weibull_scale_2529": Parameter(
            Types.REAL,
            "Scale parameter for Weibull describing time between infection and death for 25-29 yo (units: years)",
        ),
        "infection_to_death_weibull_scale_3034": Parameter(
            Types.REAL,
            "Scale parameter for Weibull describing time between infection and death for 30-34 yo (units: years)",
        ),
        "infection_to_death_weibull_scale_3539": Parameter(
            Types.REAL,
            "Scale parameter for Weibull describing time between infection and death for 35-39 yo (units: years)",
        ),
        "infection_to_death_weibull_scale_4044": Parameter(
            Types.REAL,
            "Scale parameter for Weibull describing time between infection and death for 40-44 yo (units: years)",
        ),
        "infection_to_death_weibull_scale_4549": Parameter(
            Types.REAL,
            "Scale parameter for Weibull describing time between infection and death for 45-49 yo (units: years)",
        ),
        "art_default_to_aids_mean_years": Parameter(
            Types.REAL,
            "Mean years between when a person (any change) stops being on treatment to when AIDS is onset (if the "
            "absence of resuming treatment).",
        ),
        # Natural history - survival (children)
        "mean_survival_for_infants_infected_prior_to_birth": Parameter(
            Types.REAL,
            "Exponential rate parameter for mortality in infants who are infected before birth",
        ),
        "infection_to_death_infant_infection_after_birth_weibull_scale": Parameter(
            Types.REAL,
            "Weibull scale parameter for mortality in infants who are infected after birth",
        ),
        "infection_to_death_infant_infection_after_birth_weibull_shape": Parameter(
            Types.REAL,
            "Weibull shape parameter for mortality in infants who are infected after birth",
        ),
        # Uptake of Interventions
        "hiv_testing_rates": Parameter(
            Types.DATA_FRAME, "annual rates of testing for children and adults"
        ),
        "rr_test_hiv_positive": Parameter(
            Types.REAL,
            "relative likelihood of having HIV test for people with HIV",
        ),
        "prob_art_start": Parameter(
            Types.DATA_FRAME, "annual rates of starting ART following positive HIV test"
        ),
        "prob_start_art_after_hiv_test": Parameter(
            Types.REAL,
            "Probability that a person will start treatment, if HIV-positive, following testing",
        ),
        "prob_behav_chg_after_hiv_test": Parameter(
            Types.REAL,
            "Probability that a person will change risk behaviours, if HIV-negative, following testing",
        ),
        "prob_prep_for_fsw_after_hiv_test": Parameter(
            Types.REAL,
            "Probability that a FSW will start PrEP, if HIV-negative, following testing",
        ),
        "prob_circ_after_hiv_test": Parameter(
            Types.REAL,
            "Probability that a male will be circumcised, if HIV-negative, following testing",
        ),
        "probability_of_being_retained_on_prep_every_3_months": Parameter(
            Types.REAL,
            "Probability that someone who has initiated on prep will attend an appointment and be on prep "
            "for the next 3 months, until the next appointment.",
        ),
        "probability_of_being_retained_on_art_every_6_months": Parameter(
            Types.REAL,
            "Probability that someone who has initiated on treatment will attend an appointment and be on "
            "treatment for next 6 months, until the next appointment.",
        ),
        "probability_of_seeking_further_art_appointment_if_drug_not_available": Parameter(
            Types.REAL,
            "Probability that a person who 'should' be on art will seek another appointment (the following "
            "day and try for each of the next 7 days) if drugs were not available.",
        ),
        "probability_of_seeking_further_art_appointment_if_appointment_not_available": Parameter(
            Types.REAL,
            "Probability that a person who 'should' be on art will seek another appointment if the health-"
            "system has not been able to provide them with an appointment",
        ),
        "vls_child": Parameter(
            Types.REAL, "Rates of viral load suppression in children 0-14 years"
        ),
        "prob_viral_suppression": Parameter(
            Types.DATA_FRAME, "probability of viral suppression each year"
        ),
        "prep_start_year": Parameter(Types.REAL, "Year from which PrEP is available"),
        "ART_age_cutoff_young_child": Parameter(
            Types.INT, "Age cutoff for ART regimen for young children"
        ),
        "ART_age_cutoff_older_child": Parameter(
            Types.INT, "Age cutoff for ART regimen for older children"
        ),
        "rel_probability_art_baseline_aids": Parameter(
            Types.REAL,
            "relative probability of person with HIV infection over 10 years being on ART at baseline",
        ),
        "aids_tb_treatment_adjustment": Parameter(
            Types.REAL,
            "probability of death if aids and tb, person on treatment for tb",
        ),
        "discount_aids_due_to_tb": Parameter(
            Types.REAL,
            "discount the probability of aids through HIV infection only to compensate for aids caused by TB",
        ),
    }

    def read_parameters(self, data_folder):
        """
        * 1) Reads the ResourceFiles
        * 2) Declare the Symptoms
        """

        # 1) Read the ResourceFiles

        # Short cut to parameters dict
        p = self.parameters

        workbook = pd.read_excel(
            os.path.join(self.resourcefilepath, "ResourceFile_HIV.xlsx"),
            sheet_name=None,
        )
        self.load_parameters_from_dataframe(workbook["parameters"])

        # Load data on HIV prevalence
        p["hiv_prev"] = workbook["hiv_prevalence"]

        # Load assumed time since infected at baseline (year 2010)
        p["time_inf"] = workbook["time_since_infection_at_baselin"]

        # Load reported hiv testing rates
        p["hiv_testing_rates"] = workbook["MoH_numbers_tests"]

        # Load assumed ART coverage at baseline (year 2010)
        p["art_coverage"] = workbook["art_coverage"]

        # Load probability of art start after positive HIV test
        p["prob_start_art_after_hiv_test"] = workbook["prob_art_start_if_dx"]

        # Load probability art start after hiv test
        p["prob_viral_suppression"] = workbook["vs"]

        # Load spectrum estimates of treatment cascade
        p["treatment_cascade"] = workbook["spectrum_treatment_cascade"]

        # DALY weights
        # get the DALY weight that this module will use from the weight database (these codes are just random!)
        if "HealthBurden" in self.sim.modules.keys():
            # Chronic infection but not AIDS (including if on ART)
            # (taken to be equal to "Symptomatic HIV without anaemia")
            self.daly_wts["hiv_infection_but_not_aids"] = self.sim.modules[
                "HealthBurden"
            ].get_daly_weight(17)

            #  AIDS without anti-retroviral treatment without anemia
            self.daly_wts["aids"] = self.sim.modules["HealthBurden"].get_daly_weight(19)

        # 2)  Declare the Symptoms.
        # todo reset this to appropriately high level if needed
        self.sim.modules["SymptomManager"].register_symptom(
            Symptom(
                name="aids_symptoms",
                odds_ratio_health_seeking_in_adults=10.0,  # High chance of seeking care when aids_symptoms onset
                odds_ratio_health_seeking_in_children=10.0,
            )  # High chance of seeking care when aids_symptoms onset
        )

    def pre_initialise_population(self):
        """
        * Establish the Linear Models
        *
        """
        p = self.parameters

        # ---- LINEAR MODELS -----
        # LinearModel for the relative risk of becoming infected during the simulation
        # remove effect of age (based on DHS prevalence study), use MPHIA inc values if needed
        self.lm["rr_of_infection"] = LinearModel.multiplicative(
            Predictor("age_years").when("<15", 0.0).when("<49", 1.0).otherwise(0.0),
            Predictor("sex").when("F", p["rr_sex_f"]),
            Predictor("li_is_circ").when(True, p["rr_circumcision"]),
            Predictor("hv_is_on_prep").when(
                True, 1.0 - p["proportion_reduction_in_risk_of_hiv_aq_if_on_prep"]
            ),
            Predictor("li_urban").when(False, p["rr_rural"]),
            Predictor("li_wealth",
                      conditions_are_mutually_exclusive=True
                      ) .when(2, p["rr_windex_poorer"])
                        .when(3, p["rr_windex_middle"])
                        .when(4, p["rr_windex_richer"])
                        .when(5, p["rr_windex_richest"]),
            Predictor("li_ed_lev",
                      conditions_are_mutually_exclusive=True
                      ) .when(2, p["rr_edlevel_primary"])
                        .when(3, p["rr_edlevel_secondary"]),
            Predictor("hv_behaviour_change").when(True, p["rr_behaviour_change"]),
        )

        # LinearModels to give the shape and scale for the Weibull distribution describing time from infection to death
        self.lm["scale_parameter_for_infection_to_death"] = LinearModel.multiplicative(
            Predictor(
                "age_years",
                conditions_are_mutually_exclusive=True,
                conditions_are_exhaustive=True,
            )   .when("<20", p["infection_to_death_weibull_scale_1519"])
                .when(".between(20, 24)", p["infection_to_death_weibull_scale_2024"])
                .when(".between(25, 29)", p["infection_to_death_weibull_scale_2529"])
                .when(".between(30, 34)", p["infection_to_death_weibull_scale_3034"])
                .when(".between(35, 39)", p["infection_to_death_weibull_scale_3539"])
                .when(".between(40, 44)", p["infection_to_death_weibull_scale_4044"])
                .when(".between(45, 49)", p["infection_to_death_weibull_scale_4549"])
                .when(">= 50", p["infection_to_death_weibull_scale_4549"])
        )

        self.lm["shape_parameter_for_infection_to_death"] = LinearModel.multiplicative(
            Predictor(
                "age_years",
                conditions_are_mutually_exclusive=True,
                conditions_are_exhaustive=True,
            )   .when("<20", p["infection_to_death_weibull_shape_1519"])
                .when(".between(20, 24)", p["infection_to_death_weibull_shape_2024"])
                .when(".between(25, 29)", p["infection_to_death_weibull_shape_2529"])
                .when(".between(30, 34)", p["infection_to_death_weibull_shape_3034"])
                .when(".between(35, 39)", p["infection_to_death_weibull_shape_3539"])
                .when(".between(40, 44)", p["infection_to_death_weibull_shape_4044"])
                .when(".between(45, 49)", p["infection_to_death_weibull_shape_4549"])
                .when(">= 50", p["infection_to_death_weibull_shape_4549"])
        )

        # -- Linear Models for the Uptake of Services
        # Linear model that give the increase in likelihood of seeking a 'Spontaneous' Test for HIV
        # condition must be not on ART for test
        # allow children to be tested without symptoms
        # previously diagnosed can be re-tested
        self.lm["lm_spontaneous_test_12m"] = LinearModel.multiplicative(
            Predictor("hv_inf").when(True, p["rr_test_hiv_positive"]).otherwise(1.0),
            Predictor("hv_art").when("not", 1.0).otherwise(0.0),
        )

        # Linear model for changing behaviour following an HIV-negative test
        self.lm["lm_behavchg"] = LinearModel(
            LinearModelType.MULTIPLICATIVE,
            p["prob_behav_chg_after_hiv_test"],
            Predictor("hv_inf").when(False, 1.0).otherwise(0.0),
        )

        # Linear model for starting PrEP (if F/sex-workers), following when the person has tested HIV -ve:
        self.lm["lm_prep"] = LinearModel(
            LinearModelType.MULTIPLICATIVE,
            p["prob_prep_for_fsw_after_hiv_test"],
            Predictor("hv_inf").when(False, 1.0).otherwise(0.0),
            Predictor("sex").when("F", 1.0).otherwise(0.0),
            Predictor("li_is_sexworker").when(True, 1.0).otherwise(0.0),
        )

        # Linear model for circumcision (if M) following when the person has been diagnosed:
        self.lm["lm_circ"] = LinearModel(
            LinearModelType.MULTIPLICATIVE,
            p["prob_circ_after_hiv_test"],
            Predictor("hv_inf").when(False, 1.0).otherwise(0.0),
            Predictor("sex").when("M", 1.0).otherwise(0.0),
        )

    def initialise_population(self, population):
        """Set our property values for the initial population."""

        df = population.props

        # --- Current status
        df.loc[df.is_alive, "hv_inf"] = False
        df.loc[df.is_alive, "hv_art"] = "not"
        df.loc[df.is_alive, "hv_is_on_prep"] = False
        df.loc[df.is_alive, "hv_behaviour_change"] = False
        df.loc[df.is_alive, "hv_diagnosed"] = False
        df.loc[df.is_alive, "hv_number_tests"] = 0

        # --- Dates on which things have happened
        df.loc[df.is_alive, "hv_date_inf"] = pd.NaT
        df.loc[df.is_alive, "hv_last_test_date"] = pd.NaT

        # Launch sub-routines for allocating the right number of people into each category
        self.initialise_baseline_prevalence(population)  # allocate baseline prevalence

        self.initialise_baseline_art(population)  # allocate baseline art coverage
        # todo remove this to get 100% linkage and adherence
        self.initialise_baseline_tested(population)  # allocate baseline testing coverage

    def initialise_baseline_prevalence(self, population):
        """
        Assign baseline HIV prevalence, according to age, sex and key other variables (established in analysis of DHS
        data).
        """

        params = self.parameters
        df = population.props

        # prob of infection based on age and sex in baseline year (2010:
        # todo use updated values from spectrum: simplified to m/f, adult and child
        prevalence_db = params["hiv_prev"]
        prev_2010 = prevalence_db.loc[
            prevalence_db.year == 2010, ["age_from", "sex", "prevalence_simplified"]
        ]
        prev_2010 = prev_2010.rename(columns={"age_from": "age_years"})
        prob_of_infec = df.loc[df.is_alive, ["age_years", "sex"]].merge(
            prev_2010, on=["age_years", "sex"], how="left"
        )["prevalence_simplified"]

        # probability based on risk factors
        rel_prob_by_risk_factor = LinearModel.multiplicative(
            Predictor("li_is_sexworker").when(True, params["rr_fsw"]),
            Predictor("li_is_circ").when(True, params["rr_circumcision"]),
            Predictor("li_wealth",
                      conditions_are_mutually_exclusive=True
                      ) .when(2, params["rr_windex_poorer"])
                        .when(3, params["rr_windex_middle"])
                        .when(4, params["rr_windex_richer"])
                        .when(5, params["rr_windex_richest"]),
            Predictor("li_ed_lev", conditions_are_mutually_exclusive=True)  .when(2, params["rr_edlevel_primary"])
                                                                            .when(3, params["rr_edlevel_secondary"]),
        ).predict(df.loc[df.is_alive])

        # Rescale relative probability of infection so that its average is 1.0 within each age/sex group
        p = pd.DataFrame(
            {
                "age_years": df["age_years"],
                "sex": df["sex"],
                "prob_of_infec": prob_of_infec,
                "rel_prob_by_risk_factor": rel_prob_by_risk_factor,
            }
        )

        p["mean_of_rel_prob_within_age_sex_group"] = p.groupby(["age_years", "sex"])[
            "rel_prob_by_risk_factor"
        ].transform("mean")
        p["scaled_rel_prob_by_risk_factor"] = (
            p["rel_prob_by_risk_factor"] / p["mean_of_rel_prob_within_age_sex_group"]
        )
        p["overall_prob_of_infec"] = (
            p["scaled_rel_prob_by_risk_factor"] * p["prob_of_infec"]
        )
        # this needs to be series of True/False
        infec = (
                    self.rng.random_sample(len(p["overall_prob_of_infec"]))
                    < p["overall_prob_of_infec"]) & df.is_alive

        # Assign the designated person as infected in the population.props dataframe:
        df.loc[infec, "hv_inf"] = True

        # Assign date that persons were infected by drawing from assumed distribution (for adults)
        # Clipped to prevent dates of infection before before the person was born.
        time_inf = params["time_inf"]
        years_ago_inf = self.rng.choice(
            time_inf["year"],
            size=len(infec),
            replace=True,
            p=time_inf["scaled_prob"],
        )

        hv_date_inf = pd.Series(
            self.sim.date - pd.to_timedelta(years_ago_inf * DAYS_IN_YEAR, unit="d")
        )
        df.loc[infec, "hv_date_inf"] = hv_date_inf.clip(lower=df.date_of_birth)

    def initialise_baseline_art(self, population):
        """assign initial art coverage levels
        also assign hiv test properties if allocated ART
        probability of being on ART scaled by length of time infected (>10 years)
        """
        df = population.props
        params = self.parameters

        # 1) Determine who is currently on ART
        worksheet = self.parameters["art_coverage"]
        art_data = worksheet.loc[
            worksheet.year == 2010, ["year", "single_age", "sex", "prop_coverage"]
        ]

        # merge all susceptible individuals with their coverage probability based on sex and age
        prob_art = df.loc[df.is_alive, ["age_years", "sex"]].merge(
            art_data,
            left_on=["age_years", "sex"],
            right_on=["single_age", "sex"],
            how="left",
        )["prop_coverage"]

        # make a series with relative risks of art which depends on >10 years infected (5x higher)
        rr_art = pd.Series(1, index=df.index)
        rr_art.loc[
            df.is_alive & (df.hv_date_inf < (self.sim.date - pd.DateOffset(years=10)))
            ] = params["rel_probability_art_baseline_aids"]

        # Rescale relative probability of infection so that its average is 1.0 within each age/sex group
        p = pd.DataFrame(
            {
                "age_years": df["age_years"],
                "sex": df["sex"],
                "prob_art": prob_art,
                "rel_prob_art_by_time_infected": rr_art,
            }
        )

        p["mean_of_rel_prob_within_age_sex_group"] = p.groupby(["age_years", "sex"])[
            "rel_prob_art_by_time_infected"
        ].transform("mean")
        p["scaled_rel_prob_by_time_infected"] = (
            p["rel_prob_art_by_time_infected"]
            / p["mean_of_rel_prob_within_age_sex_group"]
        )
        p["overall_prob_of_art"] = p["scaled_rel_prob_by_time_infected"] * p["prob_art"]
        random_draw = self.rng.random_sample(size=len(df))

        art_idx = df.index[
            (random_draw < p["overall_prob_of_art"]) & df.is_alive & df.hv_inf
            ]

        # 2) Determine adherence levels for those currently on ART, for each of adult men, adult women and children
        adult_f_art_idx = df.loc[
            (df.index.isin(art_idx) & (df.sex == "F") & (df.age_years >= 15))
        ].index
        adult_m_art_idx = df.loc[
            (df.index.isin(art_idx) & (df.sex == "M") & (df.age_years >= 15))
        ].index
        child_art_idx = df.loc[(df.index.isin(art_idx) & (df.age_years < 15))].index

        suppr = list()  # list of all indices for persons on ART and suppressed
        notsuppr = list()  # list of all indices for persons on ART and not suppressed

        def split_into_vl_and_notvl(all_idx, prob):
            vl_suppr = self.rng.random_sample(len(all_idx)) < prob
            suppr.extend(all_idx[vl_suppr])
            notsuppr.extend(all_idx[~vl_suppr])

        # todo m/f could be merged
        prob_vs = self.prob_viral_suppression(self.sim.date.year)

        split_into_vl_and_notvl(adult_f_art_idx, prob_vs)
        split_into_vl_and_notvl(adult_m_art_idx, prob_vs)
        split_into_vl_and_notvl(child_art_idx, self.parameters["vls_child"])

        # Set ART status:
        df.loc[suppr, "hv_art"] = "on_VL_suppressed"
        df.loc[notsuppr, "hv_art"] = "on_not_VL_suppressed"

        # check that everyone on ART is labelled as such
        assert not (df.loc[art_idx, "hv_art"] == "not").any()

        # for logical consistency, ensure that all persons on ART have been tested and diagnosed
        # set last test date prior to 2010 so not counted as a current new test
        # don't record individual property hv_number_tests for logging (occurred prior to 2010)
        df.loc[art_idx, "hv_last_test_date"] = self.sim.date - pd.DateOffset(years=3)
        df.loc[art_idx, "hv_diagnosed"] = True

        # all those on ART need to have event scheduled for continuation/cessation of treatment
        for person in art_idx:
            days = self.rng.randint(low=100, high=200, size=1, dtype=np.int64)[0]
            self.sim.schedule_event(
                Hiv_DecisionToContinueTreatment(person_id=person, module=self),
                self.sim.date + pd.to_timedelta(days),
            )

    def initialise_baseline_tested(self, population):
        """assign initial hiv testing levels, only for adults
        all who have been allocated ART will already have property hv_diagnosed=True
        use the spectrum proportion PLHIV who know status to assign remaining tests
        """
        df = population.props
        p = self.parameters

        # get proportion plhiv who know staus from spectum estimates
        worksheet = p["treatment_cascade"]
        testing_data = worksheet.loc[
            worksheet.year == 2010, ["year", "age", "know_status"]
        ]
        adult_know_status = testing_data.loc[(testing_data.age == "adults"), "know_status"].values[0] / 100
        children_know_status = testing_data.loc[(testing_data.age == "children"), "know_status"].values[0] / 100

        # ADULTS
        # find proportion of adult PLHIV diagnosed (currently on ART)
        adults_diagnosed = len(df[df.is_alive
                                  & df.hv_diagnosed
                                  & (df.age_years >= 15)])

        adults_infected = len(df[df.is_alive
                                  & df.hv_inf
                                  & (df.age_years >= 15)])

        prop_currently_diagnosed = adults_diagnosed / adults_infected
        hiv_test_deficit = adult_know_status - prop_currently_diagnosed
        number_deficit = int(hiv_test_deficit * adults_infected)

        adult_test_index = []
        if hiv_test_deficit > 0:

            # sample number_deficit from remaining undiagnosed pop
            adult_undiagnosed = df.loc[df.is_alive
                & df.hv_inf
                & ~df.hv_diagnosed
                & (df.age_years >= 15)].index

            adult_test_index = self.rng.choice(adult_undiagnosed, size=number_deficit, replace=False)

        # CHILDREN
        # find proportion of adult PLHIV diagnosed (currently on ART)
        children_diagnosed = len(df[df.is_alive
                                  & df.hv_diagnosed
                                  & (df.age_years < 15)])

        children_infected = len(df[df.is_alive
                                  & df.hv_inf
                                  & (df.age_years < 15)])

        prop_currently_diagnosed = children_diagnosed / children_infected if children_infected > 0 else 0
        hiv_test_deficit = children_know_status - prop_currently_diagnosed
        number_deficit = int(hiv_test_deficit * children_infected)

        child_test_index = []
        if hiv_test_deficit > 0:
            child_undiagnosed = df.loc[df.is_alive
                & df.hv_inf
                & ~df.hv_diagnosed
                & (df.age_years < 15)].index

            child_test_index = self.rng.choice(child_undiagnosed, size=number_deficit, replace=False)

        # join indices
        test_index = list(adult_test_index) + list(child_test_index)

        df.loc[df.index.isin(test_index), "hv_diagnosed"] = True
        # dummy date for date last hiv test (before sim start), otherwise see big spike in testing 01-01-2010
        df.loc[test_index, "hv_last_test_date"] = self.sim.date - pd.DateOffset(
            years=3
        )

    def initialise_simulation(self, sim):
        """
        * 1) Schedule the Main HIV Regular Polling Event
        * 2) Schedule the Logging Event
        * 3) Determine who has AIDS and impose the Symptoms 'aids_symptoms'
        * 4) Schedule the AIDS onset events and AIDS death event for those infected already
        * 5) (Optionally) Schedule the event to check the configuration of all properties
        * 6) Define the DxTests
        * 7) Look-up and save the codes for consumables
        """
        df = sim.population.props

        # 1) Schedule the Main HIV Regular Polling Event
        sim.schedule_event(
            HivRegularPollingEvent(self), sim.date + DateOffset(days=0)
        )

        # 2) Schedule the Logging Event
        sim.schedule_event(HivLoggingEvent(self), sim.date + DateOffset(years=1))

        # 3) Determine who has AIDS and impose the Symptoms 'aids_symptoms'

        # Those on ART currently (will not get any further events scheduled):
        on_art_idx = df.loc[df.is_alive & df.hv_inf & (df.hv_art != "not")].index

        # Those that lived more than ten years and not currently on ART are assumed to currently have AIDS
        #  (will have AIDS Death event scheduled)
        has_aids_idx = df.loc[
            df.is_alive
            & df.hv_inf
            & ((self.sim.date - df.hv_date_inf).dt.days > 10 * 365)
            & (df.hv_art == "not")
            ].index

        # Those that are in neither category are "before AIDS" (will have AIDS Onset Event scheduled)
        before_aids_idx = (
            set(df.loc[df.is_alive & df.hv_inf].index)
            - set(has_aids_idx)
            - set(on_art_idx)
        )

        # Impose the symptom to those that have AIDS (the symptom is the definition of having AIDS)
        self.sim.modules["SymptomManager"].change_symptom(
            person_id=has_aids_idx.tolist(),
            symptom_string="aids_symptoms",
            add_or_remove="+",
            disease_module=self,
        )

        # 4) Schedule the AIDS onset events and AIDS death event for those infected already
        # AIDS Onset Event for those who are infected but not yet AIDS and have not ever started ART
        # NB. This means that those on ART at the start of the simulation may not have an AIDS event --
        # like it happened at some point in the past

        for person_id in before_aids_idx:
            # get days until develops aids, repeating sampling until a positive number is obtained.
            days_until_aids = 0
            while days_until_aids <= 0:
                days_since_infection = (
                    self.sim.date - df.at[person_id, "hv_date_inf"]
                ).days
                days_infection_to_aids = np.round(
                    (self.get_time_from_infection_to_aids(person_id)).months * 30.5
                )
                days_until_aids = days_infection_to_aids - days_since_infection

            date_onset_aids = self.sim.date + pd.DateOffset(days=days_until_aids)
            sim.schedule_event(
                HivAidsOnsetEvent(person_id=person_id, module=self, cause='AIDS_non_TB'),
                date=date_onset_aids,
            )

        # Schedule the AIDS death events for those who have got AIDS already
        for person_id in has_aids_idx:
            # schedule a HSI_Test_and_Refer otherwise initial AIDS rates and deaths are far too high
            date_test = self.sim.date + pd.DateOffset(days=self.rng.randint(0, 365))
            self.sim.modules["HealthSystem"].schedule_hsi_event(
                hsi_event=HSI_Hiv_TestAndRefer(person_id=person_id, module=self),
                priority=1,
                topen=date_test,
                tclose=self.sim.date + pd.DateOffset(days=365),
            )

            date_aids_death = (
                self.sim.date + self.get_time_from_aids_to_death()
            )  # (assumes AIDS onset on this day)
            sim.schedule_event(
                HivAidsDeathEvent(person_id=person_id, module=self, cause="AIDS_non_TB"),
                date=date_aids_death,
            )

        # 5) (Optionally) Schedule the event to check the configuration of all properties
        if self.run_with_checks:
            sim.schedule_event(
                HivCheckPropertiesEvent(self), sim.date + pd.DateOffset(months=1)
            )

<<<<<<< HEAD
        # 6) Define the DxTests
        # HIV Rapid Diagnostic Test:
        consumables = self.sim.modules["HealthSystem"].parameters["Consumables"]
        item1 = pd.unique(
            consumables.loc[
                consumables["Items"] == "Test, HIV EIA Elisa", "Item_Code"
            ]
        )[0]
        hiv_rapid_test_cons_footprint = {
            "Intervention_Package_Code": {},
            "Item_Code": {item1: 1},
        }
=======
        # 6) Store codes for the consumables needed
        hs = self.sim.modules["HealthSystem"]
        self.item_codes_for_consumables_required['hiv_rapid_test'] = \
            hs.get_item_codes_from_package_name("HIV Testing Services")
        self.item_codes_for_consumables_required['hiv_early_infant_test'] = {
            hs.get_item_code_from_item_name("Blood collecting tube, 5 ml"): 1,
            hs.get_item_code_from_item_name("Gloves, exam, latex, disposable, pair"): 1,
            hs.get_item_code_from_item_name("HIV EIA Elisa test"): 1}
        self.item_codes_for_consumables_required['vl_measurement'] = \
            hs.get_item_codes_from_package_name("Viral Load")
        self.item_codes_for_consumables_required['circ'] = \
            hs.get_item_codes_from_package_name("Male circumcision ")
        self.item_codes_for_consumables_required['prep'] = {
            hs.get_item_code_from_item_name("Tenofovir (TDF)/Emtricitabine (FTC), tablet, 300/200 mg"): 1}
        # First - line ART for adults(age > "ART_age_cutoff_older_child")
        self.item_codes_for_consumables_required['First-line ART regimen: adult'] = {
            hs.get_item_code_from_item_name("First-line ART regimen: adult"): 1,
            hs.get_item_code_from_item_name("Cotrimoxizole, 960mg pppy"): 1}
        # ART for older children aged ("ART_age_cutoff_younger_child" < age <= "ART_age_cutoff_older_child"):
        self.item_codes_for_consumables_required['First line ART regimen: older child'] = {
            **hs.get_item_codes_from_package_name("Cotrimoxazole for children"),
            **{hs.get_item_code_from_item_name("First line ART regimen: older child"): 1}}
        # ART for younger children aged (age < "ART_age_cutoff_younger_child"):
        self.item_codes_for_consumables_required['First line ART regimen: young child'] = {
            **hs.get_item_codes_from_package_name("Cotrimoxazole for children"),
            **{hs.get_item_code_from_item_name("First line ART regimen: young child"): 1}}
>>>>>>> 24725935

        # 7) Define the DxTests
        # HIV Rapid Diagnostic Test:
        # NB. The rapid test is assumed to be 100% specific and sensitive. This is used to guarantee that all persons
        #  that start ART are truly HIV-pos.
        self.sim.modules["HealthSystem"].dx_manager.register_dx_test(
            hiv_rapid_test=DxTest(
<<<<<<< HEAD
                property="hv_inf", cons_req_as_footprint=hiv_rapid_test_cons_footprint
            )
        )

        self.footprints_for_consumables_required[
            "hiv_rapid_test"
        ] = hiv_rapid_test_cons_footprint

        # Test for Early Infect Diagnosis
        #  - Consumables required:
        item1 = pd.unique(
            consumables.loc[
                consumables["Items"] == "Blood collecting tube, 5 ml", "Item_Code"
            ]
        )[0]
        item2 = pd.unique(
            consumables.loc[
                consumables["Items"] == "Disposables gloves, powder free, 100 pieces per box",
                "Item_Code",
            ]
        )[0]
        item3 = pd.unique(
            consumables.loc[consumables["Items"] == "HIV EIA Elisa test", "Item_Code"]
        )[0]

        hiv_early_infant_test_cons_footprint = {
            "Intervention_Package_Code": {},
            "Item_Code": {item1: 1, item2: 1, item3: 1},
        }

        self.sim.modules["HealthSystem"].dx_manager.register_dx_test(
=======
                property='hv_inf',
                item_codes=self.item_codes_for_consumables_required['hiv_rapid_test']
            )
        )

        # Test for Early Infect Diagnosis
        self.sim.modules['HealthSystem'].dx_manager.register_dx_test(
>>>>>>> 24725935
            hiv_early_infant_test=DxTest(
                property="hv_inf",
                sensitivity=1.0,
                specificity=1.0,
<<<<<<< HEAD
                cons_req_as_footprint=hiv_early_infant_test_cons_footprint,
            )
        )

        self.footprints_for_consumables_required[
            "hiv_early_infant_test"
        ] = hiv_early_infant_test_cons_footprint

        # 7) Look-up and store the codes for the consumables used in the interventions.
        consumables = self.sim.modules["HealthSystem"].parameters["Consumables"]

        # Circumcision:
        item1_circ = pd.unique(
            consumables.loc[
                consumables["Items"]
                == "Test, HIV EIA Elisa",
                "Item_Code",
            ]
        )[0]
        item2_circ = pd.unique(
            consumables.loc[
                consumables["Items"]
                == "male circumcision kit, consumables (10 procedures)_1_IDA",
                "Item_Code",
            ]
        )[0]
        self.footprints_for_consumables_required["circ"] = {
            "Intervention_Package_Code": {},
            "Item_Code": {item1_circ: 1, item2_circ: 1},
        }

        # PrEP:
        item_code_for_prep = pd.unique(
            consumables.loc[
                consumables["Items"]
                == "Tenofovir (TDF)/Emtricitabine (FTC), tablet, 300/200 mg",
                "Item_Code",
            ]
        )[0]
        self.footprints_for_consumables_required["prep"] = {
            "Intervention_Package_Code": {},
            "Item_Code": {item_code_for_prep: 1},
        }

        # First-line ART for adults (age > "ART_age_cutoff_older_child")
        item_code_for_art_adult = pd.unique(
            consumables.loc[
                consumables["Items"] == "First-line ART regimen: adult", "Item_Code"
            ]
        )[0]

        item_code_for_cotrim_adult = pd.unique(
            consumables.loc[
                consumables["Items"] == "Cotrimoxizole, 960mg pppy", "Item_Code"
            ]
        )[
            0
        ]  # NB spelling error in consumables file "Cotrimoxizole"
        self.footprints_for_consumables_required["First-line ART regimen: adult"] = {
            "Intervention_Package_Code": {},
            "Item_Code": {item_code_for_art_adult: 1, item_code_for_cotrim_adult: 1},
        }

        # ART for older children aged ("ART_age_cutoff_younger_child" < age <= "ART_age_cutoff_older_child"):
        item_code_for_art_older_child = pd.unique(
            consumables.loc[
                consumables["Items"] == "First line ART regimen: older child",
                "Item_Code",
            ]
        )[0]
        item_cotrim = pd.unique(
            consumables.loc[
                consumables["Items"] == "Cotrimoxazole 120mg_1000_CMST",
                "Item_Code",
            ]
        )[0]
        self.footprints_for_consumables_required[
            "First line ART regimen: older child"
        ] = {
            "Intervention_Package_Code": {},
            "Item_Code": {item_code_for_art_older_child: 1, item_cotrim: 1},
        }

        # ART for younger children aged (age < "ART_age_cutoff_younger_child"):
        item_code_for_art_younger_child = pd.unique(
            consumables.loc[
                consumables["Items"] == "First line ART regimen: young child",
                "Item_Code",
            ]
        )[0]
        self.footprints_for_consumables_required[
            "First line ART regimen: young child"
        ] = {
            "Intervention_Package_Code": {},
            "Item_Code": {item_code_for_art_younger_child: 1, item_cotrim: 1},
        }

        # Viral Load monitoring
        item_code_for_viral_load = pd.unique(
            consumables.loc[
                consumables["Intervention_Pkg"] == "Viral Load", "Intervention_Pkg_Code"
            ]
        )[0]
        self.footprints_for_consumables_required["vl_measurement"] = {
            "Intervention_Package_Code": {},
            "Item_Code": {item_code_for_viral_load: 1},
        }
=======
                item_codes=self.item_codes_for_consumables_required['hiv_early_infant_test']
            )
        )
>>>>>>> 24725935

    def on_birth(self, mother_id, child_id):
        """
        * Initialise our properties for a newborn individual;
        * schedule testing;
        * schedule infection during breastfeeding
        """
        params = self.parameters
        df = self.sim.population.props

        # Default Settings:
        # --- Current status
        df.at[child_id, "hv_inf"] = False
        df.at[child_id, "hv_art"] = "not"
        df.at[child_id, "hv_is_on_prep"] = False
        df.at[child_id, "hv_behaviour_change"] = False
        df.at[child_id, "hv_diagnosed"] = False
        df.at[child_id, "hv_number_tests"] = 0

        # --- Dates on which things have happened
        df.at[child_id, "hv_date_inf"] = pd.NaT
        df.at[child_id, "hv_last_test_date"] = pd.NaT

        # ----------------------------------- MTCT - AT OR PRIOR TO BIRTH --------------------------
        #  DETERMINE IF THE CHILD IS INFECTED WITH HIV FROM THEIR MOTHER DURING PREGNANCY / DELIVERY
        mother = df.loc[mother_id]

        mother_infected_prior_to_pregnancy = mother.hv_inf & (
            mother.hv_date_inf <= mother.date_of_last_pregnancy
        )
        mother_infected_during_pregnancy = mother.hv_inf & (
            mother.hv_date_inf > mother.date_of_last_pregnancy
        )

        if mother_infected_prior_to_pregnancy:
            if mother.hv_art == "on_VL_suppressed":
                #  mother has existing infection, mother ON ART and VL suppressed at time of delivery
                child_infected = self.rng.random_sample() < params["prob_mtct_treated"]
            else:
                # mother was infected prior to pregnancy but is not on VL suppressed at time of delivery
                child_infected = (
                    self.rng.random_sample() < params["prob_mtct_untreated"]
                )

        elif mother_infected_during_pregnancy:
            #  mother has incident infection during pregnancy, NO ART
            child_infected = (
                self.rng.random_sample() < params["prob_mtct_incident_preg"]
            )

        else:
            # mother is not infected
            child_infected = False

        if child_infected:
            self.do_new_infection(child_id)

        # ----------------------------------- MTCT - DURING BREASTFEEDING --------------------------
        # If child is not infected and is being breastfed, then expose them to risk of MTCT through breastfeeding
        # TODO: note for AT/TH - neonatal breastfeeding property replaced HIV temp property as discussed 19/02/21.
        #  We need to make sure newborn outcomes on_birth is always called before HIV so breastfeeding status is set
        #  prior to this function being called
        if (
            (not child_infected)
            and (df.at[child_id, "nb_breastfeeding_status"] != "none")
            and mother.hv_inf
        ):
            self.mtct_during_breastfeeding(mother_id, child_id)

        # ----------------------------------- HIV testing --------------------------
        if "care_of_women_during_pregnancy" not in self.sim.modules:
            # if mother's HIV status not known, schedule test at delivery
            # usually performed by care_of_women_during_pregnancy module
            # todo re-instate this
            if not mother.hv_diagnosed and mother.is_alive:
                self.sim.modules["HealthSystem"].schedule_hsi_event(
                    hsi_event=HSI_Hiv_TestAndRefer(person_id=mother_id, module=self, referred_from='ANC_routine'),
                    priority=1,
                    topen=self.sim.date,
                    tclose=None,
                )

            # if mother known HIV+, schedule test for infant now and in 6 weeks (EI
            if mother.hv_diagnosed and df.at[child_id, "is_alive"]:
                self.sim.modules["HealthSystem"].schedule_hsi_event(
                    hsi_event=HSI_Hiv_TestAndRefer(person_id=child_id, module=self, referred_from='Infant_testing'),
                    priority=1,
                    topen=self.sim.date + pd.DateOffset(weeks=6),
                    tclose=None,
                )

    def on_hsi_alert(self, person_id, treatment_id):
        raise NotImplementedError

    def report_daly_values(self):
        """Report DALYS for HIV, based on current symptomatic state of persons."""
        df = self.sim.population.props

        dalys = pd.Series(data=0, index=df.loc[df.is_alive].index)

        # All those infected get the 'infected but not AIDS' daly_wt:
        dalys.loc[df.hv_inf] = self.daly_wts["hiv_infection_but_not_aids"]

        # Overwrite the value for those that currently have symptoms of AIDS with the 'AIDS' daly_wt:
        dalys.loc[
            self.sim.modules["SymptomManager"].who_has("aids_symptoms")
        ] = self.daly_wts["aids"]

        return dalys

    def mtct_during_breastfeeding(self, mother_id, child_id):
        """
        Compute risk of mother-to-child transmission and schedule HivInfectionDuringBreastFeedingEvent.
        If the child is breastfeeding currently, consider the time-until-infection assuming a constantly monthly risk of
         transmission. If the breastfeeding has ceased by the time of the scheduled infection, then it will not run.
        (This means that this event can be run at birth or at the time of the mother's infection without the need for
        further polling etc.)
        """

        df = self.sim.population.props
        params = self.parameters

        if df.at[mother_id, "hv_art"] == "on_VL_suppressed":
            monthly_prob_mtct_bf = params["monthly_prob_mtct_bf_treated"]
        else:
            monthly_prob_mtct_bf = params["monthly_prob_mtct_bf_untreated"]

        if monthly_prob_mtct_bf > 0.0:
            months_to_infection = int(self.rng.exponential(1 / monthly_prob_mtct_bf))
            date_of_infection = self.sim.date + pd.DateOffset(
                months=months_to_infection
            )
            self.sim.schedule_event(
                HivInfectionDuringBreastFeedingEvent(person_id=child_id, module=self),
                date_of_infection,
            )

    def do_new_infection(self, person_id):
        """
        Enact that this person is infected with HIV
        * Update their hv_inf status and hv_date_inf
        * Schedule the AIDS onset event for this person
        """
        df = self.sim.population.props

        # Update HIV infection status for this person
        df.at[person_id, "hv_inf"] = True
        df.at[person_id, "hv_date_inf"] = self.sim.date

        # Schedule AIDS onset events for this person
        date_onset_aids = self.sim.date + self.get_time_from_infection_to_aids(
            person_id=person_id
        )
        self.sim.schedule_event(
            event=HivAidsOnsetEvent(self, person_id, cause='AIDS_non_TB'), date=date_onset_aids
        )

    def get_time_from_infection_to_aids(self, person_id):
        """Gives time between onset of infection and AIDS, returning a pd.DateOffset.
        For those infected prior to, or at, birth: (this is a draw from an exponential distribution)
        For those infected after birth but before reaching age 5.0 (this is drawn from a weibull distribution)
        For adults: (this is a drawn from a weibull distribution (with scale depending on age);
        * NB. It is further assumed that the time from aids to death is 18 months.
        """

        df = self.sim.population.props
        age = df.at[person_id, "age_exact_years"]
        p = self.parameters

        if age == 0.0:
            # The person is infected prior to, or at, birth:
            months_to_death = int(
                max(
                    0.0,
                    self.rng.exponential(
                        scale=p["mean_survival_for_infants_infected_prior_to_birth"]
                    )
                    * 12,
                )
            )
            months_to_aids = int(
                max(
                    0.0,
                    np.round(
                        months_to_death
                        - self.parameters["mean_months_between_aids_and_death_infant"]
                    ),
                )
            )
        elif age < 5.0:
            # The person is infected after birth but before age 5.0:
            months_to_death = int(
                max(
                    0.0,
                    self.rng.weibull(
                        p[
                            "infection_to_death_infant_infection_after_birth_weibull_shape"
                        ]
                    )
                    * p["infection_to_death_infant_infection_after_birth_weibull_scale"]
                    * 12,
                )
            )
            months_to_aids = int(
                max(
                    0.0,
                    np.round(
                        months_to_death
                        - self.parameters["mean_months_between_aids_and_death_infant"]
                    ),
                )
            )
        else:
            # The person is infected after age 5.0
            # - get the shape parameters (unit: years)
            scale = (
                self.lm["scale_parameter_for_infection_to_death"].predict(
                    self.sim.population.props.loc[[person_id]]
                ).values[0]
            )
            # - get the scale parameter (unit: years)
            shape = (
                self.lm["shape_parameter_for_infection_to_death"].predict(
                    self.sim.population.props.loc[[person_id]]
                ).values[0]
            )
            # - draw from Weibull and convert to months
            months_to_death = self.rng.weibull(shape) * scale * 12
            # - compute months to aids, which is somewhat shorter than the months to death
            months_to_aids = int(
                max(
                    0.0,
                    np.round(
                        months_to_death
                        - self.parameters["mean_months_between_aids_and_death"]
                    ),
                )
            )

        return pd.DateOffset(months=months_to_aids)

    def get_time_from_aids_to_death(self):
        """Gives time between onset of AIDS and death, returning a pd.DateOffset.
        Assumes that the time between onset of AIDS symptoms and deaths is exponentially distributed.
        """
        mean = self.parameters["mean_months_between_aids_and_death"]
        draw_number_of_months = int(np.round(self.rng.exponential(mean)))
        return pd.DateOffset(months=draw_number_of_months)

    def do_when_hiv_diagnosed(self, person_id):
        """Things to do when a person has been tested and found (newly) be be HIV-positive:.
        * Consider if ART should be initiated, and schedule HSI if so.
        The person should not yet be on ART.
        """
        df = self.sim.population.props

        if not (df.loc[person_id, "hv_art"] == "not"):
            logger.warning(
                key="message",
                data="This event should not be running. do_when_diagnosed is for newly diagnosed persons.",
            )

        # todo pass this to prob_art_start_after_test if need to reduce mortality
        # Consider if the person will be referred to start ART
        has_aids_symptoms = "aids_symptoms" in self.sim.modules[
            "SymptomManager"
        ].has_what(person_id)

        # todo figure out who is NOT starting art
        starts_art = self.rng.random_sample() < self.prob_art_start_after_test(self.sim.date.year)

        # todo could log who is NOT starting art
        if starts_art:
            self.sim.modules["HealthSystem"].schedule_hsi_event(
                HSI_Hiv_StartOrContinueTreatment(person_id=person_id, module=self),
                topen=self.sim.date,
                tclose=None,
                priority=0,
            )

        else:
            # refer for another test in 6 months
            self.sim.modules["HealthSystem"].schedule_hsi_event(
                HSI_Hiv_TestAndRefer(person_id=person_id, module=self),
                topen=self.sim.date + pd.DateOffset(months=6),
                tclose=None,
                priority=0,
            )

    def prob_art_start_after_test(self, year):
        """ returns the probability of starting ART after a positive HIV test
        """
        prob_art = self.parameters["prob_start_art_after_hiv_test"]
        current_year = year

        # use iloc to index by position as index will change by year
        return_prob = prob_art.loc[(prob_art.year == current_year), "value"].iloc[0]

        # todo adjustments to compensate for historical low art coverage
        # the reported art coverage reflects current situation, not jus new initiations
        # so new initiations must be even higher to result in overall reported level
        # adjust new initiations to reflect current estimates
        # may return prob > 1
        # return_prob = return_prob * 1.95
        # todo set this dx->tx very high, people can drop-out / have poor vs
        return_prob = 0.99

        return return_prob

    def prob_viral_suppression(self, year):
        """ returns the probability of starting ART after a positive HIV test
        """
        prob_vs = self.parameters["prob_viral_suppression"]
        current_year = year

        return_prob = prob_vs.loc[(prob_vs.year == current_year), "value"].iloc[0]

        # todo adjustments to compensate for historical viral suppression rates
        # adjust new initiations to reflect current estimates
        # may return prob > 1
        return_prob = return_prob * 1.75

        return return_prob

    def stops_treatment(self, person_id):
        """Helper function that is called when someone stops being on ART.
        Sets the flag for ART status. If the person was already on ART, it schedules a new AIDSEvent"""

        df = self.sim.population.props

        # Schedule a new AIDS onset event if the person was on ART up until now
        if df.at[person_id, "hv_art"] != "not":
            months_to_aids = int(
                np.floor(
                    self.rng.exponential(
                        scale=self.parameters["art_default_to_aids_mean_years"]
                    )
                    * 12.0
                )
            )
            self.sim.schedule_event(
                event=HivAidsOnsetEvent(person_id=person_id, module=self, cause='AIDS_non_TB'),
                date=self.sim.date + pd.DateOffset(months=months_to_aids),
            )

        # Set that the person is no longer on ART
        df.at[person_id, "hv_art"] = "not"

        # refer for another test adn referral in 6 months
        self.sim.modules["HealthSystem"].schedule_hsi_event(
            HSI_Hiv_TestAndRefer(person_id=person_id, module=self),
            topen=self.sim.date + pd.DateOffset(months=6),
            tclose=None,
            priority=0,
        )

    def per_capita_testing_rate(self):
        """this calculates the numbers of hiv tests performed in each time period
        it looks at the cumulative number of tests ever performed and subtracts the
        number calculated at the last time point
        values are converted to per capita testing rates
        this function is called by the logger and can be called at any frequency
        """

        df = self.sim.population.props

        # get number of tests performed in last time period
        if self.sim.date.year == 2011:
            number_tests_new = df.hv_number_tests.sum()
            previous_test_numbers = 0

        else:
            previous_test_numbers = self.stored_test_numbers[-1]

            # calculate number of tests now performed - cumulative, include those who have died
            number_tests_new = df.hv_number_tests.sum()

        self.stored_test_numbers.append(number_tests_new)

        # number of tests performed in last time period
        number_tests_in_last_period = number_tests_new - previous_test_numbers

        # per-capita testing rate
        per_capita_testing = number_tests_in_last_period / len(df[df.is_alive])

        # return updated value for time-period
        return per_capita_testing

    def check_config_of_properties(self):
        """check that the properties are currently configured correctly"""
        df = self.sim.population.props
        df_alive = df.loc[df.is_alive]

        # basic check types of columns and dtypes
        orig = self.sim.population.new_row
        assert (df.dtypes == orig.dtypes).all()

        def is_subset(col_for_set, col_for_subset):
            # Confirms that the series of col_for_subset is true only for a subset of the series for col_for_set
            return set(col_for_subset.loc[col_for_subset].index).issubset(
                col_for_set.loc[col_for_set].index
            )

        # Check that core properties of current status are never None/NaN/NaT
        assert not df_alive.hv_inf.isna().any()
        assert not df_alive.hv_art.isna().any()
        assert not df_alive.hv_behaviour_change.isna().any()
        assert not df_alive.hv_diagnosed.isna().any()
        assert not df_alive.hv_number_tests.isna().any()

        # Check that the core HIV properties are 'nested' in the way expected.
        assert is_subset(
            col_for_set=df_alive.hv_inf, col_for_subset=df_alive.hv_diagnosed
        )
        assert is_subset(
            col_for_set=df_alive.hv_diagnosed, col_for_subset=(df_alive.hv_art != "not")
        )

        # Check that if person is not infected, the dates of HIV events are None/NaN/NaT
        assert df_alive.loc[~df_alive.hv_inf, "hv_date_inf"].isna().all()

        # Check that dates consistent for those infected with HIV
        assert not df_alive.loc[df_alive.hv_inf].hv_date_inf.isna().any()
        assert (
            df_alive.loc[df_alive.hv_inf].hv_date_inf
            >= df_alive.loc[df_alive.hv_inf].date_of_birth
        ).all()

        # Check alignment between AIDS Symptoms and status and infection and ART status
        has_aids_symptoms = set(
            self.sim.modules["SymptomManager"].who_has("aids_symptoms")
        )
        assert has_aids_symptoms.issubset(
            df_alive.loc[df_alive.is_alive & df_alive.hv_inf].index
        )
        assert 0 == len(
            has_aids_symptoms.intersection(
                df_alive.loc[
                    df_alive.is_alive & (df_alive.hv_art == "on_VL_suppressed")
                    ].index
            )
        )


# ---------------------------------------------------------------------------
#   Main Polling Event
# ---------------------------------------------------------------------------


class HivRegularPollingEvent(RegularEvent, PopulationScopeEventMixin):
    """The HIV Regular Polling Events
    * Schedules persons becoming newly infected through horizontal transmission
    * Schedules who will present for voluntary ("spontaneous") testing
    """

    def __init__(self, module):
        super().__init__(
            module, frequency=DateOffset(months=12)
        )  # repeats every 12 months, but this can be changed

    def apply(self, population):

        df = population.props
        p = self.module.parameters
        rng = self.module.rng

        fraction_of_year_between_polls = self.frequency.months / 12
        beta = p["beta"] * fraction_of_year_between_polls

        # ----------------------------------- HORIZONTAL TRANSMISSION -----------------------------------
        def horizontal_transmission(to_sex, from_sex):
            # Count current number of alive 15-80 year-olds at risk of transmission
            # (= those infected and not VL suppressed):
            n_infectious = len(
                df.loc[
                    df.is_alive
                    & df.age_years.between(15, 80)
                    & df.hv_inf
                    & (df.hv_art != "on_VL_suppressed")
                    & (df.sex == from_sex)
                    ]
            )

            # Get Susceptible (non-infected alive 15-80 year-old) persons:
            susc_idx = df.loc[
                df.is_alive
                & ~df.hv_inf
                & df.age_years.between(15, 80)
                & (df.sex == to_sex)
                ].index
            n_susceptible = len(susc_idx)

            # Compute chance that each susceptible person becomes infected:
            #  - relative chance of infection (acts like a scaling-factor on 'beta')
            rr_of_infection = self.module.lm["rr_of_infection"].predict(
                df.loc[susc_idx]
            )

            #  - probability of infection = beta * I/N
            p_infection = (
                rr_of_infection * beta * (n_infectious / (n_infectious + n_susceptible))
            )

            # New infections:
            will_be_infected = (
                self.module.rng.random_sample(len(p_infection)) < p_infection
            )
            idx_new_infection = will_be_infected[will_be_infected].index

            idx_new_infection_fsw = []
            # additional risk for fsw
            if to_sex == "F":
                fsw_at_risk = df.loc[
                    df.is_alive
                    & ~df.hv_inf
                    & df.li_is_sexworker
                    & df.age_years.between(15, 80)
                    & (df.sex == to_sex)
                    ].index

                #  - probability of infection - relative risk applies only to fsw
                p_infection_fsw = (
                    self.module.parameters["rr_fsw"] * beta * (n_infectious / (n_infectious + n_susceptible))
                )

                fsw_infected = (
                    self.module.rng.random_sample(len(fsw_at_risk)) < p_infection_fsw
                )
                idx_new_infection_fsw = fsw_at_risk[fsw_infected]

            idx_new_infection = list(idx_new_infection)  + list(idx_new_infection_fsw)

            # Schedule the date of infection for each new infection:
            for idx in idx_new_infection:
                date_of_infection = self.sim.date + pd.DateOffset(
                    days=self.module.rng.randint(
                        0, 365 * fraction_of_year_between_polls
                    )
                )
                self.sim.schedule_event(
                    HivInfectionEvent(self.module, idx), date_of_infection
                )

        # Horizontal transmission: Male --> Female
        horizontal_transmission(from_sex="M", to_sex="F")

        # Horizontal transmission: Female --> Male
        horizontal_transmission(from_sex="F", to_sex="M")

        # ----------------------------------- SPONTANEOUS TESTING -----------------------------------
        if self.sim.date.year == 2010:
            return

        else:
            # extract annual testing rates from MoH Reports
            test_rates = p["hiv_testing_rates"]

            # if year later than 2020, set testing rates to those reported in 2020
            if self.sim.date.year < 2021:
                current_year = self.sim.date.year
            else:
                current_year = 2020

            # reduce testing rates by 0.8 to account for additional testing through ANC/symptoms
            testing_rate_children = test_rates.loc[
                test_rates.year == current_year, "annual_testing_rate_children"
            ].values[0] * 0.6
            testing_rate_adults = test_rates.loc[
                test_rates.year == current_year, "annual_testing_rate_adults"
            ].values[0] * 0.6
            random_draw = rng.random_sample(size=len(df))

            child_tests_idx = df.loc[
                df.is_alive
                & ~df.hv_diagnosed
                & (df.age_years < 15)
                & (random_draw < testing_rate_children)
                ].index

            # adult testing trends also informed by demographic characteristics
            # relative probability of testing - this may skew testing rates higher or lower than moh reports
            rr_of_test = self.module.lm["lm_spontaneous_test_12m"].predict(df[df.is_alive])
            mean_prob_test = (rr_of_test * testing_rate_adults).mean()
            scaled_prob_test = (rr_of_test * testing_rate_adults) / mean_prob_test
            overall_prob_test = scaled_prob_test * testing_rate_adults

            random_draw = rng.random_sample(size=len(df[df.is_alive]))
            adult_tests_idx = df.loc[df.is_alive & (random_draw < overall_prob_test)].index

            idx_will_test = child_tests_idx.union(adult_tests_idx)

            for person_id in idx_will_test:
                date_test = self.sim.date + pd.DateOffset(
                    days=self.module.rng.randint(0, 365 * fraction_of_year_between_polls)
                )
                self.sim.modules["HealthSystem"].schedule_hsi_event(
                    hsi_event=HSI_Hiv_TestAndRefer(person_id=person_id, module=self.module, referred_from='HIV_poll'),
                    priority=1,
                    topen=date_test,
                    tclose=self.sim.date + pd.DateOffset(
                        months=self.frequency.months
                    ),  # (to occur before next polling)
                )


# ---------------------------------------------------------------------------
#   Natural History Events
# ---------------------------------------------------------------------------


class HivInfectionEvent(Event, IndividualScopeEventMixin):
    """This person will become infected.
    * Do the infection process
    * Check for onward transmission through MTCT if the infection is to a mother who is currently breastfeeding.
    """

    def __init__(self, module, person_id):
        super().__init__(module, person_id=person_id)

    def apply(self, person_id):
        df = self.sim.population.props

        # Check person is_alive
        if not df.at[person_id, "is_alive"]:
            return

        # Onset the infection for this person (which will schedule progression etc)
        self.module.do_new_infection(person_id)

        # Consider mother-to-child-transmission (MTCT) from this person to their children:
        children_of_this_person_being_breastfed = df.loc[
            (df.mother_id == person_id) & (df.nb_breastfeeding_status != "none")
            ].index
        # - Do the MTCT routine for each child:
        for child_id in children_of_this_person_being_breastfed:
            self.module.mtct_during_breastfeeding(person_id, child_id)


class HivInfectionDuringBreastFeedingEvent(Event, IndividualScopeEventMixin):
    """This person will become infected during breastfeeding
    * Do the infection process
    """

    def __init__(self, module, person_id):
        super().__init__(module, person_id=person_id)

    def apply(self, person_id):
        df = self.sim.population.props

        # Check person is_alive
        if not df.at[person_id, "is_alive"]:
            return

        # Check person is breastfed currently
        if df.at[person_id, "nb_breastfeeding_status"] == "none":
            return

        # Onset the infection for this person (which will schedule progression etc)
        self.module.do_new_infection(person_id)


class HivAidsOnsetEvent(Event, IndividualScopeEventMixin):
    """This person has developed AIDS.
    * Update their symptomatic status
    * Record the date at which AIDS onset
    * Schedule the AIDS death
    """

    def __init__(self, module, person_id, cause):
        super().__init__(module, person_id=person_id)

        self.cause = cause

    def apply(self, person_id):

        df = self.sim.population.props

        # Check person is_alive
        if not df.at[person_id, "is_alive"]:
            return

        # Do nothing if person is now on ART and VL suppressed (non-VL suppressed has no effect)
        # if cause is TB, allow AIDS onset
        if (df.at[person_id, "hv_art"] == "on_VL_suppressed") and (self.cause != 'AIDS_TB'):
            return

        # need to discount some AIDS cases caused by HIV only
        # as AIDS caused by TB is now modelled separately
        # todo this should be delayed and not discounted
        if (self.cause == 'AIDS_non_TB') and (
            self.module.rng.random_sample() < self.module.parameters['discount_aids_due_to_tb']
        ):
            return

        # if eligible for aids onset (not treated with ART or currently has active TB):
        # Update Symptoms
        self.sim.modules["SymptomManager"].change_symptom(
            person_id=person_id,
            symptom_string="aids_symptoms",
            add_or_remove="+",
            disease_module=self.module,
        )

        # Schedule AidsDeath
        date_of_aids_death = self.sim.date + self.module.get_time_from_aids_to_death()

        self.sim.schedule_event(
            event=HivAidsDeathEvent(
                person_id=person_id, module=self.module, cause=self.cause
            ),
            date=date_of_aids_death,
        )


class HivAidsDeathEvent(Event, IndividualScopeEventMixin):
    """
    Causes someone to die of AIDS, if they are not VL suppressed on ART.
    if death scheduled by tb-aids, death dependent on tb treatment status
    """

    def __init__(self, module, person_id, cause):
        super().__init__(module, person_id=person_id)

        self.cause = cause

    def apply(self, person_id):
        df = self.sim.population.props

        # Check person is_alive
        if not df.at[person_id, "is_alive"]:
            return

        # Do nothing if person is now on ART and VL suppressed (non VL suppressed has no effect)
        # and cause of death is not TB
        if (df.at[person_id, "hv_art"] == "on_VL_suppressed") and (self.cause != 'AIDS_TB'):
            return

        # if aids-tb but on treatment for tb, reduce probability of death
        if (self.cause == 'AIDS_TB') and df.at[person_id, 'tb_on_treatment']:
            prob = self.module.rng.rand()

            if prob < self.module.parameters["aids_tb_treatment_adjustment"]:
                self.sim.modules["Demography"].do_death(
                    individual_id=person_id,
                    cause="AIDS_TB",
                    originating_module=self.module,
                )

        elif (self.cause == "AIDS_TB") and not df.at[person_id, 'tb_on_treatment']:
            # Cause the death to happen immediately, cause defined by TB status
            self.sim.modules["Demography"].do_death(
                individual_id=person_id, cause="AIDS_TB", originating_module=self.module
            )
        else:
            # cause is HIV (no TB) and not virally suppressed
            self.sim.modules["Demography"].do_death(
                individual_id=person_id,
                cause="AIDS_non_TB",
                originating_module=self.module,
            )


class Hiv_DecisionToContinueOnPrEP(Event, IndividualScopeEventMixin):
    """Helper event that is used to 'decide' if someone on PrEP should continue on PrEP.
    This event is scheduled by 'HSI_Hiv_StartOrContinueOnPrep' 3 months after it is run.
    """

    def __init__(self, module, person_id):
        super().__init__(module, person_id=person_id)

    def apply(self, person_id):
        df = self.sim.population.props
        person = df.loc[person_id]
        m = self.module

        # If the person is no longer alive, and sex worker and not diagnosed, they will not continue on PrEP
        if (
            (not person["is_alive"])
            or (not person["li_is_sexworker"])
            or (person["hv_diagnosed"])
        ):
            return

        # Check that there are on PrEP currently:
        if not person["hv_is_on_prep"]:
            logger.warning(key="message", data="This event should not be running")

        # Determine if this appointment is actually attended by the person who has already started on PrEP
        if (
            m.rng.random_sample()
            < m.parameters["probability_of_being_retained_on_prep_every_3_months"]
        ):
            # Continue on PrEP - and schedule an HSI for a refill appointment today
            self.sim.modules["HealthSystem"].schedule_hsi_event(
                HSI_Hiv_StartOrContinueOnPrep(person_id=person_id, module=m),
                topen=self.sim.date,
                tclose=self.sim.date + pd.DateOffset(days=7),
                priority=0,
            )

        else:
            # Defaults to being off PrEP - reset flag and take no further action
            df.at[person_id, "hv_is_on_prep"] = False


class Hiv_DecisionToContinueTreatment(Event, IndividualScopeEventMixin):
    """Helper event that is used to 'decide' if someone on Treatment should continue on Treatment.
    This event is scheduled by 'HSI_Hiv_StartOrContinueTreatment' 6 months after it is run.
    """

    def __init__(self, module, person_id):
        super().__init__(module, person_id=person_id)

    def apply(self, person_id):
        df = self.sim.population.props
        person = df.loc[person_id]
        m = self.module

        if not person["is_alive"]:
            return

        # Check that they are on Treatment currently:
        if not (person["hv_art"] in ["on_VL_suppressed", "on_not_VL_suppressed"]):
            logger.warning(key="message", data="This event should not be running")

        # Determine if this appointment is actually attended by the person who has already started on PrEP
        if (
            m.rng.random_sample()
            < m.parameters["probability_of_being_retained_on_art_every_6_months"]
        ):
            # Continue on Treatment - and schedule an HSI for a continuation appointment today
            self.sim.modules["HealthSystem"].schedule_hsi_event(
                HSI_Hiv_StartOrContinueTreatment(person_id=person_id, module=m),
                topen=self.sim.date,
                tclose=self.sim.date + pd.DateOffset(days=14),
                priority=0,
            )

        else:
            # Defaults to being off Treatment
            m.stops_treatment(person_id)


# ---------------------------------------------------------------------------
#   Health System Interactions (HSI)
# ---------------------------------------------------------------------------


class HSI_Hiv_TestAndRefer(HSI_Event, IndividualScopeEventMixin):
    """
    The is the Test-and-Refer HSI. Individuals may seek an HIV test at any time. From this, they can be referred on to
    other services.
    This event is scheduled by:
        * the main event poll,
        * when someone presents for any care through a Generic HSI.
        * when an infant is born to an HIV-positive mother
    Following the test, they may or may not go on to present for uptake an HIV service: ART (if HIV-positive), VMMC (if
    HIV-negative and male) or PrEP (if HIV-negative and a female sex worker).
    If this event is called within another HSI, it may be desirable to limit the functionality of the HSI: do this
    using the arguments:
        * do_not_refer_if_neg=False : if the person is HIV-neg they will not be referred to VMMC or PrEP
        * suppress_footprint=True : the HSI will not have any footprint
    """

    def __init__(
        self, module, person_id, do_not_refer_if_neg=False, suppress_footprint=False, referred_from=None,
    ):
        super().__init__(module, person_id=person_id)
        assert isinstance(module, Hiv)

        assert isinstance(do_not_refer_if_neg, bool)
        self.do_not_refer_if_neg = do_not_refer_if_neg

        assert isinstance(suppress_footprint, bool)
        self.suppress_footprint = suppress_footprint

        self.referred_from = referred_from

        # Define the necessary information for an HSI
        self.TREATMENT_ID = "Hiv_TestAndRefer"
        self.EXPECTED_APPT_FOOTPRINT = self.make_appt_footprint({"VCTNegative": 1})
        self.ACCEPTED_FACILITY_LEVEL = 1
        self.ALERT_OTHER_DISEASES = []

    def apply(self, person_id, squeeze_factor):
        """Do the testing and referring to other services"""

        df = self.sim.population.props
        person = df.loc[person_id]

        if not person["is_alive"]:
            return

        # If the person has previously been diagnosed do nothing do not occupy any resources
        if person["hv_diagnosed"]:
            return self.sim.modules["HealthSystem"].get_blank_appt_footprint()

        # Run test
        if person["age_years"] < 1.0:
            test_result = self.sim.modules["HealthSystem"].dx_manager.run_dx_test(
                dx_tests_to_run="hiv_early_infant_test", hsi_event=self
            )
        else:
            test_result = self.sim.modules["HealthSystem"].dx_manager.run_dx_test(
                dx_tests_to_run="hiv_rapid_test", hsi_event=self
            )

        # Update number of tests:
        df.at[person_id, "hv_number_tests"] += 1
        df.at[person_id, "hv_last_test_date"] = self.sim.date

        # Log the test: line-list of summary information about each test
        person_details_for_test = {
            'age': person['age_years'],
            'hiv_status': person['hv_inf'],
            'hiv_diagnosed': person['hv_diagnosed'],
            'referred_from': self.referred_from,
            'person_id': person_id
        }
        logger.info(key='hiv_test', data=person_details_for_test)

        if test_result is not None:
            # Offer services as needed:
            if test_result:
                # The test_result is HIV positive
                ACTUAL_APPT_FOOTPRINT = self.make_appt_footprint({"VCTPositive": 1})

                # Update diagnosis if the person is indeed HIV positive;
                if person["hv_inf"]:
                    df.at[person_id, "hv_diagnosed"] = True
                    self.module.do_when_hiv_diagnosed(person_id=person_id)

                    # also screen for tb
                    if "Tb" in self.sim.modules:
                        self.sim.modules["HealthSystem"].schedule_hsi_event(
                            HSI_Tb_ScreeningAndRefer(
                                person_id=person_id, module=self.sim.modules["Tb"]
                            ),
                            topen=self.sim.date,
                            tclose=None,
                            priority=0,
                        )

            else:
                # The test_result is HIV negative
                ACTUAL_APPT_FOOTPRINT = self.make_appt_footprint({"VCTNegative": 1})

                if not self.do_not_refer_if_neg:
                    # The test was negative: make referrals to other services:

                    # Consider if the person's risk will be reduced by behaviour change counselling
                    if self.module.lm["lm_behavchg"].predict(
                        df.loc[[person_id]], self.module.rng
                    ):
                        df.at[person_id, "hv_behaviour_change"] = True

                    # If person is a man, and not circumcised, then consider referring to VMMC
                    if (person["sex"] == "M") & (~person["li_is_circ"]):
                        x = self.module.lm["lm_circ"].predict(
                            df.loc[[person_id]], self.module.rng
                        )
                        if x:
                            self.sim.modules["HealthSystem"].schedule_hsi_event(
                                HSI_Hiv_Circ(person_id=person_id, module=self.module),
                                topen=self.sim.date,
                                tclose=None,
                                priority=0,
                            )

                    # If person is a woman and FSW, and not currently on PrEP then consider referring to PrEP
                    # available 2018 onwards
                    if (
                        (person["sex"] == "F")
                        & person["li_is_sexworker"]
                        & ~person["hv_is_on_prep"]
                        & (self.sim.date.year >= self.module.parameters["prep_start_year"])
                    ):
                        if self.module.lm["lm_prep"].predict(df.loc[[person_id]], self.module.rng
                                                             ):
                            self.sim.modules["HealthSystem"].schedule_hsi_event(
                                HSI_Hiv_StartOrContinueOnPrep(
                                    person_id=person_id, module=self.module
                                ),
                                topen=self.sim.date,
                                tclose=None,
                                priority=0,
                            )
        else:
            # Test was not possible, so do nothing:
            ACTUAL_APPT_FOOTPRINT = self.make_appt_footprint({"VCTNegative": 1})

        # Return the footprint. If it should be suppressed, return a blank footprint.
        if self.suppress_footprint:
            return self.make_appt_footprint({})
        else:
            return ACTUAL_APPT_FOOTPRINT


class HSI_Hiv_Circ(HSI_Event, IndividualScopeEventMixin):
    def __init__(self, module, person_id):
        super().__init__(module, person_id=person_id)

        self.TREATMENT_ID = "Hiv_Circumcision"
        self.EXPECTED_APPT_FOOTPRINT = self.make_appt_footprint({"MaleCirc": 1})
<<<<<<< HEAD
        self.ACCEPTED_FACILITY_LEVEL = 1
=======
        self.ACCEPTED_FACILITY_LEVEL = '1a'
>>>>>>> 24725935
        self.ALERT_OTHER_DISEASES = []

    def apply(self, person_id, squeeze_factor):
        """Do the circumcision for this man"""

        df = self.sim.population.props  # shortcut to the dataframe

        person = df.loc[person_id]

        # Do not run if the person is not alive or is already circumcised
        if not (person["is_alive"] & ~person["li_is_circ"]):
            return

        # Check/log use of consumables, and do circumcision if materials available
        # NB. If materials not available, it is assumed that the procedure is not carried out for this person following
        # this particular referral.
<<<<<<< HEAD
        if self.get_all_consumables(
            footprint=self.module.footprints_for_consumables_required["circ"]
        ):
=======
        if self.get_consumables(item_codes=self.module.item_codes_for_consumables_required['circ']):
>>>>>>> 24725935
            # Update circumcision state
            df.at[person_id, "li_is_circ"] = True


class HSI_Hiv_StartOrContinueOnPrep(HSI_Event, IndividualScopeEventMixin):
    def __init__(self, module, person_id):
        super().__init__(module, person_id=person_id)
        assert isinstance(module, Hiv)

        self.TREATMENT_ID = "Hiv_StartOrContinueOnPrep"
        self.EXPECTED_APPT_FOOTPRINT = self.make_appt_footprint({"Over5OPD": 1})
        self.ACCEPTED_FACILITY_LEVEL = 1
        self.ALERT_OTHER_DISEASES = []

    def apply(self, person_id, squeeze_factor):
        """Start PrEP for this person; or continue them on PrEP for 3 more months"""

        df = self.sim.population.props
        person = df.loc[person_id]

        # Do not run if the person is not alive, or is not currently a sex worker, or is diagnosed
        if (
            (not person["is_alive"])
            or (not person["li_is_sexworker"])
            or (person["hv_diagnosed"])
        ):
            return

        # Run an HIV test
        test_result = self.sim.modules["HealthSystem"].dx_manager.run_dx_test(
            dx_tests_to_run="hiv_rapid_test", hsi_event=self
        )
        df.at[person_id, "hv_number_tests"] += 1
        df.at[person_id, "hv_last_test_date"] = self.sim.date

        # If test is positive, flag as diagnosed and refer to ART
        if test_result is True:
            # label as diagnosed
            df.at[person_id, "hv_diagnosed"] = True

            # Do actions for when a person has been diagnosed with HIV
            self.module.do_when_hiv_diagnosed(person_id=person_id)

            return self.make_appt_footprint({"Over5OPD": 1, "VCTPositive": 1})

        # Check that PrEP is available and if it is, initiate or continue  PrEP:
<<<<<<< HEAD
        if self.get_all_consumables(
            footprint=self.module.footprints_for_consumables_required["prep"]
        ):
=======
        if self.get_consumables(item_codes=self.module.item_codes_for_consumables_required['prep']):
>>>>>>> 24725935
            df.at[person_id, "hv_is_on_prep"] = True

            # Schedule 'decision about whether to continue on PrEP' for 3 months time
            self.sim.schedule_event(
                Hiv_DecisionToContinueOnPrEP(person_id=person_id, module=self.module),
                self.sim.date + pd.DateOffset(months=3),
            )

        else:
            # If PrEP is not available, the person will default and not be on PrEP
            df.at[person_id, "hv_is_on_prep"] = False

    def never_ran(self, *args, **kwargs):
        """This is called if this HSI was never run.
        Default the person to being off PrEP"""
        self.sim.population.props.at[self.target, "hv_is_on_prep"] = False


class HSI_Hiv_StartOrContinueTreatment(HSI_Event, IndividualScopeEventMixin):
    def __init__(self, module, person_id):
        super().__init__(module, person_id=person_id)
        assert isinstance(module, Hiv)

        self.TREATMENT_ID = "Hiv_Treatment_InitiationOrContinuation"
        self.EXPECTED_APPT_FOOTPRINT = self.make_appt_footprint(
            {"Over5OPD": 1, "NewAdult": 1}
        )
        self.ACCEPTED_FACILITY_LEVEL = 1
        self.ALERT_OTHER_DISEASES = []

        self.counter_for_did_not_run = 0

    def apply(self, person_id, squeeze_factor):
        """This is a Health System Interaction Event - start or continue HIV treatment for 6 more months"""
        df = self.sim.population.props
        person = df.loc[person_id]
        art_status_at_beginning_of_hsi = person["hv_art"]

        if not person["is_alive"]:
            return

        # Confirm that the person is diagnosed (this should not run if they are not)
        assert person["hv_diagnosed"]

        if art_status_at_beginning_of_hsi == "not":
            # Do a confirmatory test and do not run the rest of the event if negative.
            # NB. It is assumed that the sensitivity and specificity of the rapid test is perfect.
            test_result = self.sim.modules["HealthSystem"].dx_manager.run_dx_test(
                dx_tests_to_run="hiv_rapid_test", hsi_event=self
            )
            df.at[person_id, "hv_number_tests"] += 1
            df.at[person_id, "hv_last_test_date"] = self.sim.date

            if not test_result:
                return self.make_appt_footprint({"Over5OPD": 1})

            assert person[
                "hv_inf"
            ]  # after the test results, it can be guaranteed that the person is HIV-pos.

            # Try to initiate the person onto ART:
            drugs_were_available = self.do_at_initiation(person_id)
        else:
            # Try to continue the person on ART:
            drugs_were_available = self.do_at_continuation(person_id)

        if drugs_were_available:
            # If person has been placed/continued on ART, schedule 'decision about whether to continue on Treatment for
            # 6 months later
            self.sim.schedule_event(
                Hiv_DecisionToContinueTreatment(
                    person_id=person_id, module=self.module
                ),
                self.sim.date + pd.DateOffset(months=6),
            )
        else:
            # As drugs were not available, the person will default to being off ART (...if they were on ART at the
            # beginning of the HSI.)
            # NB. If the person was not on ART at the beginning of the HSI, then there is no need to stop them (which
            #  causes a new AIDSOnsetEvent to be scheduled.)
            if art_status_at_beginning_of_hsi != "not":
                self.module.stops_treatment(person_id)

            p = self.module.parameters["probability_of_seeking_further_art_appointment_if_drug_not_available"]
            if self.module.rng.random_sample() >= p:

                return

            # If person 'decides to' seek another appointment, schedule a new HSI appointment for tomorrow.
            # NB. With a probability of 1.0, this will keep occurring, and the person will never give-up coming back to
            # pick-up medication.
            self.sim.modules["HealthSystem"].schedule_hsi_event(
                hsi_event=HSI_Hiv_StartOrContinueTreatment(
                    person_id=person_id, module=self.module
                ),
                topen=self.sim.date + pd.DateOffset(days=1),
                tclose=self.sim.date + pd.DateOffset(days=15),
                priority=1,
            )

        # also screen for tb
        if "Tb" in self.sim.modules:
            self.sim.modules["HealthSystem"].schedule_hsi_event(
                HSI_Tb_ScreeningAndRefer(
                    person_id=person_id, module=self.sim.modules["Tb"]
                ),
                topen=self.sim.date,
                tclose=None,
                priority=0,
            )

    def do_at_initiation(self, person_id):
        """Things to do when this the first appointment ART"""
        df = self.sim.population.props
        person = df.loc[person_id]

        # Check if drugs are available, and provide drugs:
        drugs_available = self.get_drugs(age_of_person=person["age_years"])

        if drugs_available:
            # Assign person to be have suppressed or un-suppressed viral load
            # (If person is VL suppressed This will prevent the Onset of AIDS, or an AIDS death if AIDS has already
            # onset,)
            vl_status = self.determine_vl_status(
                age_of_person=person["age_years"]
            )

            df.at[person_id, "hv_art"] = vl_status

            # If VL suppressed, remove any symptoms caused by this module
            if vl_status == "on_VL_suppressed":
                self.sim.modules["SymptomManager"].clear_symptoms(
                    person_id=person_id, disease_module=self.module
                )

        # Consider if TB treatment should start
        self.consider_tb(person_id)

        return drugs_available

    def do_at_continuation(self, person_id):
        """Things to do when the person is already on ART"""

        df = self.sim.population.props
        person = df.loc[person_id]

        # Viral Load Monitoring
        # NB. This does not have a direct effect on outcomes for the person.
<<<<<<< HEAD
        _ = self.get_all_consumables(
            footprint=self.module.footprints_for_consumables_required["vl_measurement"]
        )
=======
        _ = self.get_consumables(item_codes=self.module.item_codes_for_consumables_required['vl_measurement'])
>>>>>>> 24725935

        # Check if drugs are available, and provide drugs:
        drugs_available = self.get_drugs(age_of_person=person["age_years"])

        return drugs_available

    def determine_vl_status(self, age_of_person):
        """Helper function to determine the VL status that the person will have.
        Return what will be the status of "hv_art"
        """
        p = self.module.parameters

        if age_of_person < 15:
            prob_vs = p["vls_child"]
        else:
            prob_vs = self.module.prob_viral_suppression(self.sim.date.year)

        return (
            "on_VL_suppressed"
            if (self.module.rng.random_sample() < prob_vs)
            else "on_not_VL_suppressed"
        )

    def get_drugs(self, age_of_person):
        """Helper function to get the ART according to the age of the person being treated. Returns bool to indicate
        whether drugs were available"""

        p = self.module.parameters

        if age_of_person < p["ART_age_cutoff_young_child"]:
            # Formulation for children
<<<<<<< HEAD
            drugs_available = self.get_all_consumables(
                footprint=self.module.footprints_for_consumables_required[
                    "First line ART regimen: young child"
                ]
            )
        elif age_of_person <= p["ART_age_cutoff_older_child"]:
            # Formulation for children
            drugs_available = self.get_all_consumables(
                footprint=self.module.footprints_for_consumables_required[
                    "First line ART regimen: older child"
                ]
            )
        else:
            # Formulation for adults
            drugs_available = self.get_all_consumables(
                footprint=self.module.footprints_for_consumables_required[
                    "First-line ART regimen: adult"
                ]
            )
=======
            drugs_available = self.get_consumables(
                item_codes=self.module.item_codes_for_consumables_required['First line ART regimen: young child'])
        elif age_of_person <= p["ART_age_cutoff_older_child"]:
            # Formulation for children
            drugs_available = self.get_consumables(
                item_codes=self.module.item_codes_for_consumables_required['First line ART regimen: older child'])
        else:
            # Formulation for adults
            drugs_available = self.get_consumables(
                item_codes=self.module.item_codes_for_consumables_required['First-line ART regimen: adult'])
>>>>>>> 24725935

        return drugs_available

    def consider_tb(self, person_id):
        """
        screen for tb
        Consider whether IPT is needed at this time. This is run only when treatment is initiated.
        """

        if "Tb" in self.sim.modules:
            self.sim.modules["Tb"].consider_ipt_for_those_initiating_art(
                person_id=person_id
            )

    def never_ran(self):
        """This is called if this HSI was never run.
        * Default the person to being off ART.
        * Determine if they will re-seek care themselves in the future:
        """
        # stop treatment for this person
        person_id = self.target
        self.module.stops_treatment(person_id)

        # sample whether will NOT seek further appt
        if self.module.rng.random_sample() >= self.module.parameters[
            "probability_of_seeking_further_art_appointment_if_appointment_not_available"
        ]:
            return

        # otherwise schedule HSI
        self.sim.modules["HealthSystem"].schedule_hsi_event(
            HSI_Hiv_StartOrContinueTreatment(
                person_id=person_id, module=self.module
            ),
            topen=self.sim.date + pd.DateOffset(days=14),
            tclose=self.sim.date + pd.DateOffset(days=21),
            priority=1,
        )


# ---------------------------------------------------------------------------
#   Logging
# ---------------------------------------------------------------------------


class HivLoggingEvent(RegularEvent, PopulationScopeEventMixin):
    def __init__(self, module):
        """Log Current status of the population, every year"""

        self.repeat = 12
        super().__init__(module, frequency=DateOffset(months=self.repeat))

    def apply(self, population):
        # get some summary statistics
        df = population.props
        now = self.sim.date

        # ------------------------------------ SUMMARIES ------------------------------------
        # adult prevalence
        adult_prev_15plus = len(
            df[df.hv_inf & df.is_alive & (df.age_years >= 15)]
        ) / len(df[df.is_alive & (df.age_years >= 15)])

        adult_prev_1549 = len(
            df[df.hv_inf & df.is_alive & df.age_years.between(15, 49)]
        ) / len(df[df.is_alive & (df.age_years >= 15)])

        # child prevalence
        child_prev = len(df[df.hv_inf & df.is_alive & (df.age_years < 15)]) / len(
            df[df.is_alive & (df.age_years < 15)]
        )

        # incidence in the period since the last log for 15+ and 15-49 year-olds (denominator is approximate)
        n_new_infections_adult_15plus = len(
            df.loc[
                (df.age_years >= 15)
                & df.is_alive
                & (df.hv_date_inf >= (now - DateOffset(months=self.repeat)))
                ]
        )
        denom_adults_15plus = len(df[df.is_alive & (df.age_years >= 15)])
        adult_inc_15plus = n_new_infections_adult_15plus / denom_adults_15plus

        n_new_infections_adult_1549 = len(
            df.loc[
                df.age_years.between(15, 49)
                & df.is_alive
                & (df.hv_date_inf >= (now - DateOffset(months=self.repeat)))
                ]
        )
        denom_adults_1549 = len(df[df.is_alive & df.age_years.between(15, 49)])
        adult_inc_1549 = n_new_infections_adult_1549 / denom_adults_1549

        # incidence in the period since the last log for 0-14 year-olds (denominator is approximate)
        n_new_infections_children = len(
            df.loc[
                (df.age_years < 15)
                & df.is_alive
                & (df.hv_date_inf >= (now - DateOffset(months=self.repeat)))
                ]
        )
        denom_children = len(df[df.is_alive & (df.age_years < 15)])
        child_inc = n_new_infections_children / denom_children

        # hiv prev among female sex workers (aged 15-49)
        n_fsw = len(
            df.loc[
                df.is_alive
                & df.li_is_sexworker
                & (df.sex == "F")
                & df.age_years.between(15, 49)
                ]
        )
        prev_hiv_fsw = (
            0
            if n_fsw == 0
            else len(
                df.loc[
                    df.is_alive
                    & df.hv_inf
                    & df.li_is_sexworker
                    & (df.sex == "F")
                    & df.age_years.between(15, 49)
                    ]
            ) / n_fsw
        )

        logger.info(
            key="summary_inc_and_prev_for_adults_and_children_and_fsw",
            description="Summary of HIV among adult (15+ and 15-49) and children (0-14s) and female sex workers"
                        " (15-49)",
            data={
                "hiv_prev_adult_15plus": adult_prev_15plus,
                "hiv_prev_adult_1549": adult_prev_1549,
                "hiv_prev_child": child_prev,
                "hiv_adult_inc_15plus": adult_inc_15plus,
                "hiv_adult_inc_1549": adult_inc_1549,
                "hiv_child_inc": child_inc,
                "hiv_prev_fsw": prev_hiv_fsw,
            },
        )

        # ------------------------------------ PREVALENCE BY AGE and SEX  ------------------------------------

        # Prevalence by Age/Sex (to make every category be output, do separately by 'sex')
        prev_by_age_and_sex = {}
        for sex in ["F", "M"]:
            n_hiv = df.loc[df.sex == sex].groupby(by=["age_range"])["hv_inf"].sum()
            n_pop = df.loc[df.sex == sex].groupby(by=["age_range"])["hv_inf"].count()
            prev_by_age_and_sex[sex] = (n_hiv / n_pop).to_dict()

        logger.info(
            key="prev_by_age_and_sex",
            data=prev_by_age_and_sex,
            description="Prevalence of HIV split by age and sex",
        )

        # ------------------------------------ TESTING ------------------------------------
        # testing can happen through lm[spontaneous_testing] or symptom-driven or ANC or TB

        # proportion of adult population tested in past year
        n_tested = len(
            df.loc[
                df.is_alive
                & (df.hv_number_tests > 0)
                & (df.age_years >= 15)
                & (df.hv_last_test_date >= (now - DateOffset(months=self.repeat)))
                ]
        )
        n_pop = len(df.loc[df.is_alive & (df.age_years >= 15)])
        tested = n_tested / n_pop

        # proportion of adult population tested in past year by sex
        testing_by_sex = {}
        for sex in ["F", "M"]:
            n_tested = len(
                df.loc[
                    (df.sex == sex)
                    & (df.hv_number_tests > 0)
                    & (df.age_years >= 15)
                    & (df.hv_last_test_date >= (now - DateOffset(months=self.repeat)))
                    ]
            )
            n_pop = len(df.loc[(df.sex == sex) & (df.age_years >= 15)])
            testing_by_sex[sex] = n_tested / n_pop

        # per_capita_testing_rate: number of tests administered divided by population
        current_testing_rate = self.module.per_capita_testing_rate()

        # testing yield: number positive results divided by number tests performed
        # if person has multiple tests in one year, will only count 1
        total_tested = len(
            df.loc[(df.hv_number_tests > 0)
                & (df.hv_last_test_date >= (now - DateOffset(months=self.repeat)))
                ]
        )
        total_tested_hiv_positive = len(
            df.loc[df.hv_inf
                & (df.hv_number_tests > 0)
                & (df.hv_last_test_date >= (now - DateOffset(months=self.repeat)))
                ]
        )
        testing_yield = total_tested_hiv_positive / total_tested if total_tested > 0 else 0

        # ------------------------------------ TREATMENT ------------------------------------
        def treatment_counts(subset):
            # total number of subset (subset is a true/false series)
            count = sum(subset)
            # proportion of subset living with HIV that are diagnosed:
            proportion_diagnosed = (
                sum(subset & df.hv_diagnosed) / count if count > 0 else 0
            )
            # proportions of subset living with HIV on treatment:
            art = sum(subset & (df.hv_art != "not"))
            art_cov = art / count if count > 0 else 0

            # proportion of subset on treatment that have good VL suppression
            art_vs = sum(subset & (df.hv_art == "on_VL_suppressed"))
            art_cov_vs = art_vs / art if art > 0 else 0
            return proportion_diagnosed, art_cov, art_cov_vs

        alive_infected = df.is_alive & df.hv_inf
        dx_adult, art_cov_adult, art_cov_vs_adult = treatment_counts(
            alive_infected & (df.age_years >= 15)
        )
        dx_children, art_cov_children, art_cov_vs_children = treatment_counts(
            alive_infected & (df.age_years < 15)
        )

        # ------------------------------------ BEHAVIOUR CHANGE ------------------------------------

        # proportion of adults (15+) exposed to behaviour change intervention
        prop_adults_exposed_to_behav_intv = len(
            df[df.is_alive & df.hv_behaviour_change & (df.age_years >= 15)]
        ) / len(df[df.is_alive & (df.age_years >= 15)])

        # ------------------------------------ PREP AMONG FSW ------------------------------------
        prop_fsw_on_prep = (
            0
            if n_fsw == 0
            else len(
                df[
                    df.is_alive
                    & df.li_is_sexworker
                    & (df.age_years >= 15)
                    & df.hv_is_on_prep
                    ]
            ) / len(df[df.is_alive & df.li_is_sexworker & (df.age_years >= 15)])
        )

        # ------------------------------------ MALE CIRCUMCISION ------------------------------------
        # NB. Among adult men
        prop_men_circ = len(
            df[df.is_alive & (df.sex == "M") & (df.age_years >= 15) & df.li_is_circ]
        ) / len(df[df.is_alive & (df.sex == "M") & (df.age_years >= 15)])

        logger.info(
            key="hiv_program_coverage",
            description="Coverage of interventions for HIV among adult (15+) and children (0-14s)",
            data={
                "prop_tested_adult": tested,
                "prop_tested_adult_male": testing_by_sex["M"],
                "prop_tested_adult_female": testing_by_sex["F"],
                "per_capita_testing_rate": current_testing_rate,
                "testing_yield": testing_yield,
                "dx_adult": dx_adult,
                "dx_childen": dx_children,
                "art_coverage_adult": art_cov_adult,
                "art_coverage_adult_VL_suppression": art_cov_vs_adult,
                "art_coverage_child": art_cov_children,
                "art_coverage_child_VL_suppression": art_cov_vs_children,
                "prop_adults_exposed_to_behav_intv": prop_adults_exposed_to_behav_intv,
                "prop_fsw_on_prep": prop_fsw_on_prep,
                "prop_men_circ": prop_men_circ,
            },
        )


# ---------------------------------------------------------------------------
#   Debugging / Checking Events
# ---------------------------------------------------------------------------


class HivCheckPropertiesEvent(RegularEvent, PopulationScopeEventMixin):
    def __init__(self, module):
        super().__init__(module, frequency=DateOffset(months=1))  # runs every month

    def apply(self, population):
        self.module.check_config_of_properties()


# ---------------------------------------------------------------------------
#   Helper functions for analysing outputs
# ---------------------------------------------------------------------------


def set_age_group(ser):
    AGE_RANGE_CATEGORIES, AGE_RANGE_LOOKUP = create_age_range_lookup(
        min_age=demography.MIN_AGE_FOR_RANGE,
        max_age=demography.MAX_AGE_FOR_RANGE,
        range_size=demography.AGE_RANGE_SIZE,
    )
    ser = ser.astype("category")
    AGE_RANGE_CATEGORIES_filtered = [a for a in AGE_RANGE_CATEGORIES if a in ser.values]
    return ser.cat.reorder_categories(AGE_RANGE_CATEGORIES_filtered)


def map_to_age_group(ser):
    AGE_RANGE_CATEGORIES, AGE_RANGE_LOOKUP = create_age_range_lookup(
        min_age=demography.MIN_AGE_FOR_RANGE,
        max_age=demography.MAX_AGE_FOR_RANGE,
        range_size=demography.AGE_RANGE_SIZE,
    )
    ser = ser.map(AGE_RANGE_LOOKUP)
    ser = set_age_group(ser)
    return ser


def unpack_raw_output_dict(raw_dict):
    x = pd.DataFrame.from_dict(data=raw_dict, orient="index")
    x = x.reset_index()
    x.rename(columns={"index": "age_group", 0: "value"}, inplace=True)
    x["age_group"] = set_age_group(x["age_group"])
    return x


# ---------------------------------------------------------------------------
#   Dummy Version of the Module
# ---------------------------------------------------------------------------


class DummyHivModule(Module):
    """Dummy HIV Module - it's only job is to create and maintain the 'hv_inf' property.
    This can be used in test files."""

    INIT_DEPENDENCIES = {"Demography"}
    ALTERNATIVE_TO = {"Hiv"}

    PROPERTIES = {
        "hv_inf": Property(Types.BOOL, "DUMMY version of the property for hv_inf")
    }

    def __init__(self, name=None, hiv_prev=0.1):
        super().__init__(name)
        self.hiv_prev = hiv_prev

    def read_parameters(self, data_folder):
        pass

    def initialise_population(self, population):
        df = population.props
        df.loc[df.is_alive, "hv_inf"] = self.rng.rand(sum(df.is_alive)) < self.hiv_prev

    def initialise_simulation(self, sim):
        pass

    def on_birth(self, mother, child):
        self.sim.population.props.at[child, "hv_inf"] = self.rng.rand() < self.hiv_prev<|MERGE_RESOLUTION|>--- conflicted
+++ resolved
@@ -66,11 +66,13 @@
 
     OPTIONAL_INIT_DEPENDENCIES = {"HealthBurden"}
 
+    ADDITIONAL_DEPENDENCIES = {'NewbornOutcomes'}
+
     METADATA = {
         Metadata.DISEASE_MODULE,
         Metadata.USES_SYMPTOMMANAGER,
         Metadata.USES_HEALTHSYSTEM,
-        Metadata.USES_HEALTHBURDEN,
+        Metadata.USES_HEALTHBURDEN
     }
 
     # Declare Causes of Death
@@ -79,6 +81,7 @@
         "AIDS_TB": Cause(gbd_causes="HIV/AIDS", label="AIDS"),
     }
 
+    # Declare Causes of Disability
     CAUSES_OF_DISABILITY = {
         "HIV": Cause(gbd_causes="HIV/AIDS", label="AIDS"),
     }
@@ -521,7 +524,6 @@
         df = population.props
 
         # prob of infection based on age and sex in baseline year (2010:
-        # todo use updated values from spectrum: simplified to m/f, adult and child
         prevalence_db = params["hiv_prev"]
         prev_2010 = prevalence_db.loc[
             prevalence_db.year == 2010, ["age_from", "sex", "prevalence_simplified"]
@@ -535,14 +537,15 @@
         rel_prob_by_risk_factor = LinearModel.multiplicative(
             Predictor("li_is_sexworker").when(True, params["rr_fsw"]),
             Predictor("li_is_circ").when(True, params["rr_circumcision"]),
-            Predictor("li_wealth",
-                      conditions_are_mutually_exclusive=True
-                      ) .when(2, params["rr_windex_poorer"])
-                        .when(3, params["rr_windex_middle"])
-                        .when(4, params["rr_windex_richer"])
-                        .when(5, params["rr_windex_richest"]),
-            Predictor("li_ed_lev", conditions_are_mutually_exclusive=True)  .when(2, params["rr_edlevel_primary"])
-                                                                            .when(3, params["rr_edlevel_secondary"]),
+            Predictor("li_urban").when(False, params["rr_rural"]),
+            Predictor("li_wealth", conditions_are_mutually_exclusive=True)
+            .when(2, params["rr_windex_poorer"])
+            .when(3, params["rr_windex_middle"])
+            .when(4, params["rr_windex_richer"])
+            .when(5, params["rr_windex_richest"]),
+            Predictor("li_ed_lev", conditions_are_mutually_exclusive=True)
+            .when(2, params["rr_edlevel_primary"])
+            .when(3, params["rr_edlevel_secondary"])
         ).predict(df.loc[df.is_alive])
 
         # Rescale relative probability of infection so that its average is 1.0 within each age/sex group
@@ -854,20 +857,6 @@
                 HivCheckPropertiesEvent(self), sim.date + pd.DateOffset(months=1)
             )
 
-<<<<<<< HEAD
-        # 6) Define the DxTests
-        # HIV Rapid Diagnostic Test:
-        consumables = self.sim.modules["HealthSystem"].parameters["Consumables"]
-        item1 = pd.unique(
-            consumables.loc[
-                consumables["Items"] == "Test, HIV EIA Elisa", "Item_Code"
-            ]
-        )[0]
-        hiv_rapid_test_cons_footprint = {
-            "Intervention_Package_Code": {},
-            "Item_Code": {item1: 1},
-        }
-=======
         # 6) Store codes for the consumables needed
         hs = self.sim.modules["HealthSystem"]
         self.item_codes_for_consumables_required['hiv_rapid_test'] = \
@@ -894,47 +883,13 @@
         self.item_codes_for_consumables_required['First line ART regimen: young child'] = {
             **hs.get_item_codes_from_package_name("Cotrimoxazole for children"),
             **{hs.get_item_code_from_item_name("First line ART regimen: young child"): 1}}
->>>>>>> 24725935
 
         # 7) Define the DxTests
         # HIV Rapid Diagnostic Test:
         # NB. The rapid test is assumed to be 100% specific and sensitive. This is used to guarantee that all persons
         #  that start ART are truly HIV-pos.
-        self.sim.modules["HealthSystem"].dx_manager.register_dx_test(
+        self.sim.modules['HealthSystem'].dx_manager.register_dx_test(
             hiv_rapid_test=DxTest(
-<<<<<<< HEAD
-                property="hv_inf", cons_req_as_footprint=hiv_rapid_test_cons_footprint
-            )
-        )
-
-        self.footprints_for_consumables_required[
-            "hiv_rapid_test"
-        ] = hiv_rapid_test_cons_footprint
-
-        # Test for Early Infect Diagnosis
-        #  - Consumables required:
-        item1 = pd.unique(
-            consumables.loc[
-                consumables["Items"] == "Blood collecting tube, 5 ml", "Item_Code"
-            ]
-        )[0]
-        item2 = pd.unique(
-            consumables.loc[
-                consumables["Items"] == "Disposables gloves, powder free, 100 pieces per box",
-                "Item_Code",
-            ]
-        )[0]
-        item3 = pd.unique(
-            consumables.loc[consumables["Items"] == "HIV EIA Elisa test", "Item_Code"]
-        )[0]
-
-        hiv_early_infant_test_cons_footprint = {
-            "Intervention_Package_Code": {},
-            "Item_Code": {item1: 1, item2: 1, item3: 1},
-        }
-
-        self.sim.modules["HealthSystem"].dx_manager.register_dx_test(
-=======
                 property='hv_inf',
                 item_codes=self.item_codes_for_consumables_required['hiv_rapid_test']
             )
@@ -942,124 +897,13 @@
 
         # Test for Early Infect Diagnosis
         self.sim.modules['HealthSystem'].dx_manager.register_dx_test(
->>>>>>> 24725935
             hiv_early_infant_test=DxTest(
-                property="hv_inf",
+                property='hv_inf',
                 sensitivity=1.0,
                 specificity=1.0,
-<<<<<<< HEAD
-                cons_req_as_footprint=hiv_early_infant_test_cons_footprint,
-            )
-        )
-
-        self.footprints_for_consumables_required[
-            "hiv_early_infant_test"
-        ] = hiv_early_infant_test_cons_footprint
-
-        # 7) Look-up and store the codes for the consumables used in the interventions.
-        consumables = self.sim.modules["HealthSystem"].parameters["Consumables"]
-
-        # Circumcision:
-        item1_circ = pd.unique(
-            consumables.loc[
-                consumables["Items"]
-                == "Test, HIV EIA Elisa",
-                "Item_Code",
-            ]
-        )[0]
-        item2_circ = pd.unique(
-            consumables.loc[
-                consumables["Items"]
-                == "male circumcision kit, consumables (10 procedures)_1_IDA",
-                "Item_Code",
-            ]
-        )[0]
-        self.footprints_for_consumables_required["circ"] = {
-            "Intervention_Package_Code": {},
-            "Item_Code": {item1_circ: 1, item2_circ: 1},
-        }
-
-        # PrEP:
-        item_code_for_prep = pd.unique(
-            consumables.loc[
-                consumables["Items"]
-                == "Tenofovir (TDF)/Emtricitabine (FTC), tablet, 300/200 mg",
-                "Item_Code",
-            ]
-        )[0]
-        self.footprints_for_consumables_required["prep"] = {
-            "Intervention_Package_Code": {},
-            "Item_Code": {item_code_for_prep: 1},
-        }
-
-        # First-line ART for adults (age > "ART_age_cutoff_older_child")
-        item_code_for_art_adult = pd.unique(
-            consumables.loc[
-                consumables["Items"] == "First-line ART regimen: adult", "Item_Code"
-            ]
-        )[0]
-
-        item_code_for_cotrim_adult = pd.unique(
-            consumables.loc[
-                consumables["Items"] == "Cotrimoxizole, 960mg pppy", "Item_Code"
-            ]
-        )[
-            0
-        ]  # NB spelling error in consumables file "Cotrimoxizole"
-        self.footprints_for_consumables_required["First-line ART regimen: adult"] = {
-            "Intervention_Package_Code": {},
-            "Item_Code": {item_code_for_art_adult: 1, item_code_for_cotrim_adult: 1},
-        }
-
-        # ART for older children aged ("ART_age_cutoff_younger_child" < age <= "ART_age_cutoff_older_child"):
-        item_code_for_art_older_child = pd.unique(
-            consumables.loc[
-                consumables["Items"] == "First line ART regimen: older child",
-                "Item_Code",
-            ]
-        )[0]
-        item_cotrim = pd.unique(
-            consumables.loc[
-                consumables["Items"] == "Cotrimoxazole 120mg_1000_CMST",
-                "Item_Code",
-            ]
-        )[0]
-        self.footprints_for_consumables_required[
-            "First line ART regimen: older child"
-        ] = {
-            "Intervention_Package_Code": {},
-            "Item_Code": {item_code_for_art_older_child: 1, item_cotrim: 1},
-        }
-
-        # ART for younger children aged (age < "ART_age_cutoff_younger_child"):
-        item_code_for_art_younger_child = pd.unique(
-            consumables.loc[
-                consumables["Items"] == "First line ART regimen: young child",
-                "Item_Code",
-            ]
-        )[0]
-        self.footprints_for_consumables_required[
-            "First line ART regimen: young child"
-        ] = {
-            "Intervention_Package_Code": {},
-            "Item_Code": {item_code_for_art_younger_child: 1, item_cotrim: 1},
-        }
-
-        # Viral Load monitoring
-        item_code_for_viral_load = pd.unique(
-            consumables.loc[
-                consumables["Intervention_Pkg"] == "Viral Load", "Intervention_Pkg_Code"
-            ]
-        )[0]
-        self.footprints_for_consumables_required["vl_measurement"] = {
-            "Intervention_Package_Code": {},
-            "Item_Code": {item_code_for_viral_load: 1},
-        }
-=======
                 item_codes=self.item_codes_for_consumables_required['hiv_early_infant_test']
             )
         )
->>>>>>> 24725935
 
     def on_birth(self, mother_id, child_id):
         """
@@ -1133,7 +977,6 @@
         if "care_of_women_during_pregnancy" not in self.sim.modules:
             # if mother's HIV status not known, schedule test at delivery
             # usually performed by care_of_women_during_pregnancy module
-            # todo re-instate this
             if not mother.hv_diagnosed and mother.is_alive:
                 self.sim.modules["HealthSystem"].schedule_hsi_event(
                     hsi_event=HSI_Hiv_TestAndRefer(person_id=mother_id, module=self, referred_from='ANC_routine'),
@@ -1328,10 +1171,8 @@
             "SymptomManager"
         ].has_what(person_id)
 
-        # todo figure out who is NOT starting art
         starts_art = self.rng.random_sample() < self.prob_art_start_after_test(self.sim.date.year)
 
-        # todo could log who is NOT starting art
         if starts_art:
             self.sim.modules["HealthSystem"].schedule_hsi_event(
                 HSI_Hiv_StartOrContinueTreatment(person_id=person_id, module=self),
@@ -1408,7 +1249,7 @@
         # Set that the person is no longer on ART
         df.at[person_id, "hv_art"] = "not"
 
-        # refer for another test adn referral in 6 months
+        # refer for another test and referral in 6 months
         self.sim.modules["HealthSystem"].schedule_hsi_event(
             HSI_Hiv_TestAndRefer(person_id=person_id, module=self),
             topen=self.sim.date + pd.DateOffset(months=6),
@@ -1510,7 +1351,7 @@
 
 
 class HivRegularPollingEvent(RegularEvent, PopulationScopeEventMixin):
-    """The HIV Regular Polling Events
+    """ The HIV Regular Polling Events
     * Schedules persons becoming newly infected through horizontal transmission
     * Schedules who will present for voluntary ("spontaneous") testing
     """
@@ -1669,9 +1510,8 @@
 #   Natural History Events
 # ---------------------------------------------------------------------------
 
-
 class HivInfectionEvent(Event, IndividualScopeEventMixin):
-    """This person will become infected.
+    """ This person will become infected.
     * Do the infection process
     * Check for onward transmission through MTCT if the infection is to a mother who is currently breastfeeding.
     """
@@ -1699,7 +1539,7 @@
 
 
 class HivInfectionDuringBreastFeedingEvent(Event, IndividualScopeEventMixin):
-    """This person will become infected during breastfeeding
+    """ This person will become infected during breastfeeding
     * Do the infection process
     """
 
@@ -1722,7 +1562,7 @@
 
 
 class HivAidsOnsetEvent(Event, IndividualScopeEventMixin):
-    """This person has developed AIDS.
+    """ This person has developed AIDS.
     * Update their symptomatic status
     * Record the date at which AIDS onset
     * Schedule the AIDS death
@@ -1906,7 +1746,6 @@
 # ---------------------------------------------------------------------------
 #   Health System Interactions (HSI)
 # ---------------------------------------------------------------------------
-
 
 class HSI_Hiv_TestAndRefer(HSI_Event, IndividualScopeEventMixin):
     """
@@ -2064,11 +1903,7 @@
 
         self.TREATMENT_ID = "Hiv_Circumcision"
         self.EXPECTED_APPT_FOOTPRINT = self.make_appt_footprint({"MaleCirc": 1})
-<<<<<<< HEAD
-        self.ACCEPTED_FACILITY_LEVEL = 1
-=======
         self.ACCEPTED_FACILITY_LEVEL = '1a'
->>>>>>> 24725935
         self.ALERT_OTHER_DISEASES = []
 
     def apply(self, person_id, squeeze_factor):
@@ -2085,13 +1920,7 @@
         # Check/log use of consumables, and do circumcision if materials available
         # NB. If materials not available, it is assumed that the procedure is not carried out for this person following
         # this particular referral.
-<<<<<<< HEAD
-        if self.get_all_consumables(
-            footprint=self.module.footprints_for_consumables_required["circ"]
-        ):
-=======
         if self.get_consumables(item_codes=self.module.item_codes_for_consumables_required['circ']):
->>>>>>> 24725935
             # Update circumcision state
             df.at[person_id, "li_is_circ"] = True
 
@@ -2103,7 +1932,7 @@
 
         self.TREATMENT_ID = "Hiv_StartOrContinueOnPrep"
         self.EXPECTED_APPT_FOOTPRINT = self.make_appt_footprint({"Over5OPD": 1})
-        self.ACCEPTED_FACILITY_LEVEL = 1
+        self.ACCEPTED_FACILITY_LEVEL = '1a'
         self.ALERT_OTHER_DISEASES = []
 
     def apply(self, person_id, squeeze_factor):
@@ -2138,13 +1967,7 @@
             return self.make_appt_footprint({"Over5OPD": 1, "VCTPositive": 1})
 
         # Check that PrEP is available and if it is, initiate or continue  PrEP:
-<<<<<<< HEAD
-        if self.get_all_consumables(
-            footprint=self.module.footprints_for_consumables_required["prep"]
-        ):
-=======
         if self.get_consumables(item_codes=self.module.item_codes_for_consumables_required['prep']):
->>>>>>> 24725935
             df.at[person_id, "hv_is_on_prep"] = True
 
             # Schedule 'decision about whether to continue on PrEP' for 3 months time
@@ -2169,10 +1992,8 @@
         assert isinstance(module, Hiv)
 
         self.TREATMENT_ID = "Hiv_Treatment_InitiationOrContinuation"
-        self.EXPECTED_APPT_FOOTPRINT = self.make_appt_footprint(
-            {"Over5OPD": 1, "NewAdult": 1}
-        )
-        self.ACCEPTED_FACILITY_LEVEL = 1
+        self.EXPECTED_APPT_FOOTPRINT = self.make_appt_footprint({"Over5OPD": 1, "NewAdult": 1})
+        self.ACCEPTED_FACILITY_LEVEL = '1a'
         self.ALERT_OTHER_DISEASES = []
 
         self.counter_for_did_not_run = 0
@@ -2293,13 +2114,7 @@
 
         # Viral Load Monitoring
         # NB. This does not have a direct effect on outcomes for the person.
-<<<<<<< HEAD
-        _ = self.get_all_consumables(
-            footprint=self.module.footprints_for_consumables_required["vl_measurement"]
-        )
-=======
         _ = self.get_consumables(item_codes=self.module.item_codes_for_consumables_required['vl_measurement'])
->>>>>>> 24725935
 
         # Check if drugs are available, and provide drugs:
         drugs_available = self.get_drugs(age_of_person=person["age_years"])
@@ -2331,27 +2146,6 @@
 
         if age_of_person < p["ART_age_cutoff_young_child"]:
             # Formulation for children
-<<<<<<< HEAD
-            drugs_available = self.get_all_consumables(
-                footprint=self.module.footprints_for_consumables_required[
-                    "First line ART regimen: young child"
-                ]
-            )
-        elif age_of_person <= p["ART_age_cutoff_older_child"]:
-            # Formulation for children
-            drugs_available = self.get_all_consumables(
-                footprint=self.module.footprints_for_consumables_required[
-                    "First line ART regimen: older child"
-                ]
-            )
-        else:
-            # Formulation for adults
-            drugs_available = self.get_all_consumables(
-                footprint=self.module.footprints_for_consumables_required[
-                    "First-line ART regimen: adult"
-                ]
-            )
-=======
             drugs_available = self.get_consumables(
                 item_codes=self.module.item_codes_for_consumables_required['First line ART regimen: young child'])
         elif age_of_person <= p["ART_age_cutoff_older_child"]:
@@ -2362,7 +2156,6 @@
             # Formulation for adults
             drugs_available = self.get_consumables(
                 item_codes=self.module.item_codes_for_consumables_required['First-line ART regimen: adult'])
->>>>>>> 24725935
 
         return drugs_available
 
@@ -2410,7 +2203,8 @@
 
 class HivLoggingEvent(RegularEvent, PopulationScopeEventMixin):
     def __init__(self, module):
-        """Log Current status of the population, every year"""
+        """ Log Current status of the population, every year
+        """
 
         self.repeat = 12
         super().__init__(module, frequency=DateOffset(months=self.repeat))
