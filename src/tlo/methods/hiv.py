"""
The HIV Module
Overview:
HIV infection ---> AIDS onset Event (defined by the presence of AIDS symptoms) --> AIDS Death Event
Testing is spontaneously taken-up and can lead to accessing intervention services (ART, VMMC, PrEP).
AIDS symptoms can also lead to care-seeking and there is routine testing for HIV at all non-emergency Generic HSI
 events.
Persons can be on ART -
    - with viral suppression: when the person with not develop AIDS, or if they have already, it is relieved and they
        will not die of AIDS; and the person is not infectious
    - without viral suppression: when there is no benefit in avoiding AIDS and infectiousness is unchanged.
Maintenance on ART and PrEP is re-assessed at periodic 'Decision Events', at which is it is determined if the person
  will attend the "next" HSI for continuation of the service; and if not, they are removed from that service and "stop
  treatment". If a stock-out or non-availability of health system resources prevent treatment continuation, the person
  "stops treatment". Stopping treatment leads to a new AIDS Event being scheduled. Persons can restart treatment. If a
  person has developed AIDS, starts treatment and then defaults from treatment, their 'original' AIDS Death Event will
  still occur.
If PrEP is not available due to limitations in the HealthSystem, the person defaults to not being on PrEP.
# Things to note:
    * Need to incorporate testing for HIV at first ANC appointment (as it does in generic HSI)
    * Need to incorporate testing for infants born to HIV-positive mothers (currently done in on_birth here).
    * Need to incorporate cotrim for infants born to HIV-positive mothers (not done here)
    * Cotrimoxazole is not included - either in effect of consumption of the drug (because the effect is not known).
    * Calibration has not been done: most things look OK - except HIV-AIDS deaths
"""

import os

import numpy as np
import pandas as pd

from tlo import DAYS_IN_YEAR, DateOffset, Module, Parameter, Property, Types, logging
from tlo.events import Event, IndividualScopeEventMixin, PopulationScopeEventMixin, RegularEvent
from tlo.lm import LinearModel, LinearModelType, Predictor
from tlo.methods import Metadata, demography
from tlo.methods.causes import Cause
from tlo.methods.dxmanager import DxTest
from tlo.methods.healthsystem import HSI_Event
from tlo.methods.symptommanager import Symptom
from tlo.util import create_age_range_lookup

logger = logging.getLogger(__name__)
logger.setLevel(logging.INFO)


class Hiv(Module):
    """
    The HIV Disease Module
    """

    def __init__(self, name=None, resourcefilepath=None, run_with_checks=False):
        super().__init__(name)
        self.resourcefilepath = resourcefilepath

        assert isinstance(run_with_checks, bool)
        self.run_with_checks = run_with_checks

        self.stored_test_numbers = []  # create empty list for storing hiv test numbers

        self.daly_wts = dict()
        self.lm = dict()
        self.footprints_for_consumables_required = dict()

    METADATA = {
        Metadata.DISEASE_MODULE,
        Metadata.USES_SYMPTOMMANAGER,
        Metadata.USES_HEALTHSYSTEM,
        Metadata.USES_HEALTHBURDEN
    }

    # Declare Causes of Death
    CAUSES_OF_DEATH = {
        'AIDS': Cause(gbd_causes='HIV/AIDS', label='AIDS'),
    }

    # Declare Causes of Disability
    CAUSES_OF_DISABILITY = {
        'AIDS': Cause(gbd_causes='HIV/AIDS', label='AIDS'),
    }

    PROPERTIES = {
        # --- Core Properties
        "hv_inf": Property(
            Types.BOOL,
            "Is person currently infected with HIV (NB. AIDS status is determined by prescence of the AIDS Symptom."),
        "hv_art": Property(
            Types.CATEGORICAL,
            "ART status of person, whether on ART or not; and whether viral load is suppressed or not if on ART.",
            categories=["not", "on_VL_suppressed", "on_not_VL_suppressed"]),
        "hv_is_on_prep": Property(
            Types.BOOL,
            "Whether the person is currently taking and receiving a protective effect from Pre-Exposure Prophylaxis."),
        "hv_behaviour_change": Property(
            Types.BOOL,
            "Has this person been exposed to HIV prevention counselling following a negative HIV test result"),
        "hv_diagnosed": Property(Types.BOOL, "Knows that they are HIV+: i.e. is HIV+ and tested as HIV+"),
        "hv_number_tests": Property(Types.INT, "Number of HIV tests ever taken"),
        "hv_last_test_date": Property(Types.DATE, "Date of last HIV test"),

        # --- Dates on which things have happened:
        "hv_date_inf": Property(Types.DATE, "Date infected with HIV"),

    }

    PARAMETERS = {
        # Baseline characteristics
        "time_inf": Parameter(Types.DATA_FRAME, "prob of time since infection for baseline adult pop"),
        "art_coverage": Parameter(Types.DATA_FRAME, "coverage of ART at baseline"),

        "fraction_of_those_infected_that_have_aids_at_initiation": Parameter(
            Types.REAL, "Fraction of persons living with HIV at baseline that have developed AIDS"),
        "testing_coverage_male": Parameter(Types.REAL, "proportion of adult male population tested"),
        "testing_coverage_female": Parameter(Types.REAL, "proportion of adult female population tested"),

        # Natural history - transmission - overall rates
        "beta": Parameter(Types.REAL, "Transmission rate"),
        "prob_mtct_untreated": Parameter(Types.REAL, "Probability of mother to child transmission"),
        "prob_mtct_treated": Parameter(Types.REAL, "Probability of mother to child transmission, mother on ART"),
        "prob_mtct_incident_preg": Parameter(
            Types.REAL, "Probability of mother to child transmission, mother infected during pregnancy"),
        "monthly_prob_mtct_bf_untreated": Parameter(
            Types.REAL, "Probability of mother to child transmission during breastfeeding"),
        "monthly_prob_mtct_bf_treated": Parameter(
            Types.REAL, "Probability of mother to child transmission, mother infected during breastfeeding"),

        # Natural history - transmission - relative risk of HIV acquisition (non-intervention)
        "rr_fsw": Parameter(Types.REAL, "Relative risk of HIV with female sex work"),
        "rr_circumcision": Parameter(Types.REAL, "Relative risk of HIV with circumcision"),
        "rr_rural": Parameter(Types.REAL, "Relative risk of HIV in rural location"),
        "rr_windex_poorer": Parameter(Types.REAL, "Relative risk of HIV with wealth level poorer"),
        "rr_windex_middle": Parameter(Types.REAL, "Relative risk of HIV with wealth level middle"),
        "rr_windex_richer": Parameter(Types.REAL, "Relative risk of HIV with wealth level richer"),
        "rr_windex_richest": Parameter(Types.REAL, "Relative risk of HIV with wealth level richest"),
        "rr_sex_f": Parameter(Types.REAL, "Relative risk of HIV if female"),
        "rr_age_gp20": Parameter(Types.REAL, "Relative risk of HIV if age 20-24 compared with 15-19"),
        "rr_age_gp25": Parameter(Types.REAL, "Relative risk of HIV if age 25-29"),
        "rr_age_gp30": Parameter(Types.REAL, "Relative risk of HIV if age 30-34"),
        "rr_age_gp35": Parameter(Types.REAL, "Relative risk of HIV if age 35-39"),
        "rr_age_gp40": Parameter(Types.REAL, "Relative risk of HIV if age 40-44"),
        "rr_age_gp45": Parameter(Types.REAL, "Relative risk of HIV if age 45-49"),
        "rr_age_gp50": Parameter(Types.REAL, "Relative risk of HIV if age 50+"),
        "rr_edlevel_primary": Parameter(Types.REAL, "Relative risk of HIV with primary education"),
        "rr_edlevel_secondary": Parameter(Types.REAL, "Relative risk of HIV with secondary education"),
        "rr_edlevel_higher": Parameter(Types.REAL, "Relative risk of HIV with higher education"),

        # Natural history - transmission - relative risk of HIV acquisition (interventions)
        "rr_behaviour_change": Parameter(Types.REAL, "Relative risk of HIV with behaviour modification"),
        "proportion_reduction_in_risk_of_hiv_aq_if_on_prep": Parameter(
            Types.REAL,
            "Proportion reduction in risk of HIV acquisition if on PrEP. 0 for no efficacy; 1.0 for perfect efficacy."),

        # Natural history - survival (adults)
        "mean_months_between_aids_and_death": Parameter(
            Types.REAL, "Mean number of months (distributed exponentially) for the time between AIDS and AIDS Death"),
        "mean_months_between_aids_and_death_infant": Parameter(
            Types.REAL, "Mean number of months for the time between AIDS and AIDS Death for infants"),
        "infection_to_death_weibull_shape_1519": Parameter(
            Types.REAL,
            "Shape parameter for Weibull describing time between infection and death for 15-19 yo (units: years)"),
        "infection_to_death_weibull_shape_2024": Parameter(
            Types.REAL,
            "Shape parameter for Weibull describing time between infection and death for 20-24 yo (units: years)"),
        "infection_to_death_weibull_shape_2529": Parameter(
            Types.REAL,
            "Shape parameter for Weibull describing time between infection and death for 25-29 yo (units: years)"),
        "infection_to_death_weibull_shape_3034": Parameter(
            Types.REAL,
            "Shape parameter for Weibull describing time between infection and death for 30-34 yo (units: years)"),
        "infection_to_death_weibull_shape_3539": Parameter(
            Types.REAL,
            "Shape parameter for Weibull describing time between infection and death for 35-39 yo (units: years)"),
        "infection_to_death_weibull_shape_4044": Parameter(
            Types.REAL,
            "Shape parameter for Weibull describing time between infection and death for 40-44 yo (units: years)"),
        "infection_to_death_weibull_shape_4549": Parameter(
            Types.REAL,
            "Shape parameter for Weibull describing time between infection and death for 45-49 yo (units: years)"),
        "infection_to_death_weibull_scale_1519": Parameter(
            Types.REAL,
            "Scale parameter for Weibull describing time between infection and death for 15-19 yo (units: years)"),
        "infection_to_death_weibull_scale_2024": Parameter(
            Types.REAL,
            "Scale parameter for Weibull describing time between infection and death for 20-24 yo (units: years)"),
        "infection_to_death_weibull_scale_2529": Parameter(
            Types.REAL,
            "Scale parameter for Weibull describing time between infection and death for 25-29 yo (units: years)"),
        "infection_to_death_weibull_scale_3034": Parameter(
            Types.REAL,
            "Scale parameter for Weibull describing time between infection and death for 30-34 yo (units: years)"),
        "infection_to_death_weibull_scale_3539": Parameter(
            Types.REAL,
            "Scale parameter for Weibull describing time between infection and death for 35-39 yo (units: years)"),
        "infection_to_death_weibull_scale_4044": Parameter(
            Types.REAL,
            "Scale parameter for Weibull describing time between infection and death for 40-44 yo (units: years)"),
        "infection_to_death_weibull_scale_4549": Parameter(
            Types.REAL,
            "Scale parameter for Weibull describing time between infection and death for 45-49 yo (units: years)"),
        "art_default_to_aids_mean_years": Parameter(
            Types.REAL,
            "Mean years between when a person (any change) stops being on treatment to when AIDS is onset (if the "
            "absence of resuming treatment)."),

        # Natural history - survival (children)
        "mean_survival_for_infants_infected_prior_to_birth": Parameter(
            Types.REAL, "Exponential rate parameter for mortality in infants who are infected before birth"),
        "infection_to_death_infant_infection_after_birth_weibull_scale": Parameter(
            Types.REAL, "Weibull scale parameter for mortality in infants who are infected after birth"),
        "infection_to_death_infant_infection_after_birth_weibull_shape": Parameter(
            Types.REAL, "Weibull shape parameter for mortality in infants who are infected after birth"),

        # Uptake of Interventions
        "prob_spontaneous_test_12m": Parameter(
            Types.REAL, "Probability that a person will seek HIV testing per 12 month period."),
        "prob_start_art_after_hiv_test": Parameter(
            Types.REAL, "Probability that a person will start treatment, if HIV-positive, following testing"),
        "rr_start_art_if_aids_symptoms": Parameter(
            Types.REAL, "Relative probability of a person starting treatment if they have aids_symptoms compared to if"
                        "they do not."
        ),
        "prob_behav_chg_after_hiv_test": Parameter(
            Types.REAL, "Probability that a person will change risk behaviours, if HIV-negative, following testing"),
        "prob_prep_for_fsw_after_hiv_test": Parameter(
            Types.REAL, "Probability that a FSW will start PrEP, if HIV-negative, following testing"),
        "prob_circ_after_hiv_test": Parameter(
            Types.REAL, "Probability that a male will be circumcised, if HIV-negative, following testing"),
        "probability_of_being_retained_on_prep_every_3_months": Parameter(
            Types.REAL, "Probability that someone who has initiated on prep will attend an appointment and be on prep "
                        "for the next 3 months, until the next appointment."),
        "probability_of_being_retained_on_art_every_6_months": Parameter(
            Types.REAL, "Probability that someone who has initiated on treatment will attend an appointment and be on "
                        "treatment for next 6 months, until the next appointment."),
        "probability_of_seeking_further_art_appointment_if_drug_not_available": Parameter(
            Types.REAL, "Probability that a person who 'should' be on art will seek another appointment (the following "
                        "day and try for each of the next 7 days) if drugs were not available."),
        "probability_of_seeking_further_art_appointment_if_appointment_not_available": Parameter(
            Types.REAL, "Probability that a person who 'should' be on art will seek another appointment if the health-"
                        "system has not been able to provide them with an appointment"),
        "vls_m": Parameter(Types.REAL, "Rates of viral load suppression males"),
        "vls_f": Parameter(Types.REAL, "Rates of viral load suppression males"),
        "vls_child": Parameter(Types.REAL, "Rates of viral load suppression in children 0-14 years"),
        "prep_start_year": Parameter(Types.REAL, "Year from which PrEP is available"),
        "ART_age_cutoff_young_child": Parameter(Types.INT, "Age cutoff for ART regimen for young children"),
        "ART_age_cutoff_older_child": Parameter(Types.INT, "Age cutoff for ART regimen for older children"),
    }

    def read_parameters(self, data_folder):
        """
        * 1) Reads the ResourceFiles
        * 2) Declare the Symptoms
        """

        # 1) Read the ResourceFiles

        # Short cut to parameters dict
        p = self.parameters

        workbook = pd.read_excel(
            os.path.join(self.resourcefilepath, "ResourceFile_HIV.xlsx"),
            sheet_name=None,
        )
        self.load_parameters_from_dataframe(workbook["parameters"])

        # Load data on HIV prevalence
        p["hiv_prev"] = workbook["hiv_prevalence"]

        # Load assumed time since infected at baseline (year 2010)
        p["time_inf"] = workbook["time_since_infection_at_baselin"]

        # Load assumed ART coverage at baseline (year 2010)
        p["art_coverage"] = workbook["art_coverage"]

        # DALY weights
        # get the DALY weight that this module will use from the weight database (these codes are just random!)
        if "HealthBurden" in self.sim.modules.keys():
            # Chronic infection but not AIDS (including if on ART)
            # (taken to be equal to "Symptomatic HIV without anaemia")
            self.daly_wts['hiv_infection_but_not_aids'] = self.sim.modules["HealthBurden"].get_daly_weight(17)

            #  AIDS without anti-retroviral treatment without anemia
            self.daly_wts['aids'] = self.sim.modules["HealthBurden"].get_daly_weight(19)

        # 2)  Declare the Symptoms.
        self.sim.modules['SymptomManager'].register_symptom(
            Symptom(name="aids_symptoms",
                    odds_ratio_health_seeking_in_adults=3.0,  # High chance of seeking care when aids_symptoms onset
                    odds_ratio_health_seeking_in_children=3.0)  # High chance of seeking care when aids_symptoms onset
        )

    def pre_initialise_population(self):
        """
        * Establish the Linear Models
        *
        """
        p = self.parameters

        # ---- LINEAR MODELS -----
        # LinearModel for the relative risk of becoming infected during the simulation
        self.lm['rr_of_infection'] = LinearModel.multiplicative(
            Predictor('age_years')  .when('<15', 0.0)
                                    .when('<20', 1.0)
                                    .when('<25', p["rr_age_gp20"])
                                    .when('<30', p["rr_age_gp25"])
                                    .when('<35', p["rr_age_gp30"])
                                    .when('<40', p["rr_age_gp35"])
                                    .when('<45', p["rr_age_gp40"])
                                    .when('<50', p["rr_age_gp45"])
                                    .when('<80', p["rr_age_gp50"])
                                    .otherwise(0.0),
            Predictor('sex').when('F', p["rr_sex_f"]),
            Predictor('li_is_sexworker').when(True, p["rr_fsw"]),
            Predictor('li_is_circ').when(True, p["rr_circumcision"]),
            Predictor('hv_is_on_prep').when(True, 1.0 - p['proportion_reduction_in_risk_of_hiv_aq_if_on_prep']),
            Predictor('li_urban').when(False, p["rr_rural"]),
            Predictor('li_wealth')  .when(2, p["rr_windex_poorer"])
                                    .when(3, p["rr_windex_middle"])
                                    .when(4, p["rr_windex_richer"])
                                    .when(5, p["rr_windex_richest"]),
            Predictor('li_ed_lev')  .when(2, p["rr_edlevel_primary"])
                                    .when(3, p["rr_edlevel_secondary"]),
            Predictor('hv_behaviour_change').when(True, p["rr_behaviour_change"])
        )

        # LinearModels to give the shape and scale for the Weibull distribution describing time from infection to death
        self.lm['scale_parameter_for_infection_to_death'] = LinearModel.multiplicative(
            Predictor('age_years')  .when('<20', p["infection_to_death_weibull_scale_1519"])
                                    .when('<25', p["infection_to_death_weibull_scale_2024"])
                                    .when('<30', p["infection_to_death_weibull_scale_2529"])
                                    .when('<35', p["infection_to_death_weibull_scale_3034"])
                                    .when('<40', p["infection_to_death_weibull_scale_3539"])
                                    .when('<45', p["infection_to_death_weibull_scale_4044"])
                                    .when('<50', p["infection_to_death_weibull_scale_4549"])
                                    .otherwise(p["infection_to_death_weibull_scale_4549"])
        )

        self.lm['shape_parameter_for_infection_to_death'] = LinearModel.multiplicative(
            Predictor('age_years')  .when('<20', p["infection_to_death_weibull_shape_1519"])
                                    .when('<25', p["infection_to_death_weibull_shape_2024"])
                                    .when('<30', p["infection_to_death_weibull_shape_2529"])
                                    .when('<35', p["infection_to_death_weibull_shape_3034"])
                                    .when('<40', p["infection_to_death_weibull_shape_3539"])
                                    .when('<45', p["infection_to_death_weibull_shape_4044"])
                                    .when('<50', p["infection_to_death_weibull_shape_4549"])
                                    .otherwise(p["infection_to_death_weibull_shape_4549"])
        )

        # -- Linear Models for the Uptake of Services
        # Linear model that give the probability of seeking a 'Spontaneous' Test for HIV
        # (= sum of probabilities for accessing any HIV service when not ill)

        self.lm['lm_spontaneous_test_12m'] = LinearModel(
            LinearModelType.MULTIPLICATIVE,
            p["prob_spontaneous_test_12m"],
            Predictor('hv_diagnosed').when(True, 0.0).otherwise(1.0)
        )

        # Linear model if the person will start ART, following when the person has been diagnosed:
        self.lm['lm_art'] = LinearModel(
            LinearModelType.MULTIPLICATIVE,
            p["prob_start_art_after_hiv_test"],
            Predictor('hv_inf').when(True, 1.0).otherwise(0.0),
            Predictor('has_aids_symptoms', external=True).when(True, p["rr_start_art_if_aids_symptoms"])
        )

        # Linear model for changing behaviour following an HIV-negative test
        self.lm['lm_behavchg'] = LinearModel(
            LinearModelType.MULTIPLICATIVE,
            p["prob_behav_chg_after_hiv_test"],
            Predictor('hv_inf').when(False, 1.0).otherwise(0.0)
        )

        # Linear model for starting PrEP (if F/sex-workers), following when the person has tested HIV -ve:
        self.lm['lm_prep'] = LinearModel(
            LinearModelType.MULTIPLICATIVE,
            p["prob_prep_for_fsw_after_hiv_test"],
            Predictor('hv_inf').when(False, 1.0).otherwise(0.0),
            Predictor('sex').when('F', 1.0).otherwise(0.0),
            Predictor('li_is_sexworker').when(True, 1.0).otherwise(0.0)
        )

        # Linear model for circumcision (if M) following when the person has been diagnosed:
        self.lm['lm_circ'] = LinearModel(
            LinearModelType.MULTIPLICATIVE,
            p["prob_circ_after_hiv_test"],
            Predictor('hv_inf').when(False, 1.0).otherwise(0.0),
            Predictor('sex').when('M', 1.0).otherwise(0.0),
        )

    def initialise_population(self, population):
        """Set our property values for the initial population.
        """

        df = population.props

        # --- Current status
        df.loc[df.is_alive, "hv_inf"] = False
        df.loc[df.is_alive, "hv_art"] = "not"
        df.loc[df.is_alive, "hv_is_on_prep"] = False
        df.loc[df.is_alive, "hv_behaviour_change"] = False
        df.loc[df.is_alive, "hv_diagnosed"] = False
        df.loc[df.is_alive, "hv_number_tests"] = 0

        # --- Dates on which things have happened
        df.loc[df.is_alive, "hv_date_inf"] = pd.NaT
        df.loc[df.is_alive, "hv_last_test_date"] = pd.NaT

        # Launch sub-routines for allocating the right number of people into each category
        self.initialise_baseline_prevalence(population)  # allocate baseline prevalence
        self.initialise_baseline_art(population)  # allocate baseline art coverage
        self.initialise_baseline_tested(population)  # allocate baseline art coverage

    def initialise_baseline_prevalence(self, population):
        """
        Assign baseline HIV prevalence, according to age, sex and key other variables (established in analysis of DHS
        data).
        """

        params = self.parameters
        df = population.props

        # prob of infection based on age and sex in baseline year (2010:
        prevalence_db = params["hiv_prev"]
        prev_2010 = prevalence_db.loc[prevalence_db.year == 2010, ['age_from', 'sex', 'prev_prop']]
        prev_2010 = prev_2010.rename(columns={'age_from': 'age_years'})
        prob_of_infec = df.loc[df.is_alive, ['age_years', 'sex']].merge(prev_2010, on=['age_years', 'sex'], how='left')[
            'prev_prop']

        # probability based on risk factors
        rel_prob_by_risk_factor = LinearModel.multiplicative(
            Predictor("li_is_sexworker").when(True, params["rr_fsw"]),
            Predictor("li_is_circ").when(True, params["rr_circumcision"]),
            Predictor("li_urban").when(False, params["rr_rural"]),
            Predictor("li_wealth")  .when(2, params["rr_windex_poorer"])
                                    .when(3, params["rr_windex_middle"])
                                    .when(4, params["rr_windex_richer"])
                                    .when(5, params["rr_windex_richest"]),
            Predictor("li_ed_lev")  .when(2, params["rr_edlevel_primary"])
                                    .when(3, params["rr_edlevel_secondary"])
        ).predict(df.loc[df.is_alive])

        # Rescale relative probability of infection so that its average is 1.0 within each age/sex group
        p = pd.DataFrame({
            'age_years': df['age_years'],
            'sex': df['sex'],
            'prob_of_infec': prob_of_infec,
            'rel_prob_by_risk_factor': rel_prob_by_risk_factor
        })

        p['mean_of_rel_prob_within_age_sex_group'] = p.groupby(['age_years', 'sex'])[
            'rel_prob_by_risk_factor'].transform('mean')
        p['scaled_rel_prob_by_risk_factor'] = p['rel_prob_by_risk_factor'] / p['mean_of_rel_prob_within_age_sex_group']
        p['overall_prob_of_infec'] = p['scaled_rel_prob_by_risk_factor'] * p['prob_of_infec']
        infec = self.rng.random_sample(len(p['overall_prob_of_infec'])) < p['overall_prob_of_infec']

        # Assign the designated person as infected in the population.props dataframe:
        df.loc[infec, 'hv_inf'] = True

        # Assign date that persons were infected by drawing from assumed distribution (for adults)
        # Clipped to prevent dates of infection before before the person was born.
        years_ago_inf = self.rng.choice(
            self.time_inf["year"],
            size=len(infec),
            replace=True,
            p=self.time_inf["scaled_prob"],
        )

        hv_date_inf = pd.Series(self.sim.date - pd.to_timedelta(years_ago_inf * DAYS_IN_YEAR, unit="d"))
        df.loc[infec, "hv_date_inf"] = hv_date_inf.clip(lower=df.date_of_birth)

    def initialise_baseline_art(self, population):
        """ assign initial art coverage levels
        also assign hiv test properties if allocated ART
        """
        df = population.props

        # 1) Determine who is currently on ART
        worksheet = self.parameters["art_coverage"]
        art_data = worksheet.loc[
            worksheet.year == 2010, ["year", "single_age", "sex", "prop_coverage"]
        ]

        # merge all susceptible individuals with their coverage probability based on sex and age
        prob_art = df.loc[df.is_alive, ['age_years', 'sex']].merge(
            art_data,
            left_on=["age_years", "sex"],
            right_on=["single_age", "sex"],
            how="left",
        )['prop_coverage']

        prob_art = prob_art.fillna(0)

        art_idx = prob_art.index[
            (self.rng.random_sample(len(prob_art)) < prob_art)
            & df.is_alive
            & df.hv_inf
            ]

        # 2) Determine adherence levels for those currently on ART, for each of adult men, adult women and children
        adult_f_art_idx = df.loc[(df.index.isin(art_idx) & (df.sex == 'F') & (df.age_years >= 15))].index
        adult_m_art_idx = df.loc[(df.index.isin(art_idx) & (df.sex == 'M') & (df.age_years >= 15))].index
        child_art_idx = df.loc[(df.index.isin(art_idx) & (df.age_years < 15))].index

        suppr = list()  # list of all indices for persons on ART and suppressed
        notsuppr = list()  # list of all indices for persons on ART and not suppressed

        def split_into_vl_and_notvl(all_idx, prob):
            vl_suppr = self.rng.random_sample(len(all_idx)) < prob
            suppr.extend(all_idx[vl_suppr])
            notsuppr.extend(all_idx[~vl_suppr])

        split_into_vl_and_notvl(adult_f_art_idx, self.parameters['vls_f'])
        split_into_vl_and_notvl(adult_m_art_idx, self.parameters['vls_m'])
        split_into_vl_and_notvl(child_art_idx, self.parameters['vls_child'])

        # Set ART status:
        df.loc[suppr, "hv_art"] = "on_VL_suppressed"
        df.loc[notsuppr, "hv_art"] = "on_not_VL_suppressed"

        # check that everyone on ART is labelled as such
        assert not (df.loc[art_idx, "hv_art"] == "not").any()

        # for logical consistency, ensure that all persons on ART have been tested and diagnosed
        df.loc[art_idx, "hv_number_tests"] = 1
        df.loc[art_idx, "hv_last_test_date"] = self.sim.date
        df.loc[art_idx, "hv_diagnosed"] = True

        # all those on ART need to have event scheduled for continuation/cessation of treatment
        for person in art_idx:
            days = self.rng.randint(low=100, high=200, size=1, dtype=np.int64)[0]
            self.sim.schedule_event(
                Hiv_DecisionToContinueTreatment(person_id=person, module=self),
                self.sim.date + pd.to_timedelta(days)
            )

    def initialise_baseline_tested(self, population):
        """ assign initial hiv testing levels, only for adults
        all who have been allocated ART will already have property hv_number_tests=1
        use the hiv testing coverage levels to assign any remaining hiv tests
        """
        df = population.props
        p = self.parameters

        random_draw = self.rng.random_sample(size=len(df))
        testing_dict = {'F': p['testing_coverage_female'], 'M': p['testing_coverage_male']}

        # test_index = {}
        for sex in ['F', 'M']:
            hiv_test = len(df[df.is_alive & (df.hv_number_tests > 0) & (df.sex == sex) & (df.age_years >= 15)])
            pop = len(df[df.is_alive & (df.sex == sex) & (df.age_years >= 15)])
            hiv_test_coverage = hiv_test / pop
            hiv_test_deficit = testing_dict[sex] - hiv_test_coverage

            if hiv_test_deficit > 0:
                # assign more tests to fill testing coverage deficit
                test_index = df.index[
                    (random_draw < hiv_test_deficit)
                    & df.is_alive
                    & (df.sex == sex)
                    & (df.age_years >= 15)
                    ]

                # assign hiv tests to males and females
                df.loc[test_index, 'hv_number_tests'] = 1
                # dummy date for date last hiv test (before sim start), otherwise see big spike in testing 01-01-2010
                df.loc[test_index, 'hv_last_test_date'] = self.sim.date - pd.DateOffset(years=3)

        # person assumed to be diagnosed if they have had a test and are currently HIV positive:
        df.loc[((df.hv_number_tests > 0) & df.is_alive & df.hv_inf), 'hv_diagnosed'] = True

    def initialise_simulation(self, sim):
        """
        * 1) Schedule the Main HIV Regular Polling Event
        * 2) Schedule the Logging Event
        * 3) Determine who has AIDS and impose the Symptoms 'aids_symptoms'
        * 4) Schedule the AIDS onset events and AIDS death event for those infected already
        * 5) (Optionally) Schedule the event to check the configuration of all properties
        * 6) Define the DxTests
        * 7) Look-up and save the codes for consumables
        """
        df = sim.population.props

        # 1) Schedule the Main HIV Regular Polling Event
        sim.schedule_event(HivRegularPollingEvent(self), sim.date)

        # 2) Schedule the Logging Event
        sim.schedule_event(HivLoggingEvent(self), sim.date)

        # 3) Determine who has AIDS and impose the Symptoms 'aids_symptoms'

        # Those on ART currently (will not get any further events scheduled):
        on_art_idx = df.loc[
            df.is_alive &
            df.hv_inf &
            (df.hv_art != "not")
            ].index

        # Those that lived more than ten years and not currently on ART are assumed to currently have AIDS
        #  (will have AIDS Death event scheduled)
        has_aids_idx = df.loc[
            df.is_alive &
            df.hv_inf &
            ((self.sim.date - df.hv_date_inf).dt.days > 10 * 365) &
            (df.hv_art == "not")
            ].index

        # Those that are in neither category are "before AIDS" (will have AIDS Onset Event scheduled)
        before_aids_idx = set(df.loc[df.is_alive & df.hv_inf].index) - set(has_aids_idx) - set(on_art_idx)

        # Impose the symptom to those that have AIDS (the symptom is the definition of having AIDS)
        self.sim.modules['SymptomManager'].change_symptom(
            person_id=has_aids_idx.tolist(),
            symptom_string='aids_symptoms',
            add_or_remove='+',
            disease_module=self
        )

        # 4) Schedule the AIDS onset events and AIDS death event for those infected already
        # AIDS Onset Event for those who are infected but not yet AIDS and have not ever started ART
        # NB. This means that those on ART at the start of the simulation may not have an AIDS event --
        # like it happened at some point in the past

        for person_id in before_aids_idx:
            # get days until develops aids, repeating sampling until a positive number is obtained.
            days_until_aids = 0
            while days_until_aids <= 0:
                days_since_infection = (self.sim.date - df.at[person_id, 'hv_date_inf']).days
                days_infection_to_aids = np.round((self.get_time_from_infection_to_aids(person_id)).months * 30.5)
                days_until_aids = days_infection_to_aids - days_since_infection

            date_onset_aids = self.sim.date + pd.DateOffset(days=days_until_aids)
            sim.schedule_event(
                HivAidsOnsetEvent(person_id=person_id, module=self),
                date=date_onset_aids
            )

        # Schedule the AIDS death events for those who have got AIDS already
        for person_id in has_aids_idx:
            date_aids_death = self.sim.date + self.get_time_from_aids_to_death()  # (assumes AIDS onset on this day)
            sim.schedule_event(
                HivAidsDeathEvent(person_id=person_id, module=self),
                date=date_aids_death
            )

        # 5) (Optionally) Schedule the event to check the configuration of all properties
        if self.run_with_checks:
            sim.schedule_event(HivCheckPropertiesEvent(self), sim.date + pd.DateOffset(months=1))

        # 6) Define the DxTests
        # HIV Rapid Diagnostic Test:

        consumables = self.sim.modules["HealthSystem"].parameters["Consumables"]
        pkg_code_hiv_rapid_test = consumables.loc[
            consumables["Intervention_Pkg"] == "HIV Testing Services",
            "Intervention_Pkg_Code"].values[0]

        # NB. The rapid test is assumed to be 100% specific and sensitive. This is used to guarantee that all persons
        #  that start ART are truly HIV-pos.
        self.sim.modules['HealthSystem'].dx_manager.register_dx_test(
            hiv_rapid_test=DxTest(
                property='hv_inf',
                cons_req_as_footprint={'Intervention_Package_Code': {pkg_code_hiv_rapid_test: 1}, 'Item_Code': {}}
            )
        )

        # Test for Early Infect Diagnosis
        #  - Consumables required:
        item1 = pd.unique(
            consumables.loc[
                consumables["Items"] == "Blood collecting tube, 5 ml", "Item_Code"
            ]
        )[0]
        item2 = pd.unique(
            consumables.loc[
                consumables["Items"] == "Gloves, exam, latex, disposable, pair",
                "Item_Code",
            ]
        )[0]
        item3 = pd.unique(
            consumables.loc[consumables["Items"] == "HIV EIA Elisa test", "Item_Code"]
        )[0]

        self.sim.modules['HealthSystem'].dx_manager.register_dx_test(
            hiv_early_infant_test=DxTest(
                property='hv_inf',
                sensitivity=1.0,
                specificity=1.0,
                cons_req_as_footprint={'Intervention_Package_Code': {}, 'Item_Code': {item1: 1, item2: 1, item3: 1}}
            )
        )

        # 7) Look-up and store the codes for the consumables used in the interventions.
        consumables = self.sim.modules["HealthSystem"].parameters["Consumables"]

        # Circumcison:
        pkg_codes_for_circ = pd.unique(
            consumables.loc[
                consumables["Intervention_Pkg"] == "Male circumcision ",
                "Intervention_Pkg_Code",
            ]
        )[0]
        self.footprints_for_consumables_required['circ'] = {
            "Intervention_Package_Code": {pkg_codes_for_circ: 1},
            "Item_Code": {}
        }

        # PrEP:
        item_code_for_prep = pd.unique(
            consumables.loc[
                consumables["Items"]
                == "Tenofovir (TDF)/Emtricitabine (FTC), tablet, 300/200 mg",
                "Item_Code",
            ]
        )[0]
        self.footprints_for_consumables_required['prep'] = {
            "Intervention_Package_Code": {},
            "Item_Code": {item_code_for_prep: 1}
        }

        # First-line ART for adults (age > "ART_age_cutoff_older_child")
        item_code_for_art_adult = pd.unique(
            consumables.loc[
                consumables["Items"] == "First-line ART regimen: adult",
                "Item_Code"
            ]
        )[0]

        item_code_for_cotrim_adult = pd.unique(
            consumables.loc[
                consumables["Items"] == "Cotrimoxizole, 960mg pppy", "Item_Code"
            ]
        )[0]  # NB spelling error in consumables file "Cotrimoxizole"
        self.footprints_for_consumables_required['First-line ART regimen: adult'] = {
            "Intervention_Package_Code": {},
            "Item_Code": {item_code_for_art_adult: 1, item_code_for_cotrim_adult: 1}
        }

        # ART for older children aged ("ART_age_cutoff_younger_child" < age <= "ART_age_cutoff_older_child"):
        item_code_for_art_older_child = pd.unique(
            consumables.loc[
                consumables["Items"] == "First line ART regimen: older child",
                "Item_Code"
            ]
        )[0]
        pkg_code_for_cotrim_child = pd.unique(
            consumables.loc[
                consumables["Intervention_Pkg"] == "Cotrimoxazole for children",
                "Intervention_Pkg_Code",
            ]
        )[0]
        self.footprints_for_consumables_required['First line ART regimen: older child'] = {
            "Intervention_Package_Code": {pkg_code_for_cotrim_child: 1},
            "Item_Code": {item_code_for_art_older_child: 1}
        }

        # ART for younger children aged (age < "ART_age_cutoff_younger_child"):
        item_code_for_art_younger_child = pd.unique(
            consumables.loc[
                consumables["Items"] == "First line ART regimen: young child",
                "Item_Code"
            ]
        )[0]
        self.footprints_for_consumables_required['First line ART regimen: young child'] = {
            "Intervention_Package_Code": {pkg_code_for_cotrim_child: 1},
            "Item_Code": {item_code_for_art_younger_child: 1}
        }

        # Viral Load monitoring
        item_code_for_viral_load = pd.unique(
            consumables.loc[
                consumables["Intervention_Pkg"] == "Viral Load", "Intervention_Pkg_Code"
            ]
        )[0]
        self.footprints_for_consumables_required['vl_measurement'] = {
            "Intervention_Package_Code": {},
            "Item_Code": {item_code_for_viral_load: 1}
        }

    def on_birth(self, mother_id, child_id):
        """
        * Initialise our properties for a newborn individual;
        * schedule testing;
        * schedule infection during breastfeeding
        """
        params = self.parameters
        df = self.sim.population.props

        # Default Settings:
        # --- Current status
        df.at[child_id, "hv_inf"] = False
        df.at[child_id, "hv_art"] = "not"
        df.at[child_id, "hv_is_on_prep"] = False
        df.at[child_id, "hv_behaviour_change"] = False
        df.at[child_id, "hv_diagnosed"] = False
        df.at[child_id, "hv_number_tests"] = 0

        # --- Dates on which things have happened
        df.at[child_id, "hv_date_inf"] = pd.NaT
        df.at[child_id, "hv_last_test_date"] = pd.NaT

        # ----------------------------------- MTCT - AT OR PRIOR TO BIRTH --------------------------
        #  DETERMINE IF THE CHILD IS INFECTED WITH HIV FROM THEIR MOTHER DURING PREGNANCY / DELIVERY
        mother = df.loc[mother_id]

        mother_infected_prior_to_pregnancy = mother.hv_inf & (mother.hv_date_inf <= mother.date_of_last_pregnancy)
        mother_infected_during_pregnancy = mother.hv_inf & (mother.hv_date_inf > mother.date_of_last_pregnancy)

        if mother_infected_prior_to_pregnancy:
            if mother.hv_art == "on_VL_suppressed":
                #  mother has existing infection, mother ON ART and VL suppressed at time of delivery
                child_infected = self.rng.random_sample() < params["prob_mtct_treated"]
            else:
                # mother was infected prior to prgenancy but is not on VL suppressed at time of delivery
                child_infected = self.rng.random_sample() < params["prob_mtct_untreated"]

        elif mother_infected_during_pregnancy:
            #  mother has incident infection during pregnancy, NO ART
            child_infected = self.rng.random_sample() < params["prob_mtct_incident_preg"]

        else:
            # mother is not infected
            child_infected = False

        if child_infected:
            self.do_new_infection(child_id)

        # ----------------------------------- MTCT - DURING BREASTFEEDING --------------------------
        # If child is not infected and is being breastfed, then expose them to risk of MTCT through breastfeeding
        # TODO: note for AT/TH - neonatal breastfeeding property replaced HIV temp property as discussed 19/02/21.
        #  We need to make sure newborn outcomes on_birth is always called before HIV so breastfeeding status is set
        #  prior to this function being called
        if (not child_infected) and (df.at[child_id, "nb_breastfeeding_status"] != 'none') and mother.hv_inf:
            self.mtct_during_breastfeeding(mother_id, child_id)

    def on_hsi_alert(self, person_id, treatment_id):
        raise NotImplementedError

    def report_daly_values(self):
        """Report DALYS for HIV, based on current symptomatic state of persons."""
        df = self.sim.population.props

        dalys = pd.Series(data=0, index=df.loc[df.is_alive].index)

        # All those infected get the 'infected but not AIDS' daly_wt:
        dalys.loc[df.hv_inf] = self.daly_wts['hiv_infection_but_not_aids']

        # Overwrite the value for those that currently have symptoms of AIDS with the 'AIDS' daly_wt:
        dalys.loc[self.sim.modules['SymptomManager'].who_has('aids_symptoms')] = self.daly_wts['aids']

        return dalys

    def mtct_during_breastfeeding(self, mother_id, child_id):
        """
        Compute risk of mother-to-child transmission and schedule HivInfectionDuringBreastFeedingEvent.
        If the child is breastfeeding currently, consider the time-until-infection assuming a constantly monthly risk of
         transmission. If the breastfeeding has ceased by the time of the scheduled infection, then it will not run.
        (This means that this event can be run at birth or at the time of the mother's infection without the need for
        further polling etc.)
        """

        df = self.sim.population.props
        params = self.parameters

        if df.at[mother_id, "hv_art"] == "on_VL_suppressed":
            monthly_prob_mtct_bf = params["monthly_prob_mtct_bf_treated"]
        else:
            monthly_prob_mtct_bf = params["monthly_prob_mtct_bf_untreated"]

        if monthly_prob_mtct_bf > 0.0:
            months_to_infection = int(self.rng.exponential(1 / monthly_prob_mtct_bf))
            date_of_infection = self.sim.date + pd.DateOffset(months=months_to_infection)
            self.sim.schedule_event(
                HivInfectionDuringBreastFeedingEvent(person_id=child_id, module=self),
                date_of_infection
            )

    def do_new_infection(self, person_id):
        """
        Enact that this person is infected with HIV
        * Update their hv_inf status and hv_date_inf
        * Schedule the AIDS onset event for this person
        """
        df = self.sim.population.props

        # Update HIV infection status for this person
        df.at[person_id, "hv_inf"] = True
        df.at[person_id, "hv_date_inf"] = self.sim.date

        # Schedule AIDS onset events for this person
        date_onset_aids = self.sim.date + self.get_time_from_infection_to_aids(person_id=person_id)
        self.sim.schedule_event(event=HivAidsOnsetEvent(self, person_id), date=date_onset_aids)

    def get_time_from_infection_to_aids(self, person_id):
        """Gives time between onset of infection and AIDS, returning a pd.DateOffset.
        For those infected prior to, or at, birth: (this is a draw from an exponential distribution)
        For those infected after birth but before reaching age 5.0 (this is drawn from a weibull distribution)
        For adults: (this is a drawn from a weibull distribution (with scale depending on age);
        * NB. It is further assumed that the time from aids to death is 18 months.
        """

        df = self.sim.population.props
        age = df.at[person_id, 'age_exact_years']
        p = self.parameters

        if age == 0.0:
            # The person is infected prior to, or at, birth:
            months_to_death = int(
                max(0.0, self.rng.exponential(scale=p["mean_survival_for_infants_infected_prior_to_birth"]) * 12))
            months_to_aids = int(
                max(0.0, np.round(months_to_death - self.parameters['mean_months_between_aids_and_death_infant'])))
        elif age < 5.0:
            # The person is infected after birth but before age 5.0:
            months_to_death = int(
                max(0.0, self.rng.weibull(
                    p["infection_to_death_infant_infection_after_birth_weibull_shape"]) *
                    p["infection_to_death_infant_infection_after_birth_weibull_scale"] * 12)
            )
            months_to_aids = int(
                max(0.0, np.round(months_to_death - self.parameters['mean_months_between_aids_and_death_infant'])))
        else:
            # The person is infected after age 5.0
            # - get the shape parameters (unit: years)
            scale = self.lm['scale_parameter_for_infection_to_death'].predict(
                self.sim.population.props.loc[[person_id]]).values[0]
            # - get the scale parameter (unit: years)
            shape = self.lm['shape_parameter_for_infection_to_death'].predict(
                self.sim.population.props.loc[[person_id]]).values[0]
            # - draw from Weibull and convert to months
            months_to_death = self.rng.weibull(shape) * scale * 12
            # - compute months to aids, which is somewhat shorter than the months to death
            months_to_aids = int(
                max(0.0, np.round(months_to_death - self.parameters['mean_months_between_aids_and_death'])))

        return pd.DateOffset(months=months_to_aids)

    def get_time_from_aids_to_death(self):
        """Gives time between onset of AIDS and death, returning a pd.DateOffset.
        Assumes that the time between onset of AIDS symptoms and deaths is exponentially distributed.
        """
        mean = self.parameters['mean_months_between_aids_and_death']
        draw_number_of_months = int(np.round(self.rng.exponential(mean)))
        return pd.DateOffset(months=draw_number_of_months)

    def do_when_hiv_diagnosed(self, person_id):
        """Things to do when a person has been tested and found (newly) be be HIV-positive:.
        * Consier if ART should be initiated, and schedule HSI if so.
        The person should not yet be on ART.
        """
        df = self.sim.population.props

        if not (df.loc[person_id, 'hv_art'] == 'not'):
            logger.warning("This event should not be running. do_when_diagnosed is for persons being newly dianogsed.")

        # Consider if the person will be referred to start ART
        has_aids_symptoms = 'aids_symptoms' in self.sim.modules['SymptomManager'].has_what(person_id)

        starts_art = self.lm['lm_art'].predict(
            df=df.loc[[person_id]],
            rng=self.rng,
            has_aids_symptoms=has_aids_symptoms
        )

        if starts_art:
            self.sim.modules['HealthSystem'].schedule_hsi_event(
                HSI_Hiv_StartOrContinueTreatment(person_id=person_id, module=self),
                topen=self.sim.date,
                tclose=None,
                priority=0
            )

    def stops_treatment(self, person_id):
        """Helper function that is called when someone stops being on ART.
        Sets the flag for ART status. If the person was already on ART, it schedules a new AIDSEvent"""

        df = self.sim.population.props

        # Schedule a new AIDS onset event if the person was on ART up until now
        if df.at[person_id, "hv_art"] != "not":
            months_to_aids = int(np.floor(
                self.rng.exponential(scale=self.parameters["art_default_to_aids_mean_years"]) * 12.0))
            self.sim.schedule_event(event=HivAidsOnsetEvent(person_id=person_id, module=self),
                                    date=self.sim.date + pd.DateOffset(months=months_to_aids)
                                    )

        # Set that the person is no longer on ART
        df.at[person_id, "hv_art"] = "not"

    def per_capita_testing_rate(self):
        """ this calculates the numbers of hiv tests performed in each time period
        it looks at the cumulative number of tests ever performed and subtracts the
        number calculated at the last time point
        values are converted to per capita testing rates
        this function is called by the logger and can be called at any frequency
        """

        df = self.sim.population.props

        # get number of tests performed in last time period
        if self.sim.date.year == 2010:
            number_tests_new = df.hv_number_tests.sum()
            previous_test_numbers = 0

        else:
            previous_test_numbers = self.stored_test_numbers[-1]

            # calculate number of tests now performed - cumulative, include those who have died
            number_tests_new = df.hv_number_tests.sum()

        self.stored_test_numbers.append(number_tests_new)

        # number of tests performed in last time period
        number_tests_in_last_period = number_tests_new - previous_test_numbers

        # per-capita testing rate
        per_capita_testing = number_tests_in_last_period / len(df[df.is_alive])

        # return updated value for time-period
        return per_capita_testing

    def check_config_of_properties(self):
        """check that the properties are currently configured correctly"""
        df = self.sim.population.props
        df_alive = df.loc[df.is_alive]

        # basic check types of columns and dtypes
        orig = self.sim.population.new_row
        assert (df.dtypes == orig.dtypes).all()

        def is_subset(col_for_set, col_for_subset):
            # Confirms that the series of col_for_subset is true only for a subset of the series for col_for_set
            return set(col_for_subset.loc[col_for_subset].index).issubset(col_for_set.loc[col_for_set].index)

        # Check that core properties of current status are never None/NaN/NaT
        assert not df_alive.hv_inf.isna().any()
        assert not df_alive.hv_art.isna().any()
        assert not df_alive.hv_behaviour_change.isna().any()
        assert not df_alive.hv_diagnosed.isna().any()
        assert not df_alive.hv_number_tests.isna().any()

        # Check that the core HIV properties are 'nested' in the way expected.
        assert is_subset(col_for_set=df_alive.hv_inf, col_for_subset=df_alive.hv_diagnosed)
        assert is_subset(col_for_set=df_alive.hv_diagnosed, col_for_subset=(df_alive.hv_art != "not"))

        # Check that if person is not infected, the dates of HIV events are None/NaN/NaT
        assert df_alive.loc[~df_alive.hv_inf, "hv_date_inf"].isna().all()

        # Check that dates consistent for those infected with HIV
        assert not df_alive.loc[df_alive.hv_inf].hv_date_inf.isna().any()
        assert (df_alive.loc[df_alive.hv_inf].hv_date_inf >= df_alive.loc[df_alive.hv_inf].date_of_birth).all()

        # Check alignment between AIDS Symptoms and status and infection and ART status
        has_aids_symptoms = set(self.sim.modules['SymptomManager'].who_has('aids_symptoms'))
        assert has_aids_symptoms.issubset(df_alive.loc[df_alive.is_alive & df_alive.hv_inf].index)
        assert 0 == len(has_aids_symptoms.intersection(df_alive.loc[df_alive.is_alive & (
            df_alive.hv_art == "on_VL_suppressed")].index))

# ---------------------------------------------------------------------------
#   Main Polling Event
# ---------------------------------------------------------------------------


class HivRegularPollingEvent(RegularEvent, PopulationScopeEventMixin):
    """ The HIV Regular Polling Events
    * Schedules persons becoming newly infected through horizontal transmission
    * Schedules who will present for voluntary ("spontaneous") testing
    """

    def __init__(self, module):
        super().__init__(module, frequency=DateOffset(months=12))  # repeats every 12 months, but this can be changed

    def apply(self, population):

        df = population.props
        params = self.module.parameters

        fraction_of_year_between_polls = self.frequency.months / 12
        beta = params["beta"] * fraction_of_year_between_polls

        # ----------------------------------- HORIZONTAL TRANSMISSION -----------------------------------
        def horizontal_transmission(to_sex, from_sex):
            # Count current number of alive 15-80 year-olds at risk of transmission
            # (= those infected and not VL suppressed):
            n_infectious = len(df.loc[
                                   df.is_alive &
                                   df.age_years.between(15, 80) &
                                   df.hv_inf &
                                   (df.hv_art != "on_VL_suppressed") &
                                   (df.sex == from_sex)
                                   ])

            # Get Susceptible (non-infected alive 15-80 year-old) persons:
            susc_idx = df.loc[df.is_alive & ~df.hv_inf & df.age_years.between(15, 80) & (df.sex == to_sex)].index
            n_susceptible = len(susc_idx)

            # Compute chance that each susceptible person becomes infected:
            #  - relative chance of infection (acts like a scaling-factor on 'beta')
            rr_of_infection = self.module.lm['rr_of_infection'].predict(df.loc[susc_idx])

            #  - probability of infection = beta * I/N
            p_infection = rr_of_infection * beta * (n_infectious / (n_infectious + n_susceptible))

            # New infections:
            will_be_infected = self.module.rng.random_sample(len(p_infection)) < p_infection
            idx_new_infection = will_be_infected[will_be_infected].index

            # Schedule the date of infection for each new infection:
            for idx in idx_new_infection:
                date_of_infection = self.sim.date + \
                                    pd.DateOffset(days=self.module.rng.randint(0, 365 * fraction_of_year_between_polls))
                self.sim.schedule_event(HivInfectionEvent(self.module, idx), date_of_infection)

        # Horizontal transmission: Male --> Female
        horizontal_transmission(from_sex='M', to_sex='F')

        # Horizontal transmission: Female --> Male
        horizontal_transmission(from_sex='F', to_sex='M')

        # ----------------------------------- SPONTANEOUS TESTING -----------------------------------
        prob_spontaneous_test = self.module.lm['lm_spontaneous_test_12m'].predict(
            df.loc[df.is_alive]) * fraction_of_year_between_polls
        will_test = self.module.rng.random_sample(len(prob_spontaneous_test)) < prob_spontaneous_test
        idx_will_test = will_test[will_test].index

        for person_id in idx_will_test:
            date_test = self.sim.date + \
                        pd.DateOffset(days=self.module.rng.randint(0, 365 * fraction_of_year_between_polls))
            self.sim.modules['HealthSystem'].schedule_hsi_event(
                hsi_event=HSI_Hiv_TestAndRefer(person_id=person_id, module=self.module),
                priority=1,
                topen=date_test,
                tclose=self.sim.date + pd.DateOffset(months=self.frequency.months)  # (to occur before next polling)
            )


# ---------------------------------------------------------------------------
#   Natural History Events
# ---------------------------------------------------------------------------

class HivInfectionEvent(Event, IndividualScopeEventMixin):
    """ This person will become infected.
    * Do the infection process
    * Check for onward transmission through MTCT if the infection is to a mother who is currently breastfeeding.
    """

    def __init__(self, module, person_id):
        super().__init__(module, person_id=person_id)

    def apply(self, person_id):
        df = self.sim.population.props

        # Check person is_alive
        if not df.at[person_id, 'is_alive']:
            return

        # Onset the infection for this person (which will schedule progression etc)
        self.module.do_new_infection(person_id)

        # Consider mother-to-child-transmission (MTCT) from this person to their children:
        children_of_this_person_being_breastfed = df.loc[(df.mother_id == person_id) &
                                                         (df.nb_breastfeeding_status != 'none')].index
        # - Do the MTCT routine for each child:
        for child_id in children_of_this_person_being_breastfed:
            self.module.mtct_during_breastfeeding(person_id, child_id)


class HivInfectionDuringBreastFeedingEvent(Event, IndividualScopeEventMixin):
    """ This person will become infected during breastfeeding
    * Do the infection process
    """

    def __init__(self, module, person_id):
        super().__init__(module, person_id=person_id)

    def apply(self, person_id):
        df = self.sim.population.props

        # Check person is_alive
        if not df.at[person_id, 'is_alive']:
            return

        # Check person is breastfed currently
        if df.at[person_id, "nb_breastfeeding_status"] == 'none':
            return

        # Onset the infection for this person (which will schedule progression etc)
        self.module.do_new_infection(person_id)


class HivAidsOnsetEvent(Event, IndividualScopeEventMixin):
    """ This person has developed AIDS.
    * Update their symptomatic status
    * Record the date at which AIDS onset
    * Schedule the AIDS death
    """

    def __init__(self, module, person_id):
        super().__init__(module, person_id=person_id)

    def apply(self, person_id):

        df = self.sim.population.props

        # Check person is_alive
        if not df.at[person_id, 'is_alive']:
            return

        # Do nothing if person is now on ART and VL suppressed (non-VL suppressed has no effect)
        if df.at[person_id, "hv_art"] == "on_VL_suppressed":
            return

        # Update Symptoms
        self.sim.modules["SymptomManager"].change_symptom(
            person_id=person_id,
            symptom_string="aids_symptoms",
            add_or_remove="+",
            disease_module=self.module,
        )

        # Schedule AidsDeath
        date_of_aids_death = self.sim.date + self.module.get_time_from_aids_to_death()
        self.sim.schedule_event(event=HivAidsDeathEvent(person_id=person_id, module=self.module),
                                date=date_of_aids_death)


class HivAidsDeathEvent(Event, IndividualScopeEventMixin):
    """
    Causes someone to die of AIDS, if they are not VL suppressed on ART.
    """

    def __init__(self, module, person_id):
        super().__init__(module, person_id=person_id)

    def apply(self, person_id):
        df = self.sim.population.props

        # Check person is_alive
        if not df.at[person_id, 'is_alive']:
            return

        # Do nothing if person is now on ART and VL suppressed (non VL suppressed has no effect)
        if df.at[person_id, "hv_art"] == "on_VL_suppressed":
            return

        # Cause the death to happen immediately
        self.sim.modules['Demography'].do_death(
            individual_id=person_id,
            cause="AIDS",
            originating_module=self.module
        )


class Hiv_DecisionToContinueOnPrEP(Event, IndividualScopeEventMixin):
    """Helper event that is used to 'decide' if someone on PrEP should continue on PrEP.
    This event is scheduled by 'HSI_Hiv_StartOrContinueOnPrep' 3 months after it is run.
    """

    def __init__(self, module, person_id):
        super().__init__(module, person_id=person_id)

    def apply(self, person_id):
        df = self.sim.population.props
        person = df.loc[person_id]
        m = self.module

        # If the person is no longer alive, and sex worker and not diagnosed, they will not continue on PrEP
        if (not person["is_alive"]) or (not person["li_is_sexworker"]) or (person["hv_diagnosed"]):
            return

        # Check that there are on PrEP currently:
        if not person["hv_is_on_prep"]:
            logger.warning('This event should not be running')

        # Determine if this appointment is actually attended by the person who has already started on PrEP
        if m.rng.random_sample() < m.parameters['probability_of_being_retained_on_prep_every_3_months']:
            # Continue on PrEP - and schedule an HSI for a refill appointment today
            self.sim.modules['HealthSystem'].schedule_hsi_event(
                HSI_Hiv_StartOrContinueOnPrep(person_id=person_id, module=m),
                topen=self.sim.date,
                tclose=self.sim.date + pd.DateOffset(days=7),
                priority=0
            )

        else:
            # Defaults to being off PrEP - reset flag and take no further action
            df.at[person_id, "hv_is_on_prep"] = False


class Hiv_DecisionToContinueTreatment(Event, IndividualScopeEventMixin):
    """Helper event that is used to 'decide' if someone on Treatment should continue on Treatment.
    This event is scheduled by 'HSI_Hiv_StartOrContinueTreatment' 6 months after it is run.
    """

    def __init__(self, module, person_id):
        super().__init__(module, person_id=person_id)

    def apply(self, person_id):
        df = self.sim.population.props
        person = df.loc[person_id]
        m = self.module

        if not person["is_alive"]:
            return

        # Check that there are on Treatment currently:
        if not (person["hv_art"] in ["on_VL_suppressed", "on_not_VL_suppressed"]):
            logger.warning('This event should not be running')

        # Determine if this appointment is actually attended by the person who has already started on PrEP
        if m.rng.random_sample() < m.parameters['probability_of_being_retained_on_art_every_6_months']:
            # Continue on Treatment - and schedule an HSI for a continuation appointment today
            self.sim.modules['HealthSystem'].schedule_hsi_event(
                HSI_Hiv_StartOrContinueTreatment(person_id=person_id, module=m),
                topen=self.sim.date,
                tclose=self.sim.date + pd.DateOffset(days=14),
                priority=0
            )

        else:
            # Defaults to being off Treatment
            m.stops_treatment(person_id)


# ---------------------------------------------------------------------------
#   Health System Interactions (HSI)
# ---------------------------------------------------------------------------

class HSI_Hiv_TestAndRefer(HSI_Event, IndividualScopeEventMixin):
    """
    The is the Test-and-Refer HSI. Individuals may seek an HIV test at any time. From this, they can be referred on to
    other services.
    This event is scheduled by:
        * the main event poll,
        * when someone presents for any care through a Generic HSI.
        * when an infant is born to an HIV-positive mother
    Following the test, they may or may not go on to present for uptake an HIV service: ART (if HIV-positive), VMMC (if
    HIV-negative and male) or PrEP (if HIV-negative and a female sex worker).
    If this event is called within another HSI, it may be desirable to limit the functionality of the HSI: do this
    using the arguments:
        * do_not_refer_if_neg=False : if the person is HIV-neg they will not be referred to VMMC or PrEP
        * suppress_footprint=True : the HSI will not have any footprint
    """

    def __init__(self, module, person_id, do_not_refer_if_neg=False, suppress_footprint=False):
        super().__init__(module, person_id=person_id)
        assert isinstance(
            module, Hiv
        )

        assert isinstance(do_not_refer_if_neg, bool)
        self.do_not_refer_if_neg = do_not_refer_if_neg

        assert isinstance(suppress_footprint, bool)
        self.suppress_footprint = suppress_footprint

        # Define the necessary information for an HSI
        self.TREATMENT_ID = "Hiv_TestAndRefer"
        self.EXPECTED_APPT_FOOTPRINT = self.make_appt_footprint({'VCTNegative': 1})
        self.ACCEPTED_FACILITY_LEVEL = 1
        self.ALERT_OTHER_DISEASES = []

    def apply(self, person_id, squeeze_factor):
        """Do the testing and referring to other services"""

        df = self.sim.population.props
        person = df.loc[person_id]

        if not person['is_alive']:
            return

        # If the person has previously been diagnosed do nothing do not occupy any resources
        if person['hv_diagnosed']:
            return self.sim.modules['HealthSystem'].get_blank_appt_footprint()

        # Run test
        if person['age_years'] < 1.0:
            test_result = self.sim.modules['HealthSystem'].dx_manager.run_dx_test(
                dx_tests_to_run='hiv_early_infant_test',
                hsi_event=self
            )
        else:
            test_result = self.sim.modules['HealthSystem'].dx_manager.run_dx_test(
                dx_tests_to_run='hiv_rapid_test',
                hsi_event=self
            )

        # Update number of tests:
        df.at[person_id, 'hv_number_tests'] += 1
        df.at[person_id, 'hv_last_test_date'] = self.sim.date

        if test_result is not None:
            # Offer services as needed:
            if test_result:
                # The test_result is HIV positive
                ACTUAL_APPT_FOOTPRINT = self.make_appt_footprint({'VCTPositive': 1})

                # Update diagnosis if the person is indeed HIV positive;
                if person['hv_inf']:
                    df.at[person_id, 'hv_diagnosed'] = True
                    self.module.do_when_hiv_diagnosed(person_id=person_id)

            else:
                # The test_result is HIV negative
                ACTUAL_APPT_FOOTPRINT = self.make_appt_footprint({'VCTNegative': 1})

                if not self.do_not_refer_if_neg:
                    # The test was negative: make referrals to other services:

                    # Consider if the person's risk will be reduced by behaviour change counselling
                    if self.module.lm['lm_behavchg'].predict(df.loc[[person_id]], self.module.rng):
                        df.at[person_id, 'hv_behaviour_change'] = True

                    # If person is a man, and not circumcised, then consider referring to VMMC
                    if (person['sex'] == 'M') & (~person['li_is_circ']):
                        x = self.module.lm['lm_circ'].predict(df.loc[[person_id]], self.module.rng)
                        if x:
                            self.sim.modules['HealthSystem'].schedule_hsi_event(
                                HSI_Hiv_Circ(person_id=person_id, module=self.module),
                                topen=self.sim.date,
                                tclose=None,
                                priority=0
                            )

                    # If person is a woman and FSW, and not currently on PrEP then consider referring to PrEP
                    # available 2018 onwards
                    if (
                        (person['sex'] == 'F') &
                        person['li_is_sexworker'] &
                        ~person['hv_is_on_prep'] &
                        (self.sim.date.year >= self.module.parameters['prep_start_year'])
                    ):
                        if self.module.lm['lm_prep'].predict(df.loc[[person_id]], self.module.rng):
                            self.sim.modules['HealthSystem'].schedule_hsi_event(
                                HSI_Hiv_StartOrContinueOnPrep(person_id=person_id, module=self.module),
                                topen=self.sim.date,
                                tclose=None,
                                priority=0
                            )
        else:
            # Test was not possible, so do nothing:
            ACTUAL_APPT_FOOTPRINT = self.make_appt_footprint({'VCTNegative': 1})

        # Return the footprint. If it should be suppressed, return a blank footprint.
        if self.suppress_footprint:
            return self.make_appt_footprint({})
        else:
            return ACTUAL_APPT_FOOTPRINT


class HSI_Hiv_Circ(HSI_Event, IndividualScopeEventMixin):
    def __init__(self, module, person_id):
        super().__init__(module, person_id=person_id)

        self.TREATMENT_ID = "Hiv_Circumcision"
        self.EXPECTED_APPT_FOOTPRINT = self.make_appt_footprint({"MinorSurg": 1})
        self.ACCEPTED_FACILITY_LEVEL = 1
        self.ALERT_OTHER_DISEASES = []

    def apply(self, person_id, squeeze_factor):
        """Do the circumcision for this man"""

        df = self.sim.population.props  # shortcut to the dataframe

        person = df.loc[person_id]

        # Do not run if the person is not alive or is already circumcised
        if not (person["is_alive"] & ~person["li_is_circ"]):
            return

        # Check/log use of consumables, and do circumcision if materials available
        # NB. If materials not available, it is assumed that the procedure is not carried out for this person following
        # this particular referral.
        if self.get_all_consumables(footprint=self.module.footprints_for_consumables_required['circ']):
            # Update circumcision state
            df.at[person_id, "li_is_circ"] = True


class HSI_Hiv_StartOrContinueOnPrep(HSI_Event, IndividualScopeEventMixin):
    def __init__(self, module, person_id):
        super().__init__(module, person_id=person_id)
        assert isinstance(module, Hiv)

        self.TREATMENT_ID = "Hiv_StartOrContinueOnPrep"
        self.EXPECTED_APPT_FOOTPRINT = self.make_appt_footprint({"Over5OPD": 1})
        self.ACCEPTED_FACILITY_LEVEL = 1
        self.ALERT_OTHER_DISEASES = []

    def apply(self, person_id, squeeze_factor):
        """Start PrEP for this person; or continue them on PrEP for 3 more months"""

        df = self.sim.population.props
        person = df.loc[person_id]

        # Do not run if the person is not alive, or is not currently a sex worker, or is diagnosed
        if (not person["is_alive"]) or (not person["li_is_sexworker"]) or (person["hv_diagnosed"]):
            return

        # Run an HIV test
        test_result = self.sim.modules['HealthSystem'].dx_manager.run_dx_test(
            dx_tests_to_run='hiv_rapid_test',
            hsi_event=self
        )
        df.at[person_id, 'hv_number_tests'] += 1
        df.at[person_id, 'hv_last_test_date'] = self.sim.date

        # If test is positive, flag as diagnosed and refer to ART
        if test_result is True:
            # cause_of_death as diagnosed
            df.at[person_id, 'hv_diagnosed'] = True

            # Do actions for when a person has been diagnosed with HIV
            self.module.do_when_hiv_diagnosed(person_id=person_id)

            return self.make_appt_footprint({"Over5OPD": 1, "VCTPositive": 1})

        # Check that PrEP is available and if it is, initiate or continue  PrEP:
        if self.get_all_consumables(footprint=self.module.footprints_for_consumables_required['prep']):
            df.at[person_id, "hv_is_on_prep"] = True

            # Schedule 'decision about whether to continue on PrEP' for 3 months time
            self.sim.schedule_event(
                Hiv_DecisionToContinueOnPrEP(person_id=person_id, module=self.module),
                self.sim.date + pd.DateOffset(months=3)
            )

        else:
            # If PrEP is not available, the person will default and not be on PrEP
            df.at[person_id, "hv_is_on_prep"] = False

    def never_ran(self, *args, **kwargs):
        """This is called if this HSI was never run.
        Default the person to being off PrEP"""
        self.sim.population.props.at[self.target, "hv_is_on_prep"] = False


class HSI_Hiv_StartOrContinueTreatment(HSI_Event, IndividualScopeEventMixin):
    def __init__(self, module, person_id):
        super().__init__(module, person_id=person_id)
        assert isinstance(module, Hiv)

        self.TREATMENT_ID = "Hiv_Treatment_InitiationOrContinuation"
        self.EXPECTED_APPT_FOOTPRINT = self.make_appt_footprint({"Over5OPD": 1, "NewAdult": 1})
        self.ACCEPTED_FACILITY_LEVEL = 1
        self.ALERT_OTHER_DISEASES = []

        self.counter_for_did_not_run = 0

    def apply(self, person_id, squeeze_factor):
        """This is a Health System Interaction Event - start or continue HIV treatment for 6 more months"""
        df = self.sim.population.props
        person = df.loc[person_id]
        art_status_at_beginning_of_hsi = person["hv_art"]

        if not person["is_alive"]:
            return

        # Confirm that the person is diagnosed (this should not run if they are not)
        assert person["hv_diagnosed"]

        if art_status_at_beginning_of_hsi == "not":
            # Do a confirmatory test and do not run the rest of the event if negative.
            # NB. It is assumed that the sensitivity and specificiy of the raoid test is perfect.
            test_result = self.sim.modules['HealthSystem'].dx_manager.run_dx_test(
                dx_tests_to_run='hiv_rapid_test',
                hsi_event=self
            )
            df.at[person_id, 'hv_number_tests'] += 1
            df.at[person_id, 'hv_last_test_date'] = self.sim.date

            if not test_result:
                return self.make_appt_footprint({"Over5OPD": 1})

            assert person["hv_inf"]  # after the test results, it can be guaranteed that the person is HIV-pos.

            # Try to initiate the person onto ART:
            drugs_were_available = self.do_at_initiation(person_id)
        else:
            # Try to continue the person on ART:
            drugs_were_available = self.do_at_continuation(person_id)

        if drugs_were_available:
            # If person has been placed/continued on ART, schedule 'decision about whether to continue on Treatment for
            # 6 months later
            self.sim.schedule_event(
                Hiv_DecisionToContinueTreatment(person_id=person_id, module=self.module),
                self.sim.date + pd.DateOffset(months=6)
            )
        else:
            # As drugs were not available, the person will default to being off ART (...if they were on ART at the
            # beginning of the HSI.)
            # NB. If the person was not on ART at the beginning of the HSI, then there is no need to stop them (which
            #  causes a new AIDSOnsetEvent to be scheduled.)
            if art_status_at_beginning_of_hsi != "not":
                self.module.stops_treatment(person_id)

            # If person 'decides to' seek another appointment, schedule a new HSI appointment for tomorrow.
            # NB. With a probability of 1.0, this will keep occurring, and the person will never give-up coming back to
            # pick-up medication.
            if (
                self.module.rng.random_sample() <
                self.module.parameters["probability_of_seeking_further_art_appointment_if_drug_not_available"]
            ):
                self.sim.modules['HealthSystem'].schedule_hsi_event(
                    hsi_event=HSI_Hiv_StartOrContinueTreatment(person_id=person_id, module=self.module),
                    topen=self.sim.date + pd.DateOffset(days=1),
                    tclose=self.sim.date + pd.DateOffset(days=15),
                    priority=1
                )

    def do_at_initiation(self, person_id):
        """Things to do when this the first appointment ART"""
        df = self.sim.population.props
        person = df.loc[person_id]

        # Check if drugs are available, and provide drugs:
        drugs_available = self.get_drugs(age_of_person=person['age_years'])

        if drugs_available:
            # Assign person to be have suppressed or un-suppressed viral load
            # (If person is VL suppressed This will prevent the Onset of AIDS, or an AIDS death if AIDS has already
            # onset,)
            vl_status = self.determine_vl_status(sex_of_person=person["sex"], age_of_person=person["age_years"])
            df.at[person_id, "hv_art"] = vl_status

            # If VL suppressed, remove any symptoms caused by this module
            if vl_status == "on_VL_suppressed":
                self.sim.modules['SymptomManager'].clear_symptoms(
                    person_id=person_id,
                    disease_module=self.module
                )

        # Consider if TB treatment should start
        self.consider_tb(person_id)

        return drugs_available

    def do_at_continuation(self, person_id):
        """Things to do when the person is already on ART"""

        df = self.sim.population.props
        person = df.loc[person_id]

        # Viral Load Monitoring
        # NB. This does not have a direct effect on outcomes for the person.
        _ = self.get_all_consumables(footprint=self.module.footprints_for_consumables_required['vl_measurement'])

        # Check if drugs are available, and provide drugs:
        drugs_available = self.get_drugs(age_of_person=person['age_years'])

        return drugs_available

    def determine_vl_status(self, sex_of_person, age_of_person):
        """Helper function to determine the VL status that the person will have.
        Return what will be the status of "hv_art"
        """
        p = self.module.parameters

        if age_of_person < 15:
            prob_vs = p["vls_child"]
        else:
            if sex_of_person == "M":
                prob_vs = p["vls_m"]
            else:
                prob_vs = p["vls_f"]

        return "on_VL_suppressed" if (self.module.rng.random_sample() < prob_vs) else "on_not_VL_suppressed"

    def get_drugs(self, age_of_person):
        """Helper function to get the ART according to the age of the person being treated. Returns bool to indicate
        whether drugs were available"""

        p = self.module.parameters

        if age_of_person < p["ART_age_cutoff_young_child"]:
            # Formulation for children
            drugs_available = self.get_all_consumables(
                footprint=self.module.footprints_for_consumables_required['First line ART regimen: young child'])
        elif age_of_person <= p["ART_age_cutoff_older_child"]:
            # Formulation for children
            drugs_available = self.get_all_consumables(
                footprint=self.module.footprints_for_consumables_required['First line ART regimen: older child'])
        else:
            # Formulation for adults
            drugs_available = self.get_all_consumables(
                footprint=self.module.footprints_for_consumables_required['First-line ART regimen: adult'])

        return drugs_available

    def consider_tb(self, person_id):
        # todo - TB treatment when person starts ART - complete when TB module is completed.
        pass
        """
        Consider whether IPT is needed at this time. This is run only when treatment is initiated.
        # if 'Tb' in self.sim.modules:
            district = df.at[person_id, "district_of_residence"]
            eligible = df.at[person_id, "tb_inf"].startswith("active")
            if (
                (district in params["tb_high_risk_distr"].values)
                & (self.sim.date.year > 2012)
                & eligible
                & (self.module.rng.rand() < params["???"])
            ):
                # Schedule the TB treatment event:
                self.sim.modules["HealthSystem"].schedule_hsi_event(
                    tb.HSI_Tb_IptHiv(self.module['Tb'], person_id=person_id),
                    priority=1,
                    topen=self.sim.date,
                    tclose=None
                )
            """

    def never_ran(self):
        """This is called if this HSI was never run.
        * Default the person to being off ART.
        * Determine if they will re-seek care themselves in the future:
        """
        # stop treatment for this person
        person_id = self.target
        self.module.stops_treatment(person_id)

        # determine if will seek another HSI:
        if (
            self.module.rng.random_sample() <
            self.module.parameters["probability_of_seeking_further_art_appointment_if_appointment_not_available"]
        ):
            self.sim.modules['HealthSystem'].schedule_hsi_event(
                HSI_Hiv_StartOrContinueTreatment(person_id=person_id, module=self.module),
                topen=self.sim.date + pd.DateOffset(days=14),
                tclose=self.sim.date + pd.DateOffset(days=21),
                priority=1
            )

# ---------------------------------------------------------------------------
#   Logging
# ---------------------------------------------------------------------------


class HivLoggingEvent(RegularEvent, PopulationScopeEventMixin):
    def __init__(self, module):
        """ Log Current status of the population, every year
        """

        self.repeat = 12
        super().__init__(module, frequency=DateOffset(months=self.repeat))

    def apply(self, population):
        # get some summary statistics
        df = population.props
        now = self.sim.date

        # ------------------------------------ SUMMARIES ------------------------------------
        # adult prevalence
        adult_prev_15plus = (
            len(df[df.hv_inf & df.is_alive & (df.age_years >= 15)])
            / len(df[df.is_alive & (df.age_years >= 15)])
        )

        adult_prev_1549 = (
            len(df[df.hv_inf & df.is_alive & df.age_years.between(15, 49)])
            / len(df[df.is_alive & (df.age_years >= 15)])
        )

        # child prevalence
        child_prev = (
            len(df[df.hv_inf & df.is_alive & (df.age_years < 15)])
            / len(df[df.is_alive & (df.age_years < 15)])
        )

        # incidence in the period since the last log for 15+ and 15-49 year-olds (denominator is approximate)
        n_new_infections_adult_15plus = len(
            df.loc[
                (df.age_years >= 15)
                & df.is_alive
                & (df.hv_date_inf > (now - DateOffset(months=self.repeat)))
                ]
        )
        denom_adults_15plus = len(df[df.is_alive & ~df.hv_inf & (df.age_years >= 15)])
        adult_inc_15plus = n_new_infections_adult_15plus / denom_adults_15plus

        n_new_infections_adult_1549 = len(
            df.loc[
                df.age_years.between(15, 49)
                & df.is_alive
                & (df.hv_date_inf > (now - DateOffset(months=self.repeat)))
                ]
        )
        denom_adults_1549 = len(df[df.is_alive & ~df.hv_inf & df.age_years.between(15, 49)])
        adult_inc_1549 = n_new_infections_adult_1549 / denom_adults_1549

        # incidence in the period since the last log for 0-14 year-olds (denominator is approximate)
        n_new_infections_children = len(
            df.loc[
                (df.age_years < 15)
                & df.is_alive
                & (df.hv_date_inf > (now - DateOffset(months=self.repeat)))
                ]
        )
        denom_children = len(df[df.is_alive & ~df.hv_inf & (df.age_years < 15)])
        child_inc = (n_new_infections_children / denom_children)

        # hiv prev among female sex workers (aged 15-49)
        n_fsw = len(df.loc[
                        df.is_alive &
                        df.li_is_sexworker &
                        (df.sex == "F") &
                        df.age_years.between(15, 49)
                        ])
        prev_hiv_fsw = 0 if n_fsw == 0 else \
            len(df.loc[
                    df.is_alive &
                    df.hv_inf &
                    df.li_is_sexworker &
                    (df.sex == "F") &
                    df.age_years.between(15, 49)
                    ]) / n_fsw

        logger.info(key='summary_inc_and_prev_for_adults_and_children_and_fsw',
                    description='Summary of HIV among adult (15+ and 15-49) and children (0-14s) and female sex workers'
                                ' (15-49)',
                    data={
                        "hiv_prev_adult_15plus": adult_prev_15plus,
                        "hiv_prev_adult_1549": adult_prev_1549,
                        "hiv_prev_child": child_prev,
                        "hiv_adult_inc_15plus": adult_inc_15plus,
                        "hiv_adult_inc_1549": adult_inc_1549,
                        "hiv_child_inc": child_inc,
                        "hiv_prev_fsw": prev_hiv_fsw
                    }
                    )

        # ------------------------------------ PREVALENCE BY AGE and SEX  ------------------------------------

        # Prevalence by Age/Sex (to make every category be output, do separately by 'sex')
        prev_by_age_and_sex = {}
        for sex in ['F', 'M']:
            n_hiv = df.loc[df.sex == sex].groupby(by=['age_range'])['hv_inf'].sum()
            n_pop = df.loc[df.sex == sex].groupby(by=['age_range'])['hv_inf'].count()
            prev_by_age_and_sex[sex] = (n_hiv / n_pop).to_dict()

        logger.info(key='prev_by_age_and_sex',
                    data=prev_by_age_and_sex,
                    description='Prevalence of HIV split by age and sex')

        # ------------------------------------ TESTING ------------------------------------

        # proportion of adult population tested in past year
        n_tested = len(df.loc[df.is_alive & (df.hv_number_tests > 0) & (df.age_years >= 15) &
                              (df.hv_last_test_date > (now - DateOffset(months=self.repeat)))])
        n_pop = len(df.loc[df.is_alive & (df.age_years >= 15)])
        tested = (n_tested / n_pop)

        # proportion of adult population tested in past year by sex
        testing_by_sex = {}
        for sex in ['F', 'M']:
            n_tested = len(df.loc[(df.sex == sex) & (df.hv_number_tests > 0) & (df.age_years >= 15) &
                                  (df.hv_last_test_date > (now - DateOffset(months=self.repeat)))])
            n_pop = len(df.loc[(df.sex == sex) & (df.age_years >= 15)])
            testing_by_sex[sex] = (n_tested / n_pop)

        # per_capita_testing_rate: number of tests administered divided by population
        current_testing_rate = self.module.per_capita_testing_rate()

        # ------------------------------------ TREATMENT ------------------------------------
        def treatment_counts(subset):
            # total number of subset (subset is a true/false series)
            count = sum(subset)
            # proportion of subset living with HIV that are diagnosed:
            proportion_diagnosed = sum(subset & df.hv_diagnosed) / count if count > 0 else 0
            # proportions of subset living with HIV on treatment:
            art = sum(subset & (df.hv_art != "not"))
            art_cov = art / count if count > 0 else 0
            # proportion of subset on treatment that have good VL suppression
            art_vs = sum(subset & (df.hv_art == "on_VL_suppressed"))
            art_cov_vs = art_vs / art if art > 0 else 0
            return proportion_diagnosed, art_cov, art_cov_vs

        alive_infected = df.is_alive & df.hv_inf
        dx_adult, art_cov_adult, art_cov_vs_adult = treatment_counts(alive_infected & (df.age_years >= 15))
        dx_children, art_cov_children, art_cov_vs_children = treatment_counts(alive_infected & (df.age_years < 15))

        # ------------------------------------ BEHAVIOUR CHANGE ------------------------------------

        # proportion of adults (15+) exposed to behaviour change intervention
        prop_adults_exposed_to_behav_intv = len(
            df[df.is_alive & df.hv_behaviour_change & (df.age_years >= 15)]
        ) / len(df[df.is_alive & (df.age_years >= 15)])

        # ------------------------------------ PREP AMONG FSW ------------------------------------
        prop_fsw_on_prep = 0 if n_fsw == 0 else len(
            df[df.is_alive & df.li_is_sexworker & (df.age_years >= 15) & df.hv_is_on_prep]
        ) / len(df[df.is_alive & df.li_is_sexworker & (df.age_years >= 15)])

        # ------------------------------------ MALE CIRCUMCISION ------------------------------------
        # NB. Among adult men
        prop_men_circ = len(
            df[df.is_alive & (df.sex == 'M') & (df.age_years >= 15) & df.li_is_circ]
        ) / len(df[df.is_alive & (df.sex == 'M') & (df.age_years >= 15)])

        logger.info(key='hiv_program_coverage',
                    description='Coverage of interventions for HIV among adult (15+) and children (0-14s)',
                    data={
                        "prop_tested_adult": tested,
                        "prop_tested_adult_male": testing_by_sex['M'],
                        "prop_tested_adult_female": testing_by_sex['F'],
                        "per_capita_testing_rate": current_testing_rate,
                        "dx_adult": dx_adult,
                        "dx_childen": dx_children,
                        "art_coverage_adult": art_cov_adult,
                        "art_coverage_adult_VL_suppression": art_cov_vs_adult,
                        "art_coverage_child": art_cov_children,
                        "art_coverage_child_VL_suppression": art_cov_vs_children,
                        "prop_adults_exposed_to_behav_intv": prop_adults_exposed_to_behav_intv,
                        "prop_fsw_on_prep": prop_fsw_on_prep,
                        "prop_men_circ": prop_men_circ
                    }
                    )

# ---------------------------------------------------------------------------
#   Debugging / Checking Events
# ---------------------------------------------------------------------------


class HivCheckPropertiesEvent(RegularEvent, PopulationScopeEventMixin):
    def __init__(self, module):
        super().__init__(module, frequency=DateOffset(months=1))  # runs every month

    def apply(self, population):
        self.module.check_config_of_properties()

# ---------------------------------------------------------------------------
#   Helper functions for analysing outputs
# ---------------------------------------------------------------------------


def set_age_group(ser):
    AGE_RANGE_CATEGORIES, AGE_RANGE_LOOKUP = create_age_range_lookup(
        min_age=demography.MIN_AGE_FOR_RANGE,
        max_age=demography.MAX_AGE_FOR_RANGE,
        range_size=demography.AGE_RANGE_SIZE
    )
    ser = ser.astype("category")
    AGE_RANGE_CATEGORIES_filtered = [a for a in AGE_RANGE_CATEGORIES if a in ser.values]
    return ser.cat.reorder_categories(AGE_RANGE_CATEGORIES_filtered)


def map_to_age_group(ser):
    AGE_RANGE_CATEGORIES, AGE_RANGE_LOOKUP = create_age_range_lookup(
        min_age=demography.MIN_AGE_FOR_RANGE,
        max_age=demography.MAX_AGE_FOR_RANGE,
        range_size=demography.AGE_RANGE_SIZE
    )
    ser = ser.map(AGE_RANGE_LOOKUP)
    ser = set_age_group(ser)
    return ser


def unpack_raw_output_dict(raw_dict):
    x = pd.DataFrame.from_dict(data=raw_dict, orient='index')
    x = x.reset_index()
    x.rename(columns={'index': 'age_group', 0: 'value'}, inplace=True)
    x['age_group'] = set_age_group(x['age_group'])
    return x

<<<<<<< HEAD

=======
>>>>>>> 754290e4
# ---------------------------------------------------------------------------
#   Dummy Version of the Module
# ---------------------------------------------------------------------------


class DummyHivModule(Module):
    """Dummy HIV Module - it's only job is to create and maintain the 'hv_inf' property.
     This can be used in test files."""
    PROPERTIES = {'hv_inf': Property(Types.BOOL, "DUMMY version of the property for hv_inf")}

<<<<<<< HEAD
    def read_parameters(self, data_folder):
        self.hiv_prev = 0.1
=======
    def __init__(self, name=None, hiv_prev=0.1):
        super().__init__(name)
        self.hiv_prev = hiv_prev

    def read_parameters(self, data_folder):
        pass
>>>>>>> 754290e4

    def initialise_population(self, population):
        df = population.props
        df.loc[df.is_alive, 'hv_inf'] = self.rng.rand(sum(df.is_alive)) < self.hiv_prev

    def initialise_simulation(self, sim):
        pass

    def on_birth(self, mother, child):
        self.sim.population.props.at[child, 'hv_inf'] = self.rng.rand() < self.hiv_prev<|MERGE_RESOLUTION|>--- conflicted
+++ resolved
@@ -1959,10 +1959,6 @@
     x['age_group'] = set_age_group(x['age_group'])
     return x
 
-<<<<<<< HEAD
-
-=======
->>>>>>> 754290e4
 # ---------------------------------------------------------------------------
 #   Dummy Version of the Module
 # ---------------------------------------------------------------------------
@@ -1973,17 +1969,12 @@
      This can be used in test files."""
     PROPERTIES = {'hv_inf': Property(Types.BOOL, "DUMMY version of the property for hv_inf")}
 
-<<<<<<< HEAD
-    def read_parameters(self, data_folder):
-        self.hiv_prev = 0.1
-=======
     def __init__(self, name=None, hiv_prev=0.1):
         super().__init__(name)
         self.hiv_prev = hiv_prev
 
     def read_parameters(self, data_folder):
         pass
->>>>>>> 754290e4
 
     def initialise_population(self, population):
         df = population.props
