"""
The HIV Module
Overview:
HIV infection ---> AIDS onset Event (defined by the presence of AIDS symptoms) --> AIDS Death Event
Testing is spontaneously taken-up and can lead to accessing intervention services (ART, VMMC, PrEP).
AIDS symptoms can also lead to care-seeking and there is routine testing for HIV at all non-emergency Generic HSI
 events.
Persons can be on ART -
    - with viral suppression: when the person with not develop AIDS, or if they have already, it is relieved and they
        will not die of AIDS; and the person is not infectious
    - without viral suppression: when there is no benefit in avoiding AIDS and infectiousness is unchanged.
Maintenance on ART and PrEP is re-assessed at periodic 'Decision Events', at which is it is determined if the person
  will attend the "next" HSI for continuation of the service; and if not, they are removed from that service and "stop
  treatment". If a stock-out or non-availability of health system resources prevent treatment continuation, the person
  "stops treatment". Stopping treatment leads to a new AIDS Event being scheduled. Persons can restart treatment. If a
  person has developed AIDS, starts treatment and then defaults from treatment, their 'original' AIDS Death Event will
  still occur.
If PrEP is not available due to limitations in the HealthSystem, the person defaults to not being on PrEP.
# Things to note:
    * Need to incorporate testing for HIV at first ANC appointment (as it does in generic HSI)
    * Need to incorporate testing for infants born to HIV-positive mothers (currently done in on_birth here).
    * Need to incorporate cotrim for infants born to HIV-positive mothers (not done here)
    * Cotrimoxazole is not included - either in effect of consumption of the drug (because the effect is not known).
    * Calibration has not been done: most things look OK - except HIV-AIDS deaths
"""

import os

import numpy as np
import pandas as pd

from tlo import DAYS_IN_YEAR, DateOffset, Module, Parameter, Property, Types, logging
from tlo.events import Event, IndividualScopeEventMixin, PopulationScopeEventMixin, RegularEvent
from tlo.lm import LinearModel, LinearModelType, Predictor
from tlo.methods import Metadata, demography, tb
from tlo.methods.causes import Cause
from tlo.methods.dxmanager import DxTest
from tlo.methods.healthsystem import HSI_Event
from tlo.methods.symptommanager import Symptom
from tlo.util import create_age_range_lookup

logger = logging.getLogger(__name__)
logger.setLevel(logging.INFO)


class Hiv(Module):
    """
    The HIV Disease Module
    """

    def __init__(self, name=None, resourcefilepath=None, run_with_checks=False):
        super().__init__(name)
        self.resourcefilepath = resourcefilepath

        assert isinstance(run_with_checks, bool)
        self.run_with_checks = run_with_checks

        self.stored_test_numbers = []  # create empty list for storing hiv test numbers

        # hiv outputs needed for calibration
        keys = ["date",
                "hiv_prev_adult_1549",
                "hiv_adult_inc_1549",
                "hiv_prev_child",
                "population"
                ]
        # initialise empty dict with set keys
        self.hiv_outputs = {k: [] for k in keys}

        self.daly_wts = dict()
        self.lm = dict()
        self.item_codes_for_consumables_required = dict()

    INIT_DEPENDENCIES = {"Demography", "HealthSystem", "Lifestyle", "SymptomManager"}

    OPTIONAL_INIT_DEPENDENCIES = {"HealthBurden"}

    ADDITIONAL_DEPENDENCIES = {'Tb', 'NewbornOutcomes'}

    METADATA = {
        Metadata.DISEASE_MODULE,
        Metadata.USES_SYMPTOMMANAGER,
        Metadata.USES_HEALTHSYSTEM,
        Metadata.USES_HEALTHBURDEN
    }

    # Declare Causes of Death
    CAUSES_OF_DEATH = {
        "AIDS_non_TB": Cause(gbd_causes="HIV/AIDS", label="AIDS"),
        "AIDS_TB": Cause(gbd_causes="HIV/AIDS", label="AIDS"),
    }

    # Declare Causes of Disability
    CAUSES_OF_DISABILITY = {
        "HIV": Cause(gbd_causes="HIV/AIDS", label="AIDS"),
    }

    PROPERTIES = {
        # --- Core Properties
        "hv_inf": Property(
            Types.BOOL,
            "Is person currently infected with HIV (NB. AIDS status is determined by prescence of the AIDS Symptom.",
        ),
        "hv_art": Property(
            Types.CATEGORICAL,
            "ART status of person, whether on ART or not; and whether viral load is suppressed or not if on ART.",
            categories=["not", "on_VL_suppressed", "on_not_VL_suppressed"],
        ),
        "hv_is_on_prep": Property(
            Types.BOOL,
            "Whether the person is currently taking and receiving a protective effect from Pre-Exposure Prophylaxis.",
        ),
        "hv_behaviour_change": Property(
            Types.BOOL,
            "Has this person been exposed to HIV prevention counselling following a negative HIV test result",
        ),
        "hv_diagnosed": Property(
            Types.BOOL, "Knows that they are HIV+: i.e. is HIV+ and tested as HIV+"
        ),
        "hv_number_tests": Property(Types.INT, "Number of HIV tests ever taken"),
        # --- Dates on which things have happened:
        "hv_last_test_date": Property(Types.DATE, "Date of last HIV test"),
        "hv_date_inf": Property(Types.DATE, "Date infected with HIV"),
        "hv_date_treated": Property(Types.DATE, "date hiv treatment started"),
    }

    PARAMETERS = {
        # Baseline characteristics
        "time_inf": Parameter(
            Types.DATA_FRAME, "prob of time since infection for baseline adult pop"
        ),
        "art_coverage": Parameter(Types.DATA_FRAME, "coverage of ART at baseline"),
        "treatment_cascade": Parameter(Types.DATA_FRAME, "spectrum estimates of treatment cascade"),
        # Natural history - transmission - overall rates
        "beta": Parameter(Types.REAL, "Transmission rate"),
        "unaids_prevalence_adjustment_factor": Parameter(
            Types.REAL, "adjustment for baseline age-specific prevalence values to give correct population prevalence"
        ),
        "prob_mtct_untreated": Parameter(
            Types.REAL, "Probability of mother to child transmission"
        ),
        "prob_mtct_treated": Parameter(
            Types.REAL, "Probability of mother to child transmission, mother on ART"
        ),
        "prob_mtct_incident_preg": Parameter(
            Types.REAL,
            "Probability of mother to child transmission, mother infected during pregnancy",
        ),
        "monthly_prob_mtct_bf_untreated": Parameter(
            Types.REAL,
            "Probability of mother to child transmission during breastfeeding",
        ),
        "monthly_prob_mtct_bf_treated": Parameter(
            Types.REAL,
            "Probability of mother to child transmission, mother infected during breastfeeding",
        ),
        # Natural history - transmission - relative risk of HIV acquisition (non-intervention)
        "rr_fsw": Parameter(Types.REAL, "Relative risk of HIV with female sex work"),
        "rr_circumcision": Parameter(
            Types.REAL, "Relative risk of HIV with circumcision"
        ),
        "rr_rural": Parameter(Types.REAL, "Relative risk of HIV in rural location"),
        "rr_windex_poorer": Parameter(
            Types.REAL, "Relative risk of HIV with wealth level poorer"
        ),
        "rr_windex_middle": Parameter(
            Types.REAL, "Relative risk of HIV with wealth level middle"
        ),
        "rr_windex_richer": Parameter(
            Types.REAL, "Relative risk of HIV with wealth level richer"
        ),
        "rr_windex_richest": Parameter(
            Types.REAL, "Relative risk of HIV with wealth level richest"
        ),
        "rr_sex_f": Parameter(Types.REAL, "Relative risk of HIV if female"),
        "rr_edlevel_primary": Parameter(
            Types.REAL, "Relative risk of HIV with primary education"
        ),
        "rr_edlevel_secondary": Parameter(
            Types.REAL, "Relative risk of HIV with secondary education"
        ),
        "rr_edlevel_higher": Parameter(
            Types.REAL, "Relative risk of HIV with higher education"
        ),
        # Natural history - transmission - relative risk of HIV acquisition (interventions)
        "rr_behaviour_change": Parameter(
            Types.REAL, "Relative risk of HIV with behaviour modification"
        ),
        "proportion_reduction_in_risk_of_hiv_aq_if_on_prep": Parameter(
            Types.REAL,
            "Proportion reduction in risk of HIV acquisition if on PrEP. 0 for no efficacy; 1.0 for perfect efficacy.",
        ),
        # Natural history - survival (adults)
        "mean_months_between_aids_and_death": Parameter(
            Types.REAL,
            "Mean number of months (distributed exponentially) for the time between AIDS and AIDS Death",
        ),
        "mean_months_between_aids_and_death_infant": Parameter(
            Types.REAL,
            "Mean number of months for the time between AIDS and AIDS Death for infants",
        ),
        "infection_to_death_weibull_shape_1519": Parameter(
            Types.REAL,
            "Shape parameter for Weibull describing time between infection and death for 15-19 yo (units: years)",
        ),
        "infection_to_death_weibull_shape_2024": Parameter(
            Types.REAL,
            "Shape parameter for Weibull describing time between infection and death for 20-24 yo (units: years)",
        ),
        "infection_to_death_weibull_shape_2529": Parameter(
            Types.REAL,
            "Shape parameter for Weibull describing time between infection and death for 25-29 yo (units: years)",
        ),
        "infection_to_death_weibull_shape_3034": Parameter(
            Types.REAL,
            "Shape parameter for Weibull describing time between infection and death for 30-34 yo (units: years)",
        ),
        "infection_to_death_weibull_shape_3539": Parameter(
            Types.REAL,
            "Shape parameter for Weibull describing time between infection and death for 35-39 yo (units: years)",
        ),
        "infection_to_death_weibull_shape_4044": Parameter(
            Types.REAL,
            "Shape parameter for Weibull describing time between infection and death for 40-44 yo (units: years)",
        ),
        "infection_to_death_weibull_shape_4549": Parameter(
            Types.REAL,
            "Shape parameter for Weibull describing time between infection and death for 45-49 yo (units: years)",
        ),
        "infection_to_death_weibull_scale_1519": Parameter(
            Types.REAL,
            "Scale parameter for Weibull describing time between infection and death for 15-19 yo (units: years)",
        ),
        "infection_to_death_weibull_scale_2024": Parameter(
            Types.REAL,
            "Scale parameter for Weibull describing time between infection and death for 20-24 yo (units: years)",
        ),
        "infection_to_death_weibull_scale_2529": Parameter(
            Types.REAL,
            "Scale parameter for Weibull describing time between infection and death for 25-29 yo (units: years)",
        ),
        "infection_to_death_weibull_scale_3034": Parameter(
            Types.REAL,
            "Scale parameter for Weibull describing time between infection and death for 30-34 yo (units: years)",
        ),
        "infection_to_death_weibull_scale_3539": Parameter(
            Types.REAL,
            "Scale parameter for Weibull describing time between infection and death for 35-39 yo (units: years)",
        ),
        "infection_to_death_weibull_scale_4044": Parameter(
            Types.REAL,
            "Scale parameter for Weibull describing time between infection and death for 40-44 yo (units: years)",
        ),
        "infection_to_death_weibull_scale_4549": Parameter(
            Types.REAL,
            "Scale parameter for Weibull describing time between infection and death for 45-49 yo (units: years)",
        ),
        "art_default_to_aids_mean_years": Parameter(
            Types.REAL,
            "Mean years between when a person (any change) stops being on treatment to when AIDS is onset (if the "
            "absence of resuming treatment).",
        ),
        "prop_delayed_aids_onset": Parameter(
            Types.REAL,
            "Proportion of PLHIV that will have delayed AIDS onset to compensate for AIDS-TB",
        ),
        # Natural history - survival (children)
        "mean_survival_for_infants_infected_prior_to_birth": Parameter(
            Types.REAL,
            "Exponential rate parameter for mortality in infants who are infected before birth",
        ),
        "infection_to_death_infant_infection_after_birth_weibull_scale": Parameter(
            Types.REAL,
            "Weibull scale parameter for mortality in infants who are infected after birth",
        ),
        "infection_to_death_infant_infection_after_birth_weibull_shape": Parameter(
            Types.REAL,
            "Weibull shape parameter for mortality in infants who are infected after birth",
        ),
        # Uptake of Interventions
        "hiv_testing_rates": Parameter(
            Types.DATA_FRAME, "annual rates of testing for children and adults"
        ),
        "rr_test_hiv_positive": Parameter(
            Types.REAL,
            "relative likelihood of having HIV test for people with HIV",
        ),
        "hiv_testing_rate_adjustment": Parameter(
            Types.REAL,
            "adjustment to current testing rates to account for multiple routes into HIV testing",
        ),
        "treatment_initiation_adjustment": Parameter(
            Types.REAL,
            "adjustment to current ART coverage levels to account for defaulters",
        ),
        "vs_adjustment": Parameter(
            Types.REAL,
            "adjustment to current viral suppression levels to account for defaulters",
        ),
        "prob_hiv_test_at_anc_or_delivery": Parameter(
            Types.REAL,
            "probability of a women having hiv test at anc or following delivery",
        ),
        "prob_hiv_test_for_newborn_infant": Parameter(
            Types.REAL,
            "probability of a newborn infant having HIV test pre-discharge",
        ),
        "prob_start_art_or_vs": Parameter(
            Types.REAL,
            "Probability that a person will start treatment and be virally suppressed following testing",
        ),
        "prob_behav_chg_after_hiv_test": Parameter(
            Types.REAL,
            "Probability that a person will change risk behaviours, if HIV-negative, following testing",
        ),
        "prob_prep_for_fsw_after_hiv_test": Parameter(
            Types.REAL,
            "Probability that a FSW will start PrEP, if HIV-negative, following testing",
        ),
        "prob_prep_for_agyw": Parameter(
            Types.REAL,
            "Probability that adolescent girls / young women will start PrEP",
        ),
        "prob_circ_after_hiv_test": Parameter(
            Types.REAL,
            "Probability that a male will be circumcised, if HIV-negative, following testing",
        ),
<<<<<<< HEAD
        "rel_prob_circ_for_child": Parameter(
            Types.REAL,
            "Relative probability that a male aging <15 yrs will be circumcised, compared to a male aging 15+ yrs",
=======
        "prob_circ_for_child_before_2020": Parameter(
            Types.REAL,
            "Probability that a male aging <15 yrs will be circumcised before year 2020",
        ),
        "prob_circ_for_child_from_2020": Parameter(
            Types.REAL,
            "Probability that a male aging <15 yrs will be circumcised from year 2020, "
            "which is different from before 2020 as children vmmc policy/fund/cases has changed, "
            "according to PEPFAR 2020 Country Operational Plan and DHIS2 data",
>>>>>>> e1b13115
        ),
        "probability_of_being_retained_on_prep_every_3_months": Parameter(
            Types.REAL,
            "Probability that someone who has initiated on prep will attend an appointment and be on prep "
            "for the next 3 months, until the next appointment.",
        ),
        "probability_of_being_retained_on_art_every_3_months": Parameter(
            Types.REAL,
            "Probability that someone who has initiated on treatment will attend an appointment and be on "
            "treatment for next 3 months, until the next appointment.",
        ),
        "probability_of_seeking_further_art_appointment_if_drug_not_available": Parameter(
            Types.REAL,
            "Probability that a person who 'should' be on art will seek another appointment (the following "
            "day and try for each of the next 7 days) if drugs were not available.",
        ),
        "probability_of_seeking_further_art_appointment_if_appointment_not_available": Parameter(
            Types.REAL,
            "Probability that a person who 'should' be on art will seek another appointment if the health-"
            "system has not been able to provide them with an appointment",
        ),
        "prep_start_year": Parameter(Types.REAL, "Year from which PrEP is available"),
        "ART_age_cutoff_young_child": Parameter(
            Types.INT, "Age cutoff for ART regimen for young children"
        ),
        "ART_age_cutoff_older_child": Parameter(
            Types.INT, "Age cutoff for ART regimen for older children"
        ),
        "rel_probability_art_baseline_aids": Parameter(
            Types.REAL,
            "relative probability of person with HIV infection over 10 years being on ART at baseline",
        ),
        "aids_tb_treatment_adjustment": Parameter(
            Types.REAL,
            "probability of death if aids and tb, person on treatment for tb",
        ),
    }

    def read_parameters(self, data_folder):
        """
        * 1) Reads the ResourceFiles
        * 2) Declare the Symptoms
        """

        # 1) Read the ResourceFiles

        # Short cut to parameters dict
        p = self.parameters

        workbook = pd.read_excel(
            os.path.join(self.resourcefilepath, "ResourceFile_HIV.xlsx"),
            sheet_name=None,
        )
        self.load_parameters_from_dataframe(workbook["parameters"])

        # Load data on HIV prevalence
        p["hiv_prev"] = workbook["hiv_prevalence"]

        # Load assumed time since infected at baseline (year 2010)
        p["time_inf"] = workbook["time_since_infection_at_baselin"]

        # Load reported hiv testing rates
        p["hiv_testing_rates"] = workbook["MoH_numbers_tests"]

        # Load assumed ART coverage at baseline (year 2010)
        p["art_coverage"] = workbook["art_coverage"]

        # Load probability of art / viral suppression start after positive HIV test
        p["prob_start_art_or_vs"] = workbook["spectrum_treatment_cascade"]

        # Load spectrum estimates of treatment cascade
        p["treatment_cascade"] = workbook["spectrum_treatment_cascade"]

        # DALY weights
        # get the DALY weight that this module will use from the weight database (these codes are just random!)
        if "HealthBurden" in self.sim.modules.keys():
            # Chronic infection but not AIDS (including if on ART)
            # (taken to be equal to "Symptomatic HIV without anaemia")
            self.daly_wts["hiv_infection_but_not_aids"] = self.sim.modules[
                "HealthBurden"
            ].get_daly_weight(17)

            #  AIDS without anti-retroviral treatment without anemia
            self.daly_wts["aids"] = self.sim.modules["HealthBurden"].get_daly_weight(19)

        # 2)  Declare the Symptoms.
        self.sim.modules["SymptomManager"].register_symptom(
            Symptom(
                name="aids_symptoms",
                odds_ratio_health_seeking_in_adults=10.0,  # High chance of seeking care when aids_symptoms onset
                odds_ratio_health_seeking_in_children=10.0,
            )
        )

    def pre_initialise_population(self):
        """
        * Establish the Linear Models
        *
        """
        p = self.parameters

        # ---- LINEAR MODELS -----
        # LinearModel for the relative risk of becoming infected during the simulation
        # N.B. age assumed not to have an effect on incidence
        self.lm["rr_of_infection"] = LinearModel.multiplicative(
            Predictor("age_years").when("<15", 0.0).when("<49", 1.0).otherwise(0.0),
            Predictor("sex").when("F", p["rr_sex_f"]),
            Predictor("li_is_circ").when(True, p["rr_circumcision"]),
            Predictor("hv_is_on_prep").
            when(True, 1.0 - p["proportion_reduction_in_risk_of_hiv_aq_if_on_prep"]),
            Predictor("li_urban").when(False, p["rr_rural"]),
            Predictor("li_wealth", conditions_are_mutually_exclusive=True)
            .when(2, p["rr_windex_poorer"])
            .when(3, p["rr_windex_middle"])
            .when(4, p["rr_windex_richer"])
            .when(5, p["rr_windex_richest"]),
            Predictor("li_ed_lev", conditions_are_mutually_exclusive=True)
            .when(2, p["rr_edlevel_primary"])
            .when(3, p["rr_edlevel_secondary"]),
            Predictor("hv_behaviour_change").when(True, p["rr_behaviour_change"]),
        )

        # LinearModels to give the shape and scale for the Weibull distribution describing time from infection to death
        self.lm["scale_parameter_for_infection_to_death"] = LinearModel.multiplicative(
            Predictor(
                "age_years",
                conditions_are_mutually_exclusive=True,
                conditions_are_exhaustive=True)
            .when("<20", p["infection_to_death_weibull_scale_1519"])
            .when(".between(20, 24)", p["infection_to_death_weibull_scale_2024"])
            .when(".between(25, 29)", p["infection_to_death_weibull_scale_2529"])
            .when(".between(30, 34)", p["infection_to_death_weibull_scale_3034"])
            .when(".between(35, 39)", p["infection_to_death_weibull_scale_3539"])
            .when(".between(40, 44)", p["infection_to_death_weibull_scale_4044"])
            .when(".between(45, 49)", p["infection_to_death_weibull_scale_4549"])
            .when(">= 50", p["infection_to_death_weibull_scale_4549"])
        )

        self.lm["shape_parameter_for_infection_to_death"] = LinearModel.multiplicative(
            Predictor(
                "age_years",
                conditions_are_mutually_exclusive=True,
                conditions_are_exhaustive=True)
            .when("<20", p["infection_to_death_weibull_shape_1519"])
            .when(".between(20, 24)", p["infection_to_death_weibull_shape_2024"])
            .when(".between(25, 29)", p["infection_to_death_weibull_shape_2529"])
            .when(".between(30, 34)", p["infection_to_death_weibull_shape_3034"])
            .when(".between(35, 39)", p["infection_to_death_weibull_shape_3539"])
            .when(".between(40, 44)", p["infection_to_death_weibull_shape_4044"])
            .when(".between(45, 49)", p["infection_to_death_weibull_shape_4549"])
            .when(">= 50", p["infection_to_death_weibull_shape_4549"])
        )

        # -- Linear Models for the Uptake of Services
        # Linear model that give the increase in likelihood of seeking a 'Spontaneous' Test for HIV
        # condition must be not on ART for test
        # allow children to be tested without symptoms
        # previously diagnosed can be re-tested
        self.lm["lm_spontaneous_test_12m"] = LinearModel.multiplicative(
            Predictor("hv_inf").when(True, p["rr_test_hiv_positive"]).otherwise(1.0),
            Predictor("hv_art").when("not", 1.0).otherwise(0.0),
        )

        # Linear model for changing behaviour following an HIV-negative test
        self.lm["lm_behavchg"] = LinearModel(
            LinearModelType.MULTIPLICATIVE,
            p["prob_behav_chg_after_hiv_test"],
            Predictor("hv_inf").when(False, 1.0).otherwise(0.0),
        )

        # Linear model for starting PrEP (if F/sex-workers), following when the person has tested HIV -ve:
        self.lm["lm_prep"] = LinearModel(
            LinearModelType.MULTIPLICATIVE,
            p["prob_prep_for_fsw_after_hiv_test"],
            Predictor("hv_inf").when(False, 1.0).otherwise(0.0),
            Predictor("sex").when("F", 1.0).otherwise(0.0),
            Predictor("li_is_sexworker").when(True, 1.0).otherwise(0.0),
        )

        # Linear model for circumcision (if M) following when the person has been tested:
        self.lm["lm_circ"] = LinearModel(
            LinearModelType.MULTIPLICATIVE,
            p["prob_circ_after_hiv_test"],
            Predictor("hv_inf").when(False, 1.0).otherwise(0.0),
            Predictor("sex").when("M", 1.0).otherwise(0.0),
        )

        # Linear model for circumcision for male and aging <15 yrs who spontaneously presents for VMMC
        # This is to increase the VMMC cases/visits for <15 yrs males, which should account for about
<<<<<<< HEAD
        # 40% of total VMMC cases according to UNAIDS & WHO/DHIS2 data.
        # i.e., VMMC cases of <15 yrs vs 15+ yrs should be 40%:60%=2:3
        self.lm["lm_circ_child"] = LinearModel(
            LinearModelType.MULTIPLICATIVE,
            # the probability that a male aging <15 yrs to be circumcised
            p["prob_circ_after_hiv_test"] * p["rel_prob_circ_for_child"],
            Predictor("sex").when("M", 1.0).otherwise(0.0),
            Predictor("age_years").when("<15", 1.0).otherwise(0.0),
=======
        # 40% of total VMMC cases according to UNAIDS & WHO/DHIS2 2015-2019 data.
        self.lm["lm_circ_child"] = LinearModel.multiplicative(
            Predictor("sex").when("M", 1.0).otherwise(0.0),
            Predictor("age_years").when("<15", 1.0).otherwise(0.0),
            Predictor("year",
                      external=True,
                      conditions_are_mutually_exclusive=True,
                      conditions_are_exhaustive=True).when("<2020", p["prob_circ_for_child_before_2020"])
                                                     .otherwise(p["prob_circ_for_child_from_2020"])
>>>>>>> e1b13115
        )

    def initialise_population(self, population):
        """Set our property values for the initial population."""

        df = population.props

        # --- Current status
        df.loc[df.is_alive, "hv_inf"] = False
        df.loc[df.is_alive, "hv_art"] = "not"
        df.loc[df.is_alive, "hv_date_treated"] = pd.NaT
        df.loc[df.is_alive, "hv_is_on_prep"] = False
        df.loc[df.is_alive, "hv_behaviour_change"] = False
        df.loc[df.is_alive, "hv_diagnosed"] = False
        df.loc[df.is_alive, "hv_number_tests"] = 0

        # --- Dates on which things have happened
        df.loc[df.is_alive, "hv_date_inf"] = pd.NaT
        df.loc[df.is_alive, "hv_last_test_date"] = pd.NaT

        # Launch sub-routines for allocating the right number of people into each category
        self.initialise_baseline_prevalence(population)  # allocate baseline prevalence

        self.initialise_baseline_art(population)  # allocate baseline art coverage
        self.initialise_baseline_tested(population)  # allocate baseline testing coverage

    def initialise_baseline_prevalence(self, population):
        """
        Assign baseline HIV prevalence, according to age, sex and key other variables (established in analysis of DHS
        data).
        """

        params = self.parameters
        df = population.props

        # prob of infection based on age and sex in baseline year (2010:
        prevalence_db = params["hiv_prev"]
        prev_2010 = prevalence_db.loc[
            prevalence_db.year == 2010, ["age_from", "sex", "prop_hiv_mw2021_v14"]
        ]

        prev_2010 = prev_2010.rename(columns={"age_from": "age_years"})
        prob_of_infec = df.loc[df.is_alive, ["age_years", "sex"]].merge(
            prev_2010, on=["age_years", "sex"], how="left"
        )["prop_hiv_mw2021_v14"]

        # probability of being hiv-positive based on risk factors
        rel_prob_by_risk_factor = LinearModel.multiplicative(
            Predictor("li_is_sexworker").when(True, params["rr_fsw"]),
            Predictor("li_is_circ").when(True, params["rr_circumcision"]),
            Predictor("li_urban").when(False, params["rr_rural"]),
            Predictor(
                "li_wealth", conditions_are_mutually_exclusive=True).when(
                2, params["rr_windex_poorer"]).when(
                3, params["rr_windex_middle"]).when(
                4, params["rr_windex_richer"]).when(
                5, params["rr_windex_richest"]),
            Predictor(
                "li_ed_lev", conditions_are_mutually_exclusive=True).when(
                2, params["rr_edlevel_primary"]).when(
                3, params["rr_edlevel_secondary"])
        ).predict(df.loc[df.is_alive])

        # Rescale relative probability of infection so that its average is 1.0 within each age/sex group
        p = pd.DataFrame(
            {
                "age_years": df["age_years"],
                "sex": df["sex"],
                "prob_of_infec": prob_of_infec,
                "rel_prob_by_risk_factor": rel_prob_by_risk_factor,
            }
        )

        p["mean_of_rel_prob_within_age_sex_group"] = p.groupby(["age_years", "sex"])[
            "rel_prob_by_risk_factor"
        ].transform("mean")
        p["scaled_rel_prob_by_risk_factor"] = (
            p["rel_prob_by_risk_factor"] / p["mean_of_rel_prob_within_age_sex_group"]
        )
        # add scaling factor 1.1 to match overall unaids prevalence
        # different assumptions on pop size result in slightly different overall prevalence so use adjustment factor
        p["overall_prob_of_infec"] = (
            p["scaled_rel_prob_by_risk_factor"] * p["prob_of_infec"] * params["unaids_prevalence_adjustment_factor"]
        )
        # this needs to be series of True/False
        infec = (
                    self.rng.random_sample(len(p["overall_prob_of_infec"]))
                    < p["overall_prob_of_infec"]) & df.is_alive

        # Assign the designated person as infected in the population.props dataframe:
        df.loc[infec, "hv_inf"] = True

        # Assign date that persons were infected by drawing from assumed distribution (for adults)
        # Clipped to prevent dates of infection before the person was born.
        time_inf = params["time_inf"]
        years_ago_inf = self.rng.choice(
            time_inf["year"],
            size=len(infec),
            replace=True,
            p=time_inf["scaled_prob"],
        )

        hv_date_inf = pd.Series(
            self.sim.date - pd.to_timedelta(years_ago_inf * DAYS_IN_YEAR, unit="d")
        )
        df.loc[infec, "hv_date_inf"] = hv_date_inf.clip(lower=df.date_of_birth)

    def initialise_baseline_art(self, population):
        """assign initial art coverage levels
        also assign hiv test properties if allocated ART
        probability of being on ART scaled by length of time infected (>10 years)
        """
        df = population.props
        params = self.parameters

        # 1) Determine who is currently on ART
        worksheet = self.parameters["art_coverage"]
        art_data = worksheet.loc[
            worksheet.year == 2010, ["year", "single_age", "sex", "prop_coverage"]
        ]

        # merge all susceptible individuals with their coverage probability based on sex and age
        prob_art = df.loc[df.is_alive, ["age_years", "sex"]].merge(
            art_data,
            left_on=["age_years", "sex"],
            right_on=["single_age", "sex"],
            how="left",
        )["prop_coverage"]

        # make a series with relative risks of art which depends on >10 years infected (5x higher)
        rr_art = pd.Series(1, index=df.index)
        rr_art.loc[
            df.is_alive & (df.hv_date_inf < (self.sim.date - pd.DateOffset(years=10)))
            ] = params["rel_probability_art_baseline_aids"]

        # Rescale relative probability of infection so that its average is 1.0 within each age/sex group
        p = pd.DataFrame(
            {
                "age_years": df["age_years"],
                "sex": df["sex"],
                "prob_art": prob_art,
                "rel_prob_art_by_time_infected": rr_art,
            }
        )

        p["mean_of_rel_prob_within_age_sex_group"] = p.groupby(["age_years", "sex"])[
            "rel_prob_art_by_time_infected"
        ].transform("mean")
        p["scaled_rel_prob_by_time_infected"] = (
            p["rel_prob_art_by_time_infected"]
            / p["mean_of_rel_prob_within_age_sex_group"]
        )
        p["overall_prob_of_art"] = p["scaled_rel_prob_by_time_infected"] * p["prob_art"]
        random_draw = self.rng.random_sample(size=len(df))

        art_idx = df.index[
            (random_draw < p["overall_prob_of_art"]) & df.is_alive & df.hv_inf
            ]

        # 2) Determine adherence levels for those currently on ART, for each of adult men, adult women and children
        adult_f_art_idx = df.loc[
            (df.index.isin(art_idx) & (df.sex == "F") & (df.age_years >= 15))
        ].index
        adult_m_art_idx = df.loc[
            (df.index.isin(art_idx) & (df.sex == "M") & (df.age_years >= 15))
        ].index
        child_art_idx = df.loc[(df.index.isin(art_idx) & (df.age_years < 15))].index

        suppr = list()  # list of all indices for persons on ART and suppressed
        notsuppr = list()  # list of all indices for persons on ART and not suppressed

        def split_into_vl_and_notvl(all_idx, prob):
            vl_suppr = self.rng.random_sample(len(all_idx)) < prob
            suppr.extend(all_idx[vl_suppr])
            notsuppr.extend(all_idx[~vl_suppr])

        # get expected viral suppression rates by age and year
        prob_vs_adult = self.prob_viral_suppression(self.sim.date.year, age_of_person=20)
        prob_vs_child = self.prob_viral_suppression(self.sim.date.year, age_of_person=5)

        split_into_vl_and_notvl(adult_f_art_idx, prob_vs_adult)
        split_into_vl_and_notvl(adult_m_art_idx, prob_vs_adult)
        split_into_vl_and_notvl(child_art_idx, prob_vs_child)

        # Set ART status:
        df.loc[suppr, "hv_art"] = "on_VL_suppressed"
        df.loc[notsuppr, "hv_art"] = "on_not_VL_suppressed"

        # check that everyone on ART is labelled as such
        assert not (df.loc[art_idx, "hv_art"] == "not").any()

        # for logical consistency, ensure that all persons on ART have been tested and diagnosed
        # set last test date prior to 2010 so not counted as a current new test
        # don't record individual property hv_number_tests for logging (occurred prior to 2010)
        df.loc[art_idx, "hv_last_test_date"] = self.sim.date - pd.DateOffset(years=3)
        df.loc[art_idx, "hv_diagnosed"] = True

        # all those on ART need to have event scheduled for continuation/cessation of treatment
        # this window is 1-90 days (3-monthly prescribing)
        for person in art_idx:
            days = self.rng.randint(low=1, high=90, dtype=np.int64)
            self.sim.schedule_event(
                Hiv_DecisionToContinueTreatment(person_id=person, module=self),
                self.sim.date + pd.to_timedelta(days, unit="days"),
            )

    def initialise_baseline_tested(self, population):
        """assign initial hiv testing levels, only for adults
        all who have been allocated ART will already have property hv_diagnosed=True
        use the spectrum proportion PLHIV who know status to assign remaining tests
        """
        df = population.props
        p = self.parameters

        # get proportion plhiv who know staus from spectum estimates
        worksheet = p["treatment_cascade"]
        testing_data = worksheet.loc[
            worksheet.year == 2010, ["year", "age", "know_status"]
        ]
        adult_know_status = testing_data.loc[(testing_data.age == "adults"), "know_status"].values[0] / 100
        children_know_status = testing_data.loc[(testing_data.age == "children"), "know_status"].values[0] / 100

        # ADULTS
        # find proportion of adult PLHIV diagnosed (currently on ART)
        adults_diagnosed = len(df[df.is_alive
                                  & df.hv_diagnosed
                                  & (df.age_years >= 15)])

        adults_infected = len(df[df.is_alive
                                 & df.hv_inf
                                 & (df.age_years >= 15)])

        prop_currently_diagnosed = adults_diagnosed / adults_infected if adults_infected > 0 else 0
        hiv_test_deficit = adult_know_status - prop_currently_diagnosed
        number_deficit = int(hiv_test_deficit * adults_infected)

        adult_test_index = []
        if hiv_test_deficit > 0:
            # sample number_deficit from remaining undiagnosed pop
            adult_undiagnosed = df.loc[df.is_alive
                                       & df.hv_inf
                                       & ~df.hv_diagnosed
                                       & (df.age_years >= 15)].index

            adult_test_index = self.rng.choice(adult_undiagnosed, size=number_deficit, replace=False)

        # CHILDREN
        # find proportion of adult PLHIV diagnosed (currently on ART)
        children_diagnosed = len(df[df.is_alive
                                    & df.hv_diagnosed
                                    & (df.age_years < 15)])

        children_infected = len(df[df.is_alive
                                   & df.hv_inf
                                   & (df.age_years < 15)])

        prop_currently_diagnosed = children_diagnosed / children_infected if children_infected > 0 else 0
        hiv_test_deficit = children_know_status - prop_currently_diagnosed
        number_deficit = int(hiv_test_deficit * children_infected)

        child_test_index = []
        if hiv_test_deficit > 0:
            child_undiagnosed = df.loc[df.is_alive
                                       & df.hv_inf
                                       & ~df.hv_diagnosed
                                       & (df.age_years < 15)].index

            child_test_index = self.rng.choice(child_undiagnosed, size=number_deficit, replace=False)

        # join indices
        test_index = list(adult_test_index) + list(child_test_index)

        df.loc[df.index.isin(test_index), "hv_diagnosed"] = True
        # dummy date for date last hiv test (before sim start), otherwise see big spike in testing 01-01-2010
        df.loc[test_index, "hv_last_test_date"] = self.sim.date - pd.DateOffset(
            years=3
        )

    def initialise_simulation(self, sim):
        """
        * 1) Schedule the Main HIV Regular Polling Event
        * 2) Schedule the Logging Event
        * 3) Determine who has AIDS and impose the Symptoms 'aids_symptoms'
        * 4) Schedule the AIDS onset events and AIDS death event for those infected already
        * 5) (Optionally) Schedule the event to check the configuration of all properties
        * 6) Define the DxTests
        * 7) Look-up and save the codes for consumables
        """
        df = sim.population.props

        # 1) Schedule the Main HIV Regular Polling Event
        sim.schedule_event(
            HivRegularPollingEvent(self), sim.date + DateOffset(days=0)
        )

        # 2) Schedule the Logging Event
        sim.schedule_event(HivLoggingEvent(self), sim.date + DateOffset(years=1))

        # 3) Determine who has AIDS and impose the Symptoms 'aids_symptoms'

        # Those on ART currently (will not get any further events scheduled):
        on_art_idx = df.loc[df.is_alive & df.hv_inf & (df.hv_art != "not")].index

        # Those that lived more than ten years and not currently on ART are assumed to currently have AIDS
        #  (will have AIDS Death event scheduled)
        has_aids_idx = df.loc[
            df.is_alive
            & df.hv_inf
            & ((self.sim.date - df.hv_date_inf).dt.days > 10 * 365)
            & (df.hv_art == "not")
            ].index

        # Those that are in neither category are "before AIDS" (will have AIDS Onset Event scheduled)
        before_aids_idx = (
            set(df.loc[df.is_alive & df.hv_inf].index)
            - set(has_aids_idx)
            - set(on_art_idx)
        )

        # Impose the symptom to those that have AIDS (the symptom is the definition of having AIDS)
        self.sim.modules["SymptomManager"].change_symptom(
            person_id=has_aids_idx.tolist(),
            symptom_string="aids_symptoms",
            add_or_remove="+",
            disease_module=self,
        )

        # 4) Schedule the AIDS onset events and AIDS death event for those infected already
        # AIDS Onset Event for those who are infected but not yet AIDS and have not ever started ART
        # NB. This means that those on ART at the start of the simulation may not have an AIDS event --
        # like it happened at some point in the past

        for person_id in before_aids_idx:
            # get days until develops aids, repeating sampling until a positive number is obtained.
            days_until_aids = 0
            while days_until_aids <= 0:
                days_since_infection = (
                    self.sim.date - df.at[person_id, "hv_date_inf"]
                ).days
                days_infection_to_aids = np.round(
                    (self.get_time_from_infection_to_aids(person_id)).months * 30.5
                )
                days_until_aids = days_infection_to_aids - days_since_infection

            date_onset_aids = self.sim.date + pd.DateOffset(days=days_until_aids)
            sim.schedule_event(
                HivAidsOnsetEvent(person_id=person_id, module=self, cause='AIDS_non_TB'),
                date=date_onset_aids,
            )

        # Schedule the AIDS death events for those who have got AIDS already
        for person_id in has_aids_idx:
            # schedule a HSI_Test_and_Refer otherwise initial AIDS rates and deaths are far too high
            date_test = self.sim.date + pd.DateOffset(days=self.rng.randint(0, 60))
            self.sim.modules["HealthSystem"].schedule_hsi_event(
                hsi_event=HSI_Hiv_TestAndRefer(
                    person_id=person_id, module=self, referred_from="initialise_simulation"),
                priority=1,
                topen=date_test,
                tclose=self.sim.date + pd.DateOffset(days=365),
            )

            date_aids_death = (
                self.sim.date + pd.DateOffset(months=self.rng.randint(low=0, high=18))
            )

            # 30% AIDS deaths have TB co-infection
            cause_of_death = self.rng.choice(a=["AIDS_non_TB", "AIDS_TB"], size=1, p=[0.7, 0.3])

            sim.schedule_event(
                HivAidsDeathEvent(person_id=person_id, module=self, cause=cause_of_death),
                date=date_aids_death,
            )

        # 5) (Optionally) Schedule the event to check the configuration of all properties
        if self.run_with_checks:
            sim.schedule_event(
                HivCheckPropertiesEvent(self), sim.date + pd.DateOffset(months=1)
            )

        # 6) Store codes for the consumables needed
        hs = self.sim.modules["HealthSystem"]

        # updated consumables listing
        # blood tube and gloves are optional items
        self.item_codes_for_consumables_required['hiv_rapid_test'] = \
            hs.get_item_code_from_item_name("Test, HIV EIA Elisa")

        self.item_codes_for_consumables_required['hiv_early_infant_test'] = \
            hs.get_item_code_from_item_name("Test, HIV EIA Elisa")

        self.item_codes_for_consumables_required['blood_tube'] = \
            hs.get_item_code_from_item_name("Blood collecting tube, 5 ml")

        self.item_codes_for_consumables_required['gloves'] = \
            hs.get_item_code_from_item_name("Disposables gloves, powder free, 100 pieces per box")

        self.item_codes_for_consumables_required['vl_measurement'] = \
            hs.get_item_codes_from_package_name("Viral Load")

        self.item_codes_for_consumables_required['circ'] = \
            hs.get_item_codes_from_package_name("Male circumcision ")

        self.item_codes_for_consumables_required['prep'] = {
            hs.get_item_code_from_item_name("Tenofovir (TDF)/Emtricitabine (FTC), tablet, 300/200 mg"): 1}

        # infant NVP given in 3-monthly dosages
        self.item_codes_for_consumables_required['infant_prep'] = {
            hs.get_item_code_from_item_name("Nevirapine, oral solution, 10 mg/ml"): 1}

        # First - line ART for adults(age > "ART_age_cutoff_older_child")
        self.item_codes_for_consumables_required['First-line ART regimen: adult'] = {
            hs.get_item_code_from_item_name("First-line ART regimen: adult"): 1}
        self.item_codes_for_consumables_required['First-line ART regimen: adult: cotrimoxazole'] = {
            hs.get_item_code_from_item_name("Cotrimoxizole, 960mg pppy"): 1}

        # ART for older children aged ("ART_age_cutoff_younger_child" < age <= "ART_age_cutoff_older_child"):
        # cotrim is separate item - optional in get_cons call
        self.item_codes_for_consumables_required['First line ART regimen: older child'] = {
            hs.get_item_code_from_item_name("First line ART regimen: older child"): 1}
        self.item_codes_for_consumables_required['First line ART regimen: older child: cotrimoxazole'] = {
            hs.get_item_code_from_item_name("Sulfamethoxazole + trimethropin, tablet 400 mg + 80 mg"): 1}

        # ART for younger children aged (age < "ART_age_cutoff_younger_child"):
        self.item_codes_for_consumables_required['First line ART regimen: young child'] = {
            hs.get_item_code_from_item_name("First line ART regimen: young child"): 1}
        self.item_codes_for_consumables_required['First line ART regimen: young child: cotrimoxazole'] = {
            hs.get_item_code_from_item_name("Sulfamethoxazole + trimethropin, oral suspension, 240 mg, 100 ml"): 1}

        # 7) Define the DxTests
        # HIV Rapid Diagnostic Test:
        # NB. The rapid test is assumed to be 100% specific and sensitive. This is used to guarantee that all persons
        #  that start ART are truly HIV-pos.
        self.sim.modules['HealthSystem'].dx_manager.register_dx_test(
            hiv_rapid_test=DxTest(
                property='hv_inf',
                item_codes=self.item_codes_for_consumables_required['hiv_rapid_test'],
                optional_item_codes=[
                    self.item_codes_for_consumables_required['blood_tube'],
                    self.item_codes_for_consumables_required['gloves']]
            )
        )

        # Test for Early Infect Diagnosis
        self.sim.modules['HealthSystem'].dx_manager.register_dx_test(
            hiv_early_infant_test=DxTest(
                property='hv_inf',
                sensitivity=1.0,
                specificity=1.0,
                item_codes=self.item_codes_for_consumables_required['hiv_early_infant_test'],
                optional_item_codes=[
                    self.item_codes_for_consumables_required['blood_tube'],
                    self.item_codes_for_consumables_required['gloves']]
            )
        )

    def on_birth(self, mother_id, child_id):
        """
        * Initialise our properties for a newborn individual;
        * schedule testing;
        * schedule infection during breastfeeding
        """
        p = self.parameters
        df = self.sim.population.props

        # Default Settings:
        # --- Current status
        df.at[child_id, "hv_inf"] = False
        df.at[child_id, "hv_art"] = "not"
        df.at[child_id, "hv_date_treated"] = pd.NaT
        df.at[child_id, "hv_is_on_prep"] = False
        df.at[child_id, "hv_behaviour_change"] = False
        df.at[child_id, "hv_diagnosed"] = False
        df.at[child_id, "hv_number_tests"] = 0

        # --- Dates on which things have happened
        df.at[child_id, "hv_date_inf"] = pd.NaT
        df.at[child_id, "hv_last_test_date"] = pd.NaT

        # ----------------------------------- MTCT - AT OR PRIOR TO BIRTH --------------------------
        #  DETERMINE IF THE CHILD IS INFECTED WITH HIV FROM THEIR MOTHER DURING PREGNANCY / DELIVERY
        mother = df.loc[abs(mother_id)]  # Not interested whether true or direct birth

        mother_infected_prior_to_pregnancy = mother.hv_inf & (
            mother.hv_date_inf <= mother.date_of_last_pregnancy
        )
        mother_infected_during_pregnancy = mother.hv_inf & (
            mother.hv_date_inf > mother.date_of_last_pregnancy
        )

        if mother_infected_prior_to_pregnancy:
            if mother.hv_art == "on_VL_suppressed":
                #  mother has existing infection, mother ON ART and VL suppressed at time of delivery
                child_infected = self.rng.random_sample() < p["prob_mtct_treated"]
            else:
                # mother was infected prior to pregnancy but is not on VL suppressed at time of delivery
                child_infected = (
                    self.rng.random_sample() < p["prob_mtct_untreated"]
                )

        elif mother_infected_during_pregnancy:
            #  mother has incident infection during pregnancy, NO ART
            child_infected = (
                self.rng.random_sample() < p["prob_mtct_incident_preg"]
            )

        else:
            # mother is not infected
            child_infected = False

        if child_infected:
            self.do_new_infection(child_id)

        # ----------------------------------- MTCT - DURING BREASTFEEDING --------------------------
        # If child is not infected and is being breastfed, then expose them to risk of MTCT through breastfeeding
        if (
            (not child_infected)
            and (df.at[child_id, "nb_breastfeeding_status"] != "none")
            and mother.hv_inf
        ):
            # Pass mother's id, whether from true or direct birth
            self.mtct_during_breastfeeding(abs(mother_id), child_id)

        # ----------------------------------- HIV testing --------------------------
        if "CareOfWomenDuringPregnancy" not in self.sim.modules:
            # if mother's HIV status not known, schedule test at delivery
            # usually performed by care_of_women_during_pregnancy module
            if not mother.hv_diagnosed and \
                mother.is_alive and (
                    self.rng.random_sample() < p["prob_hiv_test_at_anc_or_delivery"]):
                self.sim.modules["HealthSystem"].schedule_hsi_event(
                    hsi_event=HSI_Hiv_TestAndRefer(
                        person_id=abs(mother_id),  # Pass mother's id, whether from true or direct birth
                        module=self,
                        referred_from='ANC_routine'),
                    priority=1,
                    topen=self.sim.date,
                    tclose=None,
                )

        # if mother known HIV+, schedule virological test for infant
        if mother.hv_diagnosed and df.at[child_id, "is_alive"]:
            self.sim.modules["HealthSystem"].schedule_hsi_event(
                hsi_event=HSI_Hiv_StartInfantProphylaxis(
                    person_id=child_id,
                    module=self,
                    referred_from="on_birth",
                    repeat_visits=0),
                priority=1,
                topen=self.sim.date,
                tclose=None,
            )

            if "newborn_outcomes" not in self.sim.modules and (
                    self.rng.random_sample() < p['prob_hiv_test_for_newborn_infant']):

                self.sim.modules["HealthSystem"].schedule_hsi_event(
                    hsi_event=HSI_Hiv_TestAndRefer(
                        person_id=child_id,
                        module=self,
                        referred_from='Infant_testing'),
                    priority=1,
                    topen=self.sim.date + pd.DateOffset(weeks=6),
                    tclose=None,
                )

            # these later infant tests are not in newborn_outcomes
            if self.rng.random_sample() < p['prob_hiv_test_for_newborn_infant']:
                self.sim.modules["HealthSystem"].schedule_hsi_event(
                    hsi_event=HSI_Hiv_TestAndRefer(
                        person_id=child_id,
                        module=self,
                        referred_from='Infant_testing'),
                    priority=1,
                    topen=self.sim.date + pd.DateOffset(months=9),
                    tclose=None,
                )

                self.sim.modules["HealthSystem"].schedule_hsi_event(
                    hsi_event=HSI_Hiv_TestAndRefer(
                        person_id=child_id,
                        module=self,
                        referred_from='Infant_testing'),
                    priority=1,
                    topen=self.sim.date + pd.DateOffset(months=18),
                    tclose=None,
                )

    def report_daly_values(self):
        """Report DALYS for HIV, based on current symptomatic state of persons."""
        df = self.sim.population.props

        dalys = pd.Series(data=0, index=df.loc[df.is_alive].index)

        # All those infected get the 'infected but not AIDS' daly_wt:
        dalys.loc[df.hv_inf] = self.daly_wts["hiv_infection_but_not_aids"]

        # Overwrite the value for those that currently have symptoms of AIDS with the 'AIDS' daly_wt:
        dalys.loc[
            self.sim.modules["SymptomManager"].who_has("aids_symptoms")
        ] = self.daly_wts["aids"]

        return dalys

    def mtct_during_breastfeeding(self, mother_id, child_id):
        """
        Compute risk of mother-to-child transmission and schedule HivInfectionDuringBreastFeedingEvent.
        If the child is breastfeeding currently, consider the time-until-infection assuming a constantly monthly risk of
         transmission. If the breastfeeding has ceased by the time of the scheduled infection, then it will not run.
        (This means that this event can be run at birth or at the time of the mother's infection without the need for
        further polling etc.)
        """

        df = self.sim.population.props
        params = self.parameters

        if df.at[mother_id, "hv_art"] == "on_VL_suppressed":
            monthly_prob_mtct_bf = params["monthly_prob_mtct_bf_treated"]
        else:
            monthly_prob_mtct_bf = params["monthly_prob_mtct_bf_untreated"]

        if monthly_prob_mtct_bf > 0.0:
            months_to_infection = int(self.rng.exponential(1 / monthly_prob_mtct_bf))
            date_of_infection = self.sim.date + pd.DateOffset(
                months=months_to_infection
            )
            self.sim.schedule_event(
                HivInfectionDuringBreastFeedingEvent(person_id=child_id, module=self),
                date_of_infection,
            )

    def do_new_infection(self, person_id):
        """
        Enact that this person is infected with HIV
        * Update their hv_inf status and hv_date_inf
        * Schedule the AIDS onset event for this person
        """
        df = self.sim.population.props

        # Update HIV infection status for this person
        df.at[person_id, "hv_inf"] = True
        df.at[person_id, "hv_date_inf"] = self.sim.date

        # Schedule AIDS onset events for this person
        date_onset_aids = self.sim.date + self.get_time_from_infection_to_aids(
            person_id=person_id
        )
        self.sim.schedule_event(
            event=HivAidsOnsetEvent(self, person_id, cause='AIDS_non_TB'), date=date_onset_aids
        )

    def get_time_from_infection_to_aids(self, person_id):
        """Gives time between onset of infection and AIDS, returning a pd.DateOffset.
        For those infected prior to, or at, birth: (this is a draw from an exponential distribution)
        For those infected after birth but before reaching age 5.0 (this is drawn from a weibull distribution)
        For adults: (this is a drawn from a weibull distribution (with scale depending on age);
        * NB. It is further assumed that the time from aids to death is 18 months.
        """

        df = self.sim.population.props
        age = df.at[person_id, "age_exact_years"]
        p = self.parameters

        if age == 0.0:
            # The person is infected prior to, or at, birth:
            months_to_death = int(self.rng.exponential(
                scale=p["mean_survival_for_infants_infected_prior_to_birth"]
            )
                                  * 12,
                                  )

            months_to_aids = int(
                max(
                    0.0,
                    np.round(
                        months_to_death
                        - self.parameters["mean_months_between_aids_and_death_infant"]
                    ),
                )
            )
        elif age < 5.0:
            # The person is infected after birth but before age 5.0:
            months_to_death = int(
                max(
                    0.0,
                    self.rng.weibull(
                        p[
                            "infection_to_death_infant_infection_after_birth_weibull_shape"
                        ]
                    )
                    * p["infection_to_death_infant_infection_after_birth_weibull_scale"]
                    * 12,
                )
            )
            months_to_aids = int(
                max(
                    0.0,
                    np.round(
                        months_to_death
                        - self.parameters["mean_months_between_aids_and_death_infant"]
                    ),
                )
            )
        else:
            # The person is infected after age 5.0
            # - get the shape parameters (unit: years)
            scale = (
                self.lm["scale_parameter_for_infection_to_death"].predict(
                    self.sim.population.props.loc[[person_id]]
                ).values[0]
            )
            # - get the scale parameter (unit: years)
            shape = (
                self.lm["shape_parameter_for_infection_to_death"].predict(
                    self.sim.population.props.loc[[person_id]]
                ).values[0]
            )
            # - draw from Weibull and convert to months
            months_to_death = self.rng.weibull(shape) * scale * 12
            # - compute months to aids, which is somewhat shorter than the months to death
            months_to_aids = int(
                max(
                    0.0,
                    np.round(
                        months_to_death
                        - self.parameters["mean_months_between_aids_and_death"]
                    ),
                )
            )

        return pd.DateOffset(months=months_to_aids)

    def get_time_from_aids_to_death(self):
        """Gives time between onset of AIDS and death, returning a pd.DateOffset.
        Assumes that the time between onset of AIDS symptoms and deaths is exponentially distributed.
        """
        mean = self.parameters["mean_months_between_aids_and_death"]
        draw_number_of_months = int(np.round(self.rng.exponential(mean)))
        return pd.DateOffset(months=draw_number_of_months)

    def do_when_hiv_diagnosed(self, person_id):
        """Things to do when a person has been tested and found (newly) be be HIV-positive:.
        * Consider if ART should be initiated, and schedule HSI if so.
        The person should not yet be on ART.
        """
        df = self.sim.population.props

        if not (df.loc[person_id, "hv_art"] == "not"):
            logger.warning(
                key="message",
                data="This event should not be running. do_when_diagnosed is for newly diagnosed persons.",
            )

        # Consider if the person will be referred to start ART
        if df.loc[person_id, "age_years"] <= 15:
            starts_art = True
        else:
            starts_art = self.rng.random_sample() < self.prob_art_start_after_test(self.sim.date.year)

        if starts_art:
            self.sim.modules["HealthSystem"].schedule_hsi_event(
                HSI_Hiv_StartOrContinueTreatment(person_id=person_id, module=self,
                                                 facility_level_of_this_hsi="1a"),
                topen=self.sim.date,
                tclose=None,
                priority=0,
            )

    def prob_art_start_after_test(self, year):
        """ returns the probability of starting ART after a positive HIV test
        this value for initiation can be higher than the current reported coverage levels
        to account for defaulters
        """
        prob_art = self.parameters["prob_start_art_or_vs"]
        current_year = year if year <= 2025 else 2025

        # use iloc to index by position as index will change by year
        return_prob = prob_art.loc[
                          (prob_art.year == current_year) &
                          (prob_art.age == "adults"),
                          "prob_art_if_dx"].values[0] * self.parameters["treatment_initiation_adjustment"]

        return return_prob

    def prob_viral_suppression(self, year, age_of_person):
        """ returns the probability of viral suppression once on ART
        data from 2012 - 2020 from spectrum
        assume constant values 2010-2012 and 2020 on
        time-series ends at 2025
        """
        prob_vs = self.parameters["prob_start_art_or_vs"]
        current_year = year if year <= 2025 else 2025
        age_of_person = age_of_person
        age_group = "adults" if age_of_person >= 15 else "children"

        return_prob = prob_vs.loc[
            (prob_vs.year == current_year) &
            (prob_vs.age == age_group),
            "virally_suppressed_on_art"].values[0]

        # convert to probability and adjust for defaulters
        return_prob = (return_prob / 100) * self.parameters["vs_adjustment"]

        assert return_prob is not None

        return return_prob

    def stops_treatment(self, person_id):
        """Helper function that is called when someone stops being on ART.
        Sets the flag for ART status. If the person was already on ART, it schedules a new AIDSEvent"""

        df = self.sim.population.props

        # Schedule a new AIDS onset event if the person was on ART up until now
        if df.at[person_id, "hv_art"] == "on_VL_suppressed":
            months_to_aids = int(
                np.floor(
                    self.rng.exponential(
                        scale=self.parameters["art_default_to_aids_mean_years"]
                    )
                    * 12.0
                )
            )
            self.sim.schedule_event(
                event=HivAidsOnsetEvent(person_id=person_id, module=self, cause='AIDS_non_TB'),
                date=self.sim.date + pd.DateOffset(months=months_to_aids),
            )

        # Set that the person is no longer on ART
        df.at[person_id, "hv_art"] = "not"

    def per_capita_testing_rate(self):
        """This calculates the numbers of hiv tests performed in each time period.
        It looks at the cumulative number of tests ever performed and subtracts the
        number calculated at the last time point.
        Values are converted to per capita testing rates.
        This function is called by the logger and can be called at any frequency
        """

        df = self.sim.population.props

        # get number of tests performed in last time period
        if self.sim.date.year == 2011:
            number_tests_new = df.hv_number_tests.sum()
            previous_test_numbers = 0

        else:
            previous_test_numbers = self.stored_test_numbers[-1]

            # calculate number of tests now performed - cumulative, include those who have died
            number_tests_new = df.hv_number_tests.sum()

        self.stored_test_numbers.append(number_tests_new)

        # number of tests performed in last time period
        number_tests_in_last_period = number_tests_new - previous_test_numbers

        # per-capita testing rate
        per_capita_testing = number_tests_in_last_period / len(df[df.is_alive])

        # return updated value for time-period
        return per_capita_testing

    def decide_whether_hiv_test_for_mother(self, person_id, referred_from) -> bool:
        """
        This will return a True/False for whether an HIV test should be scheduled for a mother; and schedule the HIV
        Test if a test should be scheduled.
        This is called from `labour.py` under `interventions_delivered_pre_discharge` and
        `care_of_women_during_pregnancy.py`.
        Mothers who are not already diagnosed will have an HIV test with a certain probability defined by a parameter;
         mothers who are diagnosed already will not have another HIV test.
        """
        df = self.sim.population.props

        if not df.at[person_id, 'hv_diagnosed'] and (
                self.rng.random_sample() < self.parameters['prob_hiv_test_at_anc_or_delivery']):

            self.sim.modules['HealthSystem'].schedule_hsi_event(
                HSI_Hiv_TestAndRefer(
                    person_id=person_id,
                    module=self,
                    referred_from=referred_from),
                topen=self.sim.date,
                tclose=None,
                priority=0)

            return True

        else:
            return False

    def decide_whether_hiv_test_for_infant(self, mother_id, child_id) -> None:
        """ This will schedule an HIV testing HSI for a child under certain conditions.
        It is called from newborn_outcomes.py under hiv_screening_for_at_risk_newborns.
        """

        df = self.sim.population.props
        mother_id = mother_id
        child_id = child_id

        if not df.at[child_id, 'hv_diagnosed'] and \
            df.at[mother_id, 'hv_diagnosed'] and (
            df.at[child_id, 'nb_pnc_check'] == 1) and (
                self.rng.random_sample() < self.parameters['prob_hiv_test_for_newborn_infant']):

            self.sim.modules['HealthSystem'].schedule_hsi_event(
                HSI_Hiv_TestAndRefer(
                    person_id=child_id,
                    module=self,
                    referred_from="newborn_outcomes"),
                topen=self.sim.date + pd.DateOffset(weeks=6),
                tclose=None,
                priority=0
            )

    def check_config_of_properties(self):
        """check that the properties are currently configured correctly"""
        df = self.sim.population.props
        df_alive = df.loc[df.is_alive]

        # basic check types of columns and dtypes
        orig = self.sim.population.new_row
        assert (df.dtypes == orig.dtypes).all()

        def is_subset(col_for_set, col_for_subset):
            # Confirms that the series of col_for_subset is true only for a subset of the series for col_for_set
            return set(col_for_subset.loc[col_for_subset].index).issubset(
                col_for_set.loc[col_for_set].index
            )

        # Check that core properties of current status are never None/NaN/NaT
        assert not df_alive.hv_inf.isna().any()
        assert not df_alive.hv_art.isna().any()
        assert not df_alive.hv_behaviour_change.isna().any()
        assert not df_alive.hv_diagnosed.isna().any()
        assert not df_alive.hv_number_tests.isna().any()

        # Check that the core HIV properties are 'nested' in the way expected.
        assert is_subset(
            col_for_set=df_alive.hv_inf, col_for_subset=df_alive.hv_diagnosed
        )
        assert is_subset(
            col_for_set=df_alive.hv_diagnosed, col_for_subset=(df_alive.hv_art != "not")
        )

        # Check that if person is not infected, the dates of HIV events are None/NaN/NaT
        assert df_alive.loc[~df_alive.hv_inf, "hv_date_inf"].isna().all()

        # Check that dates consistent for those infected with HIV
        assert not df_alive.loc[df_alive.hv_inf].hv_date_inf.isna().any()
        assert (
            df_alive.loc[df_alive.hv_inf].hv_date_inf
            >= df_alive.loc[df_alive.hv_inf].date_of_birth
        ).all()

        # Check alignment between AIDS Symptoms and status and infection and ART status
        has_aids_symptoms = set(
            self.sim.modules["SymptomManager"].who_has("aids_symptoms")
        )
        assert has_aids_symptoms.issubset(
            df_alive.loc[df_alive.is_alive & df_alive.hv_inf].index
        )

        # a person can have AIDS onset if they're virally suppressed if had active TB
        # if cured of TB and still virally suppressed, AIDS symptoms are removed
        assert 0 == len(
            has_aids_symptoms.intersection(
                df_alive.loc[
                    df_alive.is_alive
                    & (df_alive.hv_art == "on_VL_suppressed")
                    & (df_alive.tb_inf == "uninfected")
                    ].index
            )
        )


# ---------------------------------------------------------------------------
#   Main Polling Event
# ---------------------------------------------------------------------------


class HivRegularPollingEvent(RegularEvent, PopulationScopeEventMixin):
    """ The HIV Regular Polling Events
    * Schedules persons becoming newly infected through horizontal transmission
    * Schedules who will present for voluntary ("spontaneous") testing
    """

    def __init__(self, module):
        super().__init__(
            module, frequency=DateOffset(months=12)
        )  # repeats every 12 months, but this can be changed

    def apply(self, population):

        df = population.props
        p = self.module.parameters
        rng = self.module.rng

        fraction_of_year_between_polls = self.frequency.months / 12
        beta = p["beta"] * fraction_of_year_between_polls

        # ----------------------------------- HORIZONTAL TRANSMISSION -----------------------------------
        def horizontal_transmission(to_sex, from_sex):
            # Count current number of alive 15-80 year-olds at risk of transmission
            # (= those infected and not VL suppressed):
            n_infectious = len(
                df.loc[
                    df.is_alive
                    & df.age_years.between(15, 80)
                    & df.hv_inf
                    & (df.hv_art != "on_VL_suppressed")
                    & (df.sex == from_sex)
                    ]
            )

            if n_infectious > 0:

                # Get Susceptible (non-infected alive 15-80 year-old) persons:
                susc_idx = df.loc[
                    df.is_alive
                    & ~df.hv_inf
                    & df.age_years.between(15, 80)
                    & (df.sex == to_sex)
                    ].index
                n_susceptible = len(susc_idx)

                # Compute chance that each susceptible person becomes infected:
                #  - relative chance of infection (acts like a scaling-factor on 'beta')
                rr_of_infection = self.module.lm["rr_of_infection"].predict(
                    df.loc[susc_idx]
                )

                #  - probability of infection = beta * I/N
                p_infection = (
                    rr_of_infection * beta * (n_infectious / (n_infectious + n_susceptible))
                )

                # New infections:
                will_be_infected = (
                    self.module.rng.random_sample(len(p_infection)) < p_infection
                )
                idx_new_infection = will_be_infected[will_be_infected].index

                idx_new_infection_fsw = []

                # additional risk for fsw
                if to_sex == "F":
                    fsw_at_risk = df.loc[
                        df.is_alive
                        & ~df.hv_inf
                        & df.li_is_sexworker
                        & ~df.hv_is_on_prep
                        & df.age_years.between(15, 80)
                        ].index

                    #  - probability of infection - relative risk applies only to fsw
                    p_infection_fsw = (
                        self.module.parameters["rr_fsw"] * beta * (n_infectious / (n_infectious + n_susceptible))
                    )

                    fsw_infected = (
                        self.module.rng.random_sample(len(fsw_at_risk)) < p_infection_fsw
                    )
                    idx_new_infection_fsw = fsw_at_risk[fsw_infected]

                idx_new_infection = list(idx_new_infection) + list(idx_new_infection_fsw)

                # Schedule the date of infection for each new infection:
                for idx in idx_new_infection:
                    date_of_infection = self.sim.date + pd.DateOffset(
                        days=self.module.rng.randint(0, 365 * fraction_of_year_between_polls)
                    )
                    self.sim.schedule_event(
                        HivInfectionEvent(self.module, idx), date_of_infection
                    )

        # ----------------------------------- SPONTANEOUS TESTING -----------------------------------
        def spontaneous_testing(current_year):

            # extract annual testing rates from MoH Reports
            test_rates = p["hiv_testing_rates"]

            testing_rate_adults = test_rates.loc[
                test_rates.year == current_year, "annual_testing_rate_adults"
            ].values[0] * p["hiv_testing_rate_adjustment"]

            # adult testing trends also informed by demographic characteristics
            # relative probability of testing - this may skew testing rates higher or lower than moh reports
            rr_of_test = self.module.lm["lm_spontaneous_test_12m"].predict(df[df.is_alive & (df.age_years >= 15)])
            mean_prob_test = (rr_of_test * testing_rate_adults).mean()
            scaled_prob_test = (rr_of_test * testing_rate_adults) / mean_prob_test
            overall_prob_test = scaled_prob_test * testing_rate_adults

            random_draw = rng.random_sample(size=len(df[df.is_alive & (df.age_years >= 15)]))
            adult_tests_idx = df.loc[df.is_alive & (df.age_years >= 15) & (random_draw < overall_prob_test)].index

            idx_will_test = adult_tests_idx

            for person_id in idx_will_test:
                date_test = self.sim.date + pd.DateOffset(
                    days=self.module.rng.randint(0, 365 * fraction_of_year_between_polls)
                )
                self.sim.modules["HealthSystem"].schedule_hsi_event(
                    hsi_event=HSI_Hiv_TestAndRefer(person_id=person_id, module=self.module, referred_from='HIV_poll'),
                    priority=1,
                    topen=date_test,
                    tclose=self.sim.date + pd.DateOffset(
                        months=self.frequency.months
                    ),  # (to occur before next polling)
                )

        # ----------------------------------- PrEP poll for AGYW -----------------------------------
        def prep_for_agyw():

            # select highest risk agyw
            agyw_idx = df.loc[
                df.is_alive
                & ~df.hv_diagnosed
                & df.age_years.between(15, 30)
                & (df.sex == "F")
                & ~df.hv_is_on_prep
                ].index

            rr_of_infection_in_agyw = self.module.lm["rr_of_infection"].predict(
                df.loc[agyw_idx]
            )
            # divide by the mean risk then multiply by prob of prep
            # highest risk AGYW will have highest probability of getting prep
            mean_risk = rr_of_infection_in_agyw.mean()
            scaled_risk = rr_of_infection_in_agyw / mean_risk
            overall_risk_and_prob_of_prep = scaled_risk * p["prob_prep_for_agyw"]

            # give prep
            give_prep = df.loc[(
                                   self.module.rng.random_sample(len(overall_risk_and_prob_of_prep))
                                   < overall_risk_and_prob_of_prep)
                               & df.is_alive
                               & ~df.hv_diagnosed
                               & df.age_years.between(15, 30)
                               & (df.sex == "F")
                               & ~df.hv_is_on_prep
                               ].index

            for person in give_prep:
                self.sim.modules["HealthSystem"].schedule_hsi_event(
                    hsi_event=HSI_Hiv_StartOrContinueOnPrep(person_id=person,
                                                            module=self.module),
                    priority=1,
                    topen=self.sim.date,
                    tclose=self.sim.date + pd.DateOffset(
                        months=self.frequency.months
                    )
                )

        # ----------------------------------- SPONTANEOUS VMMC FOR <15 YRS -----------------------------------
<<<<<<< HEAD
        def vmmc_for_child(person_id):
            """schedule the HSI_Hiv_Circ for <15 yrs males according to his age, circumcision status
            and the probability of being circumcised"""
            person = df.loc[person_id]
            if (person["sex"] == "M") & (person["age_years"] == "<15") & (~person["li_is_circ"]):
                x = self.module.lm["lm_circ_child"].predict(
                    df.loc[[person_id]], self.module.rng
                )
                if x:
                    self.sim.modules["HealthSystem"].schedule_hsi_event(
                        HSI_Hiv_Circ(person_id=person_id, module=self.module),
                        topen=self.sim.date,
                        tclose=None,
                        priority=0,
                    )
=======
        def vmmc_for_child():
            """schedule the HSI_Hiv_Circ for <15 yrs males according to his age, circumcision status
            and the probability of being circumcised"""
            # work out who will be circumcised.
            will_go_to_circ = self.module.lm["lm_circ_child"].predict(
                df.loc[
                    df.is_alive
                    & (df.sex == "M")
                    & (df.age_years < 15)
                    & (~df.li_is_circ)
                ],
                self.module.rng,
                year=self.sim.date.year,
            )

            # schedule the HSI based on the probability
            for person_id in will_go_to_circ.loc[will_go_to_circ].index:
                self.sim.modules["HealthSystem"].schedule_hsi_event(
                    HSI_Hiv_Circ(person_id=person_id, module=self.module),
                    topen=self.sim.date,
                    tclose=None,
                    priority=0,
                )
>>>>>>> e1b13115

        # Horizontal transmission: Male --> Female
        horizontal_transmission(from_sex="M", to_sex="F")

        # Horizontal transmission: Female --> Male
        horizontal_transmission(from_sex="F", to_sex="M")

        # testing
        # if year later than 2020, set testing rates to those reported in 2020
        if self.sim.date.year < 2021:
            current_year = self.sim.date.year
        else:
            current_year = 2020
        spontaneous_testing(current_year=current_year)

        # PrEP for AGYW
        prep_for_agyw()

        # VMMC for <15 yrs in the population
<<<<<<< HEAD
        for each_person in df.index:
            vmmc_for_child(each_person)
=======
        vmmc_for_child()
>>>>>>> e1b13115


# ---------------------------------------------------------------------------
#   Natural History Events
# ---------------------------------------------------------------------------

class HivInfectionEvent(Event, IndividualScopeEventMixin):
    """ This person will become infected.
    * Do the infection process
    * Check for onward transmission through MTCT if the infection is to a mother who is currently breastfeeding.
    """

    def __init__(self, module, person_id):
        super().__init__(module, person_id=person_id)

    def apply(self, person_id):
        df = self.sim.population.props

        # Check person is_alive
        if not df.at[person_id, "is_alive"]:
            return

        # Onset the infection for this person (which will schedule progression etc)
        self.module.do_new_infection(person_id)

        # Consider mother-to-child-transmission (MTCT) from this person to their children:
        children_of_this_person_being_breastfed = df.loc[
            (df.mother_id == person_id) & (df.nb_breastfeeding_status != "none")
            ].index
        # - Do the MTCT routine for each child:
        for child_id in children_of_this_person_being_breastfed:
            self.module.mtct_during_breastfeeding(person_id, child_id)


class HivInfectionDuringBreastFeedingEvent(Event, IndividualScopeEventMixin):
    """ This person will become infected during breastfeeding
    * Do the infection process
    """

    def __init__(self, module, person_id):
        super().__init__(module, person_id=person_id)

    def apply(self, person_id):
        df = self.sim.population.props

        # Check person is_alive
        if not df.at[person_id, "is_alive"]:
            return

        # Check person is breastfed currently
        if df.at[person_id, "nb_breastfeeding_status"] == "none":
            return

        # If child is on NVP for HIV prophylaxis, then do not let the infection occur
        # (the prophylaxis is assumed to be perfectly effective in blocking transmission)
        if df.at[person_id, "hv_is_on_prep"]:
            return

        # Onset the infection for this person (which will schedule progression etc)
        self.module.do_new_infection(person_id)


class HivAidsOnsetEvent(Event, IndividualScopeEventMixin):
    """ This person has developed AIDS.
    * Update their symptomatic status
    * Record the date at which AIDS onset
    * Schedule the AIDS death
    """

    def __init__(self, module, person_id, cause):
        super().__init__(module, person_id=person_id)

        self.cause = cause

    def apply(self, person_id):

        df = self.sim.population.props

        # Return if person is dead or no HIV+
        if not df.at[person_id, "is_alive"] or not df.at[person_id, "hv_inf"]:
            return

        # eligible for AIDS onset:
        # not VL suppressed no active tb
        # not VL suppressed active tb
        # VL suppressed active tb

        # Do nothing if person is now on ART and VL suppressed (non-VL suppressed has no effect)
        # if cause is TB, allow AIDS onset
        if (df.at[person_id, "hv_art"] == "on_VL_suppressed") and (self.cause != 'AIDS_TB'):
            return

        # need to delay onset of AIDS (non-tb) to compensate for AIDS-TB
        if (self.cause == "AIDS_non_TB") and (
                self.sim.modules["Hiv"].rng.rand() < self.sim.modules["Hiv"].parameters["prop_delayed_aids_onset"]):

            # redraw time to aids and reschedule
            months_to_aids = int(
                np.floor(
                    self.sim.modules["Hiv"].rng.exponential(
                        scale=self.sim.modules["Hiv"].parameters["art_default_to_aids_mean_years"]
                    )
                    * 12.0
                )
            )

            self.sim.schedule_event(
                event=HivAidsOnsetEvent(person_id=person_id, module=self, cause='AIDS_non_TB'),
                date=self.sim.date + pd.DateOffset(months=months_to_aids),
            )

        # else assign aids onset and schedule aids death
        else:

            # if eligible for aids onset (not treated with ART or currently has active TB):
            # Update Symptoms
            self.sim.modules["SymptomManager"].change_symptom(
                person_id=person_id,
                symptom_string="aids_symptoms",
                add_or_remove="+",
                disease_module=self.sim.modules["Hiv"],
            )

            # Schedule AidsDeath
            date_of_aids_death = self.sim.date + self.sim.modules["Hiv"].get_time_from_aids_to_death()

            if self.cause == "AIDS_non_TB":

                # cause is HIV
                self.sim.schedule_event(
                    event=HivAidsDeathEvent(
                        person_id=person_id, module=self.sim.modules["Hiv"], cause=self.cause
                    ),
                    date=date_of_aids_death,
                )

            else:
                # cause is active TB
                self.sim.schedule_event(
                    event=HivAidsTbDeathEvent(
                        person_id=person_id, module=self.sim.modules["Hiv"], cause=self.cause
                    ),
                    date=date_of_aids_death,
                )


class HivAidsDeathEvent(Event, IndividualScopeEventMixin):
    """
    Causes someone to die of AIDS, if they are not VL suppressed on ART.
    if death scheduled by tb-aids, death event is HivAidsTbDeathEvent
    if death scheduled by hiv but person also has active TB, cause of
    death is AIDS_TB
    """

    def __init__(self, module, person_id, cause):
        super().__init__(module, person_id=person_id)

        self.cause = cause
        assert self.cause in ["AIDS_non_TB", "AIDS_TB"]

    def apply(self, person_id):
        df = self.sim.population.props

        # Check person is_alive
        if not df.at[person_id, "is_alive"]:
            return

        # Do nothing if person is now on ART and VL suppressed (non VL suppressed has no effect)
        # only if no current TB infection
        if (df.at[person_id, "hv_art"] == "on_VL_suppressed") and (
                df.at[person_id, "tb_inf"] != "active"):
            return

        # off ART, no TB infection
        if (df.at[person_id, "hv_art"] != "on_VL_suppressed") and (
                df.at[person_id, "tb_inf"] != "active"):
            # cause is HIV (no TB)
            self.sim.modules["Demography"].do_death(
                individual_id=person_id,
                cause="AIDS_non_TB",
                originating_module=self.module,
            )

        # on or off ART, active TB infection, schedule AidsTbDeathEvent
        if df.at[person_id, "tb_inf"] == "active":
            # cause is active TB
            self.sim.schedule_event(
                event=HivAidsTbDeathEvent(
                    person_id=person_id, module=self.module, cause="AIDS_TB"
                ),
                date=self.sim.date,
            )


class HivAidsTbDeathEvent(Event, IndividualScopeEventMixin):
    """
    This event is caused by someone co-infected with HIV and active TB
    it causes someone to die of AIDS-TB, death dependent on tb treatment status
    and not affected by ART status
    can be called by Tb or Hiv module
    if the random draw doesn't result in AIDS-TB death, an AIDS death (HivAidsDeathEvent) will be scheduled
    """

    def __init__(self, module, person_id, cause):
        super().__init__(module, person_id=person_id)

        self.cause = cause

    def apply(self, person_id):
        df = self.sim.population.props

        # Check person is_alive
        if not df.at[person_id, "is_alive"]:
            return

        if df.at[person_id, 'tb_on_treatment']:
            prob = self.module.rng.rand()

            # treatment adjustment reduces probability of death
            if prob < self.sim.modules["Hiv"].parameters["aids_tb_treatment_adjustment"]:
                self.sim.modules["Demography"].do_death(
                    individual_id=person_id,
                    cause="AIDS_TB",
                    originating_module=self.module,
                )
            else:
                # if they survive, reschedule the aids death event
                # module calling rescheduled AIDS death should be Hiv (not TB)
                date_of_aids_death = self.sim.date + self.sim.modules["Hiv"].get_time_from_aids_to_death()

                self.sim.schedule_event(
                    event=HivAidsDeathEvent(
                        person_id=person_id,
                        module=self.sim.modules["Hiv"],
                        cause="AIDS_non_TB"
                    ),
                    date=date_of_aids_death,
                )

        # aids-tb and not on tb treatment
        elif not df.at[person_id, 'tb_on_treatment']:
            # Cause the death to happen immediately, cause defined by TB status
            self.sim.modules["Demography"].do_death(
                individual_id=person_id, cause="AIDS_TB", originating_module=self.module
            )


class Hiv_DecisionToContinueOnPrEP(Event, IndividualScopeEventMixin):
    """Helper event that is used to 'decide' if someone on PrEP should continue on PrEP.
    This event is scheduled by 'HSI_Hiv_StartOrContinueOnPrep' 3 months after it is run.
    """

    def __init__(self, module, person_id):
        super().__init__(module, person_id=person_id)

    def apply(self, person_id):
        df = self.sim.population.props
        person = df.loc[person_id]
        m = self.module

        # If the person is no longer alive or has been diagnosed with hiv, they will not continue on PrEP
        if (
            (not person["is_alive"])
            or (person["hv_diagnosed"])
        ):
            return

        # Check that there are on PrEP currently:
        if not person["hv_is_on_prep"]:
            logger.warning(
                key="message",
                data="This event should not be running: Hiv_DecisionToContinueOnPrEP is for those currently on prep")

        # check still eligible, person must be <30 years old or a fsw
        if (person["age_years"] > 30) or not person["li_is_sexworker"]:
            return

        # Determine if this appointment is actually attended by the person who has already started on PrEP
        if (
            m.rng.random_sample()
            < m.parameters["probability_of_being_retained_on_prep_every_3_months"]
        ):
            # Continue on PrEP - and schedule an HSI for a refill appointment today
            self.sim.modules["HealthSystem"].schedule_hsi_event(
                HSI_Hiv_StartOrContinueOnPrep(person_id=person_id, module=m),
                topen=self.sim.date,
                tclose=self.sim.date + pd.DateOffset(days=7),
                priority=0,
            )

        else:
            # Defaults to being off PrEP - reset flag and take no further action
            df.at[person_id, "hv_is_on_prep"] = False


class Hiv_DecisionToContinueTreatment(Event, IndividualScopeEventMixin):
    """Helper event that is used to 'decide' if someone on Treatment should continue on Treatment.
    This event is scheduled by 'HSI_Hiv_StartOrContinueTreatment' 3 months after it is run.
    """

    def __init__(self, module, person_id):
        super().__init__(module, person_id=person_id)

    def apply(self, person_id):
        df = self.sim.population.props
        person = df.loc[person_id]
        m = self.module

        if not person["is_alive"]:
            return

        # Check that they are on Treatment currently:
        if not (person["hv_art"] in ["on_VL_suppressed", "on_not_VL_suppressed"]):
            logger.warning(
                key="message",
                data="This event should not be running, Hiv_DecisionToContinueTreatment is for those already on tx")

        # Determine if this appointment is actually attended by the person who has already started on ART
        if (
            m.rng.random_sample()
            < m.parameters["probability_of_being_retained_on_art_every_3_months"]
        ):
            # Continue on Treatment - and schedule an HSI for a continuation appointment today
            self.sim.modules["HealthSystem"].schedule_hsi_event(
                HSI_Hiv_StartOrContinueTreatment(person_id=person_id, module=m,
                                                 facility_level_of_this_hsi="1a"),
                topen=self.sim.date,
                tclose=self.sim.date + pd.DateOffset(days=14),
                priority=0,
            )

        else:
            # Defaults to being off Treatment
            m.stops_treatment(person_id)

            # refer for another treatment again in 1 month
            self.sim.modules["HealthSystem"].schedule_hsi_event(
                HSI_Hiv_StartOrContinueTreatment(person_id=person_id, module=m,
                                                 facility_level_of_this_hsi="1a"),
                topen=self.sim.date + pd.DateOffset(months=1),
                tclose=None,
                priority=0,
            )


# ---------------------------------------------------------------------------
#   Health System Interactions (HSI)
# ---------------------------------------------------------------------------

class HSI_Hiv_TestAndRefer(HSI_Event, IndividualScopeEventMixin):
    """
    The is the Test-and-Refer HSI. Individuals may seek an HIV test at any time. From this, they can be referred on to
    other services.
    This event is scheduled by:
        * the main event poll,
        * when someone presents for any care through a Generic HSI.
        * when an infant is born to an HIV-positive mother
    Following the test, they may or may not go on to present for uptake an HIV service: ART (if HIV-positive), VMMC (if
    HIV-negative and male) or PrEP (if HIV-negative and a female sex worker).
    If this event is called within another HSI, it may be desirable to limit the functionality of the HSI: do this
    using the arguments:
        * do_not_refer_if_neg=False : if the person is HIV-neg they will not be referred to VMMC or PrEP
        * suppress_footprint=True : the HSI will not have any footprint
    """

    def __init__(
        self, module, person_id, do_not_refer_if_neg=False, suppress_footprint=False, referred_from=None,
    ):
        super().__init__(module, person_id=person_id)
        assert isinstance(module, Hiv)

        assert isinstance(do_not_refer_if_neg, bool)
        self.do_not_refer_if_neg = do_not_refer_if_neg

        assert isinstance(suppress_footprint, bool)
        self.suppress_footprint = suppress_footprint

        self.referred_from = referred_from

        # Define the necessary information for an HSI
        self.TREATMENT_ID = "Hiv_Test"
        self.EXPECTED_APPT_FOOTPRINT = self.make_appt_footprint({"VCTNegative": 1})
        self.ACCEPTED_FACILITY_LEVEL = '1a'

    def apply(self, person_id, squeeze_factor):
        """Do the testing and referring to other services"""

        df = self.sim.population.props
        person = df.loc[person_id]

        if not person["is_alive"]:
            return

        # If person is diagnosed and on treatment do nothing do not occupy any resources
        if person["hv_diagnosed"] and (person["hv_art"] != "not"):
            return self.sim.modules["HealthSystem"].get_blank_appt_footprint()

        # if person has had test in last week, do not repeat test
        if person["hv_last_test_date"] >= (self.sim.date - DateOffset(days=7)):
            return self.sim.modules["HealthSystem"].get_blank_appt_footprint()

        # Run test
        if person["age_years"] < 1.0:
            test_result = self.sim.modules["HealthSystem"].dx_manager.run_dx_test(
                dx_tests_to_run="hiv_early_infant_test", hsi_event=self
            )
        else:
            test_result = self.sim.modules["HealthSystem"].dx_manager.run_dx_test(
                dx_tests_to_run="hiv_rapid_test", hsi_event=self
            )

        if test_result is not None:

            # Update number of tests:
            df.at[person_id, "hv_number_tests"] += 1
            df.at[person_id, "hv_last_test_date"] = self.sim.date

            # Log the test: line-list of summary information about each test
            person_details_for_test = {
                'age': person['age_years'],
                'hiv_status': person['hv_inf'],
                'hiv_diagnosed': person['hv_diagnosed'],
                'referred_from': self.referred_from,
                'person_id': person_id
            }
            logger.info(key='hiv_test', data=person_details_for_test)

            # Offer services as needed:
            if test_result:
                # The test_result is HIV positive
                ACTUAL_APPT_FOOTPRINT = self.make_appt_footprint({"VCTPositive": 1})

                # Update diagnosis if the person is indeed HIV positive;
                if person["hv_inf"]:
                    df.at[person_id, "hv_diagnosed"] = True
                    self.module.do_when_hiv_diagnosed(person_id=person_id)

                    # Screen for tb if they have not been referred from a Tb HSI
                    # and do not currently have TB diagnosis
                    if "Tb" in self.sim.modules and (self.referred_from != 'Tb') and not person["tb_diagnosed"]:
                        self.sim.modules["HealthSystem"].schedule_hsi_event(
                            tb.HSI_Tb_ScreeningAndRefer(
                                person_id=person_id, module=self.sim.modules["Tb"]
                            ),
                            topen=self.sim.date,
                            tclose=None,
                            priority=0,
                        )

            else:
                # The test_result is HIV negative
                ACTUAL_APPT_FOOTPRINT = self.make_appt_footprint({"VCTNegative": 1})

                if not self.do_not_refer_if_neg:
                    # The test was negative: make referrals to other services:

                    # Consider if the person's risk will be reduced by behaviour change counselling
                    if self.module.lm["lm_behavchg"].predict(
                        df.loc[[person_id]], self.module.rng
                    ):
                        df.at[person_id, "hv_behaviour_change"] = True

                    # If person is a man, and not circumcised, then consider referring to VMMC
                    if (person["sex"] == "M") & (~person["li_is_circ"]):
                        x = self.module.lm["lm_circ"].predict(
                            df.loc[[person_id]], self.module.rng
                        )
                        if x:
                            self.sim.modules["HealthSystem"].schedule_hsi_event(
                                HSI_Hiv_Circ(person_id=person_id, module=self.module),
                                topen=self.sim.date,
                                tclose=None,
                                priority=0,
                            )

                    # If person is a woman and FSW, and not currently on PrEP then consider referring to PrEP
                    # available 2018 onwards
                    if (
                        (person["sex"] == "F")
                        & person["li_is_sexworker"]
                        & ~person["hv_is_on_prep"]
                        & (self.sim.date.year >= self.module.parameters["prep_start_year"])
                    ):
                        if self.module.lm["lm_prep"].predict(df.loc[[person_id]], self.module.rng
                                                             ):
                            self.sim.modules["HealthSystem"].schedule_hsi_event(
                                HSI_Hiv_StartOrContinueOnPrep(
                                    person_id=person_id, module=self.module
                                ),
                                topen=self.sim.date,
                                tclose=None,
                                priority=0,
                            )
        else:
            # Test was not possible, set blank footprint and schedule another test
            ACTUAL_APPT_FOOTPRINT = self.make_appt_footprint({"VCTNegative": 1})

            # repeat appt for HIV test
            self.sim.modules["HealthSystem"].schedule_hsi_event(
                HSI_Hiv_TestAndRefer(person_id=person_id, module=self.module, referred_from='HIV_test'),
                topen=self.sim.date + pd.DateOffset(months=1),
                tclose=None,
                priority=0,
            )

        # Return the footprint. If it should be suppressed, return a blank footprint.
        if self.suppress_footprint:
            return self.make_appt_footprint({})
        else:
            return ACTUAL_APPT_FOOTPRINT


class HSI_Hiv_Circ(HSI_Event, IndividualScopeEventMixin):
    def __init__(self, module, person_id):
        super().__init__(module, person_id=person_id)

        self.TREATMENT_ID = "Hiv_Prevention_Circumcision"
        self.EXPECTED_APPT_FOOTPRINT = self.make_appt_footprint({"MaleCirc": 1})
        self.ACCEPTED_FACILITY_LEVEL = '1a'
        self.number_of_occurrences = 0

    def apply(self, person_id, squeeze_factor):
        """ Do the circumcision for this man. If he is already circumcised, this is a follow-up appointment."""
        self.number_of_occurrences += 1  # The current appointment is included in the count.
        df = self.sim.population.props  # shortcut to the dataframe

        person = df.loc[person_id]

        # Do not run if the person is not alive
        if not person["is_alive"]:
            return

        # if person not circumcised, perform the procedure
        if not person["li_is_circ"]:
            # Check/log use of consumables, if materials available, do circumcision and schedule follow-up appts
            # If materials not available, repeat the HSI, i.e., first appt.
            if self.get_consumables(item_codes=self.module.item_codes_for_consumables_required['circ']):
                # Update circumcision state
                df.at[person_id, "li_is_circ"] = True

                # Schedule follow-up appts
                # schedule first follow-up appt, 3 days from procedure;
                self.sim.modules["HealthSystem"].schedule_hsi_event(
<<<<<<< HEAD
                    HSI_Hiv_Circ(person_id=person_id, module=self.module),
=======
                    self,
>>>>>>> e1b13115
                    topen=self.sim.date + DateOffset(days=3),
                    tclose=None,
                    priority=0,
                )
                # schedule second follow-up appt, 7 days from procedure;
                self.sim.modules["HealthSystem"].schedule_hsi_event(
<<<<<<< HEAD
                    HSI_Hiv_Circ(person_id=person_id, module=self.module),
=======
                    self,
>>>>>>> e1b13115
                    topen=self.sim.date + DateOffset(days=7),
                    tclose=None,
                    priority=0,
                )
            else:
                # schedule repeating appt when consumables not available
                if self.number_of_occurrences <= 3:
                    self.sim.modules["HealthSystem"].schedule_hsi_event(
                        self,
                        topen=self.sim.date + DateOffset(weeks=1),
                        tclose=None,
                        priority=0,
                    )


class HSI_Hiv_StartInfantProphylaxis(HSI_Event, IndividualScopeEventMixin):
    def __init__(self, module, person_id, referred_from, repeat_visits):
        super().__init__(module, person_id=person_id)
        assert isinstance(module, Hiv)

        self.TREATMENT_ID = "Hiv_Prevention_Infant"
        self.EXPECTED_APPT_FOOTPRINT = self.make_appt_footprint({"Peds": 1, "VCTNegative": 1})
        self.ACCEPTED_FACILITY_LEVEL = '1a'
        self.referred_from = referred_from
        self.repeat_visits = repeat_visits

    def apply(self, person_id, squeeze_factor):
        """
        Start infant prophylaxis for this infant lasting for duration of breastfeeding
        or up to 18 months
        """

        df = self.sim.population.props
        person = df.loc[person_id]

        # Do not run if the child is not alive or is diagnosed with hiv
        if not person["is_alive"] or person["hv_diagnosed"]:
            return self.sim.modules["HealthSystem"].get_blank_appt_footprint()

        # if breastfeeding has ceased or child >18 months, no further prophylaxis required
        if (df.at[person_id, "nb_breastfeeding_status"] == "none")\
                or (df.at[person_id, "age_years"] >= 1.5):
            return self.sim.modules["HealthSystem"].get_blank_appt_footprint()

        # Check that infant prophylaxis is available and if it is, initiate:
        if self.get_consumables(item_codes=self.module.item_codes_for_consumables_required['infant_prep']):
            df.at[person_id, "hv_is_on_prep"] = True

            # Schedule follow-up visit for 3 months time
            self.sim.modules["HealthSystem"].schedule_hsi_event(
                hsi_event=HSI_Hiv_StartInfantProphylaxis(
                    person_id=person_id,
                    module=self.module,
                    referred_from="repeat3months",
                    repeat_visits=0),
                priority=1,
                topen=self.sim.date + DateOffset(months=3),
                tclose=None,
            )

        else:
            if self.repeat_visits <= 4:
                # infant does not get NVP now but has repeat visit scheduled up to 5 times
                df.at[person_id, "hv_is_on_prep"] = False

                self.repeat_visits += 1

                # Schedule repeat visit for one week's time
                self.sim.modules["HealthSystem"].schedule_hsi_event(
                    hsi_event=HSI_Hiv_StartInfantProphylaxis(
                        person_id=person_id,
                        module=self.module,
                        referred_from="repeatNoCons",
                        repeat_visits=self.repeat_visits),
                    priority=1,
                    topen=self.sim.date + pd.DateOffset(days=7),
                    tclose=None,
                )

    def never_ran(self, *args, **kwargs):
        """This is called if this HSI was never run.
        Default the person to being off PrEP"""
        self.sim.population.props.at[self.target, "hv_is_on_prep"] = False


class HSI_Hiv_StartOrContinueOnPrep(HSI_Event, IndividualScopeEventMixin):
    def __init__(self, module, person_id):
        super().__init__(module, person_id=person_id)
        assert isinstance(module, Hiv)

        self.TREATMENT_ID = "Hiv_Prevention_Prep"
        self.EXPECTED_APPT_FOOTPRINT = self.make_appt_footprint({"PharmDispensing": 1, "VCTNegative": 1})
        self.ACCEPTED_FACILITY_LEVEL = '1a'

    def apply(self, person_id, squeeze_factor):
        """Start PrEP for this person; or continue them on PrEP for 3 more months"""

        df = self.sim.population.props
        person = df.loc[person_id]

        # Do not run if the person is not alive or is diagnosed with hiv
        if (
            (not person["is_alive"])
            or (person["hv_diagnosed"])
        ):
            return

        # Run an HIV test
        test_result = self.sim.modules["HealthSystem"].dx_manager.run_dx_test(
            dx_tests_to_run="hiv_rapid_test", hsi_event=self
        )
        df.at[person_id, "hv_number_tests"] += 1
        df.at[person_id, "hv_last_test_date"] = self.sim.date

        # If test is positive, flag as diagnosed and refer to ART
        if test_result is True:
            # label as diagnosed
            df.at[person_id, "hv_diagnosed"] = True

            # Do actions for when a person has been diagnosed with HIV
            self.module.do_when_hiv_diagnosed(person_id=person_id)

            return self.make_appt_footprint({"Over5OPD": 1, "VCTPositive": 1})

        # Check that PrEP is available and if it is, initiate or continue  PrEP:
        if self.get_consumables(item_codes=self.module.item_codes_for_consumables_required['prep']):
            df.at[person_id, "hv_is_on_prep"] = True

            # Schedule 'decision about whether to continue on PrEP' for 3 months time
            self.sim.schedule_event(
                Hiv_DecisionToContinueOnPrEP(person_id=person_id, module=self.module),
                self.sim.date + pd.DateOffset(months=3),
            )

        else:
            # If PrEP is not available, the person will default and not be on PrEP
            df.at[person_id, "hv_is_on_prep"] = False

    def never_ran(self):
        """This is called if this HSI was never run.
        Default the person to being off PrEP"""
        self.sim.population.props.at[self.target, "hv_is_on_prep"] = False


class HSI_Hiv_StartOrContinueTreatment(HSI_Event, IndividualScopeEventMixin):

    def __init__(self, module, person_id, facility_level_of_this_hsi):
        super().__init__(module, person_id=person_id)
        assert isinstance(module, Hiv)

        self.TREATMENT_ID = "Hiv_Treatment"
        self.ACCEPTED_FACILITY_LEVEL = facility_level_of_this_hsi
        self.counter_for_drugs_not_available = 0
        self.counter_for_did_not_run = 0

    def apply(self, person_id, squeeze_factor):
        """This is a Health System Interaction Event - start or continue HIV treatment for 6 more months"""

        df = self.sim.population.props
        person = df.loc[person_id]
        art_status_at_beginning_of_hsi = person["hv_art"]

        if not person["is_alive"]:
            return

        # Confirm that the person is diagnosed (this should not run if they are not)
        assert person["hv_diagnosed"]

        if art_status_at_beginning_of_hsi == "not":

            assert person[
                "hv_inf"
            ]  # after the test results, it can be guaranteed that the person is HIV-pos.

            # Try to initiate the person onto ART:
            drugs_were_available = self.do_at_initiation(person_id)
        else:
            # Try to continue the person on ART:
            drugs_were_available = self.do_at_continuation(person_id)

        if drugs_were_available:
            # If person has been placed/continued on ART, schedule 'decision about whether to continue on Treatment
            self.sim.schedule_event(
                Hiv_DecisionToContinueTreatment(
                    person_id=person_id, module=self.module
                ),
                self.sim.date + pd.DateOffset(months=3),
            )
        else:
            # logger for drugs not available
            person_details_for_tx = {
                'age': person['age_years'],
                'facility_level': self.ACCEPTED_FACILITY_LEVEL,
                'number_appts': self.counter_for_drugs_not_available,
                'district': person['district_of_residence'],
                'person_id': person_id,
                'drugs_available': drugs_were_available,
            }
            logger.info(key='hiv_arv_NA', data=person_details_for_tx)

            # As drugs were not available, the person will default to being off ART (...if they were on ART at the
            # beginning of the HSI.)
            # NB. If the person was not on ART at the beginning of the HSI, then there is no need to stop them (which
            #  causes a new AIDSOnsetEvent to be scheduled.)
            self.counter_for_drugs_not_available += 1  # The current appointment is included in the count.

            if art_status_at_beginning_of_hsi != "not":
                self.module.stops_treatment(person_id)

            p = self.module.parameters["probability_of_seeking_further_art_appointment_if_drug_not_available"]

            if self.module.rng.random_sample() >= p:

                # add in referral straight back to tx
                # if defaulting, seek another treatment appointment in 6 months
                self.sim.modules["HealthSystem"].schedule_hsi_event(
                    hsi_event=HSI_Hiv_StartOrContinueTreatment(
                        person_id=person_id, module=self.module,
                        facility_level_of_this_hsi="1a",
                    ),
                    topen=self.sim.date + pd.DateOffset(months=6),
                    priority=0,
                )

            else:
                # If person 'decides to' seek another treatment appointment,
                # schedule a new HSI appointment for next month
                # NB. With a probability of 1.0, this will keep occurring,
                # if person has already tried unsuccessfully to get ART at level 1a 2 times
                #  then refer to level 1b
                if self.counter_for_drugs_not_available <= 2:
                    # repeat attempt for ARVs at level 1a
                    self.sim.modules["HealthSystem"].schedule_hsi_event(
                        hsi_event=HSI_Hiv_StartOrContinueTreatment(
                            person_id=person_id, module=self.module,
                            facility_level_of_this_hsi="1a"
                        ),
                        topen=self.sim.date + pd.DateOffset(months=1),
                        priority=0,
                    )

                else:
                    # refer to higher facility level
                    self.sim.modules["HealthSystem"].schedule_hsi_event(
                        hsi_event=HSI_Hiv_StartOrContinueTreatment(
                            person_id=person_id, module=self.module,
                            facility_level_of_this_hsi="2"
                        ),
                        topen=self.sim.date + pd.DateOffset(days=1),
                        priority=0,
                    )

        # also screen for tb
        if "Tb" in self.sim.modules:
            self.sim.modules["HealthSystem"].schedule_hsi_event(
                tb.HSI_Tb_ScreeningAndRefer(
                    person_id=person_id, module=self.sim.modules["Tb"]
                ),
                topen=self.sim.date,
                tclose=None,
                priority=0,
            )

    def do_at_initiation(self, person_id):
        """Things to do when this the first appointment ART"""
        df = self.sim.population.props
        person = df.loc[person_id]

        # Check if drugs are available, and provide drugs:
        drugs_available = self.get_drugs(age_of_person=person["age_years"])

        if drugs_available:
            # Assign person to be have suppressed or un-suppressed viral load
            # (If person is VL suppressed This will prevent the Onset of AIDS, or an AIDS death if AIDS has already
            # onset,)
            vl_status = self.determine_vl_status(
                age_of_person=person["age_years"]
            )

            df.at[person_id, "hv_art"] = vl_status
            df.at[person_id, "hv_date_treated"] = self.sim.date

            # If VL suppressed, remove any symptoms caused by this module
            if vl_status == "on_VL_suppressed":
                self.sim.modules["SymptomManager"].clear_symptoms(
                    person_id=person_id, disease_module=self.module
                )

        # Consider if TB treatment should start
        self.consider_tb(person_id)

        return drugs_available

    def do_at_continuation(self, person_id):
        """Things to do when the person is already on ART"""

        df = self.sim.population.props
        person = df.loc[person_id]

        # Viral Load Monitoring
        # NB. This does not have a direct effect on outcomes for the person.
        _ = self.get_consumables(item_codes=self.module.item_codes_for_consumables_required['vl_measurement'])

        # Check if drugs are available, and provide drugs:
        drugs_available = self.get_drugs(age_of_person=person["age_years"])

        return drugs_available

    def determine_vl_status(self, age_of_person):
        """Helper function to determine the VL status that the person will have.
        Return what will be the status of "hv_art"
        """
        prob_vs = self.module.prob_viral_suppression(self.sim.date.year, age_of_person)

        return (
            "on_VL_suppressed"
            if (self.module.rng.random_sample() < prob_vs)
            else "on_not_VL_suppressed"
        )

    def get_drugs(self, age_of_person):
        """Helper function to get the ART according to the age of the person being treated. Returns bool to indicate
        whether drugs were available"""

        p = self.module.parameters

        if age_of_person < p["ART_age_cutoff_young_child"]:
            # Formulation for young children
            drugs_available = self.get_consumables(
                item_codes=self.module.item_codes_for_consumables_required['First line ART regimen: young child'],
                optional_item_codes=self.module.item_codes_for_consumables_required[
                    'First line ART regimen: young child: cotrimoxazole'])

        elif age_of_person <= p["ART_age_cutoff_older_child"]:
            # Formulation for older children
            drugs_available = self.get_consumables(
                item_codes=self.module.item_codes_for_consumables_required['First line ART regimen: older child'],
                optional_item_codes=self.module.item_codes_for_consumables_required[
                    'First line ART regimen: older child: cotrimoxazole'])

        else:
            # Formulation for adults
            drugs_available = self.get_consumables(
                item_codes=self.module.item_codes_for_consumables_required['First-line ART regimen: adult'],
                optional_item_codes=self.module.item_codes_for_consumables_required[
                    'First-line ART regimen: adult: cotrimoxazole'])

        return drugs_available

    def consider_tb(self, person_id):
        """
        screen for tb
        Consider whether IPT is needed at this time. This is run only when treatment is initiated.
        """

        if "Tb" in self.sim.modules:
            self.sim.modules["Tb"].consider_ipt_for_those_initiating_art(
                person_id=person_id
            )

    def never_ran(self):
        """This is called if this HSI was never run.
        * Default the person to being off ART.
        * Determine if they will re-seek care themselves in the future:
        """
        # stop treatment for this person
        person_id = self.target
        self.module.stops_treatment(person_id)

        # sample whether person will seek further appt
        if self.module.rng.random_sample() < self.module.parameters[
            "probability_of_seeking_further_art_appointment_if_appointment_not_available"
        ]:
            # schedule HSI
            self.sim.modules["HealthSystem"].schedule_hsi_event(
                HSI_Hiv_StartOrContinueTreatment(
                    person_id=person_id, module=self.module, facility_level_of_this_hsi="1a"
                ),
                topen=self.sim.date + pd.DateOffset(days=14),
                tclose=self.sim.date + pd.DateOffset(days=21),
                priority=1,
            )

    @property
    def EXPECTED_APPT_FOOTPRINT(self):
        """Returns the appointment footprint for this person according to their current status:
         * `NewAdult` for an adult, newly starting treatment
         * `EstNonCom` for an adult, re-starting treatment or already on treatment
         (NB. This is an appointment type that assumes that the patient does not have complications.)
         * `Peds` for a child - whether newly starting or already on treatment
        """
        person_id = self.target

        if self.sim.population.props.at[person_id, 'age_years'] < 15:
            return self.make_appt_footprint({"Peds": 1})  # Child

        if (self.sim.population.props.at[person_id, 'hv_art'] == "not") & (
            pd.isna(self.sim.population.props.at[person_id, 'hv_date_treated'])
        ):
            return self.make_appt_footprint({"NewAdult": 1})  # Adult newly starting treatment
        else:
            return self.make_appt_footprint({"EstNonCom": 1})  # Adult already on treatment


# ---------------------------------------------------------------------------
#   Logging
# ---------------------------------------------------------------------------


class HivLoggingEvent(RegularEvent, PopulationScopeEventMixin):
    def __init__(self, module):
        """ Log Current status of the population, every year
        """

        self.repeat = 12
        super().__init__(module, frequency=DateOffset(months=self.repeat))

    def apply(self, population):
        # get some summary statistics
        df = population.props
        now = self.sim.date

        # ------------------------------------ SUMMARIES ------------------------------------
        # population
        pop_male_15plus = len(
            df[df.is_alive & (df.age_years >= 15) & (df.sex == "M")]
        )
        pop_female_15plus = len(
            df[df.is_alive & (df.age_years >= 15) & (df.sex == "F")]
        )

        # plhiv
        male_plhiv = len(
            df[df.hv_inf & df.is_alive & (df.age_years >= 15) & (df.sex == "M")]
        )
        female_plhiv = len(
            df[df.hv_inf & df.is_alive & (df.age_years >= 15) & (df.sex == "F")]
        )
        child_plhiv = len(df[df.hv_inf & df.is_alive & (df.age_years < 15)])
        total_plhiv = len(df[df.hv_inf & df.is_alive])

        # adult prevalence
        adult_prev_15plus = len(
            df[df.hv_inf & df.is_alive & (df.age_years >= 15)]
        ) / len(df[df.is_alive & (df.age_years >= 15)]) if len(df[df.is_alive & (df.age_years >= 15)]) else 0

        adult_prev_1549 = len(
            df[df.hv_inf & df.is_alive & df.age_years.between(15, 49)]
        ) / len(df[df.is_alive & df.age_years.between(15, 49)]) if len(
            df[df.is_alive & df.age_years.between(15, 49)]) else 0

        # child prevalence
        child_prev = len(
            df[df.hv_inf & df.is_alive & (df.age_years < 15)]
        ) / len(df[df.is_alive & (df.age_years < 15)]
                ) if len(df[df.is_alive & (df.age_years < 15)]) else 0

        # incidence in the period since the last log for 15+ and 15-49 year-olds (denominator is approximate)
        n_new_infections_adult_15plus = len(
            df.loc[
                (df.age_years >= 15)
                & df.is_alive
                & (df.hv_date_inf >= (now - DateOffset(months=self.repeat)))
                ]
        )
        denom_adults_15plus = len(df[df.is_alive & (df.age_years >= 15)])
        adult_inc_15plus = n_new_infections_adult_15plus / denom_adults_15plus if denom_adults_15plus else 0

        n_new_infections_adult_1549 = len(
            df.loc[
                df.age_years.between(15, 49)
                & df.is_alive
                & (df.hv_date_inf >= (now - DateOffset(months=self.repeat)))
                ]
        )
        denom_adults_1549 = len(df[df.is_alive & df.age_years.between(15, 49)])
        adult_inc_1549 = n_new_infections_adult_1549 / denom_adults_1549 if denom_adults_1549 else 0

        # incidence in the period since the last log for 0-14 year-olds (denominator is approximate)
        n_new_infections_children = len(
            df.loc[
                (df.age_years < 15)
                & df.is_alive
                & (df.hv_date_inf >= (now - DateOffset(months=self.repeat)))
                ]
        )
        denom_children = len(df[df.is_alive & (df.age_years < 15)])
        child_inc = n_new_infections_children / denom_children if denom_children else 0

        # hiv prev among female sex workers (aged 15-49)
        n_fsw = len(
            df.loc[
                df.is_alive
                & df.li_is_sexworker
                & (df.sex == "F")
                & df.age_years.between(15, 49)
                ]
        )
        prev_hiv_fsw = (
            0
            if n_fsw == 0
            else len(
                df.loc[
                    df.is_alive
                    & df.hv_inf
                    & df.li_is_sexworker
                    & (df.sex == "F")
                    & df.age_years.between(15, 49)
                    ]
            ) / n_fsw
        )

        total_population = len(df.loc[df.is_alive])

        logger.info(
            key="summary_inc_and_prev_for_adults_and_children_and_fsw",
            description="Summary of HIV among adult (15+ and 15-49) and children (0-14s) and female sex workers"
                        " (15-49)",
            data={
                "pop_male_15plus": pop_male_15plus,
                "pop_female_15plus": pop_female_15plus,
                "pop_child": denom_children,
                "pop_total": total_population,
                "male_plhiv_15plus": male_plhiv,
                "female_plhiv_15plus": female_plhiv,
                "child_plhiv": child_plhiv,
                "total_plhiv": total_plhiv,
                "hiv_prev_adult_15plus": adult_prev_15plus,
                "hiv_prev_adult_1549": adult_prev_1549,
                "hiv_prev_child": child_prev,
                "hiv_adult_inc_15plus": adult_inc_15plus,
                "n_new_infections_adult_1549": n_new_infections_adult_1549,
                "hiv_adult_inc_1549": adult_inc_1549,
                "hiv_child_inc": child_inc,
                "hiv_prev_fsw": prev_hiv_fsw,
            },
        )

        # store some outputs in dict for calibration
        self.module.hiv_outputs["date"] += [self.sim.date.year]
        self.module.hiv_outputs["hiv_prev_adult_1549"] += [adult_prev_1549]
        self.module.hiv_outputs["hiv_adult_inc_1549"] += [adult_inc_1549]
        self.module.hiv_outputs["hiv_prev_child"] += [child_prev]
        self.module.hiv_outputs["population"] += [total_population]

        # ------------------------------------ PREVALENCE BY AGE and SEX  ------------------------------------

        # Prevalence by Age/Sex (to make every category be output, do separately by 'sex')
        prev_by_age_and_sex = {}
        for sex in ["F", "M"]:
            n_hiv = df.loc[df.sex == sex].groupby(by=["age_range"])["hv_inf"].sum()
            n_pop = df.loc[df.sex == sex].groupby(by=["age_range"])["hv_inf"].count()
            prev_by_age_and_sex[sex] = (n_hiv / n_pop).to_dict()

        logger.info(
            key="prev_by_age_and_sex",
            data=prev_by_age_and_sex,
            description="Prevalence of HIV split by age and sex",
        )

        male_prev_1524 = len(
            df[df.hv_inf & df.is_alive & df.age_years.between(15, 24) & (df.sex == "M")]
        ) / len(df[df.is_alive & df.age_years.between(15, 24) & (df.sex == "M")]) if len(
            df[df.is_alive & df.age_years.between(15, 24) & (df.sex == "M")]) else 0

        male_prev_2549 = len(
            df[df.hv_inf & df.is_alive & df.age_years.between(25, 49) & (df.sex == "M")]
        ) / len(df[df.is_alive & df.age_years.between(25, 49) & (df.sex == "M")]) if len(
            df[df.is_alive & df.age_years.between(25, 49) & (df.sex == "M")]) else 0

        female_prev_1524 = len(
            df[df.hv_inf & df.is_alive & df.age_years.between(15, 24) & (df.sex == "F")]
        ) / len(df[df.is_alive & df.age_years.between(15, 24) & (df.sex == "F")]) if len(
            df[df.is_alive & df.age_years.between(15, 24) & (df.sex == "F")]) else 0

        female_prev_2549 = len(
            df[df.hv_inf & df.is_alive & df.age_years.between(25, 49) & (df.sex == "F")]
        ) / len(df[df.is_alive & df.age_years.between(25, 49) & (df.sex == "F")]) if len(
            df[df.is_alive & df.age_years.between(25, 49) & (df.sex == "F")]) else 0

        total_prev = len(
            df[df.hv_inf & df.is_alive]
        ) / len(df[df.is_alive])

        # incidence by age-group and sex
        n_new_infections_male_1524 = len(
            df.loc[
                df.age_years.between(15, 24)
                & (df.sex == "M")
                & df.is_alive
                & (df.hv_date_inf >= (now - DateOffset(months=self.repeat)))
                ]
        )
        denom_male_1524 = len(df[
                                  df.is_alive
                                  & (df.sex == "M")
                                  & df.age_years.between(15, 24)])
        male_inc_1524 = n_new_infections_male_1524 / denom_male_1524 if denom_male_1524 else 0

        n_new_infections_male_2549 = len(
            df.loc[
                df.age_years.between(25, 49)
                & (df.sex == "M")
                & df.is_alive
                & (df.hv_date_inf >= (now - DateOffset(months=self.repeat)))
                ]
        )
        denom_male_2549 = len(df[
                                  df.is_alive
                                  & (df.sex == "M")
                                  & df.age_years.between(25, 49)])
        male_inc_2549 = n_new_infections_male_2549 / denom_male_2549 if denom_male_2549 else 0

        n_new_infections_male_1549 = len(
            df.loc[
                df.age_years.between(15, 49)
                & (df.sex == "M")
                & df.is_alive
                & (df.hv_date_inf >= (now - DateOffset(months=self.repeat)))
                ]
        )

        n_new_infections_female_1524 = len(
            df.loc[
                df.age_years.between(15, 24)
                & (df.sex == "F")
                & df.is_alive
                & (df.hv_date_inf >= (now - DateOffset(months=self.repeat)))
                ]
        )
        denom_female_1524 = len(df[
                                    df.is_alive
                                    & (df.sex == "F")
                                    & df.age_years.between(15, 24)])
        female_inc_1524 = n_new_infections_female_1524 / denom_female_1524 if denom_female_1524 else 0

        n_new_infections_female_2549 = len(
            df.loc[
                df.age_years.between(25, 49)
                & (df.sex == "F")
                & df.is_alive
                & (df.hv_date_inf >= (now - DateOffset(months=self.repeat)))
                ]
        )
        denom_female_2549 = len(df[
                                    df.is_alive
                                    & (df.sex == "F")
                                    & df.age_years.between(25, 49)])
        female_inc_2549 = n_new_infections_female_2549 / denom_female_2549 if denom_female_2549 else 0

        logger.info(
            key="infections_by_2age_groups_and_sex",
            data={
                "male_prev_1524": male_prev_1524,
                "male_prev_2549": male_prev_2549,
                "female_prev_1524": female_prev_1524,
                "female_prev_2549": female_prev_2549,
                "total_prev": total_prev,
                "n_new_infections_male_1524": n_new_infections_male_1524,
                "n_new_infections_male_2549": n_new_infections_male_2549,
                "n_new_infections_male_1549": n_new_infections_male_1549,
                "n_new_infections_female_1524": n_new_infections_female_1524,
                "n_new_infections_female_2549": n_new_infections_female_2549,
                "male_inc_1524": male_inc_1524,
                "male_inc_2549": male_inc_2549,
                "female_inc_1524": female_inc_1524,
                "female_inc_2549": female_inc_2549,
            },
            description="HIV infections split by 2 age-groups age and sex",
        )
        logger.info(
            key="prev_by_age_and_sex",
            data=prev_by_age_and_sex,
            description="Prevalence of HIV split by age and sex",
        )

        # ------------------------------------ TESTING ------------------------------------
        # testing can happen through lm[spontaneous_testing] or symptom-driven or ANC or TB

        # proportion of adult population tested in past year
        n_tested = len(
            df.loc[
                df.is_alive
                & (df.hv_number_tests > 0)
                & (df.age_years >= 15)
                & (df.hv_last_test_date >= (now - DateOffset(months=self.repeat)))
                ]
        )
        n_pop = len(df.loc[df.is_alive & (df.age_years >= 15)])
        tested = n_tested / n_pop if n_pop else 0

        # proportion of adult population tested in past year by sex
        testing_by_sex = {}
        for sex in ["F", "M"]:
            n_tested = len(
                df.loc[
                    (df.sex == sex)
                    & (df.hv_number_tests > 0)
                    & (df.age_years >= 15)
                    & (df.hv_last_test_date >= (now - DateOffset(months=self.repeat)))
                    ]
            )
            n_pop = len(df.loc[(df.sex == sex) & (df.age_years >= 15)])
            testing_by_sex[sex] = n_tested / n_pop if n_pop else 0

        # per_capita_testing_rate: number of tests administered divided by population
        current_testing_rate = self.module.per_capita_testing_rate()

        # testing yield: number positive results divided by number tests performed
        # if person has multiple tests in one year, will only count 1
        total_tested = len(
            df.loc[(df.hv_number_tests > 0)
                   & (df.hv_last_test_date >= (now - DateOffset(months=self.repeat)))
                   ]
        )
        total_tested_hiv_positive = len(
            df.loc[df.hv_inf
                   & (df.hv_number_tests > 0)
                   & (df.hv_last_test_date >= (now - DateOffset(months=self.repeat)))
                   ]
        )
        testing_yield = total_tested_hiv_positive / total_tested if total_tested > 0 else 0

        # ------------------------------------ TREATMENT ------------------------------------
        def treatment_counts(subset):
            # total number of subset (subset is a true/false series)
            count = sum(subset)
            # proportion of subset living with HIV that are diagnosed:
            proportion_diagnosed = (
                sum(subset & df.hv_diagnosed) / count if count > 0 else 0
            )
            # proportions of subset living with HIV on treatment:
            art = sum(subset & (df.hv_art != "not"))
            art_cov = art / count if count > 0 else 0

            # proportion of subset on treatment that have good VL suppression
            art_vs = sum(subset & (df.hv_art == "on_VL_suppressed"))
            art_cov_vs = art_vs / art if art > 0 else 0
            return proportion_diagnosed, art_cov, art_cov_vs

        alive_infected = df.is_alive & df.hv_inf
        dx_adult, art_cov_adult, art_cov_vs_adult = treatment_counts(
            alive_infected & (df.age_years >= 15)
        )
        dx_children, art_cov_children, art_cov_vs_children = treatment_counts(
            alive_infected & (df.age_years < 15)
        )

        n_on_art_male_15plus = len(
            df.loc[
                (df.age_years >= 15)
                & (df.sex == "M")
                & df.is_alive
                & (df.hv_art != "not")
                ]
        )

        n_on_art_female_15plus = len(
            df.loc[
                (df.age_years >= 15)
                & (df.sex == "F")
                & df.is_alive
                & (df.hv_art != "not")
                ]
        )

        n_on_art_children = len(
            df.loc[
                (df.age_years < 15)
                & df.is_alive
                & (df.hv_art != "not")
                ]
        )

        n_on_art_total = n_on_art_male_15plus + n_on_art_female_15plus + n_on_art_children

        # ------------------------------------ BEHAVIOUR CHANGE ------------------------------------

        # proportion of adults (15+) exposed to behaviour change intervention
        prop_adults_exposed_to_behav_intv = len(
            df[df.is_alive & df.hv_behaviour_change & (df.age_years >= 15)]
        ) / len(df[df.is_alive & (df.age_years >= 15)]) if len(df[df.is_alive & (df.age_years >= 15)]) else 0

        # ------------------------------------ PREP AMONG FSW ------------------------------------
        prop_fsw_on_prep = (
            0
            if n_fsw == 0
            else len(
                df[
                    df.is_alive
                    & df.li_is_sexworker
                    & (df.age_years >= 15)
                    & df.hv_is_on_prep
                    ]
            ) / len(df[df.is_alive & df.li_is_sexworker & (df.age_years >= 15)])
        ) if len(df[df.is_alive & df.li_is_sexworker & (df.age_years >= 15)]) else 0

        # ------------------------------------ MALE CIRCUMCISION ------------------------------------
        # NB. Among adult men
        prop_men_circ = len(
            df[df.is_alive & (df.sex == "M") & (df.age_years >= 15) & df.li_is_circ]
        ) / len(df[df.is_alive & (df.sex == "M") & (df.age_years >= 15)]) if len(
            df[df.is_alive & (df.sex == "M") & (df.age_years >= 15)]) else 0

        logger.info(
            key="hiv_program_coverage",
            description="Coverage of interventions for HIV among adult (15+) and children (0-14s)",
            data={
                "number_adults_tested": n_tested,
                "prop_tested_adult": tested,
                "prop_tested_adult_male": testing_by_sex["M"],
                "prop_tested_adult_female": testing_by_sex["F"],
                "per_capita_testing_rate": current_testing_rate,
                "testing_yield": testing_yield,
                "dx_adult": dx_adult,
                "dx_childen": dx_children,
                "art_coverage_adult": art_cov_adult,
                "art_coverage_adult_VL_suppression": art_cov_vs_adult,
                "art_coverage_child": art_cov_children,
                "art_coverage_child_VL_suppression": art_cov_vs_children,
                "n_on_art_total": n_on_art_total,
                "n_on_art_male_15plus": n_on_art_male_15plus,
                "n_on_art_female_15plus": n_on_art_female_15plus,
                "n_on_art_children": n_on_art_children,
                "prop_adults_exposed_to_behav_intv": prop_adults_exposed_to_behav_intv,
                "prop_fsw_on_prep": prop_fsw_on_prep,
                "prop_men_circ": prop_men_circ,
            },
        )

        # ------------------------------------ TREATMENT DELAYS ------------------------------------
        # for every person initiated on treatment, record time from onset to treatment
        # each year a series of intervals in days (treatment date - onset date) are recorded
        # convert to list

        # adults
        # get index of adults starting tx in last time-period
        adult_tx_idx = df.loc[(df.age_years >= 16) &
                              (df.hv_date_treated >= (now - DateOffset(months=self.repeat)))].index
        # calculate treatment_date - onset_date for each person in index
        adult_tx_delays = (df.loc[adult_tx_idx, "hv_date_treated"] - df.loc[adult_tx_idx, "hv_date_inf"]).dt.days
        adult_tx_delays = adult_tx_delays.tolist()

        # children
        child_tx_idx = df.loc[(df.age_years < 16) &
                              (df.hv_date_treated >= (now - DateOffset(months=self.repeat)))].index
        child_tx_delays = (df.loc[child_tx_idx, "hv_date_treated"] - df.loc[child_tx_idx, "hv_date_inf"]).dt.days
        child_tx_delays = child_tx_delays.tolist()

        logger.info(
            key="hiv_treatment_delays",
            description="HIV time from onset to treatment",
            data={
                "HivTreatmentDelayAdults": adult_tx_delays,
                "HivTreatmentDelayChildren": child_tx_delays,
            },
        )


# ---------------------------------------------------------------------------
#   Debugging / Checking Events
# ---------------------------------------------------------------------------


class HivCheckPropertiesEvent(RegularEvent, PopulationScopeEventMixin):
    def __init__(self, module):
        super().__init__(module, frequency=DateOffset(months=1))  # runs every month

    def apply(self, population):
        self.module.check_config_of_properties()


# ---------------------------------------------------------------------------
#   Helper functions for analysing outputs
# ---------------------------------------------------------------------------


def set_age_group(ser):
    AGE_RANGE_CATEGORIES, AGE_RANGE_LOOKUP = create_age_range_lookup(
        min_age=demography.MIN_AGE_FOR_RANGE,
        max_age=demography.MAX_AGE_FOR_RANGE,
        range_size=demography.AGE_RANGE_SIZE,
    )
    ser = ser.astype("category")
    AGE_RANGE_CATEGORIES_filtered = [a for a in AGE_RANGE_CATEGORIES if a in ser.values]
    return ser.cat.reorder_categories(AGE_RANGE_CATEGORIES_filtered)


def map_to_age_group(ser):
    AGE_RANGE_CATEGORIES, AGE_RANGE_LOOKUP = create_age_range_lookup(
        min_age=demography.MIN_AGE_FOR_RANGE,
        max_age=demography.MAX_AGE_FOR_RANGE,
        range_size=demography.AGE_RANGE_SIZE,
    )
    ser = ser.map(AGE_RANGE_LOOKUP)
    ser = set_age_group(ser)
    return ser


def unpack_raw_output_dict(raw_dict):
    x = pd.DataFrame.from_dict(data=raw_dict, orient="index")
    x = x.reset_index()
    x.rename(columns={"index": "age_group", 0: "value"}, inplace=True)
    x["age_group"] = set_age_group(x["age_group"])
    return x


# ---------------------------------------------------------------------------
#   Dummy Version of the Module
# ---------------------------------------------------------------------------


class DummyHivModule(Module):
    """Dummy HIV Module - it's only job is to create and maintain the 'hv_inf' and 'hv_art' properties.
    This can be used in test files."""

    INIT_DEPENDENCIES = {"Demography"}
    ALTERNATIVE_TO = {"Hiv"}

    PROPERTIES = {
        "hv_inf": Property(Types.BOOL, "DUMMY version of the property for hv_inf"),
        "hv_art": Property(Types.CATEGORICAL, "DUMMY version of the property for hv_art.",
                           categories=["not", "on_VL_suppressed", "on_not_VL_suppressed"]),
    }

    def __init__(self, name=None, hiv_prev=0.1, art_cov=0.75):
        super().__init__(name)
        self.hiv_prev = hiv_prev
        self.art_cov = art_cov

    def read_parameters(self, data_folder):
        pass

    def initialise_population(self, population):
        df = population.props
        df.loc[df.is_alive, "hv_inf"] = self.rng.rand(sum(df.is_alive)) < self.hiv_prev
        df.loc[df.is_alive, "hv_art"] = pd.Series(
            self.rng.rand(sum(df.is_alive)) < self.art_cov).replace({True: "on_VL_suppressed", False: "not"}).values

    def initialise_simulation(self, sim):
        pass

    def on_birth(self, mother, child):
        self.sim.population.props.at[child, "hv_inf"] = self.rng.rand() < self.hiv_prev
        self.sim.population.props.at[child, "hv_art"] = "on_VL_suppressed" if self.rng.rand() < self.art_cov else "not"<|MERGE_RESOLUTION|>--- conflicted
+++ resolved
@@ -325,11 +325,6 @@
             Types.REAL,
             "Probability that a male will be circumcised, if HIV-negative, following testing",
         ),
-<<<<<<< HEAD
-        "rel_prob_circ_for_child": Parameter(
-            Types.REAL,
-            "Relative probability that a male aging <15 yrs will be circumcised, compared to a male aging 15+ yrs",
-=======
         "prob_circ_for_child_before_2020": Parameter(
             Types.REAL,
             "Probability that a male aging <15 yrs will be circumcised before year 2020",
@@ -339,7 +334,6 @@
             "Probability that a male aging <15 yrs will be circumcised from year 2020, "
             "which is different from before 2020 as children vmmc policy/fund/cases has changed, "
             "according to PEPFAR 2020 Country Operational Plan and DHIS2 data",
->>>>>>> e1b13115
         ),
         "probability_of_being_retained_on_prep_every_3_months": Parameter(
             Types.REAL,
@@ -529,16 +523,6 @@
 
         # Linear model for circumcision for male and aging <15 yrs who spontaneously presents for VMMC
         # This is to increase the VMMC cases/visits for <15 yrs males, which should account for about
-<<<<<<< HEAD
-        # 40% of total VMMC cases according to UNAIDS & WHO/DHIS2 data.
-        # i.e., VMMC cases of <15 yrs vs 15+ yrs should be 40%:60%=2:3
-        self.lm["lm_circ_child"] = LinearModel(
-            LinearModelType.MULTIPLICATIVE,
-            # the probability that a male aging <15 yrs to be circumcised
-            p["prob_circ_after_hiv_test"] * p["rel_prob_circ_for_child"],
-            Predictor("sex").when("M", 1.0).otherwise(0.0),
-            Predictor("age_years").when("<15", 1.0).otherwise(0.0),
-=======
         # 40% of total VMMC cases according to UNAIDS & WHO/DHIS2 2015-2019 data.
         self.lm["lm_circ_child"] = LinearModel.multiplicative(
             Predictor("sex").when("M", 1.0).otherwise(0.0),
@@ -548,7 +532,6 @@
                       conditions_are_mutually_exclusive=True,
                       conditions_are_exhaustive=True).when("<2020", p["prob_circ_for_child_before_2020"])
                                                      .otherwise(p["prob_circ_for_child_from_2020"])
->>>>>>> e1b13115
         )
 
     def initialise_population(self, population):
@@ -1704,23 +1687,6 @@
                 )
 
         # ----------------------------------- SPONTANEOUS VMMC FOR <15 YRS -----------------------------------
-<<<<<<< HEAD
-        def vmmc_for_child(person_id):
-            """schedule the HSI_Hiv_Circ for <15 yrs males according to his age, circumcision status
-            and the probability of being circumcised"""
-            person = df.loc[person_id]
-            if (person["sex"] == "M") & (person["age_years"] == "<15") & (~person["li_is_circ"]):
-                x = self.module.lm["lm_circ_child"].predict(
-                    df.loc[[person_id]], self.module.rng
-                )
-                if x:
-                    self.sim.modules["HealthSystem"].schedule_hsi_event(
-                        HSI_Hiv_Circ(person_id=person_id, module=self.module),
-                        topen=self.sim.date,
-                        tclose=None,
-                        priority=0,
-                    )
-=======
         def vmmc_for_child():
             """schedule the HSI_Hiv_Circ for <15 yrs males according to his age, circumcision status
             and the probability of being circumcised"""
@@ -1744,7 +1710,6 @@
                     tclose=None,
                     priority=0,
                 )
->>>>>>> e1b13115
 
         # Horizontal transmission: Male --> Female
         horizontal_transmission(from_sex="M", to_sex="F")
@@ -1764,12 +1729,7 @@
         prep_for_agyw()
 
         # VMMC for <15 yrs in the population
-<<<<<<< HEAD
-        for each_person in df.index:
-            vmmc_for_child(each_person)
-=======
         vmmc_for_child()
->>>>>>> e1b13115
 
 
 # ---------------------------------------------------------------------------
@@ -2313,22 +2273,14 @@
                 # Schedule follow-up appts
                 # schedule first follow-up appt, 3 days from procedure;
                 self.sim.modules["HealthSystem"].schedule_hsi_event(
-<<<<<<< HEAD
-                    HSI_Hiv_Circ(person_id=person_id, module=self.module),
-=======
                     self,
->>>>>>> e1b13115
                     topen=self.sim.date + DateOffset(days=3),
                     tclose=None,
                     priority=0,
                 )
                 # schedule second follow-up appt, 7 days from procedure;
                 self.sim.modules["HealthSystem"].schedule_hsi_event(
-<<<<<<< HEAD
-                    HSI_Hiv_Circ(person_id=person_id, module=self.module),
-=======
                     self,
->>>>>>> e1b13115
                     topen=self.sim.date + DateOffset(days=7),
                     tclose=None,
                     priority=0,
