"""
Childhood Acute Lower Respiratory Infection Module

Overview
--------
Individuals are exposed to the risk of infection by a pathogen (and potentially also with a bacterial
co-infection / secondary infection) that can cause one of two types of acute lower respiratory infection (Alri)
modelled in TLO.
The disease is manifested as either pneumonia or other alri (including bronchiolitis).

During an episode (prior to recovery - either naturally or cured with treatment), symptoms are manifested
and there may be complications (e.g. local pulmonary complication: pleural effusion, empyema, lung abscess,
pneumothorax; and/or systemic complications: sepsis; and/or complications regarding oxygen exchange: hypoxaemia.
The complications are onset at the time of disease onset.

The individual may recover naturally or die. The risk of death depends on the type of disease and the presence of some
of the complications.

Health care seeking is prompted by the onset of the symptom. The individual can be treated; if successful the risk of
death is lowered and the person is "cured" (symptom resolved) some days later.
"""

import types
from collections import defaultdict
from itertools import chain
from pathlib import Path
from typing import Dict, List, Tuple, Union

import numpy as np
import pandas as pd

from tlo import DateOffset, Module, Parameter, Property, Types, logging
from tlo.events import Event, IndividualScopeEventMixin, PopulationScopeEventMixin, RegularEvent
from tlo.lm import LinearModel, LinearModelType, Predictor
from tlo.methods import Metadata
from tlo.methods.causes import Cause
from tlo.methods.healthsystem import HSI_Event
from tlo.methods.symptommanager import Symptom
from tlo.util import random_date, sample_outcome

logger = logging.getLogger(__name__)
logger.setLevel(logging.INFO)

# Helper function for conversion between odds and probabilities
to_odds = lambda pr: pr / (1.0 - pr)  # noqa: E731
to_prob = lambda odds: odds / (1.0 + odds)  # noqa: E731

# ---------------------------------------------------------------------------------------------------------
#   MODULE DEFINITION
# ---------------------------------------------------------------------------------------------------------


class Alri(Module):
    """This is the disease module for Acute Lower Respiratory Infections."""

    INIT_DEPENDENCIES = {
        'Demography',
        'Epi',
        'Hiv',
        'Lifestyle',
        'NewbornOutcomes',
        'SymptomManager',
        'Wasting',
    }

    OPTIONAL_INIT_DEPENDENCIES = {'HealthBurden'}

    # Declare Metadata
    METADATA = {
        Metadata.DISEASE_MODULE,
        Metadata.USES_SYMPTOMMANAGER,
        Metadata.USES_HEALTHSYSTEM,
        Metadata.USES_HEALTHBURDEN
    }

    pathogens = {
        'viral': [
            'RSV',
            'Rhinovirus',
            'HMPV',
            'Parainfluenza',
            'Influenza',
            'other_viral_pathogens'  # <-- Coronaviruses NL63, 229E OC43 and HKU1,
            # Cytomegalovirus, Parechovirus/Enterovirus, Adenovirus, Bocavirus
        ],
        'bacterial': [
            'Strep_pneumoniae_PCV13',  # <--  risk of acquisition is affected by the pneumococcal vaccine
            'Strep_pneumoniae_non_PCV13',  # <--  risk of acquisition is not affected by the pneumococcal vaccine
            'Hib',
            'H.influenzae_non_type_b',
            'Staph_aureus',
            'Enterobacteriaceae',  # includes E. coli, Enterobacter species, and Klebsiella species
            'other_Strepto_Enterococci',  # includes Streptococcus pyogenes and Enterococcus faecium
            'other_bacterial_pathogens'
            # <-- includes Bordetella pertussis, Chlamydophila pneumoniae,
            # Legionella species, Mycoplasma pneumoniae, Moraxella catarrhalis, Non-fermenting gram-negative
            # rods (Acinetobacter species and Pseudomonas species), Neisseria meningitidis
        ],
        'fungal/other': [
            'P.jirovecii',
            'other_pathogens_NoS'
        ]
    }

    # Make set of all pathogens combined:
    all_pathogens = sorted(set(chain.from_iterable(pathogens.values())))

    # Declare Causes of Death
    CAUSES_OF_DEATH = {
        f"ALRI_{path}": Cause(gbd_causes={'Lower respiratory infections'}, label='Lower respiratory infections')
        for path in all_pathogens
    }

    # Declare Causes of Disability
    CAUSES_OF_DISABILITY = {
        f"ALRI_{path}": Cause(gbd_causes={'Lower respiratory infections'}, label='Lower respiratory infections')
        for path in all_pathogens
    }

    # Declare the disease types:
    disease_types = sorted({
        'pneumonia',
        'other_alri'
    })

    classifications = {'danger_signs_pneumonia', 'fast_breathing_pneumonia', 'chest_indrawing_pneumonia',
                       'cough_or_cold'}

    all_symptoms = {
        'cough', 'difficult_breathing', 'cyanosis', 'fever', 'tachypnoea', 'chest_indrawing', 'danger_signs'
    }

    # Declare the Alri complications:
    complications = sorted({
        'pneumothorax',
        'pleural_effusion',
        'empyema',
        'lung_abscess',
        'sepsis',
        'hypoxaemia'
    })

    # Declare the antibiotics that can be used
    antibiotics = sorted({
        'Amoxicillin_tablet_or_suspension_3days',
        'Amoxicillin_tablet_or_suspension_5days',
        'Amoxicillin_tablet_or_suspension_7days',
        '1st_line_IV_antibiotics',
    })

    PARAMETERS = {
        # Incidence rate by pathogens  -----
        'base_inc_rate_ALRI_by_RSV':
            Parameter(Types.LIST,
                      'baseline incidence rate of Alri caused by RSV in age groups 0-11, 12-23, 24-59 months, '
                      'per child per year'
                      ),
        'base_inc_rate_ALRI_by_Rhinovirus':
            Parameter(Types.LIST,
                      'baseline incidence of Alri caused by Rhinovirus in age groups 0-11, 12-23, 24-59 months, '
                      'per child per year'
                      ),
        'base_inc_rate_ALRI_by_HMPV':
            Parameter(Types.LIST,
                      'baseline incidence of Alri caused by HMPV in age groups 0-11, 12-23, 24-59 months, '
                      'per child per year'
                      ),
        'base_inc_rate_ALRI_by_Parainfluenza':
            Parameter(Types.LIST,
                      'baseline incidence of Alri caused by Parainfluenza 1-4 in age groups 0-11, 12-23, 24-59 months, '
                      'per child per year'
                      ),
        'base_inc_rate_ALRI_by_Strep_pneumoniae_PCV13':
            Parameter(Types.LIST,
                      'baseline incidence of Alri caused by Streptoccocus pneumoniae PCV13 serotype '
                      'in age groups 0-11, 12-23, 24-59 months, per child per year'
                      ),
        'base_inc_rate_ALRI_by_Strep_pneumoniae_non_PCV13':
            Parameter(Types.LIST,
                      'baseline incidence of Alri caused by Streptoccocus pneumoniae non PCV13 serotype '
                      'in age groups 0-11, 12-23, 24-59 months, per child per year'
                      ),
        'base_inc_rate_ALRI_by_Hib':
            Parameter(Types.LIST,
                      'baseline incidence of Alri caused by Haemophilus influenzae type b '
                      'in age groups 0-11, 12-23, 24-59 months, per child per year'
                      ),
        'base_inc_rate_ALRI_by_H.influenzae_non_type_b':
            Parameter(Types.LIST,
                      'baseline incidence of Alri caused by Haemophilus influenzae non-type b '
                      'in age groups 0-11, 12-23, 24-59 months, per child per year'
                      ),
        'base_inc_rate_ALRI_by_Enterobacteriaceae':
            Parameter(Types.LIST,
                      'baseline incidence of Alri caused by Enterobacteriaceae in age groups 0-11, 12-23, '
                      '24-59 months, per child per year'
                      ),
        'base_inc_rate_ALRI_by_other_Strepto_Enterococci':
            Parameter(Types.LIST,
                      'baseline incidence of Alri caused by other streptococci and Enterococci including '
                      'Streptococcus pyogenes and Enterococcus faecium in age groups 0-11, 12-23, 24-59 months, '
                      'per child per year'
                      ),
        'base_inc_rate_ALRI_by_Staph_aureus':
            Parameter(Types.LIST,
                      'baseline incidence of Alri caused by Staphylococcus aureus '
                      'in age groups 0-11, 12-23, 24-59 months, per child per year'
                      ),
        'base_inc_rate_ALRI_by_Influenza':
            Parameter(Types.LIST,
                      'baseline incidence of Alri caused by Influenza type A, B, and C '
                      'in age groups 0-11, 12-23, 24-59 months, per child per year'
                      ),
        'base_inc_rate_ALRI_by_P.jirovecii':
            Parameter(Types.LIST,
                      'baseline incidence of Alri caused by P. jirovecii in age groups 0-11, '
                      '12-23, 24-59 months, per child per year'
                      ),
        'base_inc_rate_ALRI_by_other_viral_pathogens':
            Parameter(Types.LIST,
                      'baseline incidence of Alri caused by other viral pathogens in age groups 0-11, 12-23, '
                      '24-59 months, per child per year'
                      ),
        'base_inc_rate_ALRI_by_other_bacterial_pathogens':
            Parameter(Types.LIST,
                      'baseline incidence of Alri caused by other viral pathogens in age groups 0-11, 12-23, '
                      '24-59 months, per child per year'
                      ),
        'base_inc_rate_ALRI_by_other_pathogens_NoS':
            Parameter(Types.LIST,
                      'baseline incidence of Alri caused by other pathogens not otherwise specified'
                      ' in age groups 0-11, 12-23, 24-59 months, per child per year'
                      ),

        # Proportions of what disease type (pneumonia/ bronchiolitis/ other alri) -----
        'proportion_pneumonia_in_RSV_ALRI':
            Parameter(Types.LIST,
                      'proportion of RSV-attributed ALRI manifesting as pneumonia by age, '
                      '(based on PERCH CXR+ results)'
                      ),
        'proportion_pneumonia_in_Rhinovirus_ALRI':
            Parameter(Types.LIST,
                      'proportion of Rhinovirus-attributed ALRI manifesting as pneumonia by age, '
                      '(based on PERCH CXR+ results)'
                      ),
        'proportion_pneumonia_in_HMPV_ALRI':
            Parameter(Types.LIST,
                      'proportion of HMPV-attributed ALRI manifesting as pneumonia by age, '
                      '(based on PERCH CXR+ results)'
                      ),
        'proportion_pneumonia_in_Parainfluenza_ALRI':
            Parameter(Types.LIST,
                      'proportion of Parainfluenza-attributed ALRI manifesting as pneumonia by age, '
                      '(based on PERCH CXR+ results)'
                      ),
        'proportion_pneumonia_in_Strep_pneumoniae_PCV13_ALRI':
            Parameter(Types.LIST,
                      'proportion of S. pneumoniae PCV13-type-attributed ALRI manifesting as pneumonia by age, '
                      '(based on PERCH CXR+ results)'
                      ),
        'proportion_pneumonia_in_Strep_pneumoniae_non_PCV13_ALRI':
            Parameter(Types.LIST,
                      'proportion of S. pneumoniae non PCV13-type-attributed ALRI manifesting as pneumonia by age, '
                      '(based on PERCH CXR+ results)'
                      ),
        'proportion_pneumonia_in_Hib_ALRI':
            Parameter(Types.LIST,
                      'proportion of Hib ALRI-attributed ALRI manifesting as pneumonia by age, '
                      '(based on PERCH CXR+ results)'
                      ),
        'proportion_pneumonia_in_H.influenzae_non_type_b_ALRI':
            Parameter(Types.LIST,
                      'proportion of H.influenzae non type-b-attributed ALRI manifesting as pneumonia by age, '
                      '(based on PERCH CXR+ results)'
                      ),
        'proportion_pneumonia_in_Staph_aureus_ALRI':
            Parameter(Types.LIST,
                      'proportion of S. aureus-attributed ALRI manifesting as pneumonia by age, '
                      '(based on PERCH CXR+ results)'
                      ),
        'proportion_pneumonia_in_Enterobacteriaceae_ALRI':
            Parameter(Types.LIST,
                      'proportion of Enterobacteriaceae-attributed ALRI manifesting as pneumonia by age, '
                      '(based on PERCH CXR+ results)'
                      ),
        'proportion_pneumonia_in_other_Strepto_Enterococci_ALRI':
            Parameter(Types.LIST,
                      'proportion of other Streptococci- and Enterococci-attributed ALRI manifesting as pneumonia'
                      'by age, (based on PERCH CXR+ results)'
                      ),
        'proportion_pneumonia_in_Influenza_ALRI':
            Parameter(Types.LIST,
                      'proportion of Influenza-attributed ALRI manifesting as pneumonia by age, '
                      '(based on PERCH CXR+ results)'
                      ),
        'proportion_pneumonia_in_P.jirovecii_ALRI':
            Parameter(Types.LIST,
                      'proportion of P. jirovecii-attributed ALRI manifesting as pneumonia by age, '
                      '(based on PERCH CXR+ results)'
                      ),
        'proportion_pneumonia_in_other_viral_pathogens_ALRI':
            Parameter(Types.LIST,
                      'proportion of other viral pathogens-attributed ALRI manifesting as pneumonia by age, '
                      '(based on PERCH CXR+ results)'
                      ),
        'proportion_pneumonia_in_other_bacterial_pathogens_ALRI':
            Parameter(Types.LIST,
                      'proportion of other bacterial pathogens-attributed ALRI manifesting as pneumonia by age, '
                      '(based on PERCH CXR+ results)'
                      ),
        'proportion_pneumonia_in_other_pathogens_NoS_ALRI':
            Parameter(Types.LIST,
                      'proportion of other pathogens NoS-attributed ALRI manifesting as pneumonia by age, '
                      '(based on PERCH CXR+ results)'
                      ),

        # Risk factors for incidence infection -----
        'rr_ALRI_HIV/AIDS':
            Parameter(Types.REAL,
                      'relative rate of acquiring Alri for children with HIV+/AIDS '
                      ),
        'rr_ALRI_incomplete_measles_immunisation':
            Parameter(Types.REAL,
                      'relative rate of acquiring Alri for children with incomplete measles immunisation'
                      ),
        'rr_ALRI_low_birth_weight':
            Parameter(Types.REAL,
                      'relative rate of acquiring Alri for infants with low birth weight'
                      ),
        'rr_ALRI_non_exclusive_breastfeeding':
            Parameter(Types.REAL,
                      'relative rate of acquiring Alri for not exclusive breastfeeding upto 6 months'
                      ),
        'rr_ALRI_indoor_air_pollution':
            Parameter(Types.REAL,
                      'relative rate of acquiring Alri for indoor air pollution'
                      ),
        # Probability of bacterial co- / secondary infection -----
        'prob_viral_pneumonia_bacterial_coinfection':
            Parameter(Types.REAL,
                      'probability of primary viral pneumonia having a bacterial co-infection'
                      ),
        'proportion_bacterial_coinfection_pathogen':
            Parameter(Types.LIST,
                      'list of proportions of each bacterial pathogens in a viral/bacterial co-infection pneumonia,'
                      'the current values used are the pathogen attributable fractions (AFs) from PERCH for all ages. '
                      'The AFs were scaled to bacterial pathogens only causes - value assumed to be the proportions '
                      'of bacterial pathogens causing co-/secondary infection'
                      ),

        # Duration of disease - natural history
        'max_alri_duration_in_days_without_treatment':
            Parameter(Types.REAL,
                      'maximum duration in days of untreated ALRI episode, assuming an average of 7 days'
                      ),

        # Probability of complications -----
        'overall_progression_to_severe_ALRI':
            Parameter(Types.REAL,
                      'probability of progression to severe ALRI'
                      ),
        'prob_pulmonary_complications_in_pneumonia':
            Parameter(Types.REAL,
                      'probability of pulmonary complications in (CXR+) pneumonia'
                      ),
        'prob_pleural_effusion_in_pulmonary_complicated_pneumonia':
            Parameter(Types.REAL,
                      'probability of pleural effusion in pneumonia with pulmonary complications'
                      ),
        'prob_empyema_in_pulmonary_complicated_pneumonia':
            Parameter(Types.REAL,
                      'probability of empyema in pneumonia with pulmonary complications'
                      ),
        'prob_lung_abscess_in_pulmonary_complicated_pneumonia':
            Parameter(Types.REAL,
                      'probability of lung abscess in pneumonia with pulmonary complications'
                      ),
        'prob_pneumothorax_in_pulmonary_complicated_pneumonia':
            Parameter(Types.REAL,
                      'probability of pneumothorax in pneumonia with pulmonary complications'
                      ),
        'prob_hypoxaemia_in_pneumonia':
            Parameter(Types.REAL,
                      'probability of hypoxaemia in pneumonia cases'
                      ),
        'prob_hypoxaemia_in_other_alri':
            Parameter(Types.REAL,
                      'probability of hypoxaemia in bronchiolitis and other alri cases'
                      ),
        'prob_bacteraemia_in_pneumonia':
            Parameter(Types.REAL,
                      'probability of bacteraemia in pneumonia'
                      ),
        'prob_progression_to_sepsis_with_bacteraemia':
            Parameter(Types.REAL,
                      'probability of progression to sepsis from bactereamia'
                      ),
        'proportion_hypoxaemia_with_SpO2<90%':
            Parameter(Types.REAL,
                      'proportion of hypoxaemic children with SpO2 <90%'
                      ),

        # Risk of death parameters -----
        'scaler_on_risk_of_death':
            Parameter(Types.REAL,
                      "Multiplicative scaler on the overall risk of death, for the purpose of calibration."
                      ),
        'base_odds_death_ALRI_age<2mo':
            Parameter(Types.REAL,
                      'baseline odds of death from ALRI for young infants aged 0 month and severe pneumonia '
                      '(base group)'
                      ),
        'or_death_ALRI_age<2mo_very_severe_pneumonia':
            Parameter(Types.REAL,
                      'odds ratio of death from ALRI for young infants with very severe pneumonia'
                      ),
        'or_death_ALRI_age<2mo_P.jirovecii':
            Parameter(Types.REAL,
                      'odds ratio of death from ALRI for young infants with P. jirovecii infection'
                      ),
        'or_death_ALRI_age<2mo_by_month_increase_in_age':
            Parameter(Types.REAL,
                      'odds ratio of death from ALRI for young infants by 1 month increase in age (1 month olds)'
                      ),

        'base_odds_death_ALRI_age2_59mo':
            Parameter(Types.REAL,
                      'baseline odds of death from ALRI for children aged 2 months, male, no SAM, '
                      'and non-severe pneumonia classification (base group)'
                      ),
        'or_death_ALRI_age2_59mo_female':
            Parameter(Types.REAL,
                      'odds ratio of death from ALRI for children who are female'
                      ),
        'or_death_ALRI_age2_59mo_very_severe_pneumonia':
            Parameter(Types.REAL,
                      'odds ratio of death from ALRI for children with very severe pneumonia'
                      ),
        'or_death_ALRI_age2_59mo_P.jirovecii':
            Parameter(Types.REAL,
                      'odds ratio of death from ALRI for children with P. jirovecii infection'
                      ),
        'or_death_ALRI_age2_59mo_by_month_increase_in_age':
            Parameter(Types.REAL,
                      'odds ratio of death from ALRI by 1 month increase in age for 2 to 59 months olds'
                      ),
        'or_death_ALRI_age2_59mo_SAM':
            Parameter(Types.REAL,
                      'odds ratio of death from ALRI for children with severe acute malnutrition'
                      ),

        'or_death_ALRI_SpO2<90%':
            Parameter(Types.REAL,
                      'odds ratio of death from ALRI for children with oxygen saturation < 90%, '
                      'base group: SpO2 <=93%'

                      ),
        'or_death_ALRI_SpO2_90_92%':
            Parameter(Types.REAL,
                      'odds ratio of death from ALRI for children with oxygen saturation between 09 to 92%, '
                      'base group: SpO2 <=93%'
                      ),
        'or_death_ALRI_sepsis':
            Parameter(Types.REAL,
                      'odds ratio of death from ALRI for children with complication of sepsis (compared to if not)'
                      ),
        'or_death_ALRI_pneumothorax':
            Parameter(Types.REAL,
                      'odds ratio of death from ALRI for children with complication of pneumothorax (compared to if '
                      'not)'
                      ),

        # Probability of symptom development -----
        'prob_cough_in_pneumonia':
            Parameter(Types.REAL,
                      'probability of cough in pneumonia'
                      ),
        'prob_difficult_breathing_in_pneumonia':
            Parameter(Types.REAL,
                      'probability of difficulty breathing in pneumonia'
                      ),
        'prob_fever_in_pneumonia':
            Parameter(Types.REAL,
                      'probability of fever in pneumonia'
                      ),
        'prob_chest_indrawing_in_pneumonia':
            Parameter(Types.REAL,
                      'probability of chest indrawing in pneumonia'
                      ),
        'prob_tachypnoea_in_pneumonia':
            Parameter(Types.REAL,
                      'probability of tachypnoea in pneumonia'
                      ),
        'prob_danger_signs_in_pneumonia':
            Parameter(Types.REAL,
                      'probability of any danger sign in pneumonia, including: : unable to drink, convulsions, '
                      'cyanosis, head nodding/bobbing, irritability, abnormally sleepy, lethargy, '
                      'nasal flaring, grunting'
                      ),
        'prob_cough_in_other_alri':
            Parameter(Types.REAL,
                      'probability of cough in bronchiolitis or other alri'
                      ),
        'prob_difficult_breathing_in_other_alri':
            Parameter(Types.REAL,
                      'probability of difficulty breathing in bronchiolitis or other alri'
                      ),
        'prob_fever_in_other_alri':
            Parameter(Types.REAL,
                      'probability of fever in bronchiolitis or other alri'
                      ),
        'prob_tachypnoea_in_other_alri':
            Parameter(Types.REAL,
                      'probability of tachypnoea in bronchiolitis or other alri'
                      ),
        'prob_chest_indrawing_in_other_alri':
            Parameter(Types.REAL,
                      'probability of chest wall indrawing in bronchiolitis or other alri'
                      ),
        'prob_danger_signs_in_other_alri':
            Parameter(Types.REAL,
                      'probability of any danger signs in bronchiolitis or other alri'
                      ),
        'prob_danger_signs_in_sepsis':
            Parameter(Types.REAL,
                      'probability of any danger signs in ALRI complicated by sepsis'
                      ),
        'prob_danger_signs_in_SpO2<90%':
            Parameter(Types.REAL,
                      'probability of any danger signs in children with SpO2 <90%'
                      ),
        'prob_danger_signs_in_SpO2_90-92%':
            Parameter(Types.REAL,
                      'probability of any danger signs in children with SpO2 between 90-92%'
                      ),
        'prob_chest_indrawing_in_SpO2<90%':
            Parameter(Types.REAL,
                      'probability of chest indrawing in children with SpO2 <90%'
                      ),
        'prob_chest_indrawing_in_SpO2_90-92%':
            Parameter(Types.REAL,
                      'probability of chest indrawing in children with SpO2 between 90-92%'
                      ),
        'prob_cyanosis_in_other_alri':
            Parameter(Types.REAL,
                      'probability of cyanosis in bronchiolitis or other alri'
                      ),  # N.B. This is not used
        'prob_cyanosis_in_pneumonia':
            Parameter(Types.REAL,
                      'probability of cyanosis in pneumonia'
                      ),  # N.B. This is not used
        'prob_cyanosis_in_SpO2<90%':
            Parameter(Types.REAL,
                      'probability of cyanosis when SpO2 < 90%'
                      ),

        # Parameters governing the effects of vaccine ----------------
        'rr_Strep_pneum_VT_ALRI_with_PCV13_age<2y':
            Parameter(Types.REAL,
                      'relative rate of acquiring S. pneumoniae vaccine-type Alri '
                      'for children under 2 years of age immunised wth PCV13'
                      ),
        'rr_Strep_pneum_VT_ALRI_with_PCV13_age2to5y':
            Parameter(Types.REAL,
                      'relative rate of acquiring S. pneumoniae vaccine-type Alri '
                      'for children aged 2 to 5 immunised wth PCV13'
                      ),
        'rr_all_strains_Strep_pneum_ALRI_with_PCV13':
            Parameter(Types.REAL,
                      'relative rate of acquiring S. pneumoniae all types Alri '
                      'for children immunised wth PCV13'
                      ),
        'effectiveness_Hib_vaccine_on_Hib_strains':
            Parameter(Types.REAL,
                      'effectiveness of Hib vaccine against H. influenzae typ-b ALRI'
                      ),
        'rr_Hib_ALRI_with_Hib_vaccine':
            Parameter(Types.REAL,
                      'relative rate of acquiring H. influenzae type-b Alri '
                      'for children immunised wth Hib vaccine'
                      ),

        # Parameters governing treatment effectiveness and associated behaviours ----------------
        'days_between_treatment_and_cure':
            Parameter(Types.INT, 'number of days between any treatment being given in an HSI and the cure occurring.'
                      ),

        'tf_1st_line_antibiotic_for_severe_pneumonia':
            Parameter(Types.REAL,
                      'Risk of treatment failure for a person with danger_signs_pneumonia being treated with first line'
                      'intravenous antibiotics'
                      ),
        'rr_tf_1st_line_antibiotics_if_cyanosis':
            Parameter(Types.REAL,
                      'Relative Risk for treatment failure for persons with danger_signs_pneumonia being treated with '
                      'first line intravenous antibiotics if the person has the symptom of cyanosis.'
                      'having that symptom.'
                      ),
        'rr_tf_1st_line_antibiotics_if_SpO2<90%':
            Parameter(Types.REAL,
                      'Relative Risk for treatment failure for persons with danger_signs_pneumonia being treated with '
                      'first line intravenous antibiotics if the person has oxygen saturation < 90%.'
                      ),
        'rr_tf_1st_line_antibiotics_if_abnormal_CXR':
            Parameter(Types.REAL,
                      'Relative Risk for treatment failure for persons with danger_signs_pneumonia being treated with '
                      'first line intravenous antibiotics if the person has a disease_type of "pneumonia".'
                      ),
        'rr_tf_1st_line_antibiotics_if_MAM':
            Parameter(Types.REAL,
                      'Relative Risk for treatment failure for persons with danger_signs_pneumonia being treated with '
                      'first line intravenous antibiotics if the person has un_clinical_acute_malnutrition == "MAM".'
                      ),
        'rr_tf_1st_line_antibiotics_if_SAM':
            Parameter(Types.REAL,
                      'Relative Risk for treatment failure for persons with danger_signs_pneumonia being treated with '
                      'first line intravenous antibiotics if the person has un_clinical_acute_malnutrition == "SAM".'
                      ),
        'rr_tf_1st_line_antibiotics_if_HIV/AIDS':
            Parameter(Types.REAL,
                      'Relative Risk for treatment failure for persons with danger_signs_pneumonia being treated with '
                      'first line intravenous antibiotics if the person has HIV and is not currently being treated.'
                      ),
        'or_mortality_improved_oxygen_systems':
            Parameter(Types.REAL,
                      'Odds Ratio for the effect of oxygen provision to a person that needs oxygen who receives it, '
                      'compares to a patient who does not. N.B. The inverse of this is used to reflect the increase in '
                      'odds of death for a patient that needs oxygen but does not receive it.'
                      ),
        'tf_3day_amoxicillin_for_fast_breathing_with_SpO2>=90%':
            Parameter(Types.REAL,
                      'probability of treatment failure by day 6 or relapse by day 14 of 3-day course amoxicillin for'
                      ' treating fast-breathing pneumonia'
                      ),
        'tf_3day_amoxicillin_for_chest_indrawing_with_SpO2>=90%':
            Parameter(Types.REAL,
                      'probability of treatment failure by day 6 or relapse by day 14 of 3-day course amoxicillin for '
                      'treating chest-indrawing pneumonia without hypoxaemia (SpO2>=90%)'
                      ),
        'tf_5day_amoxicillin_for_chest_indrawing_with_SpO2>=90%':
            Parameter(Types.REAL,
                      'probability of treatment failure by day 6 or relapse by day 14 of 5-day course amoxicillin for '
                      'treating chest-indrawing pneumonia without hypoxaemia (SpO2>=90%)'
                      ),
        'tf_7day_amoxicillin_for_fast_breathing_pneumonia_in_young_infants':
            Parameter(Types.REAL,
                      'probability of treatment failure by day 6 or relapse by day 14 of 5-day course amoxicillin for '
                      'treating chest-indrawing pneumonia without hypoxaemia (SpO2>=90%)'
                      ),
        'tf_oral_amoxicillin_only_for_severe_pneumonia_with_SpO2>=90%':
            Parameter(Types.REAL,
                      'probability of treatment failure by day 2 for oral amoxicillin given to severe pneumonia '
                      '(danger-signs)  without hypoxaemia (SpO2>=93%)'
                      ),
        'tf_oral_amoxicillin_only_for_non_severe_pneumonia_with_SpO2<90%':
            Parameter(Types.REAL,
                      'probability of treatment failure or relapse'
                      'for oral amoxicillin given to non-severe pneumonia (fast-breathing or chest-indrawing) with'
                      ' hypoxaemia (SpO2<90%)'
                      ),
        'tf_oral_amoxicillin_only_for_severe_pneumonia_with_SpO2<90%':
            Parameter(Types.REAL,
                      'probability of treatment failure or relapsefor oral amoxicillin given to severe pneumonia '
                      '(danger-signs) with hypoxaemia (SpO2<90%)'
                      ),
        'tf_2nd_line_antibiotic_for_severe_pneumonia':
            Parameter(Types.REAL,
                      'probability of treatment failure by end of IV therapy for 2nd line antibiotic either cloxacillin'
                      ' or ceftriaxone to treat severe pneumonia (danger-signs)'
                      ),  # N.B. This parameter is not used.

        # sensitivities for correct classification by health workers
        'sensitivity_of_classification_of_fast_breathing_pneumonia_facility_level0':
            Parameter(Types.REAL,
                      'sensitivity of correct classification and treatment decision by the HSA trained in iCCM,'
                      ' using paper-based tools, for fast-breathing pneumonia'
                      ),
        'sensitivity_of_classification_of_danger_signs_pneumonia_facility_level0':
            Parameter(Types.REAL,
                      'sensitivity of correct classification and referral decision by the HSA trained in iCCM,'
                      ' using paper-based tools, for danger-signs pneumonia'
                      ),
        'sensitivity_of_classification_of_non_severe_pneumonia_facility_level1':
            Parameter(Types.REAL,
                      'sensitivity of correct classification and treatment decision for non-severe pneumonia '
                      'at facility level 1a and 1b'
                      ),
        'sensitivity_of_classification_of_severe_pneumonia_facility_level1':
            Parameter(Types.REAL,
                      'sensitivity of correct classification and referral decision for severe pneumonia '
                      'at facility level 1a and 1b'
                      ),
        'sensitivity_of_classification_of_non_severe_pneumonia_facility_level2':
            Parameter(Types.REAL,
                      'sensitivity of correct classification and treatment decision for non-severe pneumonia '
                      'at facility level 2'
                      ),
        'sensitivity_of_classification_of_severe_pneumonia_facility_level2':
            Parameter(Types.REAL,
                      'sensitivity of correct classification and treatment decision for severe pneumonia '
                      'at facility level 2'
                      ),
        'prob_iCCM_severe_pneumonia_treated_as_fast_breathing_pneumonia':
            Parameter(Types.REAL,
                      'probability of misdiagnosis of iCCM severe pneumonia (with chest-indrawing or danger signs) '
                      'given treatment for non-severe pneumonia (fast-breathing) '
                      'at facility level O'
                      ),
        'prob_IMCI_severe_pneumonia_treated_as_non_severe_pneumonia':
            Parameter(Types.REAL,
                      'probability of misdiagnosis of IMCI severe pneumonia (with danger signs) '
                      'given treatment for non-severe pneumonia ( fast-breathing or chest-indrawing) '
                      'at facility level 1a/1b/2'
                      ),

        'or_care_seeking_perceived_severe_illness':
            Parameter(Types.REAL,
                      'The Odds Ratio for healthcare seeking for the symptom of chest-indrawing'
                      ),

        'pulse_oximeter_and_oxygen_is_available':
            Parameter(Types.CATEGORICAL,
                      'Control the availability of the pulse oximeter and oxygen. "Default" does not over-ride '
                      'availability; "Yes" forces them to be available; "No" forces them to not be available',
                      categories=['Yes', 'No', 'Default']
                      ),
    }

    PROPERTIES = {
        # ---- Alri status ----
        'ri_current_infection_status':
            Property(Types.BOOL,
                     'Does the person currently have an infection with a pathogen that can cause Alri.'
                     ),

        # ---- The pathogen which is the attributed cause of Alri ----
        'ri_primary_pathogen':
            Property(Types.CATEGORICAL,
                     'If infected, what is the pathogen with which the person is currently infected. (np.nan if not '
                     'infected)',
                     categories=list(all_pathogens)
                     ),
        # ---- The bacterial pathogen which is the attributed co-/secondary infection ----
        'ri_secondary_bacterial_pathogen':
            Property(Types.CATEGORICAL,
                     'If infected, is there a secondary bacterial pathogen (np.nan if none or not applicable)',
                     categories=list(pathogens['bacterial'])
                     ),
        # ---- The underlying Alri condition ----
        'ri_disease_type':
            Property(Types.CATEGORICAL, 'If infected, what disease type is the person currently suffering from.',
                     categories=disease_types
                     ),
        # ---- The peripheral oxygen saturation level ----
        'ri_SpO2_level':
            Property(Types.CATEGORICAL, 'Peripheral oxygen saturation level (Sp02), measure for hypoxaemia',
                     categories=['<90%', '90-92%', '>=93%']
                     ),

        # ---- Treatment Status ----
        'ri_on_treatment': Property(Types.BOOL, 'Is this person currently receiving treatment.'),

        # < --- (N.B. Other properties of the form 'ri_complication_{complication-name}' are added later.) -->

        # ---- Internal variables to schedule onset and deaths due to Alri ----
        'ri_start_of_current_episode': Property(Types.DATE,
                                                'date of onset of current Alri event (pd.NaT is not infected)'),
        'ri_scheduled_recovery_date': Property(Types.DATE,
                                               '(scheduled) date of recovery from current Alri event (pd.NaT is not '
                                               'infected or episode is scheduled to end in death)'),
        'ri_scheduled_death_date': Property(Types.DATE,
                                            '(scheduled) date of death caused by current Alri event (pd.NaT is not '
                                            'infected or episode will not cause death)'),
        'ri_end_of_current_episode': Property(Types.DATE,
                                              'date on which the last episode of Alri is resolved, (including allowing '
                                              'for the possibility that a cure is scheduled following onset). This is '
                                              'used to determine when a new episode can begin. This stops successive'
                                              ' episodes interfering with one another.'),
    }

    def __init__(self, name=None, resourcefilepath=None, log_indivdual=None, do_checks=False):
        super().__init__(name)

        # Store arguments provided
        self.resourcefilepath = resourcefilepath
        self.do_checks = do_checks

        assert (log_indivdual is None or isinstance(log_indivdual, int)) and (not isinstance(log_indivdual, bool))
        self.log_individual = log_indivdual

        # Initialise the pointer to where the models will be stored:
        self.models = None

        # Maximum duration of an episode (beginning with infection and ending with recovery)
        self.max_duration_of_episode = None

        # dict to hold the DALY weights
        self.daly_wts = dict()

        # store the consumables needed
        self.consumables_used_in_hsi = dict()

        # Pointer to store the logging event used by this module
        self.logging_event = None

    def read_parameters(self, data_folder):
        """
        * Setup parameters values used by the module
        * Define symptoms
        """
        self.load_parameters_from_dataframe(
            pd.read_excel(Path(self.resourcefilepath) / 'ResourceFile_Alri.xlsx', sheet_name='Parameter_values')
        )

        self.check_params_read_in_ok()

        self.define_symptoms()

    def check_params_read_in_ok(self):
        """Check that every value has been read-in successfully"""
        for param_name, param_type in self.PARAMETERS.items():
            assert param_name in self.parameters, f'Parameter "{param_name}" ' \
                                                  f'is not read in correctly from the resourcefile.'
            assert param_name is not None, f'Parameter "{param_name}" is not read in correctly from the resourcefile.'
            assert isinstance(self.parameters[param_name],
                              param_type.python_type), f'Parameter "{param_name}" ' \
                                                       f'is not read in correctly from the resourcefile.'

    def define_symptoms(self):
        """Define the symptoms that this module will use"""
        for symptom_name in sorted(self.all_symptoms):
            if symptom_name not in self.sim.modules['SymptomManager'].generic_symptoms:
                if symptom_name == 'danger_signs':
                    self.sim.modules['SymptomManager'].register_symptom(
                        Symptom(name=symptom_name,
                                emergency_in_children=True))
                elif symptom_name == 'chest_indrawing':
                    self.sim.modules['SymptomManager'].register_symptom(
                        Symptom(name=symptom_name,
                                odds_ratio_health_seeking_in_children=self.parameters[
                                    'or_care_seeking_perceived_severe_illness']))
                else:
                    self.sim.modules['SymptomManager'].register_symptom(
                        Symptom(name=symptom_name))
                    # (Associates the symptoms with the 'average' healthcare seeking, apart from "danger_signs", which
                    # is an emergency symptom in children, and "chest_indrawing" which does have increased healthcare
                    # seeking.)

    def pre_initialise_population(self):
        """Define columns for complications at run-time"""
        for complication in self.complications:
            Alri.PROPERTIES[f"ri_complication_{complication}"] = Property(
                Types.BOOL, f"Whether this person has complication {complication}"
            )

    def initialise_population(self, population):
        """
        Sets that there is no one with Alri at initiation.
        """
        df = population.props  # a shortcut to the data-frame storing data for individuals

        # ---- Key Current Status Classification Properties ----
        df.loc[df.is_alive, 'ri_current_infection_status'] = False
        df.loc[df.is_alive, 'ri_primary_pathogen'] = np.nan
        df.loc[df.is_alive, 'ri_secondary_bacterial_pathogen'] = np.nan
        df.loc[df.is_alive, 'ri_disease_type'] = np.nan
        df.loc[df.is_alive, [f"ri_complication_{complication}" for complication in self.complications]] = False
        df.loc[df.is_alive, 'ri_SpO2_level'] = ">=93%"

        # ---- Internal values ----
        df.loc[df.is_alive, 'ri_start_of_current_episode'] = pd.NaT
        df.loc[df.is_alive, 'ri_scheduled_recovery_date'] = pd.NaT
        df.loc[df.is_alive, 'ri_scheduled_death_date'] = pd.NaT
        df.loc[df.is_alive, 'ri_end_of_current_episode'] = pd.NaT
        df.loc[df.is_alive, 'ri_on_treatment'] = False

    def initialise_simulation(self, sim):
        """
        Prepares for simulation:
        * Schedules the main polling event
        * Schedules the main logging event
        * Establishes the linear models and other data structures using the parameters that have been read-in
        """
        p = self.parameters

        # Schedule the main polling event (to first occur immediately)
        sim.schedule_event(AlriPollingEvent(self), sim.date)

        # Schedule the main logging event (to first occur in one year)
        self.logging_event = AlriLoggingEvent(self)
        sim.schedule_event(self.logging_event, sim.date + DateOffset(days=364))

        if self.log_individual is not None:
            # Schedule the individual check logging event (to first occur immediately, and to occur every day)
            sim.schedule_event(AlriIndividualLoggingEvent(self), sim.date)

        if self.do_checks:
            # Schedule the event that does checking every day:
            sim.schedule_event(AlriCheckPropertiesEvent(self), sim.date)

        # Generate the model that determine the Natural History of the disease:
        self.models = Models(self)

        # Get DALY weights
        if 'HealthBurden' in self.sim.modules.keys():
            self.daly_wts['daly_non_severe_ALRI'] = self.sim.modules['HealthBurden'].get_daly_weight(sequlae_code=47)
            self.daly_wts['daly_severe_ALRI'] = self.sim.modules['HealthBurden'].get_daly_weight(sequlae_code=46)

        # Define the max episode duration
        self.max_duration_of_episode = DateOffset(
            days=p['max_alri_duration_in_days_without_treatment'] + p['days_between_treatment_and_cure']
        )

        # Look-up and store the consumables that are required for each HSI
        self.look_up_consumables()

        # override consumables availability
        self.over_ride_availability_of_certain_consumables()

    def on_birth(self, mother_id, child_id):
        """Initialise properties for a newborn individual.
        This is called by the simulation whenever a new person is born.
        :param mother_id: the mother for this child
        :param child_id: the new child
        """

        df = self.sim.population.props

        # ---- Key Current Status Classification Properties ----
        df.at[child_id, 'ri_current_infection_status'] = False
        df.loc[child_id, ['ri_primary_pathogen',
                          'ri_secondary_bacterial_pathogen',
                          'ri_disease_type']] = np.nan
        df.at[child_id, [f"ri_complication_{complication}" for complication in self.complications]] = False
        df.at[child_id, 'ri_SpO2_level'] = ">=93%"

        # ---- Internal values ----
        df.loc[child_id, ['ri_start_of_current_episode',
                          'ri_scheduled_recovery_date',
                          'ri_scheduled_death_date',
                          'ri_end_of_current_episode']] = pd.NaT
        df.at[child_id, 'ri_on_treatment'] = False

    def report_daly_values(self):
        """Report DALY incurred in the population in the last month due to ALRI"""
        df = self.sim.population.props

        # get the list of people with severe pneumonia: danger signs AND either cough or difficult breathing
        has_danger_signs = set(self.sim.modules['SymptomManager'].who_has('danger_signs')) & set(
            self.sim.modules['SymptomManager'].who_has('cough')).union(
            self.sim.modules['SymptomManager'].who_has('difficult_breathing')
        )

        # get the list of people with non-severe pneumonia
        has_fast_breathing_or_chest_indrawing_but_not_danger_signs = set(
            self.sim.modules['SymptomManager'].who_has('tachypnoea')
        ).union(
            self.sim.modules['SymptomManager'].who_has('chest_indrawing')
        ) - has_danger_signs

        # report the DALYs occurred
        total_daly_values = pd.Series(data=0.0, index=df.index[df.is_alive])
        total_daly_values.loc[has_danger_signs] = self.daly_wts['daly_severe_ALRI']
        total_daly_values.loc[
            has_fast_breathing_or_chest_indrawing_but_not_danger_signs] = self.daly_wts['daly_non_severe_ALRI']

        # Split out by pathogen that causes the Alri
        dummies_for_pathogen = pd.get_dummies(df.loc[total_daly_values.index, 'ri_primary_pathogen'], dtype='float')
        daly_values_by_pathogen = dummies_for_pathogen.mul(total_daly_values, axis=0)

        # add prefix to label according to the name of the causes of disability declared
        daly_values_by_pathogen = daly_values_by_pathogen.add_prefix('ALRI_')
        return daly_values_by_pathogen

    def over_ride_availability_of_certain_consumables(self):
        """Over-ride the availability of certain consumables, according the parameter values provided."""
        p = self.parameters
        item_code_pulse_oximeter = list(self.consumables_used_in_hsi['Pulse_oximetry'].keys())
        item_code_oxygen = list(self.consumables_used_in_hsi['Oxygen_Therapy'].keys())
        all_item_codes = list(set(item_code_pulse_oximeter + item_code_oxygen))

        if p['pulse_oximeter_and_oxygen_is_available'] in ('Yes', 'No'):
            over_ride = {
                _item: (1.0 if p['pulse_oximeter_and_oxygen_is_available'] == "Yes" else 0.0)
                for _item in all_item_codes
            }
            self.sim.modules['HealthSystem'].override_availability_of_consumables(over_ride)

    def look_up_consumables(self):
        """Look up and store the consumables item codes used in each of the HSI."""

        get_item_code = self.sim.modules['HealthSystem'].get_item_code_from_item_name

        def get_dosage_for_age_in_months(age_in_whole_months: float, doses_by_age_in_months: Dict[int, float]):
            """Returns the dose corresponding to age, using the lookup provided in `doses`. The format of `doses` is:
             {<higher_age_boundary_of_age_group_in_months>: <dose>}."""

            for upper_age_bound_in_months, _dose in sorted(doses_by_age_in_months.items()):
                if age_in_whole_months < upper_age_bound_in_months:
                    return _dose
            return _dose

        # # # # # # Dosages by age # # # # # #

        # Antibiotic therapy -------------------
        # Antibiotics for non-severe pneumonia - oral amoxicillin for 5 days
        self.consumables_used_in_hsi['Amoxicillin_tablet_or_suspension_5days'] = {
            get_item_code(item='Amoxycillin 250mg_1000_CMST'):
                lambda _age: get_dosage_for_age_in_months(int(_age * 12.0),
                                                          {2: 0, 12: 0.006, 36: 0.012, np.inf: 0.018}
                                                          ),
            get_item_code(item='Amoxycillin 125mg/5ml suspension, PFR_0.025_CMST'):
                lambda _age: get_dosage_for_age_in_months(int(_age * 12.0),
                                                          {2: 0, 12: 1, 36: 2, np.inf: 3}
                                                          ),
        }

        # Antibiotics for non-severe pneumonia - oral amoxicillin for 3 days
        self.consumables_used_in_hsi['Amoxicillin_tablet_or_suspension_3days'] = {
            get_item_code(item='Amoxycillin 250mg_1000_CMST'):
                lambda _age: get_dosage_for_age_in_months(int(_age * 12.0),
                                                          {2: 0, 12: 0.01, 36: 0.02, np.inf: 0.03}
                                                          ),
            get_item_code(item='Amoxycillin 125mg/5ml suspension, PFR_0.025_CMST'):
                lambda _age: get_dosage_for_age_in_months(int(_age * 12.0),
                                                          {2: 0, 12: 1, 36: 2, np.inf: 3}
                                                          ),
        }

        # Antibiotics for non-severe pneumonia - oral amoxicillin for 7 days for young infants only
        self.consumables_used_in_hsi['Amoxicillin_tablet_or_suspension_7days'] = {
            get_item_code(item='Amoxycillin 250mg_1000_CMST'):
                lambda _age: get_dosage_for_age_in_months(int(_age * 12.0),
                                                          {1: 0.004, 2: 0.006, np.inf: 0.01}
                                                          ),
            get_item_code(item='Amoxycillin 125mg/5ml suspension, PFR_0.025_CMST'):
                lambda _age: get_dosage_for_age_in_months(int(_age * 12.0),
                                                          {1: 0.4, 2: 0.5, np.inf: 1}
                                                          ),
        }

        # Antibiotic therapy for severe pneumonia - ampicillin package
        self.consumables_used_in_hsi['1st_line_IV_antibiotics'] = {
            get_item_code(item='Ampicillin injection 500mg, PFR_each_CMST'):
                lambda _age: get_dosage_for_age_in_months(int(_age * 12.0),
                                                          {1: 3.73, 2: 5.6, 4: 8, 12: 16, 36: 24, np.inf: 40}
                                                          ),
            get_item_code(item='Gentamicin Sulphate 40mg/ml, 2ml_each_CMST'):
                lambda _age: get_dosage_for_age_in_months(int(_age * 12.0),
                                                          {1: 0.7, 2: 1.4, 4: 2.81, 12: 4.69, 36: 7.03, np.inf: 9.37}
                                                          ),
            get_item_code(item='Cannula iv  (winged with injection pot) 16_each_CMST'): 1,
            get_item_code(item='Syringe, Autodisable SoloShot IX '): 1
        }

        # # Antibiotic therapy for severe pneumonia - benzylpenicillin package when ampicillin is not available
        self.consumables_used_in_hsi['Benzylpenicillin_gentamicin_therapy_for_severe_pneumonia'] = {
            get_item_code(item='Benzylpenicillin 3g (5MU), PFR_each_CMST'):
                lambda _age: get_dosage_for_age_in_months(int(_age * 12.0),
                                                          {1: 2, 2: 5, 4: 8, 12: 15, 36: 24, np.inf: 34}
                                                          ),
            get_item_code(item='Gentamicin Sulphate 40mg/ml, 2ml_each_CMST'):
                lambda _age: get_dosage_for_age_in_months(int(_age * 12.0),
                                                          {1: 0.7, 2: 1.4, 4: 2.81, 12: 4.69, 36: 7.03, np.inf: 9.37}
                                                          ),
            get_item_code(item='Cannula iv  (winged with injection pot) 16_each_CMST'): 1,
            get_item_code(item='Syringe, Autodisable SoloShot IX '): 1
        }

        # Second line of antibiotics for severe pneumonia, if Staph not suspected
        self.consumables_used_in_hsi['Ceftriaxone_therapy_for_severe_pneumonia'] = {
            get_item_code(item='Ceftriaxone 1g, PFR_each_CMST'):
                lambda _age: get_dosage_for_age_in_months(int(_age * 12.0),
                                                          {4: 1.5, 12: 3, 36: 5, np.inf: 7}
                                                          ),
            get_item_code(item='Cannula iv  (winged with injection pot) 16_each_CMST'): 1,
            get_item_code(item='Syringe, Autodisable SoloShot IX '): 1
        }

        # Second line of antibiotics for severe pneumonia, if Staph is suspected
        self.consumables_used_in_hsi['2nd_line_Antibiotic_therapy_for_severe_staph_pneumonia'] = {
            get_item_code(item='Flucloxacillin 250mg, vial, PFR_each_CMST'):
                lambda _age: get_dosage_for_age_in_months(int(_age * 12.0),
                                                          {2: 21, 4: 22.4, 12: 37.3, 36: 67.2, 60: 93.3, np.inf: 140}
                                                          ),
            get_item_code(item='Gentamicin Sulphate 40mg/ml, 2ml_each_CMST'):
                lambda _age: get_dosage_for_age_in_months(int(_age * 12.0),
                                                          {4: 2.81, 12: 4.69, 36: 7.03, 60: 9.37, np.inf: 13.6}
                                                          ),
            get_item_code(item='Cannula iv  (winged with injection pot) 16_each_CMST'): 1,
            get_item_code(item='Syringe, Autodisable SoloShot IX '): 1,
            get_item_code(item='Flucloxacillin 250mg_100_CMST'):
                lambda _age: get_dosage_for_age_in_months(int(_age * 12.0),
                                                          {4: 0.42, 36: 0.84, 60: 1.68, np.inf: 1.68}
                                                          ),
        }

        # First dose of antibiotic before referral -------------------

        # Referral process in iCCM for severe pneumonia, and at health centres for HIV exposed/infected
        self.consumables_used_in_hsi['First_dose_oral_amoxicillin_for_referral'] = {
            get_item_code(item='Amoxycillin 250mg_1000_CMST'):
                lambda _age: get_dosage_for_age_in_months(int(_age * 12.0),
                                                          {12: 0.001, 36: 0.002, np.inf: 0.003}
                                                          ),
        }

        # Referral process at health centres for severe cases
        self.consumables_used_in_hsi['First_dose_IM_antibiotics_for_referral'] = {
            get_item_code(item='Ampicillin injection 500mg, PFR_each_CMST'):
                lambda _age: get_dosage_for_age_in_months(int(_age * 12.0),
                                                          {4: 0.4, 12: 0.8, 36: 1.4, np.inf: 2}
                                                          ),
            get_item_code(item='Gentamicin Sulphate 40mg/ml, 2ml_each_CMST'):
                lambda _age: get_dosage_for_age_in_months(int(_age * 12.0),
                                                          {4: 0.56, 12: 0.94, 36: 1.41, np.inf: 1.87}
                                                          ),
            get_item_code(item='Cannula iv  (winged with injection pot) 16_each_CMST'): 1,
            get_item_code(item='Syringe, Autodisable SoloShot IX '): 1
        }

        # Oxygen, pulse oximetry and x-ray -------------------

        # Oxygen for hypoxaemia
        self.consumables_used_in_hsi['Oxygen_Therapy'] = {
            get_item_code(item='Oxygen, 1000 liters, primarily with oxygen cylinders'): 1,
        }

        # Pulse oximetry
        self.consumables_used_in_hsi['Pulse_oximetry'] = {
            get_item_code(item='Oxygen, 1000 liters, primarily with oxygen cylinders'): 1
        }

        # X-ray scan
        self.consumables_used_in_hsi['X_ray_scan'] = {
            get_item_code(item='X-ray'): 1
        }

        # Optional consumables -------------------
        # Paracetamol
        self.consumables_used_in_hsi['Paracetamol_tablet'] = {
            get_item_code(item='Paracetamol, tablet, 100 mg'):
                lambda _age: get_dosage_for_age_in_months(int(_age * 12.0),
                                                          {36: 12, np.inf: 18}
                                                          ),
        }

        # Maintenance of fluids via nasograstric tube
        self.consumables_used_in_hsi['Fluid_Maintenance'] = {
            get_item_code(item='Tube, nasogastric CH 8_each_CMST'): 1
        }

        # Bronchodilator - inhaled
        self.consumables_used_in_hsi['Inhaled_Brochodilator'] = {
            get_item_code(item='Salbutamol sulphate 1mg/ml, 5ml_each_CMST'): 2
        }

        # Bronchodilator - oral
        self.consumables_used_in_hsi['Oral_Brochodilator'] = {
            get_item_code(item='Salbutamol, syrup, 2 mg/5 ml'): 1,
            get_item_code(item='Salbutamol, tablet, 4 mg'): 1
        }

    def end_episode(self, person_id):
        """End the episode infection for a person (i.e. reset all properties to show no current infection or
        complications).
        This is called by AlriNaturalRecoveryEvent and AlriCureEvent.
        NB. 'ri_end_of_current_episode is not reset: this is used to prevent new infections from occurring whilst HSI
        from a previous episode may still be scheduled to occur.
        """
        df = self.sim.population.props

        # Reset properties to show no current infection:
        new_properties = {
            'ri_current_infection_status': False,
            'ri_primary_pathogen': np.nan,
            'ri_secondary_bacterial_pathogen': np.nan,
            'ri_disease_type': np.nan,
            'ri_SpO2_level': '>=93%',
            'ri_on_treatment': False,
            'ri_start_of_current_episode': pd.NaT,
            'ri_scheduled_recovery_date': pd.NaT,
            'ri_scheduled_death_date': pd.NaT,
        }
        df.loc[person_id, new_properties.keys()] = new_properties.values()

        # Remove all existing complications
        df.loc[person_id, [f"ri_complication_{c}" for c in self.complications]] = False

        # Resolve all the symptoms immediately
        self.sim.modules['SymptomManager'].clear_symptoms(person_id=person_id, disease_module=self)

    def cancel_death_and_schedule_cure(self, person_id):
        """Cancels a scheduled date of death due to Alri for a person, and schedules the CureEvent.
        This is called within do_alri_treatment function.
        Cancelling scheduled death date prior to the scheduling the CureEvent prevent deaths happening
        in the time between a treatment being given and the cure event occurring.
        :param person_id:
        :return:
        """
        df = self.sim.population.props

        # cancel death date
        self.sim.population.props.at[person_id, 'ri_scheduled_death_date'] = pd.NaT

        # Determine cure date, and update recovery date
        cure_date = self.sim.date + DateOffset(days=self.parameters['days_between_treatment_and_cure'])
        df.at[person_id, 'ri_scheduled_recovery_date'] = cure_date

        # Schedule the CureEvent
        self.sim.schedule_event(AlriCureEvent(self, person_id), cure_date)

    def check_properties(self):
        """This is used in debugging to make sure that the configuration of properties is correct"""

        df = self.sim.population.props

        # identify those who currently have an infection with a pathogen that can cause ALRI:
        curr_inf = df['is_alive'] & df['ri_current_infection_status']
        not_curr_inf = df['is_alive'] & ~df['ri_current_infection_status']

        # For those with no current infection, variables about the current infection should be null
        assert df.loc[not_curr_inf, [
            'ri_primary_pathogen',
            'ri_secondary_bacterial_pathogen',
            'ri_disease_type',
            'ri_start_of_current_episode',
            'ri_scheduled_recovery_date',
            'ri_scheduled_death_date']
        ].isna().all().all()

        # For those with no current infection, 'ri_end_of_current_episode' should be null or in the past or within the
        # period for which the episode can last.
        assert (
            df.loc[not_curr_inf, 'ri_end_of_current_episode'].isna() |
            (df.loc[not_curr_inf, 'ri_end_of_current_episode'] <= self.sim.date) |
            (
                (df.loc[not_curr_inf, 'ri_end_of_current_episode'] - self.sim.date).dt.days
                <= self.max_duration_of_episode.days
            )
        ).all()

        # For those with no current infection, there should be no treatment
        assert not df.loc[not_curr_inf, 'ri_on_treatment'].any()

        # For those with no current infection, there should be no complications
        assert not df.loc[
            not_curr_inf, [f"ri_complication_{c}" for c in self.complications]
        ].any().any()

        # For those with current infection, variables about the current infection should not be null
        assert not df.loc[curr_inf, [
            'ri_primary_pathogen',
            'ri_disease_type']
        ].isna().any().any()

        # For those with current infection, dates relating to this episode should make sense
        # - start is in the past and end is in the future
        assert (df.loc[curr_inf, 'ri_start_of_current_episode'] <= self.sim.date).all()
        assert (df.loc[curr_inf, 'ri_end_of_current_episode'] >= self.sim.date).all()

        # - a person has exactly one of a recovery_date _or_ a death_date
        assert ((~df.loc[curr_inf, 'ri_scheduled_recovery_date'].isna()) | (
            ~df.loc[curr_inf, 'ri_scheduled_death_date'].isna())).all()
        assert (df.loc[curr_inf, 'ri_scheduled_recovery_date'].isna() != df.loc[
            curr_inf, 'ri_scheduled_death_date'].isna()).all()

        #  If that primary pathogen is bacterial then there should be np.nan for secondary_bacterial_pathogen:
        assert df.loc[
            curr_inf & df['ri_primary_pathogen'].isin(self.pathogens['bacterial']), 'ri_secondary_bacterial_pathogen'
        ].isna().all()

        # There should be consistency between the properties for oxygen saturation and the presence of the complication
        # hypoxaemia
        assert (df.loc[df.is_alive & df['ri_complication_hypoxaemia'], 'ri_SpO2_level'] != '>=93%').all()
        assert (df.loc[df.is_alive & ~df['ri_complication_hypoxaemia'], 'ri_SpO2_level'] == '>=93%').all()

    def do_effects_of_treatment_and_return_outcome(self, person_id, antibiotic_provided: str, oxygen_provided: bool):
        """Helper function that enacts the effects of a treatment to Alri caused by a pathogen.
        It will only do something if the Alri is caused by a pathogen (this module).
        * Prevent any death event that may be scheduled from occurring
        * Returns 'success' if the treatment is successful and 'failure' is it is not successful."""

        df = self.sim.population.props
        person = df.loc[person_id]
        if not person.ri_current_infection_status:
            return

        # Record that the person is now on treatment:
        self.sim.population.props.at[person_id, 'ri_on_treatment'] = True
        self.logging_event.new_treated()

        # Gather underlying properties that will affect success of treatment
        SpO2_level = person.ri_SpO2_level
        symptoms = self.sim.modules['SymptomManager'].has_what(person_id)
        imci_symptom_based_classification = self.get_imci_classification_based_on_symptoms(
            child_is_younger_than_2_months=person.age_exact_years < (2.0 / 12.0),
            symptoms=symptoms,
        )
        disease_type = person.ri_disease_type
        hiv_infected_and_not_on_art = person.hv_inf and (person.hv_art != "on_VL_suppressed")
        un_clinical_acute_malnutrition = person.un_clinical_acute_malnutrition
        complications = [_c for _c in self.complications if person[f"ri_complication_{_c}"]]

        # Will the treatment fail:
        treatment_fails = self.models.treatment_fails(
            imci_symptom_based_classification=imci_symptom_based_classification,
            SpO2_level=SpO2_level,
            disease_type=disease_type,
            any_complications=len(complications) > 0,
            symptoms=symptoms,
            hiv_infected_and_not_on_art=hiv_infected_and_not_on_art,
            un_clinical_acute_malnutrition=un_clinical_acute_malnutrition,
            antibiotic_provided=antibiotic_provided,
            oxygen_provided=oxygen_provided,
        )

        # Cancel death (if there is one) if the treatment does not fail (i.e. it works) and return indication of
        # sucesss of failure.
        if not treatment_fails:
            self.cancel_death_and_schedule_cure(person_id)
            return 'success'
        else:
            return 'failure'

    def on_presentation(self, person_id, hsi_event):
        """Action taken when a child (under 5 years old) presents at a generic appointment (emergency or non-emergency)
         with symptoms of `cough` or `difficult_breathing`."""

        self.record_sought_care_for_alri()

        # All persons have an initial out-patient appointment at the current facility level.
        self.sim.modules['HealthSystem'].schedule_hsi_event(
            hsi_event=HSI_Alri_Treatment(person_id=person_id, module=self,
                                         facility_level=hsi_event.ACCEPTED_FACILITY_LEVEL),
            topen=self.sim.date,
            tclose=self.sim.date + pd.DateOffset(days=1),
            priority=1
        )

    def record_sought_care_for_alri(self):
        """Count that the person is seeking care"""
        self.logging_event.new_seeking_care()

    @staticmethod
    def get_imci_classification_based_on_symptoms(child_is_younger_than_2_months: bool, symptoms: list) -> str:
        """Based on age and symptoms, classify WHO-pneumonia severity. This is regarded as the *TRUE* classification
         based on symptoms. It will return one of: {
             'fast_breathing_pneumonia',
             'danger_signs_pneumonia',
             'chest_indrawing_pneumonia,
             'cough_or_cold'
        }."""
        if child_is_younger_than_2_months:
            if ('chest_indrawing' in symptoms) or ('danger_signs' in symptoms):
                return 'danger_signs_pneumonia'
            elif 'tachypnoea' in symptoms:
                return 'fast_breathing_pneumonia'
            else:
                return 'cough_or_cold'

        else:
            if 'danger_signs' in symptoms:
                return 'danger_signs_pneumonia'
            elif 'chest_indrawing' in symptoms:
                return 'chest_indrawing_pneumonia'
            elif 'tachypnoea' in symptoms:
                return 'fast_breathing_pneumonia'
            else:
                return 'cough_or_cold'

    @staticmethod
    def _ultimate_treatment_indicated_for_patient(classification_for_treatment_decision, age_exact_years) -> Dict:
        """Return a Dict of the form {'antibiotic_indicated': Tuple[str], 'oxygen_indicated': <>} which expresses what
         the treatment is that the patient _should_ be provided with ultimately (i.e., if consumables are available and
         following an admission to in-patient, if required).
         For the antibiotic indicated, the first in the list is the one for which effectiveness parameters are defined;
         the second is assumed to be a drop-in replacement with the same effectiveness etc., and is used only when the
         first is found to be not available."""

        if classification_for_treatment_decision == 'fast_breathing_pneumonia':
            return {
                'antibiotic_indicated': (
                    'Amoxicillin_tablet_or_suspension_7days' if age_exact_years < 2.0 / 12.0
                    else 'Amoxicillin_tablet_or_suspension_3days',  # <-- # <-- First choice antibiotic
                ),
                'oxygen_indicated': False
            }

        elif classification_for_treatment_decision == 'chest_indrawing_pneumonia':
            return {
                'antibiotic_indicated': (
                    'Amoxicillin_tablet_or_suspension_5days',   # <-- # <-- First choice antibiotic
                ),
                'oxygen_indicated': False
            }

        elif classification_for_treatment_decision == 'danger_signs_pneumonia':
            return {
                'antibiotic_indicated': (
                    '1st_line_IV_antibiotics',  # <-- # <-- First choice antibiotic
                    'Benzylpenicillin_gentamicin_therapy_for_severe_pneumonia'  # <-- If the first choice not available
                ),
                'oxygen_indicated': True
            }

        elif classification_for_treatment_decision == "cough_or_cold":
            return {
                'antibiotic_indicated': (
                    '',  # <-- First choice antibiotic
                ),
                'oxygen_indicated': False
            }

        else:
            raise ValueError(f'Classification not recognised: {classification_for_treatment_decision}')


class Models:
    """Helper-class to store all the models that specify the natural history of the Alri disease"""

    def __init__(self, module):
        self.module = module
        self.p = module.parameters
        self.rng = module.rng

        # dict that will hold the linear models for incidence risk for each pathogen
        self.incidence_equations_by_pathogen = dict()

        # set-up the linear models for the incidence risk for each pathogen
        self.make_model_for_acquisition_risk()

    def make_model_for_acquisition_risk(self):
        """"Model for the acquisition of a primary pathogen that can cause ALri"""
        p = self.p
        df = self.module.sim.population.props

        def make_scaled_linear_model_for_incidence(target_prob_by_age):
            """Return a linear model that is scaled for each the age-groups.
            It does this by first making an unscaled linear model with an intercept of 1.0. Using this, it calculates
             the resulting mean incidence rate for the population (by age-group). It then creates a new linear model
             with an adjusted age effect so that the average incidence in the population (by age-group) matches the
             target.
            NB. It will not work if there are no persons of that age in the population.
            """

            def make_linear_model(age_effects=None):
                """Make the linear model based for a particular pathogen and a particular age-group."""

                if age_effects is None:
                    age_effects = {
                        0: 1.0,
                        1: 1.0,
                        2: 1.0,
                        3: 1.0,
                        4: 1.0,
                    }

                return LinearModel(
                    LinearModelType.MULTIPLICATIVE,
                    1.0,
                    Predictor(
                        'age_years',
                        conditions_are_mutually_exclusive=True,
                        conditions_are_exhaustive=True).when(0, age_effects[0])
                                                       .when(1, age_effects[1])
                                                       .when(2, age_effects[2])
                                                       .when(3, age_effects[3])
                                                       .when(4, age_effects[4])
                                                       .when('>= 5', 0.0),
                    Predictor('li_wood_burn_stove').when(False, p['rr_ALRI_indoor_air_pollution']),
                    Predictor().when('(va_measles_all_doses == False) & (age_years >= 1)',
                                     p['rr_ALRI_incomplete_measles_immunisation']),
                    Predictor().when('(hv_inf == True) & (hv_art!= "on_VL_suppressed")', p['rr_ALRI_HIV/AIDS']),
                    Predictor().when('(nb_breastfeeding_status != "exclusive") & (age_exact_years < 1/6)',
                                     p['rr_ALRI_non_exclusive_breastfeeding'])
                )

            # Unpack `target_prob_by_age` to a dict with keys that match `age_years_exact` = 0, 1, 2, 3, 4
            _target = {
                0: target_prob_by_age[0],
                1: target_prob_by_age[1],
                2: target_prob_by_age[2],
                3: target_prob_by_age[2],
                4: target_prob_by_age[2],
            }

            # make unscaled linear model
            unscaled_lm = make_linear_model()

            # Compute scaling factors for each age-group:
            _age_effect = (pd.Series(_target) /
                           unscaled_lm.predict(df.loc[df.is_alive & (df.age_years < 5)]).groupby(by=df.age_years).mean()
                           ).fillna(1.0).to_dict()

            # Return the linear model with the appropriate scaling factor
            return make_linear_model(age_effects=_age_effect)

        for patho in self.module.all_pathogens:
            self.incidence_equations_by_pathogen[patho] = \
                make_scaled_linear_model_for_incidence(target_prob_by_age=self.p[f'base_inc_rate_ALRI_by_{patho}'])

    def compute_risk_of_acquisition(self, pathogen, df):
        """Compute the risk of a pathogen, using the linear model created and the df provided"""
        p = self.p

        # Run linear model to get baseline risk
        baseline = self.incidence_equations_by_pathogen[pathogen].predict(df)

        # apply the reduced risk of acquisition for those vaccinated
        if pathogen == "Strep_pneumoniae_PCV13":
            baseline.loc[df['va_pneumo_all_doses'] & (df['age_years'] < 2)] \
                *= p['rr_Strep_pneum_VT_ALRI_with_PCV13_age<2y']
            baseline.loc[df['va_pneumo_all_doses'] & (df['age_years'].between(2, 5))] \
                *= p['rr_Strep_pneum_VT_ALRI_with_PCV13_age2to5y']
        elif pathogen == "Hib":
            baseline.loc[df['va_hib_all_doses']] *= p['rr_Hib_ALRI_with_Hib_vaccine']

        return baseline

    def determine_disease_type_and_secondary_bacterial_coinfection(self,
                                                                   pathogen,
                                                                   age_exact_years,
                                                                   va_hib_all_doses,
                                                                   va_pneumo_all_doses):
        """Determines:
         * the disease that is caused by infection with this pathogen (from among self.disease_types)
         * if there is a bacterial coinfection associated that will cause the dominant disease.

         Note that the disease_type is 'bacterial_pneumonia' if primary pathogen is viral and there is a secondary
         bacterial coinfection.
         """
        p = self.p

        # Determine the disease type - pneumonia or other_alri
        col = 0 if age_exact_years < 1.0 else 1
        prob_is_pneumonia = p[f'proportion_pneumonia_in_{pathogen}_ALRI'][col]

        if prob_is_pneumonia > self.rng.random_sample():
            disease_type = 'pneumonia'
        else:
            disease_type = 'other_alri'

        # Determine bacterial-coinfection
        if pathogen in self.module.pathogens['viral']:
            if disease_type == 'pneumonia':
                if p['prob_viral_pneumonia_bacterial_coinfection'] > self.rng.random_sample():
                    bacterial_coinfection = self.secondary_bacterial_infection(va_hib_all_doses=va_hib_all_doses,
                                                                               va_pneumo_all_doses=va_pneumo_all_doses)
                else:
                    bacterial_coinfection = np.nan
            else:
                # brochiolitis/other_alri (viral)
                bacterial_coinfection = np.nan
        else:
            # No bacterial co-infection in primary bacterial or fungal cause
            bacterial_coinfection = np.nan

        assert disease_type in self.module.disease_types
        assert bacterial_coinfection in (self.module.pathogens['bacterial'] + [np.nan])

        return disease_type, bacterial_coinfection

    def secondary_bacterial_infection(self, va_hib_all_doses, va_pneumo_all_doses):
        """Determine which specific bacterial pathogen causes a secondary coinfection, or if there is no secondary
        bacterial infection (due to the effects of the pneumococcal vaccine).
        """
        p = self.p

        # get probability of bacterial coinfection with each pathogen
        probs = dict(zip(
            self.module.pathogens['bacterial'], p['proportion_bacterial_coinfection_pathogen']))

        # Edit the probability that the coinfection will be of `Strep_pneumoniae_PCV13` if the person has had
        # the pneumococcal vaccine:
        if va_pneumo_all_doses:
            probs['Strep_pneumoniae_PCV13'] *= p['rr_Strep_pneum_VT_ALRI_with_PCV13_age2to5y']

        # Edit the probability that the coinfection will be of `Hib` if the person has had
        # the hib vaccine:
        if va_hib_all_doses:
            probs['Hib'] *= p['rr_Hib_ALRI_with_Hib_vaccine']

        # Add in the probability that there is none (to ensure that all probabilities sum to 1.0)
        probs['_none_'] = 1.0 - sum(probs.values())

        # return the random selection of bacterial coinfection (including possibly np.nan for 'none')
        outcome = self.rng.choice(list(probs.keys()), p=list(probs.values()))

        return outcome if outcome != '_none_' else np.nan

    def get_complications_that_onset(self, disease_type, primary_path_is_bacterial, has_secondary_bacterial_inf):
        """Determine the set of complication for this person"""
        p = self.p

        probs = defaultdict(float)

        # probabilities for local pulmonary complications
        prob_pulmonary_complications = p['prob_pulmonary_complications_in_pneumonia']
        if disease_type == 'pneumonia':
            if prob_pulmonary_complications > self.rng.random_sample():
                for c in ['pneumothorax', 'pleural_effusion', 'lung_abscess', 'empyema']:
                    probs[c] += p[f'prob_{c}_in_pulmonary_complicated_pneumonia']

            # probabilities for systemic complications
            if primary_path_is_bacterial or has_secondary_bacterial_inf:
                probs['sepsis'] += p['prob_bacteraemia_in_pneumonia'] * p['prob_progression_to_sepsis_with_bacteraemia']

            probs['hypoxaemia'] += p['prob_hypoxaemia_in_pneumonia']

        elif disease_type == 'other_alri':
            probs['hypoxaemia'] += p['prob_hypoxaemia_in_other_alri']

        # determine which complications are onset:
        complications = {c for c, p in probs.items() if p > self.rng.random_sample()}

        return complications

    def get_oxygen_saturation(self, complication_set):
        """Set peripheral oxygen saturation"""

        if 'hypoxaemia' in complication_set:
            if self.p['proportion_hypoxaemia_with_SpO2<90%'] > self.rng.random_sample():
                return '<90%'
            else:
                return '90-92%'
        else:
            return '>=93%'

    def symptoms_for_disease(self, disease_type) -> set:
        """Determine set of symptom (before complications) for a given instance of disease"""
        p = self.p

        assert disease_type in self.module.disease_types

        probs = {
            symptom: p[f'prob_{symptom}_in_{disease_type}']
            for symptom in [
                'cough', 'difficult_breathing', 'cyanosis', 'fever', 'tachypnoea',
                'chest_indrawing', 'danger_signs']
        }

        # determine which symptoms are onset:
        symptoms = {s for s, p in probs.items() if p > self.rng.random_sample()}

        return symptoms

    def symptoms_for_complication(self, complication, oxygen_saturation):
        """Probability of each symptom for a person given a complication"""
        p = self.p

        probs = defaultdict(float)

        if complication == 'hypoxaemia':
            if oxygen_saturation == '<90%':
                probs = {
                    'danger_signs': p['prob_danger_signs_in_SpO2<90%'],
                    'chest_indrawing': p['prob_chest_indrawing_in_SpO2<90%'],
                    'cyanosis': p['prob_cyanosis_in_SpO2<90%']
                }
            elif oxygen_saturation == '90-92%':
                probs = {
                    'danger_signs': p['prob_danger_signs_in_SpO2_90-92%'],
                    'chest_indrawing': p['prob_chest_indrawing_in_SpO2_90-92%']
                }

        elif complication == 'sepsis':
            probs = {
                'danger_signs': p['prob_danger_signs_in_sepsis']
            }

        # determine which symptoms are onset:
        symptoms = {s for s, p in probs.items() if p > self.rng.random_sample()}

        return symptoms

    def will_die_of_alri(self, **kwargs) -> bool:
        """Determine if person will die from Alri"""
        return self.prob_die_of_alri(**kwargs) > self.rng.random_sample()

    def prob_die_of_alri(self,
                         age_exact_years: float,
                         sex: str,
                         pathogen: str,
                         disease_type: str,
                         SpO2_level: str,
                         complications: List[str],
                         danger_signs: bool,
                         un_clinical_acute_malnutrition: str,
                         ) -> float:
        """Returns the probability that such a case of ALRI will be lethal (if untreated)."""
        p = self.p

        # Death does not occur if there are no complications
        if 0 == len(complications):
            return 0.0

        def get_odds_of_death(age_in_whole_months):
            """Returns odds of death given age in whole months."""
            def get_odds_of_death_for_under_two_month_old(age_in_whole_months):
                return p[f'base_odds_death_ALRI_{_age_}'] * \
                       (p[f'or_death_ALRI_{_age_}_by_month_increase_in_age'] ** age_in_whole_months)

            def get_odds_of_death_for_over_two_month_old(age_in_whole_months):
                return p[f'base_odds_death_ALRI_{_age_}'] * \
                       (p[f'or_death_ALRI_{_age_}_by_month_increase_in_age'] ** (age_in_whole_months - 2))

            return get_odds_of_death_for_under_two_month_old(age_in_whole_months=age_in_whole_months) \
                if age_in_whole_months < 2 \
                else get_odds_of_death_for_over_two_month_old(age_in_whole_months=age_in_whole_months)

        age_in_whole_months = int(np.floor(age_exact_years * 12.0))
        is_under_two_months_old = age_in_whole_months < 2
        _age_ = "age<2mo" if is_under_two_months_old else "age2_59mo"

        # Get baseline odds of death given age
        odds_death = get_odds_of_death(age_in_whole_months=age_in_whole_months)

        # Modify odds of death based on other factors:
        if danger_signs:
            odds_death *= p[f'or_death_ALRI_{_age_}_very_severe_pneumonia']

        if pathogen == 'P.jirovecii':
            odds_death *= p[f'or_death_ALRI_{_age_}_P.jirovecii']

        if not is_under_two_months_old:
            if sex == 'F':
                odds_death *= p[f'or_death_ALRI_{_age_}_female']

            if un_clinical_acute_malnutrition == 'SAM':
                odds_death *= p[f'or_death_ALRI_{_age_}_SAM']

        if SpO2_level == '<90%':
            odds_death *= p['or_death_ALRI_SpO2<90%']
        elif SpO2_level == '90-92%':
            odds_death *= p['or_death_ALRI_SpO2_90_92%']

        if 'sepsis' in complications:
            odds_death *= p['or_death_ALRI_sepsis']

        if 'pneumothorax' in complications:
            odds_death *= p['or_death_ALRI_pneumothorax']

        return min(1.0, p['scaler_on_risk_of_death'] * to_prob(odds_death))  # Return the probability of death,
        #                                                                      with scaling.

    def treatment_fails(self, **kwargs) -> bool:
        """Determine whether a treatment fails or not: Returns `True` if the treatment fails."""
        p_fail = self._prob_treatment_fails(**kwargs)
        assert p_fail is not None, f"no probability of failure is recorded, {kwargs=}"
        return p_fail > self.rng.random_sample()

    def _prob_treatment_fails(self,
                              imci_symptom_based_classification: str,
                              SpO2_level: str,
                              disease_type: str,
                              any_complications: bool,
                              symptoms: List[str],
                              hiv_infected_and_not_on_art: bool,
                              un_clinical_acute_malnutrition: str,
                              antibiotic_provided: str,
                              oxygen_provided: bool
                              ) -> float:
        """Returns the probability of treatment failure. Treatment failures are dependent on the underlying IMCI
        classification by symptom, the need for oxygen (if SpO2 < 90%), and the type of antibiotic therapy (oral vs.
         IV/IM). NB. antibiotic_provided = '' means no antibiotic provided."""

        assert antibiotic_provided in self.module.antibiotics + [''], f"Not recognised {antibiotic_provided=}"

        p = self.p

        needs_oxygen = SpO2_level == "<90%"

        def modify_failure_risk_when_does_not_get_oxygen_but_needs_oxygen(_risk):
            """Define the effect size for the increase in the risk of treatment failure if a person need oxygen but does
             not receive it. The parameter is an odds ratio, so to use it with the risk, there has to be conversion
             between odds and probabilities."""
            or_if_does_not_get_oxygen_but_needs_oxygen = 1.0 / p['or_mortality_improved_oxygen_systems']
            return to_prob(to_odds(_risk) * or_if_does_not_get_oxygen_but_needs_oxygen)

        def _prob_treatment_fails_when_danger_signs_pneumonia():
            """Return probability treatment fails when the true classification is danger_signs_pneumonia."""

            def _prob_when_iv_antibiotic_used():
                """Using 1st line IV antibiotic"""
                # Baseline risk of treatment failure (... if oxygen is also provided)
                risk_tf_1st_line_antibiotics = p['tf_1st_line_antibiotic_for_severe_pneumonia']

                # The effect of central cyanosis
                if 'cyanosis' in symptoms:
                    risk_tf_1st_line_antibiotics *= p['rr_tf_1st_line_antibiotics_if_cyanosis']

                if needs_oxygen:
                    risk_tf_1st_line_antibiotics *= p['rr_tf_1st_line_antibiotics_if_SpO2<90%']

                if disease_type == 'pneumonia':
                    risk_tf_1st_line_antibiotics *= p['rr_tf_1st_line_antibiotics_if_abnormal_CXR']

                # The effect of HIV
                if hiv_infected_and_not_on_art:
                    risk_tf_1st_line_antibiotics *= p['rr_tf_1st_line_antibiotics_if_HIV/AIDS']

                # The effect of acute malnutrition
                if un_clinical_acute_malnutrition == 'MAM':
                    risk_tf_1st_line_antibiotics *= p['rr_tf_1st_line_antibiotics_if_MAM']
                elif un_clinical_acute_malnutrition == 'SAM':
                    risk_tf_1st_line_antibiotics *= p['rr_tf_1st_line_antibiotics_if_SAM']

                if needs_oxygen and not oxygen_provided:
                    # Elevate risk, according to odds ratio "or_if_no_oxygen"
                    risk_tf_1st_line_antibiotics = \
                        modify_failure_risk_when_does_not_get_oxygen_but_needs_oxygen(risk_tf_1st_line_antibiotics)

                return min(1.0, risk_tf_1st_line_antibiotics)

            def _prob_when_oral_antibiotic_used():
                """Oral antibiotics due to mis-diagnosis"""
                if needs_oxygen:
                    if oxygen_provided:
                        return p['tf_oral_amoxicillin_only_for_severe_pneumonia_with_SpO2<90%']
                    else:
                        return modify_failure_risk_when_does_not_get_oxygen_but_needs_oxygen(
                            p['tf_oral_amoxicillin_only_for_severe_pneumonia_with_SpO2<90%'])

                else:
                    return p['tf_oral_amoxicillin_only_for_severe_pneumonia_with_SpO2>=90%']

            def _prob_when_no_antibiotic_used():
                """ If no antibiotic is provided --> the treatment fails"""
                return 1.0

            # The following piece of logic ensure that the treatment with the wrong antibiotic (i.e., oral antibiotic)
            # is never more beneficial than treatment with the right one (i.e., i.v. antibiotic).
            if antibiotic_provided == '1st_line_IV_antibiotics':
                return _prob_when_iv_antibiotic_used()
            elif antibiotic_provided in self.module.antibiotics:
                return max(_prob_when_oral_antibiotic_used(), _prob_when_iv_antibiotic_used())
            elif antibiotic_provided == '':
                return _prob_when_no_antibiotic_used()
            else:
                raise ValueError('Unrecognised antibiotic.')

        def _prob_treatment_fails_when_fast_breathing_pneumonia():
            """Return probability treatment fails when the true classification is fast_breathing_pneumonia."""
            if antibiotic_provided == '':
                return 1.0  # If no antibiotic is provided the treatment fails

            if not needs_oxygen:
                if antibiotic_provided in ('Amoxicillin_tablet_or_suspension_3days', '1st_line_IV_antibiotics'):  # Inclusion of `1st_line_IV_antibiotics` allows for possibility of over-treating.
                    return p['tf_3day_amoxicillin_for_fast_breathing_with_SpO2>=90%']
                elif antibiotic_provided in ('Amoxicillin_tablet_or_suspension_7days', '1st_line_IV_antibiotics'):
                    return p['tf_7day_amoxicillin_for_fast_breathing_pneumonia_in_young_infants']
                else:
                    return p['tf_7day_amoxicillin_for_fast_breathing_pneumonia_in_young_infants']

            else:
                if oxygen_provided:
                    return p['tf_oral_amoxicillin_only_for_non_severe_pneumonia_with_SpO2<90%']
                else:
                    return modify_failure_risk_when_does_not_get_oxygen_but_needs_oxygen(
                        p['tf_oral_amoxicillin_only_for_non_severe_pneumonia_with_SpO2<90%'])

        def _prob_treatment_fails_when_chest_indrawing_pneumonia():
            """Return probability treatment fails when the true classification is chest_indrawing_pneumonia."""
            if antibiotic_provided == '':
                return 1.0  # If no antibiotic is provided the treatment fails

            if not needs_oxygen:
                if antibiotic_provided in ('Amoxicillin_tablet_or_suspension_5days', '1st_line_IV_antibiotics'): # Inclusion of `1st_line_IV_antibiotics` allows for possibility of over-treating.
                    return p['tf_5day_amoxicillin_for_chest_indrawing_with_SpO2>=90%']
                elif antibiotic_provided in ('Amoxicillin_tablet_or_suspension_3days', '1st_line_IV_antibiotics'):
                    return p['tf_3day_amoxicillin_for_chest_indrawing_with_SpO2>=90%']
                else:
                    return p['tf_3day_amoxicillin_for_chest_indrawing_with_SpO2>=90%']

            else:
                if oxygen_provided:
                    return p['tf_oral_amoxicillin_only_for_non_severe_pneumonia_with_SpO2<90%']
                else:
                    return modify_failure_risk_when_does_not_get_oxygen_but_needs_oxygen(
                        p['tf_oral_amoxicillin_only_for_non_severe_pneumonia_with_SpO2<90%'])

        def _prob_treatment_fails_when_cough_or_cold():
<<<<<<< HEAD
            """Return probability treatment fails when the true classification is cough_or_cold."""
            return 0.0  # Treatment cannot 'fail' for a cough_or_cold
=======
            """Return probability treatment fails when the true classification is "cough_or_cold."""
            if not needs_oxygen:
                if not any_complications:
                    return 0.0  # Treatment cannot 'fail' for a cough_or_cold without complications and no need of
                    #             oxygen
                else:
                    return p['tf_5day_amoxicillin_for_chest_indrawing_with_SpO2>=90%']

            else:
                # Non-severe classifications given oral antibiotics that do need oxygen -----
                if oxygen_provided:
                    return p['tf_oral_amoxicillin_only_for_non_severe_pneumonia_with_SpO2<90%']
                else:
                    return modify_failure_risk_when_does_not_get_oxygen_but_needs_oxygen(
                        p['tf_oral_amoxicillin_only_for_non_severe_pneumonia_with_SpO2<90%'])
>>>>>>> 1610489c

        if imci_symptom_based_classification == 'danger_signs_pneumonia':
            return min(1.0, _prob_treatment_fails_when_danger_signs_pneumonia())

        elif imci_symptom_based_classification == 'fast_breathing_pneumonia':
            return min(1.0, _prob_treatment_fails_when_fast_breathing_pneumonia())

        elif imci_symptom_based_classification == 'chest_indrawing_pneumonia':
            return min(1.0, _prob_treatment_fails_when_chest_indrawing_pneumonia())

        elif imci_symptom_based_classification == 'cough_or_cold':
            return min(1.0, _prob_treatment_fails_when_cough_or_cold())

        else:
            raise ValueError('Unrecognised imci_symptom_based_classification.')

# ---------------------------------------------------------------------------------------------------------
#   DISEASE MODULE EVENTS
# ---------------------------------------------------------------------------------------------------------


class AlriPollingEvent(RegularEvent, PopulationScopeEventMixin):
    """This is the main event that runs the acquisition of pathogens that cause Alri.
    It determines who is infected and when and schedules individual IncidentCase events to represent onset.

    A known issue is that Alri events are scheduled based on the risk of current age but occur a short time
    later when the children will be slightly older. This means that when comparing the model output with data, the
    model slightly under-represents incidence among younger age-groups and over-represents incidence among older
    age-groups. This is a small effect when the frequency of the polling event is high."""

    def __init__(self, module):
        super().__init__(module, frequency=DateOffset(months=2))

    @property
    def fraction_of_year_between_polling_event(self):
        """Return the fraction of a year that elapses between polling event. This is used to adjust the risk of
        infection"""
        return (self.sim.date + self.frequency - self.sim.date) / np.timedelta64(1, 'Y')

    def get_probs_of_acquiring_pathogen(self, interval_as_fraction_of_a_year: float):
        """Return the probability of each person in the dataframe acquiring each pathogen, during the time interval
        specified (as fraction of a year)."""
        df = self.sim.population.props
        m = self.module
        models = m.models

        # Compute the incidence rate for each person getting Alri and then convert into a probability
        # getting all children that do not currently have an Alri episode (never had or last episode resolved)
        mask_could_get_new_alri_event = (
            df.is_alive & (df.age_years < 5) & ~df.ri_current_infection_status &
            ((df.ri_end_of_current_episode < self.sim.date) | pd.isnull(df.ri_end_of_current_episode))
        )

        # Compute the incidence rate for each person acquiring Alri
        inc_of_acquiring_alri = pd.DataFrame(index=df.loc[mask_could_get_new_alri_event].index)
        for pathogen in m.all_pathogens:
            inc_of_acquiring_alri[pathogen] = models.compute_risk_of_acquisition(
                pathogen=pathogen,
                df=df.loc[mask_could_get_new_alri_event]
            )

        return 1 - np.exp(
            -inc_of_acquiring_alri * interval_as_fraction_of_a_year
        )

    def get_persons_for_new_alri(self) -> Dict:
        """Returns Dict of the form {<person_id>: <pathogen>} representing the persons who will become infected and with
        what pathogen."""
        # Get probabilities for each person of being infected with each pathogen
        probs_of_acquiring_pathogen = self.get_probs_of_acquiring_pathogen(
            interval_as_fraction_of_a_year=self.fraction_of_year_between_polling_event)

        # Sample to find outcomes (who is infected and with what pathogen):
        return sample_outcome(probs=probs_of_acquiring_pathogen, rng=self.module.rng)

    def apply(self, population):
        """Determine who will become infected and schedule for them an AlriComplicationOnsetEvent"""

        new_alri = self.get_persons_for_new_alri()

        # For each person that will have ALRI, schedule an AlriIncidentCase event
        for person_id, pathogen in new_alri.items():
            #  Create the event for the onset of infection:
            self.sim.schedule_event(
                event=AlriIncidentCase(
                    module=self.module,
                    person_id=person_id,
                    pathogen=pathogen,
                ),
                date=random_date(self.sim.date, self.sim.date + self.frequency - pd.DateOffset(days=1), self.module.rng)
            )


class AlriIncidentCase(Event, IndividualScopeEventMixin):
    """This Event is for the onset of the infection that causes Alri. It is scheduled by the AlriPollingEvent."""

    def __init__(self, module, person_id, pathogen):
        super().__init__(module, person_id=person_id)
        self.pathogen = pathogen

    def determine_nature_of_the_case(self,
                                     age_exact_years,
                                     sex,
                                     pathogen,
                                     va_hib_all_doses,
                                     va_pneumo_all_doses,
                                     un_clinical_acute_malnutrition,
                                     ) -> Dict:
        """Determine all the characteristics of this case:
            * disease_type,
            * bacterial_coinfection,
            * duration_in_days_of_alri,
            * date_of_outcome,
            * episode_end,
            * symptoms,
            * complications,
            * oxygen_saturation,
            * will_die,
        """
        models = self.module.models
        rng = self.module.rng
        params = self.module.parameters
        date = self.module.sim.date

        # ----------------- Determine the Alri disease type and bacterial coinfection for this case -----------------
        disease_type, bacterial_coinfection = \
            models.determine_disease_type_and_secondary_bacterial_coinfection(
                age_exact_years=age_exact_years,
                pathogen=pathogen,
                va_hib_all_doses=va_hib_all_doses,
                va_pneumo_all_doses=va_pneumo_all_doses,
            )

        # ----------------------- Duration of the Alri event and episode -----------------------
        duration_in_days_of_alri = rng.randint(1, params['max_alri_duration_in_days_without_treatment'])

        # Date for outcome (either recovery or death) with uncomplicated Alri
        date_of_outcome = date + DateOffset(days=duration_in_days_of_alri)

        # Define 'episode end' date. This the date when this episode ends. It is the last possible data that any HSI
        # could affect this episode.
        episode_end = date_of_outcome + DateOffset(days=params['days_between_treatment_and_cure'])

        # ----------------------------------- Clinical Symptoms -----------------------------------
        symptoms_for_uncomplicated_disease = models.symptoms_for_disease(disease_type=disease_type)

        # ----------------------------------- Complications  -----------------------------------
        complications = models.get_complications_that_onset(
            disease_type=disease_type,
            primary_path_is_bacterial=(pathogen in self.module.pathogens['bacterial']),
            has_secondary_bacterial_inf=pd.notnull(bacterial_coinfection)
        )

        oxygen_saturation = models.get_oxygen_saturation(complication_set=complications)

        def get_symptoms_for_complications(complications: set, oxygen_saturation: str) -> set:
            """Return the set of symptoms consistent with the set of complications that are onset."""
            symptoms_for_complications = set()
            for complication in complications:
                symptoms_for_complications = symptoms_for_complications.union(
                    models.symptoms_for_complication(complication=complication, oxygen_saturation=oxygen_saturation))
            return symptoms_for_complications

        symptoms_for_complications = get_symptoms_for_complications(complications=complications,
                                                                    oxygen_saturation=oxygen_saturation)

        all_symptoms = sorted(symptoms_for_uncomplicated_disease.union(symptoms_for_complications))

        # ----------------------------------- Whether Will Die  -----------------------------------
        will_die = models.will_die_of_alri(
            age_exact_years=age_exact_years,
            sex=sex,
            pathogen=pathogen,
            disease_type=disease_type,
            SpO2_level=oxygen_saturation,
            complications=complications,
            danger_signs=('danger_signs' in all_symptoms),
            un_clinical_acute_malnutrition=un_clinical_acute_malnutrition,
        )

        return {
            'disease_type': disease_type,
            'bacterial_coinfection': bacterial_coinfection,
            'duration_in_days_of_alri': duration_in_days_of_alri,
            'date_of_outcome': date_of_outcome,
            'episode_end': episode_end,
            'symptoms': all_symptoms,
            'complications': complications,
            'oxygen_saturation': oxygen_saturation,
            'will_die': will_die,
        }

    def apply_characteristics_of_the_case(self, person_id, chars):
        """Update properties of the individual, impose symptoms and schedule events to reflect the characteristics of
        the case."""
        df = self.sim.population.props

        # Update the properties in the dataframe:
        _chars = {
            'ri_current_infection_status': True,
            'ri_primary_pathogen': self.pathogen,
            'ri_secondary_bacterial_pathogen': chars['bacterial_coinfection'],
            'ri_disease_type': chars['disease_type'],
            'ri_SpO2_level': chars['oxygen_saturation'],
            'ri_on_treatment': False,
            'ri_start_of_current_episode': self.sim.date,
            'ri_scheduled_recovery_date': pd.NaT,
            'ri_scheduled_death_date': pd.NaT,
            'ri_end_of_current_episode': chars['episode_end'],
        }
        df.loc[person_id, _chars.keys()] = _chars.values()
        df.loc[person_id, [f"ri_complication_{_complication}" for _complication in chars['complications']]] = True

        # Impose symptoms
        self.module.sim.modules['SymptomManager'].change_symptom(
            person_id=person_id,
            symptom_string=chars['symptoms'],
            add_or_remove='+',
            disease_module=self.module,
        )

        # Schedule death or recovery event
        if chars['will_die']:
            self.sim.schedule_event(AlriDeathEvent(self.module, person_id), chars['date_of_outcome'])
            df.loc[person_id, ['ri_scheduled_death_date', 'ri_scheduled_recovery_date']] = \
                [chars['date_of_outcome'], pd.NaT]
        else:
            self.sim.schedule_event(AlriNaturalRecoveryEvent(self.module, person_id), chars['date_of_outcome'])
            df.loc[person_id, ['ri_scheduled_recovery_date', 'ri_scheduled_death_date']] = \
                [chars['date_of_outcome'], pd.NaT]

        # Log the incident case:
        self.module.logging_event.new_case(age=df.at[person_id, "age_years"], pathogen=self.pathogen)

        # Log the complications to the tracker
        if set(chars['complications']).intersection(['pneumothorax', 'pleural_effusion', 'empyema', 'lung_abscess']):
            self.module.logging_event.new_pulmonary_complication_case()
        if 'sepsis' in chars['complications']:
            self.module.logging_event.new_systemic_complication_case()
        if 'hypoxaemia' in chars['complications']:
            self.module.logging_event.new_hypoxaemic_case()

    def apply(self, person_id):
        """Determines and enacts all the characteristics of the case (symotoms, complications, outcome)"""
        df = self.sim.population.props
        person = df.loc[person_id]

        # The event should not run if the person is not currently alive:
        if not person.is_alive:
            return

        # Get the characteristics of the case
        chars = self.determine_nature_of_the_case(
            pathogen=self.pathogen,
            sex=person.sex,
            age_exact_years=person.age_exact_years,
            va_hib_all_doses=person.va_hib_all_doses,
            va_pneumo_all_doses=person.va_pneumo_all_doses,
            un_clinical_acute_malnutrition=person.un_clinical_acute_malnutrition,
        )

        # Apply the characteristics to this case:
        self.apply_characteristics_of_the_case(person_id=person_id, chars=chars)


class AlriNaturalRecoveryEvent(Event, IndividualScopeEventMixin):
    """This is the Natural Recovery event. It is scheduled by the AlriIncidentCase Event for someone who will recover
    from the infection even if no care received. It calls the 'end_infection' function."""

    def __init__(self, module, person_id):
        super().__init__(module, person_id=person_id)

    def apply(self, person_id):
        df = self.sim.population.props
        person = df.loc[person_id]

        # The event should not run if the person is not currently alive
        if not person.is_alive:
            return

        # Check if person should really recover:
        if (
            person.ri_current_infection_status and
            (person.ri_scheduled_recovery_date == self.sim.date) and
            pd.isnull(person.ri_scheduled_death_date)
        ):
            # Log the recovery
            self.module.logging_event.new_recovered_case(
                age=person.age_years,
                pathogen=person.ri_primary_pathogen
            )

            # Do the episode:
            self.module.end_episode(person_id=person_id)


class AlriCureEvent(Event, IndividualScopeEventMixin):
    """This is the cure event. It is scheduled by an HSI treatment event. It enacts the actual "cure" of the person
    that is caused (after some delay) by the treatment administered."""

    def __init__(self, module, person_id):
        super().__init__(module, person_id=person_id)

    def apply(self, person_id):
        df = self.sim.population.props
        person = df.loc[person_id]

        # The event should not run if the person is not currently alive
        if not person.is_alive:
            return

        # Check if person should really be cured:
        if person.ri_current_infection_status:
            # Log the cure:
            pathogen = person.ri_primary_pathogen
            self.module.logging_event.new_cured_case(
                age=person.age_years,
                pathogen=pathogen
            )

            # End the episode:
            self.module.end_episode(person_id=person_id)


class AlriDeathEvent(Event, IndividualScopeEventMixin):
    """This Event is for the death of someone that is caused by the infection with a pathogen that causes Alri."""

    def __init__(self, module, person_id):
        super().__init__(module, person_id=person_id)

    def apply(self, person_id):
        df = self.sim.population.props  # shortcut to the dataframe
        person = df.loc[person_id]

        # The event should not run if the person is not currently alive
        if not person.is_alive:
            return

        # Check if person should really die of Alri:
        if (
            person.ri_current_infection_status and
            (person.ri_scheduled_death_date == self.sim.date) and
            pd.isnull(person.ri_scheduled_recovery_date)
        ):
            # Do the death:
            pathogen = person.ri_primary_pathogen

            self.module.sim.modules['Demography'].do_death(
                individual_id=person_id,
                cause='ALRI_' + pathogen,
                originating_module=self.module
            )

            # Log the death in the Alri logging system
            self.module.logging_event.new_death(
                age=person.age_years,
                pathogen=pathogen,
                sp02_level=person.ri_SpO2_level
            )


# ---------------------------------------------------------------------------------------------------------
# ==================================== HEALTH SYSTEM INTERACTION EVENTS ===================================
# ---------------------------------------------------------------------------------------------------------

class HSI_Alri_Treatment(HSI_Event, IndividualScopeEventMixin):
    """HSI event for treating uncomplicated pneumonia. This event runs for every presentation and represents all the
    interactions with the healthcare system at all the levels."""

    def __init__(self, module: Module, person_id: int, facility_level: str = "0", inpatient: bool = False,
                 is_followup_following_treatment_failure: bool = False):
        super().__init__(module, person_id=person_id)
        self._treatment_id_stub = 'Alri_Pneumonia_Treatment'
        self._facility_levels = ("0", "1a", "1b", "2")  # Health facility levels at which care may be provided
        assert facility_level in self._facility_levels
        self.is_followup_following_treatment_failure = is_followup_following_treatment_failure

        if not inpatient:
            self._as_out_patient(facility_level)
        else:
            self._as_in_patient(facility_level)

        if person_id is not None:
            self._age_exact_years = self.sim.population.props.at[person_id, 'age_exact_years']

    def _as_out_patient(self, facility_level):
        """Cast this HSI as an out-patient appointment."""
        self.TREATMENT_ID = f'{self._treatment_id_stub}_Outpatient'
        self.EXPECTED_APPT_FOOTPRINT = self.make_appt_footprint({
            ('ConWithDCSA' if facility_level == '0' else 'Under5OPD'): 1})
        self.ACCEPTED_FACILITY_LEVEL = facility_level
        assert not self.is_followup_following_treatment_failure, 'Follow-up appointment cannot be an outpatient appt.'

    def _as_in_patient(self, facility_level):
        """Cast this HSI as an in-patient appointment."""
        self.TREATMENT_ID = \
            f'{self._treatment_id_stub}_Inpatient{"_Followup" if self.is_followup_following_treatment_failure else ""}'
        self.EXPECTED_APPT_FOOTPRINT = self.make_appt_footprint({})
        self.ACCEPTED_FACILITY_LEVEL = facility_level
        self.BEDDAYS_FOOTPRINT = self.make_beddays_footprint({'general_bed': 7})

    def _refer_to_next_level_up(self):
        """Schedule this event to occur again today at the next level-up (if there is a next level-up)."""

        def _next_in_sequence(seq: tuple, x: str):
            """Return next value in a sequence of strings, or None if at end of sequence."""
            if x == seq[-1]:
                return None

            for i, _x in enumerate(seq):
                if _x == x:
                    return seq[i + 1]

        _next_level_up = _next_in_sequence(self._facility_levels, self.ACCEPTED_FACILITY_LEVEL)

        if _next_level_up is not None:
            self.sim.modules['HealthSystem'].schedule_hsi_event(
                HSI_Alri_Treatment(
                    module=self.module,
                    person_id=self.target,
                    inpatient=self._is_as_in_patient,
                    facility_level=_next_level_up
                ),
                topen=self.sim.date,
                tclose=self.sim.date + pd.DateOffset(days=1),
                priority=0)

    def _refer_to_become_inpatient(self):
        """Schedule a copy of this event to occur today at this level as an in-patient appointment, at the higher level
        of the current level and level '1b'."""
        the_higher_level_between_this_level_and_1b = '1b' if self.ACCEPTED_FACILITY_LEVEL in ('0', '1a', '1b') else '2'

        self.sim.modules['HealthSystem'].schedule_hsi_event(
            HSI_Alri_Treatment(
                module=self.module,
                person_id=self.target,
                inpatient=True,
                facility_level=the_higher_level_between_this_level_and_1b
            ),
            topen=self.sim.date,
            tclose=self.sim.date + pd.DateOffset(days=1),
            priority=0)

    def _schedule_follow_up_following_treatment_failure(self):
        """Schedule a copy of this event to occur in 5 days time as a 'follow-up' appointment at this level
        (if above "0") and as an in-patient."""
        self.sim.modules['HealthSystem'].schedule_hsi_event(
            HSI_Alri_Treatment(
                module=self.module,
                person_id=self.target,
                inpatient=True,
                facility_level=self.ACCEPTED_FACILITY_LEVEL if self.ACCEPTED_FACILITY_LEVEL != "0" else "1a",
                is_followup_following_treatment_failure=True,
            ),
            topen=self.sim.date + pd.DateOffset(days=5),
            tclose=None,
            priority=0)

    @property
    def _is_as_in_patient(self):
        """True if this HSI_Event is cast as an in-patient appointment"""
        return 'Inpatient' in self.TREATMENT_ID

    def _get_cons(self, _arg: Union[str, Tuple[str]]) -> bool:
        """Checks availability of group (or groups) of consumables identified by a string (or tuple of strings).
         * If the argument is a string, True is returned if _all_ of the item_codes in that group are available.
         * If the argument is a tuple of strings, True is returned if, for _any_ of the groups identified by the
           strings, _all_ of the item_codes in that group are available. This is suitable if there is a preferred group
           of consumables to use, but one or more 'back-ups' that could be used if the first is not available."""
        if isinstance(_arg, str):
            return self._get_cons_group(item_group_str=_arg)
        elif isinstance(_arg, tuple):
            return self._get_cons_with_backups(tuple_of_item_group_str=_arg)
        else:
            raise ValueError("Argument is neither a tuple not a string.")

    def _get_cons_group(self, item_group_str: str) -> bool:
        """True if _all_ of a group of consumables (identified by a string) is available."""
        if item_group_str is not None:
            return self.get_consumables(
                item_codes={
                    k: v(self._age_exact_years) if isinstance(v, types.LambdaType) else v
                    for k, v in self.module.consumables_used_in_hsi[item_group_str].items()
                })
        else:
            raise ValueError('String for the group of consumables not provided')

    def _get_cons_with_backups(self, tuple_of_item_group_str: Tuple[str]):
        """Returns True if `_get_cons_group` is True for any in a tuple of strings (each identifying a group of
        consumables). It works by attempting `_get_cons_group` with the first entry in a tuple of strings; and only
        tries the next entry if it is not available; repeats until _get_cons_group is found to be True for an entry."""
        for _item_group_str in tuple_of_item_group_str:
            if self._get_cons_group(_item_group_str):
                return True  # _get_cons is True for at least one entry
        return False  # _get_cons_group is not True for any entry.

    def _assess_and_treat(self, age_exact_years, oxygen_saturation, symptoms):
        """This routine is called in every HSI. It classifies the disease of the child and commissions treatment
        accordingly."""

        if not self._is_as_in_patient:
            # Assessment process if not an in-patient:
            classification_for_treatment_decision = self._get_disease_classification_for_treatment_decision(
                age_exact_years=age_exact_years,
                symptoms=symptoms,
                oxygen_saturation=oxygen_saturation,
                facility_level=self.ACCEPTED_FACILITY_LEVEL,
                use_oximeter=self._get_cons('Pulse_oximetry'),
            )

            self._provide_bronchodilator_if_wheeze(
                facility_level=self.ACCEPTED_FACILITY_LEVEL,
                symptoms=symptoms,
            )

            self._do_action_given_classification(
                classification_for_treatment_decision=classification_for_treatment_decision,
                age_exact_years=age_exact_years,
                facility_level=self.ACCEPTED_FACILITY_LEVEL,
            )

        else:
            # For in-patients, provide treatments as though classification_for_treatment_decision =
            # 'danger_signs_pneumonia', as this is the reasonable clinical presumption for in-patients.
            self._do_action_given_classification(
                classification_for_treatment_decision='danger_signs_pneumonia',  # assumed for sbi for < 2 months
                age_exact_years=age_exact_years,
                facility_level=self.ACCEPTED_FACILITY_LEVEL,
            )

    def _has_staph_aureus(self):
        """Returns True if the person has Staph. aureus as either primary or secondary infection"""
        person_id = self.target
        infections = self.sim.population.props.loc[
            person_id, ['ri_primary_pathogen', 'ri_secondary_bacterial_pathogen']
        ].to_list()
        return 'Staph_aureus' in infections

    def _get_imci_classification_based_on_symptoms(self, child_is_younger_than_2_months: bool, symptoms: list) -> str:
        """Based on age and symptoms, classify WHO-pneumonia severity. This is regarded as the *TRUE* classification
         based on symptoms. It will return one of: {
             'fast_breathing_pneumonia',
             'danger_signs_pneumonia',
             'chest_indrawing_pneumonia,
             'cough_or_cold'
        }."""
        return self.module.get_imci_classification_based_on_symptoms(
            child_is_younger_than_2_months=child_is_younger_than_2_months, symptoms=symptoms)

    @staticmethod
    def _get_imci_classification_by_SpO2_measure(oxygen_saturation: bool) -> str:
        """Return classification based on age and oxygen_saturation. It will return one of: {
             'danger_signs_pneumonia',          <-- implies needs oxygen
             ''                                 <-- implies does not need oxygen
        }."""

        if oxygen_saturation == '<90%':
            return 'danger_signs_pneumonia'
        else:
            return ''

    def _get_classification_given_by_health_worker(self,
                                                   imci_classification_based_on_symptoms: str,
                                                   facility_level: str) -> str:
        """Determine the classification of the disease that would be given by the health worker at a particular
        facility_level, allowing for the probability of incorrect classification. It will return one of: {
             <the argument provided for `imci_symptom_based_classification`>
             'cough_or_cold',
             'fast_breathing_pneumonia',
             'chest_indrawing_pneumonia'
        }."""

        rand = self.module.rng.random_sample
        rand_choice = self.module.rng.choice
        p = self.module.parameters

        def _classification_at_facility_level_0(imci_classification_based_on_symptoms):
            """Return classification if it does at facility level 0"""
            if imci_classification_based_on_symptoms in ('chest_indrawing_pneumonia', 'danger_signs_pneumonia'):
                if rand() < p['sensitivity_of_classification_of_danger_signs_pneumonia_facility_level0']:
                    return imci_classification_based_on_symptoms
                else:
                    return rand_choice(
                        ['fast_breathing_pneumonia', 'cough_or_cold'],
                        p=[
                            p['prob_iCCM_severe_pneumonia_treated_as_fast_breathing_pneumonia'],
                            1.0 - p['prob_iCCM_severe_pneumonia_treated_as_fast_breathing_pneumonia']
                        ]
                    )

            elif imci_classification_based_on_symptoms == 'fast_breathing_pneumonia':
                if rand() < p['sensitivity_of_classification_of_fast_breathing_pneumonia_facility_level0']:
                    return imci_classification_based_on_symptoms
                else:
                    return 'cough_or_cold'

            elif imci_classification_based_on_symptoms == "cough_or_cold":
                return "cough_or_cold"

            else:
                raise ValueError(f'Classification not recognised: {imci_classification_based_on_symptoms}')

        def _classification_at_facility_level_1(imci_classification_based_on_symptoms):
            """Return classification if it does at facility level 1"""
            if imci_classification_based_on_symptoms == 'danger_signs_pneumonia':
                if rand() < p['sensitivity_of_classification_of_severe_pneumonia_facility_level1']:
                    return imci_classification_based_on_symptoms
                else:
                    return rand_choice(
                        ['chest_indrawing_pneumonia', 'cough_or_cold'],
                        p=[
                            p['prob_IMCI_severe_pneumonia_treated_as_non_severe_pneumonia'],
                            1.0 - p['prob_IMCI_severe_pneumonia_treated_as_non_severe_pneumonia']
                        ]
                    )

            elif imci_classification_based_on_symptoms in ('fast_breathing_pneumonia', 'chest_indrawing_pneumonia'):
                if rand() < p['sensitivity_of_classification_of_non_severe_pneumonia_facility_level1']:
                    return imci_classification_based_on_symptoms
                else:
                    return 'cough_or_cold'

            elif imci_classification_based_on_symptoms == "cough_or_cold":
                return "cough_or_cold"

            else:
                raise ValueError(f'Classification not recognised: {imci_classification_based_on_symptoms}')

        def _classification_at_facility_level_2(imci_classification_based_on_symptoms):
            """Return classification if it does at facility level 2"""
            if imci_classification_based_on_symptoms == 'danger_signs_pneumonia':
                if rand() < p['sensitivity_of_classification_of_severe_pneumonia_facility_level2']:
                    return imci_classification_based_on_symptoms
                else:
                    return rand_choice(
                        ['chest_indrawing_pneumonia', 'cough_or_cold'],
                        p=[
                            p['prob_IMCI_severe_pneumonia_treated_as_non_severe_pneumonia'],
                            1.0 - p['prob_IMCI_severe_pneumonia_treated_as_non_severe_pneumonia']
                        ]
                    )

            elif imci_classification_based_on_symptoms in ('fast_breathing_pneumonia', 'chest_indrawing_pneumonia'):
                if rand() < p['sensitivity_of_classification_of_non_severe_pneumonia_facility_level2']:
                    return imci_classification_based_on_symptoms
                else:
                    return 'cough_or_cold'

            elif imci_classification_based_on_symptoms == "cough_or_cold":
                return "cough_or_cold"

            else:
                raise ValueError(f'Classification not recognised: {imci_classification_based_on_symptoms}')

        if facility_level == "0":
            classification = _classification_at_facility_level_0(imci_classification_based_on_symptoms)
        elif facility_level in ("1a", "1b"):
            classification = _classification_at_facility_level_1(imci_classification_based_on_symptoms)
        elif facility_level == "2":
            classification = _classification_at_facility_level_2(imci_classification_based_on_symptoms)
        else:
            raise ValueError(f"Facility Level not recognised: {facility_level}")

        assert classification in self.module.classifications
        return classification

    def _get_disease_classification_for_treatment_decision(self,
                                                           age_exact_years,
                                                           symptoms,
                                                           oxygen_saturation,
                                                           facility_level,
                                                           use_oximeter,
                                                           ) -> str:
        """Returns the classification of disease for the purpose of treatment, which may be based on the results of the
         pulse oximetry (if available) or the health worker's own classification. It will be one of: {
                 'danger_signs_pneumonia',          (symptoms-based assessment OR spO2 assessment): implies need oxygen
                 'fast_breathing_pneumonia',        (symptoms-based assessment)
                 'chest_indrawing_pneumonia',       (symptoms-based assessment)
                 'cough_or_cold'                    (symptoms-based assessment)
         }."""

        child_is_younger_than_2_months = age_exact_years < (2.0 / 12.0)

        imci_classification_based_on_symptoms = self._get_imci_classification_based_on_symptoms(
            child_is_younger_than_2_months=child_is_younger_than_2_months,
            symptoms=symptoms)

        imci_classification_by_SpO2_measure = self._get_imci_classification_by_SpO2_measure(
            oxygen_saturation=oxygen_saturation)

        hw_assigned_classification = self._get_classification_given_by_health_worker(
            imci_classification_based_on_symptoms=imci_classification_based_on_symptoms,
            facility_level=facility_level)

        # Final classification gives precedence to the spO2 measure if it can be used:
        _classification = imci_classification_by_SpO2_measure \
            if (use_oximeter and (imci_classification_by_SpO2_measure != '')) else hw_assigned_classification

        assert _classification in self.module.classifications

        return _classification

    def _do_action_given_classification(self,
                                        classification_for_treatment_decision,
                                        age_exact_years,
                                        facility_level,
                                        ):
        """Do the actions that are required given a particular classification and the current facility level. This
        entails referrals upwards and/or admission at in-patient, and when at the appropriate level, trying to provide
        the ideal treatment."""

        def _provide_consumable_and_refer(cons: str) -> None:
            """Provide a consumable (ignoring availability) and refer patient to next level up."""
            if cons is not None:
                _ = self._get_cons(cons)
            self._refer_to_next_level_up()

        def _try_treatment(antibiotic_indicated: Tuple[str], oxygen_indicated: bool) -> None:
            """Try to provide a `treatment_indicated` and refer to next level if the consumables are not available."""

            assert [_antibiotic in self.module.antibiotics + [''] for _antibiotic in antibiotic_indicated]

            if antibiotic_indicated[0] != '':
                antibiotic_available = self._get_cons(antibiotic_indicated)
                antibiotic_provided = antibiotic_indicated[0] if antibiotic_available else ''

            else:
                antibiotic_available = True
                antibiotic_provided = ''

            oxygen_available = self._get_cons('Oxygen_Therapy')
            oxygen_provided = (oxygen_available and oxygen_indicated)

            all_things_needed_available = antibiotic_available and (
                (oxygen_available and oxygen_indicated) or (not oxygen_indicated)
            )

            if (not all_things_needed_available) and (facility_level != '2'):
                # Something that is needed is not available -> Refer up if possible.
                self._refer_to_next_level_up()

            else:
                # Provide treatment with what is available
                treatment_outcome = self.module.do_effects_of_treatment_and_return_outcome(
                    person_id=self.target,
                    antibiotic_provided=antibiotic_provided,
                    oxygen_provided=oxygen_provided
                )
                if treatment_outcome == 'failure':
                    self._schedule_follow_up_following_treatment_failure()

        def _do_if_fast_breathing_pneumonia():
            """What to do if classification is `fast_breathing`."""
            _try_treatment(
                **self.module._ultimate_treatment_indicated_for_patient(
                    classification_for_treatment_decision='fast_breathing_pneumonia',
                    age_exact_years=age_exact_years,
                )
            )

        def _do_if_chest_indrawing_pneumonia():
            """What to do if classification is `chest_indrawing_pneumonia`."""
            if facility_level == '0':
                _provide_consumable_and_refer('First_dose_oral_amoxicillin_for_referral')
            else:
                _try_treatment(
                    **self.module._ultimate_treatment_indicated_for_patient(
                        classification_for_treatment_decision='chest_indrawing_pneumonia',
                        age_exact_years=age_exact_years,
                    )
                )

        def _do_if_danger_signs_pneumonia():
            """What to do if classification is `danger_signs_pneumonia."""

            if facility_level == '0':
                _provide_consumable_and_refer('First_dose_oral_amoxicillin_for_referral')
            else:
                if not self._is_as_in_patient:
                    _ = self._get_cons('First_dose_IM_antibiotics_for_referral')
                    self._refer_to_become_inpatient()

                else:
                    _try_treatment(
                        **self.module._ultimate_treatment_indicated_for_patient(
                            classification_for_treatment_decision='danger_signs_pneumonia',
                            age_exact_years=age_exact_years,
                        )
                    )

        def _do_if_cough_or_cold():
            """What to do if `cough_or_cold`."""
            _try_treatment(
                **self.module._ultimate_treatment_indicated_for_patient(
                    classification_for_treatment_decision='cough_or_cold',
                    age_exact_years=age_exact_years,
                )
            )

        # Do the appropriate action
        {
            'fast_breathing_pneumonia': _do_if_fast_breathing_pneumonia,
            'chest_indrawing_pneumonia': _do_if_chest_indrawing_pneumonia,
            'danger_signs_pneumonia': _do_if_danger_signs_pneumonia,
            'cough_or_cold': _do_if_cough_or_cold
        }[classification_for_treatment_decision]()

    def _provide_bronchodilator_if_wheeze(self, facility_level, symptoms):
        """Provide bronchodilator if wheeze is among the symptoms"""
        if 'wheeze' in symptoms:
            if facility_level == '1a':
                _ = self._get_cons('Inhaled_Brochodilator')
            else:
                _ = self._get_cons('Brochodilator_and_Steroids')

    def do_on_follow_up_following_treatment_failure(self):
        """Things to do for a patient who is having this HSI following a failure of an earlier treatment.
        A further drug will be used but this will have no effect on the chance of the person dying."""

        if self._has_staph_aureus():
            _ = self._get_cons('2nd_line_Antibiotic_therapy_for_severe_staph_pneumonia')
        else:
            _ = self._get_cons('Ceftriaxone_therapy_for_severe_pneumonia')

    def apply(self, person_id, squeeze_factor):
        """Assess and attempt to treat the person."""

        if not self.is_followup_following_treatment_failure:

            # Do nothing if the person is not currently infected and currently experiencing an episode
            person = self.sim.population.props.loc[person_id]
            if not person.ri_current_infection_status and (
                person.ri_start_of_current_episode <= self.sim.date <= person.ri_end_of_current_episode
            ):
                return

            # Do nothing if the persons does not have indicating symptoms
            symptoms = self.sim.modules['SymptomManager'].has_what(person_id)
            if not {'cough', 'difficult_breathing'}.intersection(symptoms):
                return self.make_appt_footprint({})

            # Do nothing if the person is already on treatment
            if person.ri_on_treatment:
                return self.make_appt_footprint({})

            # If the HSI is at level 0 and is for a child aged less than 2 months, refer to the next level.
            if (self.ACCEPTED_FACILITY_LEVEL == '0') and (person.age_exact_years < 2.0 / 12.0):
                self._refer_to_next_level_up()

            # Attempt treatment:
            self._assess_and_treat(age_exact_years=person.age_exact_years,
                                   symptoms=symptoms,
                                   oxygen_saturation=person.ri_SpO2_level,
                                   )

        else:
            self.do_on_follow_up_following_treatment_failure()

    def never_ran(self):
        """If this event never ran, refer to next level up."""
        self._refer_to_next_level_up()


# ---------------------------------------------------------------------------------------------------------
#   LOGGING EVENTS
# ---------------------------------------------------------------------------------------------------------

class AlriLoggingEvent(RegularEvent, PopulationScopeEventMixin):
    """This Event logs the number of incident cases that have occurred since the previous logging event.
    Analysis scripts expect that the frequency of this logging event is once per year."""

    def __init__(self, module):
        # This event to occur every year
        self.repeat = 12
        super().__init__(module, frequency=DateOffset(months=self.repeat))

        # initialise trakcers of incident cases, new recoveries, new treatments and deaths due to ALRI
        age_grps = {**{0: "0", 1: "1", 2: "2-4", 3: "2-4", 4: "2-4"}, **{x: "5+" for x in range(5, 100)}}

        self.trackers = dict()
        self.trackers['incident_cases'] = Tracker(age_grps=age_grps, pathogens=self.module.all_pathogens)
        self.trackers['recovered_cases'] = Tracker(age_grps=age_grps, pathogens=self.module.all_pathogens)
        self.trackers['cured_cases'] = Tracker(age_grps=age_grps, pathogens=self.module.all_pathogens)
        self.trackers['deaths'] = Tracker(age_grps=age_grps, pathogens=self.module.all_pathogens)
        self.trackers['deaths_among_persons_with_SpO2<90%'] = Tracker()
        self.trackers['seeking_care'] = Tracker()
        self.trackers['treated'] = Tracker()
        self.trackers['pulmonary_complication_cases'] = Tracker()
        self.trackers['systemic_complication_cases'] = Tracker()
        self.trackers['hypoxaemic_cases'] = Tracker()

    def new_case(self, **kwargs):
        self.trackers['incident_cases'].add_one(**kwargs)

    def new_recovered_case(self, **kwargs):
        self.trackers['recovered_cases'].add_one(**kwargs)

    def new_cured_case(self, **kwargs):
        self.trackers['cured_cases'].add_one(**kwargs)

    def new_death(self, **kwargs):
        self.trackers['deaths'].add_one(age=kwargs['age'], pathogen=kwargs['pathogen'])
        if kwargs['sp02_level'] == '<90%':
            self.trackers['deaths_among_persons_with_SpO2<90%'].add_one()

    def new_seeking_care(self, **kwargs):
        self.trackers['seeking_care'].add_one(**kwargs)

    def new_treated(self, **kwargs):
        self.trackers['treated'].add_one(**kwargs)

    def new_pulmonary_complication_case(self, **kwargs):
        self.trackers['pulmonary_complication_cases'].add_one(**kwargs)

    def new_systemic_complication_case(self, **kwargs):
        self.trackers['systemic_complication_cases'].add_one(**kwargs)

    def new_hypoxaemic_case(self, **kwargs):
        self.trackers['hypoxaemic_cases'].add_one(**kwargs)

    def apply(self, population):
        """
        Log:
        1) Number of new cases, by age-group and by pathogen since the last logging event
        2) Total number of cases, recovery, treatments and deaths since the last logging event
        """

        # 1) Number of new cases, by age-group and by pathogen, since the last logging event
        logger.info(
            key='incidence_count_by_age_and_pathogen',
            data=self.trackers['incident_cases'].report_current_counts(),
            description='Pathogens incident case counts since last logging event'
        )

        # 2) Total number of in all the trackers since the last logging event
        logger.info(
            key='event_counts',
            data={k: v.report_current_total() for k, v in self.trackers.items()},
            description='Counts of trackers since last logging event'
        )

        # 3) Reset the trackers
        for tracker in self.trackers.values():
            tracker.reset()


class Tracker:
    """Helper class to be a counter for number of events occurring by age-group and by pathogen."""

    def __init__(self, age_grps: dict = {}, pathogens: list = []):
        """Create and initialise tracker"""

        # Check and store parameters
        self.pathogens = pathogens
        self.age_grps_lookup = age_grps
        self.unique_age_grps = sorted(set(self.age_grps_lookup.values()))

        # Initialise Tracker
        self.tracker = None
        self.reset()

    def reset(self):
        """Produce a dict of the form: { <Age-Grp>: {<Pathogen>: <Count>} } if age-groups and pathogens are specified;
        otherwise the tracker is an integer."""
        if (len(self.unique_age_grps) == 0) and (len(self.pathogens) == 0):
            self.tracker = 0
        else:
            self.tracker = {
                age: dict(zip(self.pathogens, [0] * len(self.pathogens))) for age in self.unique_age_grps
            }

    def add_one(self, age=None, pathogen=None):
        """Increment counter by one for a specific age and pathogen"""
        if (age is None) and (pathogen is None):
            # increment by one, not specifically by age and pathogen:
            self.tracker += 1

        else:
            # increment by one, specifically by age and pathogen:
            assert age in self.age_grps_lookup, 'Age not recognised'
            assert pathogen in self.pathogens, 'Pathogen not recognised'

            age_grp = self.age_grps_lookup[age]
            self.tracker[age_grp][pathogen] += 1

    def report_current_counts(self):
        return self.tracker

    def report_current_total(self):
        if not isinstance(self.tracker, int):
            total = 0
            for _a in self.tracker.keys():
                total += sum(self.tracker[_a].values())
            return total
        else:
            return self.tracker


# ---------------------------------------------------------------------------------------------------------
#   DEBUGGING / TESTING EVENTS
# ---------------------------------------------------------------------------------------------------------

class AlriCheckPropertiesEvent(RegularEvent, PopulationScopeEventMixin):
    """This event runs daily and checks properties are in the right configuration. Only use whilst debugging!"""

    def __init__(self, module):
        super().__init__(module, frequency=DateOffset(days=1))

    def apply(self, population):
        self.module.check_properties()


class AlriIndividualLoggingEvent(RegularEvent, PopulationScopeEventMixin):
    """This Event logs the daily occurrence to a single individual child."""

    def __init__(self, module):
        # This logging event to occur every day
        super().__init__(module, frequency=DateOffset(days=1))

        self.person_id = self.module.log_individual
        assert self.person_id in module.sim.population.props.index, 'The person identified to be logged does not exist.'

    def apply(self, population):
        """Log all properties for this module"""
        if self.person_id is not None:
            df = self.sim.population.props
            logger.info(
                key='log_individual',
                data=df.loc[self.person_id, self.module.PROPERTIES.keys()].to_dict(),
                description='Properties for one person (the first under-five-year-old in the dataframe), each day.'
            )


class AlriPropertiesOfOtherModules(Module):
    """For the purpose of the testing, this module generates the properties upon which the Alri module relies"""

    INIT_DEPENDENCIES = {'Demography'}

    # Though this module provides some properties from NewbornOutcomes we do not list
    # NewbornOutcomes in the ALTERNATIVE_TO set to allow using in conjunction with
    # SimplifiedBirths which can also be used as an alternative to NewbornOutcomes
    ALTERNATIVE_TO = {'Hiv', 'Epi', 'Wasting'}

    PROPERTIES = {
        'hv_inf': Property(Types.BOOL, 'temporary property'),
        'hv_art': Property(Types.CATEGORICAL, 'temporary property',
                           categories=["not", "on_VL_suppressed", "on_not_VL_suppressed"]),
        'nb_low_birth_weight_status': Property(Types.CATEGORICAL, 'temporary property',
                                               categories=['extremely_low_birth_weight', 'very_low_birth_weight',
                                                           'low_birth_weight', 'normal_birth_weight']),

        'nb_breastfeeding_status': Property(Types.CATEGORICAL, 'temporary property',
                                            categories=['none', 'non_exclusive', 'exclusive']),
        'va_pneumo_all_doses': Property(Types.BOOL, 'temporary property'),
        'va_hib_all_doses': Property(Types.BOOL, 'temporary property'),
        'va_measles_all_doses': Property(Types.BOOL, 'temporary property'),
        'un_clinical_acute_malnutrition': Property(Types.CATEGORICAL, 'temporary property',
                                                   categories=['MAM', 'SAM', 'well']),
    }

    def __init__(self, name=None):
        super().__init__(name)

    def read_parameters(self, data_folder):
        pass

    def initialise_population(self, population):
        df = population.props
        df.loc[df.is_alive, 'hv_inf'] = False
        df.loc[df.is_alive, 'hv_art'] = 'not'
        df.loc[df.is_alive, 'nb_low_birth_weight_status'] = 'normal_birth_weight'
        df.loc[df.is_alive, 'nb_breastfeeding_status'] = 'non_exclusive'
        df.loc[df.is_alive, 'va_pneumo_all_doses'] = False
        df.loc[df.is_alive, 'va_hib_all_doses'] = False
        df.loc[df.is_alive, 'va_measles_all_doses'] = False
        df.loc[df.is_alive, 'un_clinical_acute_malnutrition'] = 'well'

    def initialise_simulation(self, sim):
        pass

    def on_birth(self, mother, child):
        df = self.sim.population.props
        df.at[child, 'hv_inf'] = False
        df.at[child, 'hv_art'] = 'not'
        df.at[child, 'nb_low_birth_weight_status'] = 'normal_birth_weight'
        df.at[child, 'nb_breastfeeding_status'] = 'non_exclusive'
        df.at[child, 'va_pneumo_all_doses'] = False
        df.at[child, 'va_hib_all_doses'] = False
        df.at[child, 'va_measles_all_doses'] = False
        df.at[child, 'un_clinical_acute_malnutrition'] = 'well'


class AlriIncidentCase_Lethal_DangerSigns_Pneumonia(AlriIncidentCase):
    """This Event can be used for testing and is a drop-in replacement of `AlriIncidentCase`. It always produces an
    infection that will be lethal and should be classified as 'danger_signs_pneumonia'"""

    def __init__(self, module, person_id, pathogen):
        super().__init__(module, person_id=person_id, pathogen=pathogen)

    def apply(self, person_id):
        df = self.sim.population.props
        params = self.module.parameters

        self.apply_characteristics_of_the_case(
            person_id=person_id,
            chars={
                'disease_type': 'pneumonia',
                'bacterial_coinfection': np.nan,
                'duration_in_days_of_alri': 10,
                'date_of_outcome': self.module.sim.date + DateOffset(days=10),
                'episode_end': self.module.sim.date + DateOffset(days=10 + params['days_between_treatment_and_cure']),
                'symptoms': ['cough', 'chest_indrawing', 'danger_signs'],
                'complications': ['hypoxaemia'],
                'oxygen_saturation': "<90%",
                'will_die': True,
            }
        )

        assert 'danger_signs_pneumonia' == self.module.get_imci_classification_based_on_symptoms(
            child_is_younger_than_2_months=df.at[person_id, 'age_exact_years'] < (2.0 / 12.0),
            symptoms=self.sim.modules['SymptomManager'].has_what(person_id)
        )


class AlriIncidentCase_NonLethal_Fast_Breathing_Pneumonia(AlriIncidentCase):
    """This Event can be used for testing and is a drop-in replacement of `AlriIncidentCase`. It always produces an
    infection that will be non-lethal and should be classified as a fast_breathing_pneumonia."""

    def __init__(self, module, person_id, pathogen):
        super().__init__(module, person_id=person_id, pathogen=pathogen)

    def apply(self, person_id):
        params = self.module.parameters

        self.apply_characteristics_of_the_case(
            person_id=person_id,
            chars={
                'disease_type': 'pneumonia',
                'bacterial_coinfection': np.nan,
                'duration_in_days_of_alri': 10,
                'date_of_outcome': self.module.sim.date + DateOffset(days=10),
                'episode_end': self.module.sim.date + DateOffset(days=10 + params['days_between_treatment_and_cure']),
                'symptoms': ['cough', 'tachypnoea'],
                'complications': ['hypoxaemia'],
                'oxygen_saturation': ">=93%",
                'will_die': False,
            }
        )

        assert 'fast_breathing_pneumonia' == \
               self.module.get_imci_classification_based_on_symptoms(
                   child_is_younger_than_2_months=False, symptoms=self.sim.modules['SymptomManager'].has_what(person_id)
               )


def _make_hw_diagnosis_perfect(alri_module):
    """Modify the parameters of an instance of the Alri module so that sensitivity of all diagnosis steps is perfect."""
    p = alri_module.parameters

    p['sensitivity_of_classification_of_fast_breathing_pneumonia_facility_level0'] = 1.0
    p['sensitivity_of_classification_of_danger_signs_pneumonia_facility_level0'] = 1.0
    p['sensitivity_of_classification_of_non_severe_pneumonia_facility_level1'] = 1.0
    p['sensitivity_of_classification_of_severe_pneumonia_facility_level1'] = 1.0
    p['sensitivity_of_classification_of_non_severe_pneumonia_facility_level2'] = 1.0
    p['sensitivity_of_classification_of_severe_pneumonia_facility_level2'] = 1.0


def _make_treatment_perfect(alri_module):
    """Modify the parameters of an instance of the Alri module so that treatment is perfectly effective."""
    p = alri_module.parameters

    # The probability of treatment failure to be 0.0
    p['tf_1st_line_antibiotic_for_severe_pneumonia'] = 0.0
    p['tf_2nd_line_antibiotic_for_severe_pneumonia'] = 0.0
    p['tf_3day_amoxicillin_for_fast_breathing_with_SpO2>=90%'] = 0.0
    p['tf_3day_amoxicillin_for_chest_indrawing_with_SpO2>=90%'] = 0.0
    p['tf_5day_amoxicillin_for_chest_indrawing_with_SpO2>=90%'] = 0.0
    p['tf_7day_amoxicillin_for_fast_breathing_pneumonia_in_young_infants'] = 0.0
    p['tf_oral_amoxicillin_only_for_severe_pneumonia_with_SpO2>=90%'] = 0.0
    p['tf_oral_amoxicillin_only_for_severe_pneumonia_with_SpO2<90%'] = 0.0
    p['tf_oral_amoxicillin_only_for_non_severe_pneumonia_with_SpO2<90%'] = 0.0


def _make_treatment_ineffective(alri_module):
    """Modify the parameters of an instance of the Alri module so that treatment is completely ineffective."""
    p = alri_module.parameters

    # The probability of treatment failure to be 1.0
    p['tf_1st_line_antibiotic_for_severe_pneumonia'] = 1.0
    p['tf_2nd_line_antibiotic_for_severe_pneumonia'] = 1.0
    p['tf_3day_amoxicillin_for_fast_breathing_with_SpO2>=90%'] = 1.0
    p['tf_3day_amoxicillin_for_chest_indrawing_with_SpO2>=90%'] = 1.0
    p['tf_5day_amoxicillin_for_chest_indrawing_with_SpO2>=90%'] = 1.0
    p['tf_7day_amoxicillin_for_fast_breathing_pneumonia_in_young_infants'] = 1.0
    p['tf_oral_amoxicillin_only_for_severe_pneumonia_with_SpO2>=90%'] = 1.0
    p['tf_oral_amoxicillin_only_for_severe_pneumonia_with_SpO2<90%'] = 1.0
    p['tf_oral_amoxicillin_only_for_non_severe_pneumonia_with_SpO2<90%'] = 1.0


def _make_treatment_and_diagnosis_perfect(alri_module):
    """Modify the parameters of an instance of the Alri module so that treatment and diagnosis is perfect."""

    _make_hw_diagnosis_perfect(alri_module)
    _make_treatment_perfect(alri_module)


def _make_high_risk_of_death(alri_module):
    """Modify the parameters of an instance of the Alri module so that the risk of death is high."""
    params = alri_module.parameters
    params['base_odds_death_ALRI_age<2mo'] *= 5.0
    params['base_odds_death_ALRI_age2_59mo'] *= 5.0<|MERGE_RESOLUTION|>--- conflicted
+++ resolved
@@ -1881,26 +1881,22 @@
                         p['tf_oral_amoxicillin_only_for_non_severe_pneumonia_with_SpO2<90%'])
 
         def _prob_treatment_fails_when_cough_or_cold():
-<<<<<<< HEAD
             """Return probability treatment fails when the true classification is cough_or_cold."""
             return 0.0  # Treatment cannot 'fail' for a cough_or_cold
-=======
-            """Return probability treatment fails when the true classification is "cough_or_cold."""
-            if not needs_oxygen:
-                if not any_complications:
-                    return 0.0  # Treatment cannot 'fail' for a cough_or_cold without complications and no need of
-                    #             oxygen
-                else:
-                    return p['tf_5day_amoxicillin_for_chest_indrawing_with_SpO2>=90%']
-
-            else:
-                # Non-severe classifications given oral antibiotics that do need oxygen -----
-                if oxygen_provided:
-                    return p['tf_oral_amoxicillin_only_for_non_severe_pneumonia_with_SpO2<90%']
-                else:
-                    return modify_failure_risk_when_does_not_get_oxygen_but_needs_oxygen(
-                        p['tf_oral_amoxicillin_only_for_non_severe_pneumonia_with_SpO2<90%'])
->>>>>>> 1610489c
+            # if not needs_oxygen:
+            #     if not any_complications:
+            #         return 0.0  # Treatment cannot 'fail' for a cough_or_cold without complications and no need of
+            #         #             oxygen
+            #     else:
+            #         return p['tf_5day_amoxicillin_for_chest_indrawing_with_SpO2>=90%']
+            #
+            # else:
+            #     # Non-severe classifications given oral antibiotics that do need oxygen -----
+            #     if oxygen_provided:
+            #         return p['tf_oral_amoxicillin_only_for_non_severe_pneumonia_with_SpO2<90%']
+            #     else:
+            #         return modify_failure_risk_when_does_not_get_oxygen_but_needs_oxygen(
+            #             p['tf_oral_amoxicillin_only_for_non_severe_pneumonia_with_SpO2<90%'])
 
         if imci_symptom_based_classification == 'danger_signs_pneumonia':
             return min(1.0, _prob_treatment_fails_when_danger_signs_pneumonia())
