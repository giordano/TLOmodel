"""
Contraception module covering baseline fertility, contraception methods use, failure (pregnancy),
Switching contraceptive methods, and discontiuation rates by age
please see Dropbox/Thanzi la Onse/05 - Resources/Model design/Contraception-Pregnancy.pdf
for conceptual diagram
"""
from pathlib import Path

import pandas as pd

from tlo import Date, DateOffset, Module, Parameter, Property, Types, logging
from tlo.events import PopulationScopeEventMixin, RegularEvent
from tlo.util import transition_states

logger = logging.getLogger(__name__)
logger.setLevel(logging.INFO)


class Contraception(Module):
    """
    Contraception module covering baseline contraception methods use, failure (pregnancy),
    Switching contraceptive methods, and discontiuation rates by age
    please see Dropbox/Thanzi la Onse/05 - Resources/Programming Notes/Contraception-Pregnancy.pdf
    for conceptual diagram (lucid chart)
    """

    def __init__(self, name=None, resourcefilepath=None):
        super().__init__(name)
        self.resourcefilepath = resourcefilepath

    INIT_DEPENDENCIES = {'Demography'}
    ADDITIONAL_DEPENDENCIES = {'Labour', 'PregnancySupervisor'}

    # Declare Metadata
    METADATA = {}

    # Here we declare parameters for this module. Each parameter has a name, data type,
    # and longer description.
    PARAMETERS = {
        'fertility_schedule': Parameter(Types.DATA_FRAME, 'Age_spec fertility'),
        'contraception_initiation1': Parameter(Types.DATA_FRAME, 'irate1_'),  # 2011-2016 rate
        'contraception_initiation2': Parameter(Types.DATA_FRAME, 'irate2_'),  # 2011-2016 rate
        'contraception_switching': Parameter(Types.DATA_FRAME, 'Switching'),
        'contraception_switching_matrix': Parameter(Types.DATA_FRAME, 'switching_matrix'),
        'contraception_discontinuation': Parameter(Types.DATA_FRAME, 'Discontinuation'),
        'contraception_failure': Parameter(Types.DATA_FRAME, 'Failure'),
        # from Fracpoly regression:
        'r_init1_age': Parameter(Types.REAL, 'proportioniate change in irate1 for each age in years'),
        # from Fracpoly regression:
        'r_discont_age': Parameter(Types.REAL, 'proportioniate change in drate for each age in years'),
        'rr_fail_under25': Parameter(Types.REAL, 'Increase in Failure rate for under-25s'),
        'r_init_year': Parameter(Types.REAL,
                                 'proportional change in contraception initiation rates for each year, 2010 to 2100'),
        'r_discont_year': Parameter(Types.REAL,
                                    'proportional change in contraception_discontinuation rate for each year,\
                                     2010 to 2100'),
        # TODO: add relative fertility rates for HIV+ compared to HIV- by age group from Marston et al 2017
    }

    # Next we declare the properties of individuals that this module provides.
    # Again each has a name, type and description. In addition, properties may be marked
    # as optional if they can be undefined for a given individual.
    PROPERTIES = {
        'co_contraception': Property(Types.CATEGORICAL, 'Current contraceptive method',
                                     categories=['not_using', 'pill', 'IUD', 'injections', 'implant', 'male_condom',
                                                 'female_sterilization', 'other_modern', 'periodic_abstinence',
                                                 'withdrawal', 'other_traditional']),
        # These are the 11 categories of contraception ('not using' + 10 methods) from the DHS analysis of initiation,
        # discontinuation, failure and switching rates
        # 'other modern' includes Male sterilization, Female Condom, Emergency contraception
        # 'other traditional' includes
        #   lactational amenohroea (LAM),
        #   standard days method (SDM),
        #   'other traditional method'
        # Have replaced Age-spec fertility sheet in ResourceFile_DemographicData.xlsx (in this branch)
        # with the one in ResourceFile_Contraception.xlsx
        # (has 11 categories and one row for each age with baseline contraceptopn prevalences for
        # each of the 11 categories)
        'co_date_of_childbirth': Property(Types.DATE, 'Due date of child for those who become pregnant'),
        'is_pregnant': Property(Types.BOOL, 'Whether this individual is currently pregnant'),
        'date_of_last_pregnancy': Property(Types.DATE,
                                           'Date of the last pregnancy of this individual'),
        'co_unintended_preg': Property(Types.BOOL, 'Unintended pregnancies following contraception failure')
    }

    def read_parameters(self, data_folder):
        """
        Please see Contraception-Pregnancy.pdf for lucid chart explaining the relationships between
        baseline fertility rate, intitiation rates, discontinuation, failure and switching rates, and being on
        contraception or not, and being pregnant
        """
        workbook = pd.read_excel(Path(self.resourcefilepath) / 'ResourceFile_Contraception.xlsx', sheet_name=None)

        self.parameters['fertility_schedule'] = workbook['Age_spec fertility']

        self.parameters['contraception_initiation2'] = workbook['irate2_'].loc[0]
        # this Excel sheet is irate2_all.csv outputs from 'initiation rates_age_stcox.do'
        # Stata analysis of DHS contraception calendar data

        self.parameters['contraception_failure'] = workbook['Failure'].loc[0]
        # this Excel sheet is from contraception_failure_discontinuation_switching.csv outputs from
        # 'failure discontinuation switching rates.do' Stata analysis of DHS contraception calendar data

        self.parameters['rr_fail_under25'] = 2.2
        # From Guttmacher analysis - do not apply to female steriliztion or male sterilization
        # - note that as these are already 0 (see 'Failure' Excel sheet) the rate will remain 0

        self.parameters['r_init1_age'] = workbook['r_init1_age']

        self.parameters['r_discont_age'] = workbook['r_discont_age']
        # from Stata analysis Step 3.5 of discontinuation & switching rates_age.do: fracpoly: regress drate_allmeth age:
        # - see 'Discontinuation by age' worksheet, results are in 'r_discont_age' sheet

        self.parameters['r_init_year'] = workbook['r_init_year'].set_index('year')

        self.parameters['r_discont_year'] = workbook['r_discont_year'].set_index('year')

        # =================== ARRANGE INPUTS FOR USE BY REGULAR EVENTS =============================

        # For ContraceptionSwitchingPoll.init1 -----------------------------------------------------

        # from Stata analysis line 250 of initiation rates_age_stcox_2005_2016_5yrPeriods.do:
        # fracpoly: regress _d age_
        # // fracpoly exact age (better fitting model, higher F statistic) - see 'Initiation1 by age'
        # worksheet, results are in 'r_init1_age' sheet
        c_multiplier = workbook['r_init1_age']

        # 'irate_1_' sheet created manually as a work around to address to do point on line 39
        c_baseline = workbook['irate1_']
        # this Excel sheet is irate1_all.csv outputs from 'initiation rates_age_stcox.do'
        # Stata analysis of DHS contraception calendar data

        c_baseline = c_baseline.drop(columns=['not_using'])
        c_baseline = pd.concat([c_baseline] * len(c_multiplier), ignore_index=True)
        c_adjusted = c_baseline.mul(c_multiplier.r_init1_age, axis='index')
        c_adjusted = c_baseline + c_adjusted
        self.parameters['contraception_initiation1'] = c_adjusted.set_index(c_multiplier.age)

        # For ContraceptionSwitchingPoll.switch ----------------------------------------------------
        switching_prob = workbook['Switching'].transpose()
        # this Excel sheet is from contraception_failure_discontinuation_switching.csv outputs from
        # 'failure discontinuation switching rates.do' Stata analysis of DHS contraception calendar data
        switching_prob.columns = ['probability']
        self.parameters['contraception_switching'] = switching_prob

        switching_matrix = workbook['switching_matrix']
        # this Excel sheet is from contraception switching matrix outputs from line 144 of
        # 'failure discontinuation switching rates.do' Stata analysis of DHS contraception calendar data

        switching_matrix = switching_matrix.set_index('switchfrom')
        switching_matrix = switching_matrix.transpose()
        self.parameters['contraception_switching_matrix'] = switching_matrix

        # For ContraceptionSwitchingPoll.discontinue
        c_baseline = workbook['Discontinuation']
        # this Excel sheet is from contraception_failure_discontinuation_switching.csv outputs from
        # 'failure discontinuation switching rates.do' Stata analysis of DHS contraception calendar data
        c_multiplier = self.parameters['r_discont_age']
        c_baseline = pd.concat([c_baseline] * len(c_multiplier), ignore_index=True)
        c_adjusted = c_baseline.mul(c_multiplier.r_discont_age, axis='index')
        c_adjusted = c_baseline + c_adjusted
        self.parameters['contraception_discontinuation'] = c_adjusted.set_index(c_multiplier.age)

    def initialise_population(self, population):
        """Set our property values for the initial population.

        This method is called by the simulation when creating the initial population, and is
        responsible for assigning initial values, for every individual, of those properties
        'owned' by this module, i.e. those declared in the PROPERTIES dictionary above.
        """
        df = population.props

        df.loc[df.is_alive, 'co_contraception'] = 'not_using'
        df.loc[df.is_alive, 'co_date_of_childbirth'] = pd.NaT
        df.loc[df.is_alive, 'is_pregnant'] = False
        df.loc[df.is_alive, 'date_of_last_pregnancy'] = pd.NaT
        df.loc[df.is_alive, 'co_unintended_preg'] = False

        # Assign contraception method
        # 1. select females aged 15-49 from population, for current year
        females1549 = df.is_alive & (df.sex == 'F') & df.age_years.between(15, 49)

        # 2. Prepare probabilities lookup table
        co_types_prob_lookup = self.parameters['fertility_schedule'].set_index('age')
        co_types_prob_lookup.drop(columns=['year', 'basefert_dhs'], inplace=True)  # drop unused columns
        co_types = list(co_types_prob_lookup.columns)

        # normalise the values so they sum to 1 and collapse into single array
        co_types_prob_lookup = co_types_prob_lookup.apply(lambda x: x.values / sum(x.values), axis=1)

        # 3. apply probabilities of each contraception type to sim population
        def pick_contraceptive(age):
            """a function that randomly chooses a contraceptive based on age"""
            return self.rng.choice(co_types, p=co_types_prob_lookup.loc[age])

        df.loc[females1549, 'co_contraception'] = df.loc[females1549, 'age_years'].apply(pick_contraceptive)

    def initialise_simulation(self, sim):
        """Get ready for simulation start.

        This method is called just before the main simulation loop begins, and after all
        modules have read their parameters and the initial population has been created.
        It is a good place to add initial events to the event queue.
        """
        # starting contraception, switching contraception metho, and stopping contraception:
        sim.schedule_event(ContraceptionSwitchingPoll(self), sim.date + DateOffset(months=0))

        # check all females using contraception to determine if contraception fails i.e. woman becomes
        # pregnant whilst using contraception (starts at month 0)
        sim.schedule_event(Fail(self), sim.date + DateOffset(months=0))

        # check all population to determine if pregnancy should be triggered (repeats every month)
        sim.schedule_event(PregnancyPoll(self), sim.date + DateOffset(months=1))

        # Launch the repeating event that will store statistics about the population structure
        sim.schedule_event(ContraceptionLoggingEvent(self), sim.date + DateOffset(days=0))

    def on_birth(self, mother_id, child_id):
        """Initialise our properties for a newborn individual.

        This is called by the simulation whenever a new person is born.

        :param mother_id: the mother for this child
        :param child_id: the new child
        """
        df = self.sim.population.props

        df.at[child_id, 'co_contraception'] = 'not_using'
        df.at[child_id, 'co_date_of_childbirth'] = pd.NaT
        df.at[child_id, 'is_pregnant'] = False
        df.at[child_id, 'date_of_last_pregnancy'] = pd.NaT
        df.at[child_id, 'co_unintended_preg'] = False

        # Reset the mother's is_pregnant status showing that she is no longer pregnant
        df.at[mother_id, 'is_pregnant'] = False
        # TODO- commented out by joe, this way women always keep the date on which they most recently became pregnant,
        #  it is over written for new pregnancy
        # df.at[mother_id, 'date_of_last_pregnancy'] = pd.NaT

        # Initiation of mother's contraception after birth (was previously Init2 event)
        # Notes: decide what contraceptive method they have (including not_using, according to
        # initiation_rate2 (irate_2)
        # Note the irate2s are low as they are just for the month after pregnancy and
        # then for the 99.48% who 'initiate' to 'not_using' (i.e. 1 - sum(irate2s))
        # they are then subject to the usual irate1s per month
        # - see Contraception-Pregnancy.pdf schematic
        on_birth_co_probs: pd.Series = self.parameters['contraception_initiation2']

        # sample a single row of the init2 probabilities (weighted by those same probabilities)
        chosen_co = on_birth_co_probs.sample(n=1, weights=on_birth_co_probs, random_state=self.rng)

        # the index of the row is the contraception type
        df.at[mother_id, 'co_contraception'] = chosen_co.index[0]
<<<<<<< HEAD
        logger.info(
            key='post_birth_contraception',
            data={
                'woman_index': mother_id,
                'co_contraception': df.at[mother_id, 'co_contraception']
            })
=======
        logger.info(key='post_birth_contraception',
                    data={
                        'woman_index': mother_id,
                        'co_contraception': df.at[mother_id, 'co_contraception']}
                    )
>>>>>>> 3b5405f3


class ContraceptionSwitchingPoll(RegularEvent, PopulationScopeEventMixin):
    """
    Switching contraception status for population

    This event looks across:
    1) all women who are 'not_using' contraception to determine if they start using each method=
    according to initiation_rate1 (irate_1)
    2) all women who are using a contraception method to determine if they switch to another
    method according to switching_rate, and then for those that switch directs towards a new method according to
    switching_matrix
    3) all women who are using a contraception method to determine if they stop using it
    according to discontinuation_rate

    (Was previously in Init1, Switch, Discontinue events)
    """

    def __init__(self, module):
        super().__init__(module, frequency=DateOffset(months=1))
        self.age_low = 15
        self.age_high = 49

    def apply(self, population):
        df = population.props

        possible_co_users = ((df.sex == 'F') &
                             df.is_alive &
                             df.age_years.between(self.age_low, self.age_high) &
                             ~df.is_pregnant)

        currently_using_co = df.index[possible_co_users &
                                      ~df.co_contraception.isin(['not_using', 'female_steralization'])]
        currently_not_using_co = df.index[possible_co_users & (df.co_contraception == 'not_using')]

        # not using -> using
        self.init1(df, currently_not_using_co)

        # using A -> using B
        self.switch(df, currently_using_co)

        # using -> not using
        self.discontinue(df, currently_using_co)

    def init1(self, df: pd.DataFrame, individuals_not_using: pd.Index):
        """check all females not using contraception to determine if contraception starts
        i.e. category should change from 'not_using'
        """
        p = self.module.parameters
        rng = self.module.rng

        c_multiplier = p['r_init_year'].at[self.sim.date.year, 'r_init_year']
        co_start_prob_by_age = p['contraception_initiation1'].mul(c_multiplier)
        co_start_prob_by_age['not_using'] = 1 - co_start_prob_by_age.sum(axis=1)

        # all the contraceptive types we can randomly choose
        co_types = list(co_start_prob_by_age.columns)

        def pick_random_contraceptive(age):
            """random selects a contraceptive using probabilities for given age"""
            return rng.choice(co_types, p=co_start_prob_by_age.loc[age])

        # select a random contraceptive for everyone not currently using
        random_co = df.loc[individuals_not_using, 'age_years'].apply(pick_random_contraceptive)

        if len(random_co):
            # get index of all those now using
            now_using_co = random_co.index[random_co != 'not_using']

            # only update entries for all those now using a contraceptive
            df.loc[now_using_co, 'co_contraception'] = random_co[now_using_co]

            for woman in now_using_co:
<<<<<<< HEAD
                logger.info(
                    key='start_contraception1',
                    data={
                        'woman_index': woman,
                        'age': df.at[woman, 'age_years'],
                        'co_contraception': df.at[woman, 'co_contraception']
                    })
=======
                logger.info(key='start_contraception1',
                            data={
                                'woman_index': woman,
                                'age': df.at[woman, 'age_years'],
                                'co_contraception': df.at[woman, 'co_contraception']
                            })
>>>>>>> 3b5405f3

    def switch(self, df: pd.DataFrame, individuals_using: pd.Index):
        """check all females using contraception to determine if contraception Switches
        i.e. category should change from any method to a new method (not including 'not_using')
        """
        p = self.module.parameters
        rng = self.module.rng

        switching_prob = p['contraception_switching']
        switching_matrix = p['contraception_switching_matrix']

        # get the probability of switching contraceptive for all those currently using
        co_switch_prob = df.loc[individuals_using, 'co_contraception'].map(switching_prob.probability)

        # randomly select some individuals to switch contraceptive
        random_draw = rng.random_sample(size=len(individuals_using))
        switch_co = co_switch_prob.index[co_switch_prob > random_draw]

        # if no one is switching, exit
        if switch_co.empty:
            return

        # select new contraceptive using switching matrix
        new_co = transition_states(df.loc[switch_co, 'co_contraception'], switching_matrix, rng)

        # log old -> new contraception types
        for woman in switch_co:
<<<<<<< HEAD
            logger.info(
                key='switch_to_contraception',
                data={
                    'woman_index': woman,
                    'co_from': df.at[woman, 'co_contraception'],
                    'co_to': new_co[woman]
                })
=======
            logger.info(key='switchto_contraception',
                        data={
                            'woman_index': woman,
                            'co_from': df.at[woman, 'co_contraception'],
                            'co_to': new_co[woman]
                        })
>>>>>>> 3b5405f3

        # update contraception for all who switched
        df.loc[switch_co, 'co_contraception'] = new_co

    def discontinue(self, df: pd.DataFrame, individuals_using: pd.Index):
        """check all females using contraception to determine if contraception discontinues
        i.e. category should change to 'not_using'
        """
        p = self.module.parameters
        rng = self.module.rng

        c_multiplier = p['r_discont_year'].at[self.sim.date.year, 'r_discont_year']
        c_adjustment = p['contraception_discontinuation'].mul(c_multiplier)

        def get_prob_discontinued(row):
            """returns the probability of discontinuing contraceptive based on age and current
            contraceptive"""
            return c_adjustment.loc[row.age_years, row.co_contraception]

        # get the probability of discontinuing for all currently using
        discontinue_prob = df.loc[individuals_using].apply(get_prob_discontinued, axis=1)

        # random choose some to discontinue
        random_draw = rng.random_sample(size=len(individuals_using))
        if len(random_draw):
            co_discontinue = discontinue_prob.index[discontinue_prob > random_draw]
            df.loc[co_discontinue, 'co_contraception'] = 'not_using'

            for woman in co_discontinue:
                logger.info(key='stop_contraception',
                            data={
                                'woman_index': woman,
                            })


class Fail(RegularEvent, PopulationScopeEventMixin):
    """
    This event looks across all women who are using a contraception method to determine if they become pregnant
    i.e. the method fails according to failure_rate
    """

    def __init__(self, module):
        super().__init__(module, frequency=DateOffset(months=1))  # runs every month
        self.age_low = 15
        self.age_high = 49

    def apply(self, population):
        logger.debug(key='debug', data='Checking to see if anyone becomes pregnant whilst on contraception')

        df = population.props
        p = self.module.parameters
        rng = self.module.rng

        prob_of_failure = p['contraception_failure']

        # TODO: N.B edited by joe- women who are in labour, have been pregnant in the last month or have previously had
        #  a hysterectomy cannot get pregnant(eventually should remove women with hysterectomy from being on
        #  contraception?)

        possible_to_fail = ((df.sex == 'F') &
                            df.is_alive &
                            ~df.is_pregnant &
                            ~df.la_currently_in_labour &
                            ~df.la_has_had_hysterectomy &
                            df.age_years.between(self.age_low, self.age_high) &
                            ~df.co_contraception.isin(['not_using', 'female_steralization']) &
                            ~df.la_is_postpartum & (df.ps_ectopic_pregnancy == 'none')
                            )

        prob_of_failure = df.loc[possible_to_fail, 'co_contraception'].map(prob_of_failure)

        # apply increased risk of failure to under 25s
        prob_of_failure.loc[df.index[possible_to_fail & (df.age_years.between(15, 25))]] *= p['rr_fail_under25']

        # randomly select some individual's for contraceptive failure
        random_draw = rng.random_sample(size=len(prob_of_failure))
        women_co_failure = prob_of_failure.index[prob_of_failure > random_draw]

        for woman in women_co_failure:
            # this woman's contraception has failed - she is pregnant
            # Women currently in labour cannot become pregnant
            df.at[woman, 'is_pregnant'] = True
            df.at[woman, 'date_of_last_pregnancy'] = self.sim.date
            df.at[woman, 'co_unintended_preg'] = True
            self.sim.modules['Labour'].set_date_of_labour(woman)

            # outputs some logging if any pregnancy (contraception failure)
<<<<<<< HEAD
            logger.info(
                        key='fail_contraception',
=======
            logger.info(key='fail_contraception',
>>>>>>> 3b5405f3
                        data={
                            'woman_index': woman,
                            'birth_booked': str(df.at[woman, 'co_date_of_childbirth'])
                        })


class PregnancyPoll(RegularEvent, PopulationScopeEventMixin):
    """
    This event looks across each woman in the population to determine who will become pregnant
    """

    def __init__(self, module):
        super().__init__(module, frequency=DateOffset(months=1))
        self.age_low = 15
        self.age_high = 49

    def apply(self, population):

        logger.debug(key='debug', data='Checking to see if anyone should become pregnant....')

        if self.sim.date > Date(2035, 1, 1):
            logger.debug(key='debug', data='Now after 2035')

        df = population.props  # get the population dataframe

        # simplified with the addition of new postnatal property (women cant get pregnant 42 days post birth)
        # JC 10/02/2021
        # get the subset of women from the population dataframe and relevant characteristics
        subset = (
            (df.sex == 'F') & df.is_alive & df.age_years.between(self.age_low, self.age_high) & ~df.is_pregnant &
            (df.co_contraception == 'not_using') & ~df.la_currently_in_labour & ~df.la_has_had_hysterectomy &
            ~df.la_is_postpartum & (df.ps_ectopic_pregnancy == 'none')
        )

        females = df.loc[subset, ['co_contraception', 'age_years']]

        # load the fertility schedule (imported datasheet from excel workbook)
        fertility_schedule = self.module.parameters['fertility_schedule']

        # --------

        # get the probability of pregnancy for each woman in the model, through merging with the fert_schedule data
        len_before_merge = len(females)
        females = females.reset_index().merge(fertility_schedule,
                                              left_on=['age_years'],
                                              # TimC: got rid of 'contraception' here as just one
                                              # basefert_dhs per age (see new 'Age_spec fertility' sheet)
                                              right_on=['age'],
                                              # TimC: got rid of 'cmeth' here as just one basefert_dhs per age
                                              # (see new 'Age_spec fertility' sheet)
                                              how='inner').set_index('person')
        assert len(females) == len_before_merge

        # flipping the coin to determine if this woman will become pregnant (basefert_dhs is in the Excel sheet)
        newly_pregnant = (self.module.rng.random_sample(size=len(females)) < females.basefert_dhs / 12)

        # the imported number is a yearly proportion. So adjust the rate accordingly
        # to the frequency with which the event is recurring
        # TODO: this should be linked to the self.frequency value

        newly_pregnant_ids = females.index[newly_pregnant]

        # updating the pregancy status for that women
        df.loc[newly_pregnant_ids, 'is_pregnant'] = True
        df.loc[newly_pregnant_ids, 'date_of_last_pregnancy'] = self.sim.date

        # loop through each newly pregnant women in order to schedule them to have labour sheduled
        for female_id in newly_pregnant_ids:
            self.sim.modules['Labour'].set_date_of_labour(female_id)

<<<<<<< HEAD
            # logger.info('%s|pregnant_at_age|%s',
            #             self.sim.date,
            #             {
            #                 'person_id': female_id,
            #                 'age_years': females.at[female_id, 'age_years']
            #             })

            logger.info(
                key='pregnant_at_age',
                data={'person_id': female_id,
                      'age_years': females.at[female_id, 'age_years']
                      })
=======
            logger.info(key='pregnant_at_age',
                        data={
                            'person_id': female_id,
                            'age_years': females.at[female_id, 'age_years']
                        })
>>>>>>> 3b5405f3


class ContraceptionLoggingEvent(RegularEvent, PopulationScopeEventMixin):
    def __init__(self, module):
        """Logs outputs for analysis_contraception
        """
        # run this event every 12 months (every year)
        self.repeat = 12
        super().__init__(module, frequency=DateOffset(months=self.repeat))
        self.age_low = 15
        self.age_high = 49

    def apply(self, population):
        df = population.props

        contraception_count = df[df.is_alive & df.age_years.between(self.age_low, self.age_high)].groupby(
            'co_contraception').size()

<<<<<<< HEAD
        logger.info(
            key='contraception',
            data={
                'total': sum(contraception_count),
                'not_using': contraception_count['not_using'],
                'using': sum(contraception_count) - contraception_count['not_using'],
                'pill': contraception_count['pill'],
                'IUD': contraception_count['IUD'],
                'injections': contraception_count['injections'],
                'implant': contraception_count['implant'],
                'male_condom': contraception_count['male_condom'],
                'female_sterilization': contraception_count['female_sterilization'],
                'other_modern': contraception_count['other_modern'],
                'periodic_abstinence': contraception_count['periodic_abstinence'],
                'withdrawal': contraception_count['withdrawal'],
                'other_traditional': contraception_count['other_traditional']
            })
=======
        logger.info(key='contraception',
                    data={
                        'total': sum(contraception_count),
                        'not_using': contraception_count['not_using'],
                        'using': sum(contraception_count) - contraception_count['not_using'],
                        'pill': contraception_count['pill'],
                        'IUD': contraception_count['IUD'],
                        'injections': contraception_count['injections'],
                        'implant': contraception_count['implant'],
                        'male_condom': contraception_count['male_condom'],
                        'female_sterilization': contraception_count['female_sterilization'],
                        'other_modern': contraception_count['other_modern'],
                        'periodic_abstinence': contraception_count['periodic_abstinence'],
                        'withdrawal': contraception_count['withdrawal'],
                        'other_traditional': contraception_count['other_traditional']
                    })
>>>>>>> 3b5405f3

        preg_counts = df[df.is_alive & df.age_years.between(self.age_low, self.age_high)].is_pregnant.value_counts()
        is_preg_count = (df.is_alive & df.age_years.between(self.age_low, self.age_high) & df.is_pregnant).sum()
        is_notpreg_count = (df.is_alive & df.age_years.between(self.age_low, self.age_high) & ~df.is_pregnant).sum()

<<<<<<< HEAD
        logger.info(
            key='pregnancy',
            data={
                'total': sum(preg_counts),
                'pregnant': is_preg_count,
                'not_pregnant': is_notpreg_count
            })
=======
        logger.info(key='pregnancy',
                    data={
                        'total': sum(preg_counts),
                        'pregnant': is_preg_count,
                        'not_pregnant': is_notpreg_count
                    })
>>>>>>> 3b5405f3
<|MERGE_RESOLUTION|>--- conflicted
+++ resolved
@@ -251,20 +251,11 @@
 
         # the index of the row is the contraception type
         df.at[mother_id, 'co_contraception'] = chosen_co.index[0]
-<<<<<<< HEAD
-        logger.info(
-            key='post_birth_contraception',
-            data={
-                'woman_index': mother_id,
-                'co_contraception': df.at[mother_id, 'co_contraception']
-            })
-=======
         logger.info(key='post_birth_contraception',
                     data={
                         'woman_index': mother_id,
                         'co_contraception': df.at[mother_id, 'co_contraception']}
                     )
->>>>>>> 3b5405f3
 
 
 class ContraceptionSwitchingPoll(RegularEvent, PopulationScopeEventMixin):
@@ -338,22 +329,12 @@
             df.loc[now_using_co, 'co_contraception'] = random_co[now_using_co]
 
             for woman in now_using_co:
-<<<<<<< HEAD
-                logger.info(
-                    key='start_contraception1',
-                    data={
-                        'woman_index': woman,
-                        'age': df.at[woman, 'age_years'],
-                        'co_contraception': df.at[woman, 'co_contraception']
-                    })
-=======
                 logger.info(key='start_contraception1',
                             data={
                                 'woman_index': woman,
                                 'age': df.at[woman, 'age_years'],
                                 'co_contraception': df.at[woman, 'co_contraception']
                             })
->>>>>>> 3b5405f3
 
     def switch(self, df: pd.DataFrame, individuals_using: pd.Index):
         """check all females using contraception to determine if contraception Switches
@@ -381,22 +362,12 @@
 
         # log old -> new contraception types
         for woman in switch_co:
-<<<<<<< HEAD
-            logger.info(
-                key='switch_to_contraception',
-                data={
-                    'woman_index': woman,
-                    'co_from': df.at[woman, 'co_contraception'],
-                    'co_to': new_co[woman]
-                })
-=======
             logger.info(key='switchto_contraception',
                         data={
                             'woman_index': woman,
                             'co_from': df.at[woman, 'co_contraception'],
                             'co_to': new_co[woman]
                         })
->>>>>>> 3b5405f3
 
         # update contraception for all who switched
         df.loc[switch_co, 'co_contraception'] = new_co
@@ -484,12 +455,7 @@
             self.sim.modules['Labour'].set_date_of_labour(woman)
 
             # outputs some logging if any pregnancy (contraception failure)
-<<<<<<< HEAD
-            logger.info(
-                        key='fail_contraception',
-=======
             logger.info(key='fail_contraception',
->>>>>>> 3b5405f3
                         data={
                             'woman_index': woman,
                             'birth_booked': str(df.at[woman, 'co_date_of_childbirth'])
@@ -518,11 +484,9 @@
         # simplified with the addition of new postnatal property (women cant get pregnant 42 days post birth)
         # JC 10/02/2021
         # get the subset of women from the population dataframe and relevant characteristics
-        subset = (
-            (df.sex == 'F') & df.is_alive & df.age_years.between(self.age_low, self.age_high) & ~df.is_pregnant &
-            (df.co_contraception == 'not_using') & ~df.la_currently_in_labour & ~df.la_has_had_hysterectomy &
+        subset = (df.sex == 'F') & df.is_alive & df.age_years.between(self.age_low, self.age_high) & ~df.is_pregnant & \
+                 (df.co_contraception == 'not_using') & ~df.la_currently_in_labour & ~df.la_has_had_hysterectomy & \
             ~df.la_is_postpartum & (df.ps_ectopic_pregnancy == 'none')
-        )
 
         females = df.loc[subset, ['co_contraception', 'age_years']]
 
@@ -560,26 +524,11 @@
         for female_id in newly_pregnant_ids:
             self.sim.modules['Labour'].set_date_of_labour(female_id)
 
-<<<<<<< HEAD
-            # logger.info('%s|pregnant_at_age|%s',
-            #             self.sim.date,
-            #             {
-            #                 'person_id': female_id,
-            #                 'age_years': females.at[female_id, 'age_years']
-            #             })
-
-            logger.info(
-                key='pregnant_at_age',
-                data={'person_id': female_id,
-                      'age_years': females.at[female_id, 'age_years']
-                      })
-=======
             logger.info(key='pregnant_at_age',
                         data={
                             'person_id': female_id,
                             'age_years': females.at[female_id, 'age_years']
                         })
->>>>>>> 3b5405f3
 
 
 class ContraceptionLoggingEvent(RegularEvent, PopulationScopeEventMixin):
@@ -598,25 +547,6 @@
         contraception_count = df[df.is_alive & df.age_years.between(self.age_low, self.age_high)].groupby(
             'co_contraception').size()
 
-<<<<<<< HEAD
-        logger.info(
-            key='contraception',
-            data={
-                'total': sum(contraception_count),
-                'not_using': contraception_count['not_using'],
-                'using': sum(contraception_count) - contraception_count['not_using'],
-                'pill': contraception_count['pill'],
-                'IUD': contraception_count['IUD'],
-                'injections': contraception_count['injections'],
-                'implant': contraception_count['implant'],
-                'male_condom': contraception_count['male_condom'],
-                'female_sterilization': contraception_count['female_sterilization'],
-                'other_modern': contraception_count['other_modern'],
-                'periodic_abstinence': contraception_count['periodic_abstinence'],
-                'withdrawal': contraception_count['withdrawal'],
-                'other_traditional': contraception_count['other_traditional']
-            })
-=======
         logger.info(key='contraception',
                     data={
                         'total': sum(contraception_count),
@@ -633,25 +563,14 @@
                         'withdrawal': contraception_count['withdrawal'],
                         'other_traditional': contraception_count['other_traditional']
                     })
->>>>>>> 3b5405f3
 
         preg_counts = df[df.is_alive & df.age_years.between(self.age_low, self.age_high)].is_pregnant.value_counts()
         is_preg_count = (df.is_alive & df.age_years.between(self.age_low, self.age_high) & df.is_pregnant).sum()
         is_notpreg_count = (df.is_alive & df.age_years.between(self.age_low, self.age_high) & ~df.is_pregnant).sum()
 
-<<<<<<< HEAD
-        logger.info(
-            key='pregnancy',
-            data={
-                'total': sum(preg_counts),
-                'pregnant': is_preg_count,
-                'not_pregnant': is_notpreg_count
-            })
-=======
         logger.info(key='pregnancy',
                     data={
                         'total': sum(preg_counts),
                         'pregnant': is_preg_count,
                         'not_pregnant': is_notpreg_count
-                    })
->>>>>>> 3b5405f3
+                    })