from pathlib import Path

import numpy as np
import pandas as pd

from tlo import DateOffset, Module, Parameter, Property, Types, logging
from tlo.events import PopulationScopeEventMixin, RegularEvent
from tlo.util import transition_states

logger = logging.getLogger(__name__)
logger.setLevel(logging.INFO)

"""
# Issues remaining:
# * it would also be useful to run a check that when there is no contracpetive, then the number of births matches WPP
very closely (ResourceFile_ASFR_WPP.csv) (as does the simplified_birth module)
# * We could encapsulate each init and swtich inside an HSI pretty easily now -- shall we do this? Could make it an
optional thing (argument for ```no_hsi=True``` could preserve current behaviour)
# todo  - Should remove women with hysterectomy from being on contraception??
"""


class Contraception(Module):
    """
    Contraception module covering baseline contraception methods use, failure (pregnancy),
    Switching contraceptive methods, and discontinuation rates by age.
    """

<<<<<<< HEAD
=======
    def __init__(self, name=None, resourcefilepath=None):
        super().__init__(name)
        self.resourcefilepath = resourcefilepath

    INIT_DEPENDENCIES = {'Demography'}
    ADDITIONAL_DEPENDENCIES = {'Labour', 'PregnancySupervisor'}

>>>>>>> 7812c645
    # Declare Metadata
    METADATA = {}

    # Declare Parameters
    PARAMETERS = {
        'fertility_schedule': Parameter(Types.DATA_FRAME, 'Age specific fertility'),

        'irate1_': Parameter(Types.DATA_FRAME, "Importation of the sheet 'irate1_'"),

        'irate2_': Parameter(Types.DATA_FRAME, "Importation of the sheet 'irate2_'"),

        'Switching': Parameter(Types.DATA_FRAME, "Importation of the sheet 'Switching'"),

        'switching_matrix': Parameter(Types.DATA_FRAME, "Importation of the sheet 'switching_matrix'"),

        'Discontinuation': Parameter(Types.DATA_FRAME, "Importation of the sheet 'Discontinuation'"),

        'contraception_initiation1': Parameter(Types.DATA_FRAME,
                                               'Monthly probabilities of initiating each method of contraception from '
                                               'not using contraception'),
        # 2011-2016 rate
        'contraception_initiation2': Parameter(Types.DATA_FRAME,
                                               'Monthly probabilities of initiating each method of contraception after '
                                               'pregnancy'),
        # 2011-2016 rate
        'contraception_switching': Parameter(Types.DATA_FRAME, 'Monthly probability of switching contraceptive methpd'),
        'contraception_switching_matrix': Parameter(Types.DATA_FRAME,
                                                    'switching matrix containing probabilities of switching from each '
                                                    'method to each other method'),
        'contraception_discontinuation': Parameter(Types.DATA_FRAME,
                                                   'Monthly probabilities of discontinuation of each method of '
                                                   'contaception to not using contraception'),
        'contraception_failure': Parameter(Types.DATA_FRAME,
                                           'Monthly probabilities of failure of each contraception method to '
                                           'pregnancy'),
        # from Fracpoly regression:
        'r_init1_age': Parameter(Types.REAL,
                                 'Proportioniate change in probabilities of initiating each method of contraception '
                                 'from not using contraception for each age of the woman in years'),
        # from Fracpoly regression:
        'r_discont_age': Parameter(Types.REAL,
                                   'Proportioniate change in probabilities of discontinuation of each method of '
                                   'contaception to not using contraception for each age of the woman in years'),
        'rr_fail_under25': Parameter(Types.REAL, 'Increase in failure rate for under-25s'),
        'r_init_year': Parameter(Types.REAL,
                                 'proportional change in contraception initiation probabilities for each year, 2010 to'
                                 ' 2100'),
        'r_discont_year': Parameter(Types.REAL,
                                    'proportional change in contraception discontinuation probabilities for each year, '
                                    '2010 to 2100'),
        # From Marston et al 2017, Figure 1, Eastern Africa, closer to rural - effect in younger ages may be due
        # to more sex in HIV+ but that is ok as we don't model sexual activity separately)
        'r_hiv': Parameter(Types.REAL,
                           'proportional change in fertility rate for HIV+ compared to HIV- by age group'),
        'contraception_interventions': Parameter(Types.DATA_FRAME, 'contraception interventions'),
    }

    # Declare Properties
    PROPERTIES = {
        'co_contraception': Property(Types.CATEGORICAL, 'Current contraceptive method',
                                     categories=[
                                         'not_using',
                                         'pill',
                                         'IUD',
                                         'injections',
                                         'implant',
                                         'male_condom',
                                         'female_sterilization',
                                         'other_modern',
                                         'periodic_abstinence',
                                         'withdrawal',
                                         'other_traditional'
                                     ]),
        # These are the 11 categories of contraception ('not using' + 10 methods) from the DHS analysis of initiation,
        # discontinuation, failure and switching rates.
        # 'other modern' includes Male sterilization, Female Condom, Emergency contraception
        # 'other traditional' includes lactational amenohroea (LAM),  standard days method (SDM), 'other traditional
        #  method'),

        'is_pregnant': Property(Types.BOOL, 'Whether this individual is currently pregnant'),
        'date_of_last_pregnancy': Property(Types.DATE, 'Date of the last pregnancy of this individual'),
        'co_unintended_preg': Property(Types.BOOL, 'Most recent or current pregnancy was unintended (following '
                                                   'contraception failure)'),
    }

    def __init__(self, name=None, resourcefilepath=None):
        super().__init__(name)
        self.resourcefilepath = resourcefilepath
        self.all_contraception_states = set(self.PROPERTIES['co_contraception'].categories)

    def read_parameters(self, data_folder):
        """
        Import the relevant sheets from the ResourceFile (an excel workbook).
        Please see documentation for description of the relationships between baseline fertility rate, intitiation
        rates, discontinuation, failure and switching rates, and being on contraception or not and being pregnant.
        """
        # todo - something in here is generrating a warning? Yes, not sure what, the message is:
        #   /Users/timothycolbourn/opt/anaconda3/envs/tlo38/lib/python3.8/site-packages/openpyxl/worksheet/
        #   _reader.py:308: UserWarning: Unknown extension is not supported and will be removed warn(msg)

        workbook = pd.read_excel(Path(self.resourcefilepath) / 'ResourceFile_Contraception.xlsx', sheet_name=None)

        self.parameters['fertility_schedule'] = workbook['Age_spec fertility']
        # todo @TimC - is this the WPP fertility scheudle? To keep things in sync, I'd suggest we use instead:
        #  "ResourceFile_ASFR_WPP.csv"  Response: this needs to be baseline fertility without contraceptives so I don't
        #  think we can use WPP here. It matches fairly well though (see my workbook calibration.xlsx)

        self.parameters['contraception_failure'] = workbook['Failure'].loc[0]
        # this Excel sheet is from contraception_failure_discontinuation_switching.csv outputs from
        # 'failure discontinuation switching rates.do' Stata analysis of DHS contraception calendar data

        # Import sheets from the workbook here (will be processed later)
        self.parameters['r_init1_age'] = workbook['r_init1_age']
        self.parameters['irate1_'] = workbook['irate1_']
        self.parameters['irate2_'] = workbook['irate2_']
        self.parameters['Switching'] = workbook['Switching']
        self.parameters['switching_matrix'] = workbook['switching_matrix']
        self.parameters['Discontinuation'] = workbook['Discontinuation']
        self.parameters['r_discont_age'] = workbook['r_discont_age']

        # from Stata analysis Step 3.5 of discontinuation & switching rates_age.do: fracpoly: regress drate_allmeth age:
        # - see 'Discontinuation by age' worksheet, results are in 'r_discont_age' sheet

        self.parameters['r_init_year'] = workbook['r_init_year'].set_index('year')

        self.parameters['r_discont_year'] = workbook['r_discont_year'].set_index('year')

        self.parameters['r_hiv'] = workbook['r_hiv']

        self.parameters['contraception_interventions'] = workbook['interventions']
        # this has multipliers of initiation rates to model effect of interventions to increase contraception uptake
        # multiplier: of r_init1 by contraception type e.g. 1.2 for pill means a 20% increase in initiation of pill
        # PPFP_multiplier: "Post Partum Family Planning" multiplier of r_init2 by contraception type e.g. 1.8 for IUD
        #   means 80% increase in IUD initiation after pregnancy/birth. These are set below within read_parameters
        #   before the simulations starts

        # additional parameters (hard-coded)
        self.parameters['rr_fail_under25'] = 2.2
        # From Guttmacher analysis. (Nb. Is not applied to those persons with female sterilization)

    def initialise_population(self, population):
        """
        * 1) Process parameters
        * 2) Set initial values for properties
        """

        # 1) Process parameters
        self.process_parameters()

        # 2) Set initial values for properties
        df = population.props

        df.loc[df.is_alive, 'co_contraception'] = 'not_using'
        df.loc[df.is_alive, 'is_pregnant'] = False
        df.loc[df.is_alive, 'date_of_last_pregnancy'] = pd.NaT
        df.loc[df.is_alive, 'co_unintended_preg'] = False   # todo should this be np.nan? Response: this is BOOL like
                                                            #   'is_pregnant' two lines above, so should be False?

        # Assign contraception method
        # 1. select females aged 15-49 from population, for current year
        females1549 = df.is_alive & (df.sex == 'F') & df.age_years.between(15, 49)

        # 2. Prepare probabilities lookup table
        co_types_prob_lookup = self.parameters['fertility_schedule'].set_index('age')
        co_types_prob_lookup.drop(columns=['year', 'basefert_dhs'], inplace=True)  # drop unused columns
        co_types = list(co_types_prob_lookup.columns)
        assert set(co_types) == set(self.PROPERTIES['co_contraception'].categories)

        # normalise the values so they sum to 1 and collapse into single array
        co_types_prob_lookup = co_types_prob_lookup.apply(lambda x: x.values / sum(x.values), axis=1)

        # 3. apply probabilities of each contraception type to sim population
        def pick_contraceptive(age):
            """a function that randomly chooses a contraceptive based on age"""
            return self.rng.choice(co_types, p=co_types_prob_lookup.loc[age])

        df.loc[females1549, 'co_contraception'] = df.loc[females1549, 'age_years'].apply(pick_contraceptive)

    def initialise_simulation(self, sim):
        """
        * Schedule the recurring events: ContraceptiveSwitchingPoll, Fail, PregnancyPoll, ContraceptiveLoggingEvent
        """
        # starting contraception, switching contraception metho, and stopping contraception:
        sim.schedule_event(ContraceptionPoll(self), sim.date)

        # Launch the repeating event that will store statistics about the population structure
        sim.schedule_event(ContraceptionLoggingEvent(self), sim.date)

    def on_birth(self, mother_id, child_id):
        """
        * 1) Initialise our properties for a newborn individual.
        * 2) Update mother's properties
        * 3) Update the mother's contraception
        """
        df = self.sim.population.props

        # 1) Initialise child's properties:
        df.loc[child_id, (
            'co_contraception',
            'is_pregnant',
            'date_of_last_pregnancy',
            'co_unintended_preg')
        ] = (
            'not_using',
            False,
            pd.NaT,
            False       # todo should this be np.nan? Response: this is BOOL like
                        #   'is_pregnant' two lines above, so should be False?
        )

        # 2) Reset the mother's is_pregnant status showing that she is no longer pregnant
        df.at[mother_id, 'is_pregnant'] = False

        # 3) Initiate mother of newborn to a contracpetive
        self.select_contraceptive_following_birth(mother_id)

    def process_parameters(self):
        """Process parameters that have been read-in"""
        # todo - this could be tidied-up! Response:  ok, though no time right now sorry and don't want to break it now
        #  it's doing what I want it too :)
        # =================== ARRANGE INPUTS FOR USE BY REGULAR EVENTS =============================

        # For ContraceptionPoll.init1 -----------------------------------------------------

        # from Stata analysis line 250 of initiation rates_age_stcox_2005_2016_5yrPeriods.do:
        # fracpoly: regress _d age_
        # // fracpoly exact age (better fitting model, higher F statistic) - see 'Initiation1 by age'
        # worksheet, results are in 'r_init1_age' sheet
        c_multiplier = self.parameters['r_init1_age']

        # 'irate_1_' sheet created manually
        c_baseline = self.parameters['irate1_']

        # this Excel sheet is irate1_all.csv outputs from 'initiation rates_age_stcox.do'
        # Stata analysis of DHS contraception calendar data
        c_intervention = self.parameters['contraception_interventions']
        c_intervention = pd.DataFrame(c_intervention)
        c_intervention = c_intervention.set_index('contraception').T
        c_intervention1 = c_intervention.iloc[[0]]  # just the first row: multiplier, double brackets for df type
        c_intervention2 = c_intervention.iloc[[2]]  # just the third row: PPFP_multiplier

        c_baseline = c_baseline.drop(columns=['not_using'])
        c_baseline = c_baseline.mul(c_intervention1.iloc[0])  # intervention1 to increase each contraception uptake
        c_baseline = pd.concat([c_baseline] * len(c_multiplier), ignore_index=True)
        c_adjusted = c_baseline.mul(c_multiplier.r_init1_age, axis='index')
        c_adjusted = c_baseline + c_adjusted
        self.parameters['contraception_initiation1'] = c_adjusted.set_index(c_multiplier.age)

        # For ContraceptionPoll.switch ----------------------------------------------------
        switching_prob = self.parameters['Switching'].transpose()
        # this Excel sheet is from contraception_failure_discontinuation_switching.csv outputs from
        # 'failure discontinuation switching rates.do' Stata analysis of DHS contraception calendar data
        switching_prob.columns = ['probability']
        self.parameters['contraception_switching'] = switching_prob

        switching_matrix = self.parameters['switching_matrix']
        # this Excel sheet is from contraception switching matrix outputs from line 144 of
        # 'failure discontinuation switching rates.do' Stata analysis of DHS contraception calendar data

        switching_matrix = switching_matrix.set_index('switchfrom')
        switching_matrix = switching_matrix.transpose()
        self.parameters['contraception_switching_matrix'] = switching_matrix

        # For ContraceptionPoll.discontinue
        c_baseline = self.parameters['Discontinuation']
        # this Excel sheet is from contraception_failure_discontinuation_switching.csv outputs from
        # 'failure discontinuation switching rates.do' Stata analysis of DHS contraception calendar data
        c_multiplier = self.parameters['r_discont_age']
        c_baseline = pd.concat([c_baseline] * len(c_multiplier), ignore_index=True)
        c_adjusted = c_baseline.mul(c_multiplier.r_discont_age, axis='index')
        c_adjusted = c_baseline + c_adjusted
        self.parameters['contraception_discontinuation'] = c_adjusted.set_index(c_multiplier.age)

        # For on_birth init2 post-partum family planning interventions
        c_baseline = self.parameters['irate2_']
        # this Excel sheet is irate2_all.csv outputs from 'initiation rates_age_stcox.do'
        # Stata analysis of DHS contraception calendar data
        c_baseline = c_baseline.drop(columns=['not_using'])
        c_adjusted = c_baseline.mul(c_intervention2.iloc[0])
        self.parameters['contraception_initiation2'] = c_adjusted.loc[0]

    def select_contraceptive_following_birth(self, mother_id):
        """
        Initiation of mother's contraception after birth (was previously Init2 event)
        Decide what contraceptive method they have (including not_using, according to
         initiation_rate2 (irate_2)
        Note the irate2s are low as they are just for the month after pregnancy and
        then for the 99.48% who 'initiate' to 'not_using' (i.e. 1 - sum(irate2s))
        they are then subject to the usual irate1s per month
        """
        # - see Contraception-Pregnancy.pdf schematic
        on_birth_co_probs: pd.Series = self.parameters['contraception_initiation2']

        # sample a single row of the init2 probabilities (weighted by those same probabilities)
        chosen_co = on_birth_co_probs.sample(n=1, weights=on_birth_co_probs, random_state=self.rng)

        # update the contraception choice (nb. the index of the row is the contraception type)
        df = self.sim.population.props
        df.at[mother_id, 'co_contraception'] = chosen_co.index[0]

        # though don't allow female sterilization to any woman below 30
        younger_woman = df.loc[mother_id, 'age_years'] < 30
        female_sterilization = chosen_co.index == 'female_sterilization'
        if younger_woman==True & female_sterilization==[ True]:
            df.at[mother_id, 'co_contraception'] = 'not_using'

        # Log that this women had initiated this contraceptive following birth:
        self.log_contraception_change(mother_id,
                                      old='not_using',
                                      new=df.at[mother_id, 'co_contraception'],
                                      init_after_pregnancy=True)

    def log_contraception_change(self, woman_id: int, old, new, init_after_pregnancy=False):
        """Log a start / stop / switch of contraception. """
        assert old in self.all_contraception_states
        assert new in self.all_contraception_states

        df = self.sim.population.props
        woman = df.loc[woman_id]
        logger.info(key='contraception',
                    data={
                        'woman': woman_id,
                        'age': woman['age_years'],
                        'switch_from': old,
                        'switch_to': new,
                        'init_after_pregnancy': init_after_pregnancy
                    },
                    description='All changes in contraception use'
                    )


class ContraceptionPoll(RegularEvent, PopulationScopeEventMixin):
    """
    The regular poll (monthly) for the Contraceptive Module.
    * Determines contraceptive use
    * Pregnancy
    """

    def __init__(self, module):
        super().__init__(module, frequency=DateOffset(months=1))
        self.age_low = 15
        self.age_high = 49

    def apply(self, population):
        """Update contraceptive method and determine who will become pregnant."""

        # Determine who will become pregnant:
        self.update_pregnancy()

        # Update contraception:
        self.update_contraceptive()

    def update_contraceptive(self):
        """ Determine women that will start, stop or switch contraceptive method.
        1) For all women who are 'not_using' contraception to determine if they start using each method according to
        initiation_rate1 (irate_1).
        2) For all women who are using a contraception method to determine if they switch to another method according to
        switching_rate, and then for those that switch directs towards a new method according to switching_matrix.
        3) For all women who are using a contraception method to determine if they stop using it according to
        discontinuation_rate
        """

        df = self.sim.population.props

        possible_co_users = ((df.sex == 'F') &
                             df.is_alive &
                             df.age_years.between(self.age_low, self.age_high) &
                             ~df.is_pregnant)

        currently_using_co = df.index[possible_co_users &
                                      ~df.co_contraception.isin(['not_using', 'female_steralization'])]
        currently_not_using_co = df.index[possible_co_users & (df.co_contraception == 'not_using')]

        # initiating: not using -> using
        self.initiate(df, currently_not_using_co)

        # switching: using A -> using B
        self.switch(df, currently_using_co)

        # discontinuing: using -> not using
        self.discontinue(df, currently_using_co)

    def initiate(self, df: pd.DataFrame, individuals_not_using: pd.Index):
        """check all females not using contraception to determine if contraception starts
        i.e. category should change from 'not_using'
        """
        # exit if there are no individuals currenlty not using a contraceptive:
        if not len(individuals_not_using):
            return

        p = self.module.parameters
        rng = self.module.rng

        c_multiplier = p['r_init_year'].at[self.sim.date.year, 'r_init_year1']
        co_start_prob_by_age = p['contraception_initiation1'].mul(c_multiplier)
        co_start_prob_by_age['not_using'] = 1 - co_start_prob_by_age.sum(axis=1)

        # all the contraceptive types we can randomly choose
        co_types = list(co_start_prob_by_age.columns)

        def pick_random_contraceptive(age):
            """random selects a contraceptive using probabilities for given age"""
            return rng.choice(co_types, p=co_start_prob_by_age.loc[age])

        # select a random contraceptive for everyone not currently using
        random_co = df.loc[individuals_not_using, 'age_years'].apply(pick_random_contraceptive)

        # though don't allow female sterilization to any woman below 30
        younger_women = df.loc[random_co.index, 'age_years'] < 30
        female_sterilization = random_co.loc[younger_women.loc[younger_women].index] == 'female_sterilization'
        random_co.loc[female_sterilization.loc[female_sterilization].index] = 'not_using'

        # get index of all those now using
        now_using_co = random_co.index[random_co != 'not_using']

        # only update entries for all those now using a contraceptive
        df.loc[now_using_co, 'co_contraception'] = random_co[now_using_co]

        # log women that are starting a new contraceptive
        for woman in now_using_co:
            self.module.log_contraception_change(woman, old='not_using', new=df.at[woman, 'co_contraception'])

    def switch(self, df: pd.DataFrame, individuals_using: pd.Index):
        """check all females using contraception to determine if contraception Switches
        i.e. category should change from any method to a new method (not including 'not_using')
        """
        # exit if there are no individuals currenlty using a contraceptive:
        if not len(individuals_using):
            return

        p = self.module.parameters
        rng = self.module.rng

        switching_prob = p['contraception_switching']
        switching_matrix = p['contraception_switching_matrix']

        # get the probability of switching contraceptive for all those currently using
        co_switch_prob = df.loc[individuals_using, 'co_contraception'].map(switching_prob.probability)

        # randomly select some individuals to switch contraceptive
        random_draw = rng.random_sample(size=len(individuals_using))
        switch_co = co_switch_prob.index[co_switch_prob > random_draw]

        # if no one is switching, exit
        if switch_co.empty:
            return

        # select new contraceptive using switching matrix
        new_co = transition_states(df.loc[switch_co, 'co_contraception'], switching_matrix, rng)

        # though don't allow female sterilization to any woman below 30
        younger_women = df.loc[new_co.index, 'age_years'] < 30
        female_sterilization = new_co.loc[younger_women.loc[younger_women].index] == 'female_sterilization'
        # make them switch to injections instead
        # Todo: ideally this should revert to no switch (i.e. stay on the method they are using, though couldn't see
        #  how to do this; note that (reverting to 'not_using' throws an error in discontinuation as we are in
        #  individuals_using here)
        new_co.loc[female_sterilization.loc[female_sterilization].index] = 'injections'

        # log women that are switching to a new contraceptive
        for woman in switch_co:
            self.module.log_contraception_change(woman, old=df.at[woman, 'co_contraception'], new=new_co[woman])

        # update contraception for all who switched
        df.loc[switch_co, 'co_contraception'] = new_co

    def discontinue(self, df: pd.DataFrame, individuals_using: pd.Index):
        """check all females using contraception to determine if contraception discontinues
        i.e. category should change to 'not_using'
        """
        # exit if there are no individuals currenlty using a contraceptive:
        if not len(individuals_using):
            return

        p = self.module.parameters
        rng = self.module.rng

        c_multiplier = p['r_discont_year'].at[self.sim.date.year, 'r_discont_year1']
        c_adjustment = p['contraception_discontinuation'].mul(c_multiplier)

        def get_prob_discontinued(row):
            """returns the probability of discontinuing contraceptive based on age and current
            contraceptive"""
            return c_adjustment.loc[row.age_years, row.co_contraception]

        # get the probability of discontinuing for all currently using
        discontinue_prob = df.loc[individuals_using].apply(get_prob_discontinued, axis=1)

        # random choose some to discontinue
        co_discontinue = discontinue_prob.index[discontinue_prob > rng.rand(len(individuals_using))]

        # Log information for each woman about the contraceptive being initiated:
        for woman in co_discontinue:
            self.module.log_contraception_change(woman, old=df.at[woman, 'co_contraception'], new='not_using')

        # Update contraception property:
        df.loc[co_discontinue, 'co_contraception'] = 'not_using'

    def update_pregnancy(self):
        """Determine who will become pregnant"""

        # Determine pregnancy for those on a contraceptive ("unintentional pregnancy")
        self.pregnancy_for_those_on_contraceptive()

        # Determine pregnancy for those not on contraceptive ("intentional pregnancy")
        self.pregnancy_for_those_not_on_contraceptive()

    def pregnancy_for_those_on_contraceptive(self):
        """Look across all women who are using a contraception method to determine if they become pregnant i.e. the
         method fails according to failure_rate."""

        def apply(self, population):    #Todo: why is apply greyed out here in Python? is it somehow not being used?!
            df = population.props
            p = self.module.parameters
            rng = self.module.rng

            prob_of_failure = p['contraception_failure']

            # Get the women who are using a contracpetive that may fail and who may become pregnanct (i.e., women who
            # are not in labour, have been pregnant in the last month, have previously had a hysterectomy, cannot get
            # pregnant.)

            possible_to_fail = ((df.sex == 'F') &
                                df.is_alive &
                                ~df.is_pregnant &
                                ~df.la_currently_in_labour &
                                ~df.la_has_had_hysterectomy &
                                df.age_years.between(self.age_low, self.age_high) &
                                ~df.co_contraception.isin(['not_using', 'female_steralization']) &
                                ~df.la_is_postpartum &
                                (df.ps_ectopic_pregnancy == 'none')
                                )

            prob_of_failure = df.loc[possible_to_fail, 'co_contraception'].map(prob_of_failure)

            # apply increased risk of failure to under 25s
            prob_of_failure.loc[df.index[possible_to_fail & (df.age_years.between(15, 25))]] *= p['rr_fail_under25']

            # randomly select some individual's for contraceptive failure
            # todo convert 12mo to 1mo probability of pregnancy - just checked and failure rates are already monthly so
            #  not sure why this to do comment was added, I think it can be deleted
            random_draw = rng.random_sample(size=len(prob_of_failure))
            women_co_failure = prob_of_failure.index[prob_of_failure > random_draw]

            # Effect these women to be pregnant now:
            self.set_new_pregnancy(women_id=women_co_failure)

    def pregnancy_for_those_not_on_contraceptive(self):
        """
        This event looks across each woman who is not using a contracpetive to determine who will become pregnant.
        """
        df = self.sim.population.props  # get the population dataframe

        # get subset of women who are not using a contraceptive and who may become pregnant
        subset = (
            (df.sex == 'F') &
            df.is_alive &
            df.age_years.between(self.age_low, self.age_high) &
            ~df.is_pregnant &
            (df.co_contraception == 'not_using') &
            ~df.la_currently_in_labour &
            ~df.la_has_had_hysterectomy &
            ~df.la_is_postpartum &
            (df.ps_ectopic_pregnancy == 'none')
        )
        # get properties that affect risk of pregnancy
        females = df.loc[subset, ['age_years', 'hv_inf']]

        # load the fertility schedule (imported datasheet from excel workbook)
        fertility_schedule = self.module.parameters['fertility_schedule']

        # load the age-specific effects of HIV
        frr_hiv = self.module.parameters['r_hiv']

        # get the probability of pregnancy for each woman in the model, through merging with the fert_schedule data and
        # the 'r_hiv' parameter
        len_before_merge = len(females)
        females = females.reset_index().merge(
            fertility_schedule, left_on=['age_years'], right_on=['age'], how='left'
        ).merge(
            frr_hiv, left_on=['age_years'], right_on=['age_'], how='left'
        ).set_index('person')
        assert len(females) == len_before_merge

        # probability of pregnancy
        annual_risk_of_pregnancy = females.basefert_dhs
        annual_risk_of_pregnancy.loc[females.hv_inf] *= females.frr_hiv
        monthly_risk_of_pregnancy = 1 - np.exp(-annual_risk_of_pregnancy / 12.0)

        # flipping the coin to determine which women become pregnant
        newly_pregnant_ids = females.index[(self.module.rng.rand(len(females)) < monthly_risk_of_pregnancy)]

        # Effect these women to be pregnant now:
        self.set_new_pregnancy(women_id=newly_pregnant_ids)

    def set_new_pregnancy(self, women_id: list):
        """Effect that these women are now pregnancy and enter to the log"""
        df = self.sim.population.props

        for w in women_id:
            woman = df.loc[w]

            # Determine if this is unintended or not.  For now let this be the simple rule of if it 'unintended' if
            # the women is using a contraceptive.
            # todo - @TimC - update this logic as you see fit! response: this looks good, thanks Tim!
            unintended = (woman['co_contraception'] != 'not_using')

            # Update properties:
            df.loc[w, (
                'is_pregnant',
                'date_of_last_pregnancy',
                'co_unintended_preg'
            )] = (
                True,
                self.sim.date,
                unintended
            )

            # Set date of labour in the Labour module:
            self.sim.modules['Labour'].set_date_of_labour(w)

            # Log that a pregnancy has occured following the failure of a contraceptive:
            logger.info(key='pregnancy',
                        data={
                            'woman_index': w,
                            'age_years': woman['age_years'],
                            'contraception': woman['co_contraception'],
                            'unintended_preg': unintended
                        },
                        description='pregnancy following the failure of contraceptive method')

        # todo: @TimC/Joe - should a woman who is now pregnant stop any contraceptive method she may be on (apart from
        #  'female_sterilization')? Response, yes, and even female_sterilization should be set back to not_using I think
        #  given it failed. Though currently there is a zero probability of failre of female_sterlization

class ContraceptionLoggingEvent(RegularEvent, PopulationScopeEventMixin):
    def __init__(self, module):
        """Logs state of contraceptive usage in the population each year."""
        self.repeat = 12
        super().__init__(module, frequency=DateOffset(months=self.repeat))
        self.age_low = 15
        self.age_high = 49

        self.get_costs_of_each_contraceptive()

    def get_costs_of_each_contraceptive(self):
        """Get the cost for a year's useage of the consumable"""

        # Costs for each contraceptive
        # We multiply each Unit_Cost by Expected_Units_Per_Case so they can be summed for all Items for each
        # contraceptive package to get cost of each contraceptive user for each contraceptive.
        # todo @TimC - do you want each to represent a year's use? Response: Yes please
        # NB. Cost of "other modern method" is estimated to be equal to the cost of a female condom
        consumables = self.sim.modules['HealthSystem'].parameters['Consumables']
        item_cost = consumables['Expected_Units_Per_Case'] * consumables['Unit_Cost']

        self.costs = dict()
        self.costs['pill'] = item_cost.loc[consumables['Intervention_Pkg'] == 'Pill'].sum()
        self.costs['IUD'] = item_cost.loc[consumables['Intervention_Pkg'] == 'IUD'].sum()
        self.costs['injections'] = item_cost.loc[consumables['Intervention_Pkg'] == 'Injectable'].sum()
        self.costs['implant'] = item_cost.loc[consumables['Intervention_Pkg'] == 'Implant'].sum()
        self.costs['male_condom'] = item_cost.loc[consumables['Intervention_Pkg'] == 'Male condom'].sum()
        self.costs['female_sterilization'] = item_cost.loc[
            consumables['Intervention_Pkg'] == 'Female sterilization'].sum()
        self.costs['other_modern'] = item_cost.loc[consumables['Intervention_Pkg'] == 'Female Condom'].sum()

        assert set(self.costs.keys()).issubset(self.module.all_contraception_states)
        assert set(self.costs.keys()) == set(['male_condom', 'injections', 'other_modern', 'IUD', 'pill',
                                              'female_sterilization', 'implant'])

    def apply(self, population):
        df = population.props

        # Log usage of contracpetive
        num_using = df.loc[df.is_alive & (df.sex == 'F'), 'co_contraception'].value_counts().to_dict()
        logger.info(key='contraception_use_yearly_summary',
                    data=num_using,
                    description='Counts of women on each type of contraceptive at a point each time.')

        # Log costs associated with the consumables used for this pattern of usage (if annualised)
        # todo @TimC - I've made this work for now, but note that this is only giving a rough estimate and its based
        #  on a cross-sectional measure taken every year and people will start and stop in the intervening time. The log
        #  already contains the full information (every person that starts and stops and the dates), so I think it'd
        #  be better to contruct estimates of cost outside of the simulation and in the analysis files. If you did want
        #  to continue using this, then to be accurate its frequency must be at lesst equal to monthly. I haven't made
        #  that change to allow your script files to still work, but if you do, you would need to adjust the cost calcs.
        #  Also - note that the HSI system automatically keeps track of all consumables etc, so either way I think it's
        #  not neccessary, but this working works as intended, I think.
        #   Response: Thanks Tim, maybe as per your comment on Git it's worth adding in the HSIs instead - very happy
        #   for you to do this if it's relatively easy for you (your comment: "We could encapsulate each init and
        #   swtich inside an HSI pretty easily now -- shall we do this? Could make it an optional thing
        #   (argument for no_hsi=True could preserve current behaviour)"

        # Public health costs per year of interventions - sum these annually below:
        c_intervention = self.module.parameters['contraception_interventions']
        c_intervention = c_intervention.set_index('contraception').T
        cost_per_year1 = c_intervention.iloc[1]  # cost_per_year_multiplier for increasing r_init1
        cost_per_year2 = c_intervention.iloc[3]  # cost_per_year_multiplier for increasing r_init2 PPFP

        costs = {
            'public_health_costs1': sum(cost_per_year1),
            'public_health_costs2': sum(cost_per_year2)
        }

        # Get cost for provisioning of each type of contraceptive
        for method in self.costs.keys():
            costs.update({
                f"{method}_annual_cost": num_using[method] * self.costs[method]
            })

        logger.info(key='contraception_costs_yearly_summary',
                    data=costs,
                    description='Annual cost (if current pattern of usaage is annualised) for the consumables required'
                                'for each contraceptive method')

<|MERGE_RESOLUTION|>--- conflicted
+++ resolved
@@ -26,16 +26,9 @@
     Switching contraceptive methods, and discontinuation rates by age.
     """
 
-<<<<<<< HEAD
-=======
-    def __init__(self, name=None, resourcefilepath=None):
-        super().__init__(name)
-        self.resourcefilepath = resourcefilepath
-
     INIT_DEPENDENCIES = {'Demography'}
     ADDITIONAL_DEPENDENCIES = {'Labour', 'PregnancySupervisor'}
 
->>>>>>> 7812c645
     # Declare Metadata
     METADATA = {}
 
