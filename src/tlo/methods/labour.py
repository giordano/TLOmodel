from pathlib import Path

import numpy as np
import pandas as pd
import scipy.stats

from tlo import DateOffset, Module, Parameter, Property, Types, logging
from tlo.events import Event, IndividualScopeEventMixin, PopulationScopeEventMixin, RegularEvent
from tlo.lm import LinearModel
from tlo.methods import Metadata, labour_lm
from tlo.methods.causes import Cause
from tlo.methods.dxmanager import DxTest
from tlo.methods.healthsystem import HSI_Event
from tlo.methods.hiv import HSI_Hiv_TestAndRefer
from tlo.methods.postnatal_supervisor import PostnatalWeekOneMaternalEvent
from tlo.util import BitsetHandler

logger = logging.getLogger(__name__)
logger.setLevel(logging.INFO)


class Labour(Module):
    """This is module is responsible for the the process of labour, birth and the immediate postnatal period (up until
    48hrs post birth). This model has a number of core functions including; initiating the onset of labour for women on
    their pre-determined due date (or prior to this for preterm labour/admission for delivery), applying the incidence
     of a core set of maternal complications occurring in the intrapartum period and outcomes such as maternal death or
     still birth, scheduling birth for women surviving labour and applying risk of complications and outcomes in the
     postnatal period. Complications explicitly modelled in this module include obstructed labour, antepartum
     haemorrhage, maternal infection and sepsis, progression of hypertensive disorders, uterine rupture and postpartum
      haemorrhage. In addition to the natural history of labour this module manages care seeking for women in labour
      (for delivery or following onset of complications at a home birth) and includes HSIs which represent
      Skilled Birth Attendance at either Basic or Comprehensive level emergency obstetric care facilities.
      Following birth this module manages postnatal care delivered via HSI_Labour_ReceivesPostnatalCheck and schedules
      PostnatalWeekOneMaternalEvent which represents the start of a womans postnatal period.
      """

    def __init__(self, name=None, resourcefilepath=None):
        super().__init__(name)
        self.resourcefilepath = resourcefilepath

        # First we define dictionaries which will store the current parameters of interest (to allow parameters to
        # change between 2010 and 2020) and the linear models
        self.current_parameters = dict()
        self.la_linear_models = dict()

        # This list contains the individual_ids of women in labour, used for testing
        self.women_in_labour = list()

        # These lists will contain possible complications and are used as checks in assert functions
        self.possible_intrapartum_complications = list()
        self.possible_postpartum_complications = list()

        # Finally define a dictionary which will hold the required consumables for each intervention
        self.item_codes_lab_consumables = dict()

    INIT_DEPENDENCIES = {
<<<<<<< HEAD
        'Demography', 'PostnatalSupervisor', 'Lifestyle',
        'HealthSystem'
    }

    ADDITIONAL_DEPENDENCIES = {
        'PregnancySupervisor',
        'CareOfWomenDuringPregnancy',
        'Contraception',
=======
        'Demography'
    }

    ADDITIONAL_DEPENDENCIES = {
        'PostnatalSupervisor', 'CareOfWomenDuringPregnancy', 'Lifestyle', 'PregnancySupervisor',
        'HealthSystem', 'Contraception',
>>>>>>> 86d9a5a2
        'NewbornOutcomes',
        'Hiv'
    }

    METADATA = {
        Metadata.DISEASE_MODULE,
        Metadata.USES_HEALTHSYSTEM,
        Metadata.USES_HEALTHBURDEN,
    }
    # Declare Causes of Death
    CAUSES_OF_DEATH = {
        'uterine_rupture': Cause(gbd_causes='Maternal disorders', label='Maternal Disorders'),
        'intrapartum_sepsis': Cause(gbd_causes='Maternal disorders', label='Maternal Disorders'),
        'antepartum_haemorrhage': Cause(gbd_causes='Maternal disorders', label='Maternal Disorders'),
        'postpartum_sepsis': Cause(gbd_causes='Maternal disorders', label='Maternal Disorders'),
        'postpartum_haemorrhage': Cause(gbd_causes='Maternal disorders', label='Maternal Disorders'),
        'secondary_postpartum_haemorrhage': Cause(gbd_causes='Maternal disorders', label='Maternal Disorders'),
        'severe_pre_eclampsia': Cause(gbd_causes='Maternal disorders', label='Maternal Disorders'),
        'eclampsia': Cause(gbd_causes='Maternal disorders', label='Maternal Disorders')}

    # Declare Causes of Disability
    CAUSES_OF_DISABILITY = {
        'maternal': Cause(gbd_causes='Maternal disorders', label='Maternal Disorders')
    }

    PARAMETERS = {

        #  PARITY AT BASELINE...
        'intercept_parity_lr2010': Parameter(
            Types.LIST, 'intercept value for linear regression equation predicating womens parity at 2010 baseline'),
        'effect_age_parity_lr2010': Parameter(
            Types.LIST, 'effect of an increase in age by 1 year in the linear regression equation predicating '
                        'womens parity at 2010 baseline'),
        'effect_mar_stat_2_parity_lr2010': Parameter(
            Types.LIST, 'effect of a change in marriage status from comparison (level 1) in the linear '
                        'regression equation predicating womans parity at 2010 baseline'),
        'effect_mar_stat_3_parity_lr2010': Parameter(
            Types.LIST, 'effect of a change in marriage status from comparison (level 1) in the linear '
                        'regression equation predicating womans parity at 2010 baseline'),
        'effect_wealth_lev_4_parity_lr2010': Parameter(
            Types.LIST, 'effect of an increase in wealth level in the linear regression equation predicating womans '
                        'parity at 2010 base line'),
        'effect_wealth_lev_3_parity_lr2010': Parameter(
            Types.LIST, 'effect of an increase in wealth level in the linear regression equation predicating womans '
                        'parity at 2010 base line'),
        'effect_wealth_lev_2_parity_lr2010': Parameter(
            Types.LIST, 'effect of an increase in wealth level in the linear regression equation predicating womans '
                        'parity at 2010 base line'),
        'effect_wealth_lev_1_parity_lr2010': Parameter(
            Types.LIST, 'effect of an increase in wealth level in the linear regression equation predicating womans '
                        'parity at 2010 base line'),
        'effect_edu_lev_2_parity_lr2010': Parameter(
            Types.LIST, 'effect of an increase in education level in the linear regression equation predicating womans '
                        'parity at 2010 base line'),
        'effect_edu_lev_3_parity_lr2010': Parameter(
            Types.LIST, 'effect of an increase in education level in the linear regression equation predicating womans '
                        'parity at 2010 base line'),
        'effect_rural_parity_lr2010': Parameter(
            Types.LIST, 'effect of rural living in the linear regression equation predicating womans parity at 2010 '
                        'base line'),
        'prob_previous_caesarean_at_baseline': Parameter(
            Types.LIST, 'probability of previously having delivered via caesarean section at baseline'),

        # POSTTERM RATE
        'risk_post_term_labour': Parameter(
            Types.LIST, 'risk of remaining pregnant past 42 weeks'),

        # MISC...
        'list_limits_for_defining_term_status': Parameter(
            Types.LIST, 'List of number of days of gestation used to define term, early preterm, late preterm and '
                        'post term delivery'),
        'allowed_interventions': Parameter(
            Types.LIST, 'list of interventions allowed to run, used in analysis'),

        # BIRTH WEIGHT...
        'mean_birth_weights': Parameter(
            Types.LIST, 'list of mean birth weights from gestational age at birth 24-41 weeks'),
        'standard_deviation_birth_weights': Parameter(
            Types.LIST, 'list of standard deviations associated with mean birth weights from gestational age at '
                        'birth 24-41 weeks'),
        'residual_prob_of_macrosomia': Parameter(
            Types.LIST, 'probability that those allocated to be normal birth weight and above will be macrosomic '
                        '(>4kg)'),

        # OBSTRUCTED LABOUR....
        'prob_obstruction_cpd': Parameter(
            Types.LIST, 'risk of a woman developing obstructed labour secondary to cephalopelvic disproportion'),
        'rr_obstruction_cpd_stunted_mother': Parameter(
            Types.LIST, 'relative risk of obstruction secondary to CPD in mothers who are stunted'),
        'rr_obstruction_foetal_macrosomia': Parameter(
            Types.LIST, 'relative risk of obstruction secondary to CPD in mothers who are carrying a macrosomic '
                        'foetus'),
        'prob_obstruction_malpos_malpres': Parameter(
            Types.LIST, 'risk of a woman developing obstructed labour secondary to malposition or malpresentation'),
        'prob_obstruction_other': Parameter(
            Types.LIST, 'risk of a woman developing obstructed labour secondary to other causes'),

        # ANTEPARTUM HAEMORRHAGE...
        'prob_placental_abruption_during_labour': Parameter(
            Types.LIST, 'probability of a woman developing placental abruption during labour'),
        'prob_aph_placenta_praevia_labour': Parameter(
            Types.LIST, 'probability of a woman with placenta praevia experiencing an APH during labour'),
        'prob_aph_placental_abruption_labour': Parameter(
            Types.LIST, 'probability of a woman with placental abruption experiencing an APH during labour'),
        'rr_placental_abruption_hypertension': Parameter(
            Types.LIST, 'Relative risk of placental abruption in women with hypertension'),
        'rr_placental_abruption_previous_cs': Parameter(
            Types.LIST, 'Relative risk of placental abruption in women who delivered previously via caesarean section'),
        'severity_maternal_haemorrhage': Parameter(
            Types.LIST, 'probability a maternal hemorrhage is non-severe (<1000mls) or severe (>1000mls)'),
        'cfr_aph': Parameter(
            Types.LIST, 'case fatality rate for antepartum haemorrhage during labour'),

        # MATERNAL INFECTION...
        'prob_sepsis_chorioamnionitis': Parameter(
            Types.LIST, 'risk of sepsis following chorioamnionitis infection'),
        'rr_sepsis_chorio_prom': Parameter(
            Types.LIST, 'relative risk of chorioamnionitis following PROM'),
        'prob_sepsis_endometritis': Parameter(
            Types.LIST, 'risk of sepsis following endometritis'),
        'rr_sepsis_endometritis_post_cs': Parameter(
            Types.LIST, 'relative risk of endometritis following caesarean delivery'),
        'prob_sepsis_urinary_tract': Parameter(
            Types.LIST, 'risk of sepsis following urinary tract infection'),
        'prob_sepsis_skin_soft_tissue': Parameter(
            Types.LIST, 'risk of sepsis following skin or soft tissue infection'),
        'rr_sepsis_sst_post_cs': Parameter(
            Types.LIST, 'relative risk of skin/soft tissue sepsis following caesarean delivery'),
        'cfr_sepsis': Parameter(
            Types.LIST, 'case fatality rate for sepsis during labour'),
        'cfr_pp_sepsis': Parameter(
            Types.LIST, 'case fatality rate for sepsis following delivery'),

        # UTERINE RUPTURE...
        'prob_uterine_rupture': Parameter(
            Types.LIST, 'probability of a uterine rupture during labour'),
        'rr_ur_parity_2': Parameter(
            Types.LIST, 'relative risk of uterine rupture in women who have delivered 2 times previously'),
        'rr_ur_parity_3_or_4': Parameter(
            Types.LIST, 'relative risk of uterine rupture in women who have delivered 3-4 times previously'),
        'rr_ur_parity_5+': Parameter(
            Types.LIST, 'relative risk of uterine rupture in women who have delivered > 5 times previously'),
        'rr_ur_prev_cs': Parameter(
            Types.LIST, 'relative risk of uterine rupture in women who have previously delivered via caesarean '
                        'section'),
        'rr_ur_obstructed_labour': Parameter(
            Types.LIST,
            'relative risk of uterine rupture in women who have been in obstructed labour'),
        'cfr_uterine_rupture': Parameter(
            Types.LIST, 'case fatality rate for uterine rupture in labour'),

        # HYPERTENSIVE DISORDERS...
        'prob_progression_gest_htn': Parameter(
            Types.LIST, 'probability of gestational hypertension progressing to severe gestational hypertension'
                        'during/after labour'),
        'prob_progression_severe_gest_htn': Parameter(
            Types.LIST, 'probability of severe gestational hypertension progressing to severe pre-eclampsia '
                        'during/after labour'),
        'prob_progression_mild_pre_eclamp': Parameter(
            Types.LIST, 'probability of mild pre-eclampsia progressing to severe pre-eclampsia during/after labour'),
        'prob_progression_severe_pre_eclamp': Parameter(
            Types.LIST, 'probability of severe pre-eclampsia progressing to eclampsia during/after labour'),
        'cfr_eclampsia': Parameter(
            Types.LIST, 'case fatality rate for eclampsia during labours'),
        'cfr_severe_pre_eclamp': Parameter(
            Types.LIST, 'case fatality rate for severe pre eclampsia during labour'),
        'cfr_pp_eclampsia': Parameter(
            Types.LIST, 'case fatality rate for eclampsia following delivery'),

        # INTRAPARTUM STILLBIRTH...
        'prob_ip_still_birth': Parameter(
            Types.LIST, 'baseline probability of intrapartum still birth'),
        'rr_still_birth_maternal_death': Parameter(
            Types.LIST, 'relative risk of still birth in mothers who have died during labour'),
        'rr_still_birth_ur': Parameter(
            Types.LIST, 'relative risk of still birth in mothers experiencing uterine rupture'),
        'rr_still_birth_ol': Parameter(
            Types.LIST, 'relative risk of still birth in mothers experiencing obstructed labour'),
        'rr_still_birth_aph': Parameter(
            Types.LIST, 'relative risk of still birth in mothers experiencing antepartum haemorrhage'),
        'rr_still_birth_hypertension': Parameter(
            Types.LIST, 'relative risk of still birth in mothers experiencing hypertension'),
        'rr_still_birth_sepsis': Parameter(
            Types.LIST, 'relative risk of still birth in mothers experiencing intrapartum sepsis'),
        'rr_still_birth_multiple_pregnancy': Parameter(
            Types.LIST, 'relative risk of still birth in mothers pregnant with twins'),
        'prob_both_twins_ip_still_birth': Parameter(
            Types.LIST, 'probability that if this mother will experience still birth, and she is pregnant with twins, '
                        'that neither baby will survive'),

        # POSTPARTUM HAEMORRHAGE...
        'prob_pph_uterine_atony': Parameter(
            Types.LIST, 'risk of pph after experiencing uterine atony'),
        'rr_pph_ua_hypertension': Parameter(
            Types.LIST, 'relative risk risk of pph after secondary to uterine atony in hypertensive women'),
        'rr_pph_ua_multiple_pregnancy': Parameter(
            Types.LIST, 'relative risk risk of pph after secondary to uterine atony in women pregnant with twins'),
        'rr_pph_ua_placental_abruption': Parameter(
            Types.LIST, 'relative risk risk of pph after secondary to uterine atony in women with placental abruption'),
        'rr_pph_ua_macrosomia': Parameter(
            Types.LIST, 'relative risk risk of pph after secondary to uterine atony in women with macrosomic foetus'),
        'rr_pph_ua_diabetes': Parameter(
             Types.LIST, 'risk of pph after experiencing uterine atony'),
        'prob_pph_retained_placenta': Parameter(
            Types.LIST, 'risk of pph after experiencing retained placenta'),
        'prob_pph_other_causes': Parameter(
            Types.LIST, 'risk of pph after experiencing other pph causes'),
        'cfr_pp_pph': Parameter(
            Types.LIST, 'case fatality rate for postpartum haemorrhage'),
        'rr_pph_death_anaemia': Parameter(
            Types.LIST, 'relative risk increase of death in women who are anaemic at time of PPH'),

        # CARE SEEKING FOR HEALTH CENTRE DELIVERY...
        'odds_deliver_in_health_centre': Parameter(
            Types.LIST, 'odds of a woman delivering in a health centre compared to a hospital'),
        'rrr_hc_delivery_age_20_24': Parameter(
            Types.LIST, 'relative risk ratio for a woman aged 20-24 delivering in a health centre compared to a '
                        'hospital'),
        'rrr_hc_delivery_age_25_29': Parameter(
            Types.LIST, 'relative risk ratio for a woman aged 25-29 delivering in a health centre compared to a '
                        'hospital'),
        'rrr_hc_delivery_age_30_34': Parameter(
            Types.LIST, 'relative risk ratio for a woman aged 30-34 delivering in a health centre compared to a '
                        'hospital'),
        'rrr_hc_delivery_age_35_39': Parameter(
            Types.LIST, 'relative risk ratio for a woman aged 35-39 delivering in a health centre compared to a '
                        'hospital'),
        'rrr_hc_delivery_age_40_44': Parameter(
            Types.LIST, 'relative risk ratio for a woman aged 40-44 delivering in a health centre compared to a '
                        'hospital'),
        'rrr_hc_delivery_age_45_49': Parameter(
            Types.LIST, 'relative risk ratio for a woman aged 45-49 delivering in a health centre compared to a '
                        'hospital'),
        'rrr_hc_delivery_wealth_4': Parameter(
            Types.LIST, 'relative risk ratio of a woman at wealth level 4 delivering at health centre compared to a '
                        'hospital'),
        'rrr_hc_delivery_wealth_3': Parameter(
            Types.LIST, 'relative risk ratio of a woman at wealth level 3 delivering at health centre compared to a '
                        'hospital'),
        'rrr_hc_delivery_wealth_2': Parameter(
            Types.LIST, 'relative risk ratio of a woman at wealth level 2 delivering at health centre compared to a '
                        'hospital'),
        'rrr_hc_delivery_wealth_1': Parameter(
            Types.LIST, 'relative risk ratio of a woman at wealth level 1 delivering at health centre compared to a '
                        'hospital'),
        'rrr_hc_delivery_parity_3_to_4': Parameter(
            Types.LIST, 'relative risk ratio for a woman with a parity of 3-4 delivering in a health centre compared to'
                        'a hospital'),
        'rrr_hc_delivery_parity_>4': Parameter(
            Types.LIST, 'relative risk ratio of a woman with a parity >4 delivering in health centre compared to a '
                        'hospital'),
        'rrr_hc_delivery_rural': Parameter(
            Types.LIST, 'relative risk ratio of a married woman delivering in a health centre compared to a hospital'),
        'rrr_hc_delivery_married': Parameter(
            Types.LIST, 'relative risk ratio of a married woman delivering in a health centre compared to a hospital'),

        # CARE SEEKING FOR HOME BIRTH...
        'odds_deliver_at_home': Parameter(
            Types.LIST, 'odds of a woman delivering at home compared to a hospital'),
        'rrr_hb_delivery_age_20_24': Parameter(
            Types.LIST, 'relative risk ratio for a woman aged 20-24 delivering at home compared to a '
                        'hospital'),
        'rrr_hb_delivery_age_25_29': Parameter(
            Types.LIST, 'relative risk ratio for a woman aged 25-29 delivering at home compared to a '
                        'hospital'),
        'rrr_hb_delivery_age_30_34': Parameter(
            Types.LIST, 'relative risk ratio for a woman aged 30-34 delivering at home compared to a '
                        'hospital'),
        'rrr_hb_delivery_age_35_39': Parameter(
            Types.LIST, 'relative risk ratio for a woman aged 35-39 delivering at home compared to a '
                        'hospital'),
        'rrr_hb_delivery_age_40_44': Parameter(
            Types.LIST, 'relative risk ratio for a woman aged 40-44 delivering at home compared to a hospital'),
        'rrr_hb_delivery_age_45_49': Parameter(
            Types.LIST, 'relative risk ratio for a woman aged 45-49 delivering at home compared to a hospital'),
        'rrr_hb_delivery_rural': Parameter(
            Types.LIST, 'relative risk ratio of a rural delivering at home compared to a hospital'),
        'rrr_hb_delivery_primary_education': Parameter(
            Types.LIST, 'relative risk ratio of a woman with a primary education delivering at home compared to a '
                        'hospital'),
        'rrr_hb_delivery_secondary_education': Parameter(
            Types.LIST, 'relative risk ratio of a woman with a secondary education delivering at home compared to a '
                        'hospital'),
        'rrr_hb_delivery_wealth_4': Parameter(
            Types.LIST, 'relative risk ratio of a woman at wealth level 4 delivering at home compared to a '
                        'hospital'),
        'rrr_hb_delivery_wealth_3': Parameter(
            Types.LIST, 'relative risk ratio of a woman at wealth level 3 delivering at home compared to a '
                        'hospital'),
        'rrr_hb_delivery_wealth_2': Parameter(
            Types.LIST, 'relative risk ratio of a woman at wealth level 2 delivering at home compared to a '
                        'hospital'),
        'rrr_hb_delivery_wealth_1': Parameter(
            Types.LIST, 'relative risk ratio of a woman at wealth level 1 delivering at home compared to a '
                        'hospital'),
        'rrr_hb_delivery_parity_3_to_4': Parameter(
            Types.LIST, 'relative risk ratio for a woman with a parity of 3-4 delivering at home compared to'
                        'a hospital'),
        'rrr_hb_delivery_parity_>4': Parameter(
            Types.LIST, 'relative risk ratio of a woman with a parity >4 delivering at home compared to a '
                        'hospital'),
        'rrr_hb_delivery_married': Parameter(
            Types.LIST, 'relative risk ratio of a married woman delivering in a home compared to a hospital'),

        'probability_delivery_hospital': Parameter(
            Types.LIST, 'probability of delivering in a hospital'),

        # PNC CHECK...
        'prob_timings_pnc': Parameter(
            Types.LIST, 'probabilities that a woman who will receive a PNC check will receive care <48hrs post birth '
                        'or > 48hrs post birth'),
        'odds_will_attend_pnc': Parameter(
            Types.LIST, 'baseline odss a woman will seek PNC for her and her newborn following delivery'),
        'or_pnc_age_30_35': Parameter(
            Types.LIST, 'odds ratio for women aged 30-35 attending PNC'),
        'or_pnc_age_>35': Parameter(
            Types.LIST, 'odds ratio for women aged > 35 attending PNC'),
        'or_pnc_rural': Parameter(
            Types.LIST, 'odds ratio for women who live rurally attending PNC'),
        'or_pnc_wealth_level_1': Parameter(
            Types.LIST, 'odds ratio for women from the highest wealth level attending PNC'),
        'or_pnc_anc4+': Parameter(
            Types.LIST, 'odds ratio for women who attended ANC4+ attending PNC'),
        'or_pnc_caesarean_delivery': Parameter(
            Types.LIST, 'odds ratio for women who delivered by caesarean attending PNC'),
        'or_pnc_facility_delivery': Parameter(
            Types.LIST, 'odds ratio for women who delivered in a health facility attending PNC'),
        'or_pnc_parity_>4': Parameter(
            Types.LIST, 'odds ratio for women with a parity of >4 attending PNC'),
        'probs_of_attending_pn_event_by_day': Parameter(
            Types.LIST, 'probabilities used in a weighted random draw to determine when a woman will attend the '
                        'postnatal event'),

        # EMERGENCY CARE SEEKING...
        'prob_careseeking_for_complication': Parameter(
            Types.LIST, 'odds of a woman seeking skilled assistance after developing a complication at a home birth'),
        'test_care_seeking_probs': Parameter(
            Types.LIST, 'dummy probabilities of delivery care seeking used in testing'),

        # TREATMENT PARAMETERS...
        'prob_delivery_modes_ec': Parameter(
            Types.LIST, 'probabilities that a woman admitted with eclampsia will deliver normally, via caesarean or '
                        'via assisted vaginal delivery'),
        'prob_delivery_modes_spe': Parameter(
            Types.LIST, 'probabilities that a woman admitted with severe pre-eclampsia will deliver normally, via '
                        'caesarean or via assisted vaginal delivery'),
        'residual_prob_avd': Parameter(
            Types.LIST, 'probabilities that a woman will deliver via assisted vaginal delivery for an indication not '
                        'explicitly modelled'),
        'residual_prob_caesarean': Parameter(
            Types.LIST, 'probabilities that a woman will deliver via caesarean section for an indication not '
                        'explicitly modelled'),
        'prob_adherent_ifa': Parameter(
            Types.LIST, 'probability that a woman started on postnatal IFA will be adherent'),
        'effect_of_ifa_for_resolving_anaemia': Parameter(
            Types.LIST, 'relative effect of iron and folic acid on anaemia status'),
        'treatment_effect_maternal_infection_clean_delivery': Parameter(
            Types.LIST, 'Effect of clean delivery practices on risk of maternal infection'),
        'treatment_effect_maternal_chorio_abx_prom': Parameter(
            Types.LIST, 'Relative effect of antibiotics for premature rupture of membranes on maternal risk of '
                        'chorioamnionitis prior to birth'),
        'treatment_effect_amtsl': Parameter(
            Types.LIST, 'relative risk of severe postpartum haemorrhage following active management of the third '
                        'stage of labour'),
        'prob_haemostatis_uterotonics': Parameter(
            Types.LIST, 'probability of uterotonics stopping a postpartum haemorrhage due to uterine atony '),
        'pph_treatment_effect_uterotonics_md': Parameter(
            Types.LIST, 'effect of uterotonics on maternal death due to postpartum haemorrhage'),
        'prob_successful_manual_removal_placenta': Parameter(
            Types.LIST, 'probability of manual removal of retained products arresting a post partum haemorrhage'),
        'pph_treatment_effect_mrp_md': Parameter(
            Types.LIST, 'effect of uterotonics on maternal death due to postpartum haemorrhage'),
        'success_rate_pph_surgery': Parameter(
            Types.LIST, 'probability of surgery for postpartum haemorrhage being successful'),
        'pph_treatment_effect_surg_md': Parameter(
            Types.LIST, 'effect of surgery on maternal death due to postpartum haemorrhage'),
        'pph_treatment_effect_hyst_md': Parameter(
            Types.LIST, 'effect of hysterectomy on maternal death due to postpartum haemorrhage'),
        'pph_bt_treatment_effect_md': Parameter(
            Types.LIST, 'effect of blood transfusion treatment for postpartum haemorrhage on risk of maternal death'),
        'sepsis_treatment_effect_md': Parameter(
            Types.LIST, 'effect of treatment for sepsis on risk of maternal death'),
        'success_rate_uterine_repair': Parameter(
            Types.LIST, 'probability repairing a ruptured uterus surgically'),
        'prob_successful_assisted_vaginal_delivery': Parameter(
            Types.LIST, 'probability of successful assisted vaginal delivery'),
        'ur_repair_treatment_effect_md': Parameter(
            Types.LIST, 'effect of surgical uterine repair treatment for uterine rupture on risk of maternal death'),
        'ur_treatment_effect_bt_md': Parameter(
            Types.LIST, 'effect of blood transfusion treatment for uterine rupture on risk of maternal death'),
        'ur_hysterectomy_treatment_effect_md': Parameter(
            Types.LIST, 'effect of blood hysterectomy for uterine rupture on risk of maternal death'),
        'eclampsia_treatment_effect_severe_pe': Parameter(
            Types.LIST, 'effect of treatment for severe pre eclampsia on risk of eclampsia'),
        'eclampsia_treatment_effect_md': Parameter(
            Types.LIST, 'effect of treatment for eclampsia on risk of maternal death'),
        'anti_htns_treatment_effect_md': Parameter(
            Types.LIST, 'effect of IV anti hypertensive treatment on risk of death secondary to severe pre-eclampsia/'
                        'eclampsia stillbirth'),
        'anti_htns_treatment_effect_progression': Parameter(
            Types.LIST,
            'effect of IV anti hypertensive treatment on risk of progression from mild to severe gestational'
            ' hypertension'),
        'aph_bt_treatment_effect_md': Parameter(
            Types.LIST, 'effect of blood transfusion treatment for antepartum haemorrhage on risk of maternal death'),
        'treatment_effect_blood_transfusion_anaemia': Parameter(
            Types.LIST, 'effect of blood transfusion treatment for severe anaemia'),
        'aph_cs_treatment_effect_md': Parameter(
            Types.LIST, 'effect of caesarean section for antepartum haemorrhage on risk of maternal death'),
        'treatment_effect_avd_still_birth': Parameter(
            Types.LIST, 'effect of assisted vaginal delivery on risk of intrapartum still birth'),
        'treatment_effect_cs_still_birth': Parameter(
            Types.LIST, 'effect of caesarean section delivery on risk of intrapartum still birth'),

        # SQUEEZE FACTOR THRESHOLDS...
        'squeeze_threshold_proph_ints': Parameter(
            Types.LIST, 'squeeze factor threshold below which prophylactic interventions for birth cant be given'),
        'squeeze_threshold_treatment_spe': Parameter(
            Types.LIST, 'squeeze factor threshold below which treatment for severe pre-eclampsia cant be given'),
        'squeeze_threshold_treatment_ol': Parameter(
            Types.LIST, 'squeeze factor threshold below which treatment for obstructed labour cant be given'),
        'squeeze_threshold_treatment_sep': Parameter(
            Types.LIST, 'squeeze factor threshold below which treatment for maternal sepsis cant be given'),
        'squeeze_threshold_treatment_htn': Parameter(
            Types.LIST, 'squeeze factor threshold below which treatment for hypertension cant be given'),
        'squeeze_threshold_treatment_ec': Parameter(
            Types.LIST, 'squeeze factor threshold below which treatment for eclampsia cant be given'),
        'squeeze_threshold_treatment_ur': Parameter(
            Types.LIST, 'squeeze factor threshold below which treatment for uterine rupture cant be given'),
        'squeeze_threshold_treatment_aph': Parameter(
            Types.LIST, 'squeeze factor threshold below which treatment for antepartum haemorrhage cant be given'),
        'squeeze_threshold_treatment_pph': Parameter(
            Types.LIST, 'squeeze factor threshold below which treatment for antepartum haemorrhage cant be given'),
        'squeeze_threshold_amtsl': Parameter(
            Types.LIST, 'squeeze factor threshold below which treatment for amtsl cant be given'),
        'prob_intervention_delivered_sep_assessment_pnc': Parameter(
            Types.LIST, 'probability a woman will be assessed for infection during PNC given that the HSI has ran '
                        'and the consumables are available (proxy for clinical quality)'),
        'prob_intervention_delivered_bp_pnc': Parameter(
            Types.LIST, 'probability a woman will have their BP checked during PNC given that the HSI has ran '
                        'and the consumables are available (proxy for clinical quality)'),
        'prob_intervention_delivered_anaemia_assessment_pnc': Parameter(
            Types.LIST, 'probability a woman will have their Hb levels checked during PNC given that the HSI has ran '
                        'and the consumables are available (proxy for clinical quality)'),
    }

    PROPERTIES = {
        'la_due_date_current_pregnancy': Property(Types.DATE, 'The date on which a newly pregnant woman is scheduled to'
                                                              ' go into labour'),
        'la_currently_in_labour': Property(Types.BOOL, 'whether this woman is currently in labour'),
        'la_intrapartum_still_birth': Property(Types.BOOL, 'whether this womans most recent pregnancy has ended '
                                                           'in a stillbirth'),
        'la_parity': Property(Types.REAL, 'total number of previous deliveries'),
        'la_previous_cs_delivery': Property(Types.BOOL, 'whether this woman has ever delivered via caesarean section'),
        'la_has_previously_delivered_preterm': Property(Types.BOOL, 'whether the woman has had a previous preterm '
                                                                    'delivery for any of her previous deliveries'),
        'la_obstructed_labour': Property(Types.BOOL, 'Whether this woman is experiencing obstructed labour'),
        'la_placental_abruption': Property(Types.BOOL, 'whether the woman has experienced placental abruption'),
        'la_antepartum_haem': Property(Types.CATEGORICAL, 'whether the woman has experienced an antepartum haemorrhage'
                                                          ' in this delivery and it severity',
                                       categories=['none', 'mild_moderate', 'severe']),
        'la_antepartum_haem_treatment': Property(Types.BOOL, 'whether this womans antepartum haemorrhage has been '
                                                             'treated'),
        'la_uterine_rupture': Property(Types.BOOL, 'whether the woman has experienced uterine rupture in this '
                                                   'delivery'),
        'la_uterine_rupture_treatment': Property(Types.BOOL, 'whether this womans uterine rupture has been treated'),
        'la_sepsis': Property(Types.BOOL, 'whether this woman has developed sepsis due to an intrapartum infection'),
        'la_sepsis_pp': Property(Types.BOOL, 'whether this woman has developed sepsis due to a postpartum infection'),
        'la_sepsis_treatment': Property(Types.BOOL, 'If this woman has received treatment for maternal sepsis'),
        'la_eclampsia_treatment': Property(Types.BOOL, 'whether this womans eclampsia has been treated'),
        'la_severe_pre_eclampsia_treatment': Property(Types.BOOL, 'whether this woman has been treated for severe '
                                                                  'pre-eclampsia'),
        'la_maternal_hypertension_treatment': Property(Types.BOOL, 'whether this woman has been treated for maternal '
                                                                   'hypertension'),
        'la_gest_htn_on_treatment': Property(Types.BOOL, 'whether this woman has is receiving regular '
                                                         'antihypertensives'),
        'la_postpartum_haem': Property(Types.BOOL, 'whether the woman has experienced an postpartum haemorrhage in this'
                                                   'delivery'),
        'la_postpartum_haem_cause': Property(Types.INT, 'bitset column holding causes of postpartum haemorrhage'),
        'la_postpartum_haem_treatment': Property(Types.INT, ' Treatment for received for postpartum haemorrhage '
                                                            '(bitset)'),
        'la_has_had_hysterectomy': Property(Types.BOOL, 'whether this woman has had a hysterectomy as treatment for a '
                                                        'complication of labour, and therefore is unable to conceive'),
        'la_date_most_recent_delivery': Property(Types.DATE, 'date of on which this mother last delivered'),
        'la_is_postpartum': Property(Types.BOOL, 'Whether a woman is in the postpartum period, from delivery until '
                                                 'day +42 (6 weeks)'),
        'la_pn_checks_maternal': Property(Types.INT, 'Number of postnatal checks this woman has received'),
        'la_iron_folic_acid_postnatal': Property(Types.BOOL, 'Whether a woman is receiving iron and folic acid during '
                                                             'the postnatal period'),
    }

    def read_parameters(self, data_folder):
        parameter_dataframe = pd.read_excel(Path(self.resourcefilepath) / 'ResourceFile_LabourSkilledBirth'
                                                                          'Attendance.xlsx',
                                            sheet_name='parameter_values')
        self.load_parameters_from_dataframe(parameter_dataframe)

        # For the first period (2010-2015) we use the first value in each list as a parameter
        for key, value in self.parameters.items():
            self.current_parameters[key] = self.parameters[key][0]

    def initialise_population(self, population):
        df = population.props
        params = self.current_parameters

        df.loc[df.is_alive, 'la_currently_in_labour'] = False
        df.loc[df.is_alive, 'la_intrapartum_still_birth'] = False
        df.loc[df.is_alive, 'la_parity'] = 0
        df.loc[df.is_alive, 'la_previous_cs_delivery'] = False
        df.loc[df.is_alive, 'la_has_previously_delivered_preterm'] = False
        df.loc[df.is_alive, 'la_due_date_current_pregnancy'] = pd.NaT
        df.loc[df.is_alive, 'la_obstructed_labour'] = False
        df.loc[df.is_alive, 'la_placental_abruption'] = False
        df.loc[df.is_alive, 'la_antepartum_haem'] = 'none'
        df.loc[df.is_alive, 'la_antepartum_haem_treatment'] = False
        df.loc[df.is_alive, 'la_uterine_rupture'] = False
        df.loc[df.is_alive, 'la_uterine_rupture_treatment'] = False
        df.loc[df.is_alive, 'la_sepsis'] = False
        df.loc[df.is_alive, 'la_sepsis_pp'] = False
        df.loc[df.is_alive, 'la_sepsis_treatment'] = False
        df.loc[df.is_alive, 'la_eclampsia_treatment'] = False
        df.loc[df.is_alive, 'la_severe_pre_eclampsia_treatment'] = False
        df.loc[df.is_alive, 'la_maternal_hypertension_treatment'] = False
        df.loc[df.is_alive, 'la_gest_htn_on_treatment'] = False
        df.loc[df.is_alive, 'la_postpartum_haem'] = False
        df.loc[df.is_alive, 'la_postpartum_haem_cause'] = 0
        df.loc[df.is_alive, 'la_postpartum_haem_treatment'] = 0
        df.loc[df.is_alive, 'la_has_had_hysterectomy'] = False
        df.loc[df.is_alive, 'la_date_most_recent_delivery'] = pd.NaT
        df.loc[df.is_alive, 'la_is_postpartum'] = False
        df.loc[df.is_alive, 'la_pn_checks_maternal'] = 0
        df.loc[df.is_alive, 'la_iron_folic_acid_postnatal'] = False

        #  we store different potential treatments for postpartum haemorrhage via bistet
        self.pph_treatment = BitsetHandler(self.sim.population, 'la_postpartum_haem_treatment',
                                           ['manual_removal_placenta', 'surgery', 'hysterectomy'])

        #  ----------------------------ASSIGNING PARITY AT BASELINE --------------------------------------------------
        # This equation predicts the parity of each woman at baseline (who is of reproductive age)
        parity_equation = LinearModel.custom(labour_lm.predict_parity, parameters=params)

        # We assign parity to all women of reproductive age at baseline
        df.loc[df.is_alive & (df.sex == 'F') & (df.age_years > 14), 'la_parity'] = \
            parity_equation.predict(df.loc[df.is_alive & (df.sex == 'F') & (df.age_years > 14)])

        assert (df.loc[df.is_alive & (df.sex == 'F') & (df.age_years > 14), 'la_parity'] >= 0).all().all()

        #  ----------------------- ASSIGNING PREVIOUS CS DELIVERY AT BASELINE -----------------------------------------
        # This equation determines the proportion of women at baseline who have previously delivered via caesarean
        # section
        reproductive_age_women = df.is_alive & (df.sex == 'F') & (df.age_years > 14) & (df.age_years < 50)

        previous_cs = pd.Series(
            self.rng.random_sample(len(reproductive_age_women.loc[reproductive_age_women])) <
            self.current_parameters['prob_previous_caesarean_at_baseline'],
            index=reproductive_age_women.loc[reproductive_age_women].index)

        df.loc[previous_cs.loc[previous_cs].index, 'la_previous_cs_delivery'] = True

    def get_and_store_labour_item_codes(self):
        """
        This function defines the required consumables for each intervention delivered during this module and stores
        them in a module level dictionary called within HSIs
         """
        get_item_code_from_name = self.sim.modules['HealthSystem'].get_item_code_from_item_name
        get_item_code_from_pkg = self.sim.modules['HealthSystem'].get_item_codes_from_package_name

        # -------------------------------------------- DELIVERY ------------------------------------------------------
        # assuming CDK has blade, soap, cord tie
        self.item_codes_lab_consumables['delivery'] = \
            [get_item_code_from_name('Clean delivery kit')] + \
            [get_item_code_from_name('Chlorhexidine 1.5% solution_5_CMST')] + \
            [get_item_code_from_name('Cannula iv  (winged with injection pot) 20_each_CMST')] + \
            [get_item_code_from_name('Apron, disposable, polythene_100_CMST')] + \
            [get_item_code_from_name('Gloves, exam, latex, disposable, pair')] + \
            [get_item_code_from_name('Gauze, swabs 8-ply 10cm x 10cm_100_CMST')] + \
            [get_item_code_from_name('Cotton swab')] + \
            [get_item_code_from_name('Paracetamol 500mg_1000_CMST')]

        # -------------------------------------------- CAESAREAN DELIVERY ------------------------------------------
        # TODO: this package is incomplete?
        # todo: replace- halothane with thiopental
        self.item_codes_lab_consumables['caesarean_delivery'] = \
            [get_item_code_from_name('Halothane (fluothane)_250ml_CMST')] + \
            [get_item_code_from_name('Ceftriaxone 1g, PFR_each_CMST')] + \
            [get_item_code_from_name('Metronidazole 200mg_1000_CMST')] + \
            [get_item_code_from_name('Cannula iv  (winged with injection pot) 20_each_CMST')] + \
            [get_item_code_from_name('Paracetamol 500mg _1000_CMST')] + \
            [get_item_code_from_name('Declofenac injection_each_CMST')] + \
            [get_item_code_from_name('Pethidine, 50 mg/ml, 2 ml ampoule')] + \
            [get_item_code_from_name('Foley catheter')] + \
            [get_item_code_from_name('Bag, urine, collecting, 2000 ml')] + \
            [get_item_code_from_name("Sodium lactate injection (Ringer's), 500 ml, with giving set")] + \
            [get_item_code_from_name('Sodium chloride, injectable solution, 0,9 %, 500 ml')] + \
            [get_item_code_from_name("Giving set iv administration + needle 15 drops/ml_each_CMST")] + \
            [get_item_code_from_name("Chlorhexidine 1.5% solution_5_CMST")]

        # -------------------------------------------- OBSTETRIC SURGERY ----------------------------------------------
        # TODO: this package may not be accurate yet
        self.item_codes_lab_consumables['obstetric_surgery'] = \
            [get_item_code_from_name('Halothane (fluothane)_250ml_CMST')] + \
            [get_item_code_from_name('Ceftriaxone 1g, PFR_each_CMST')] + \
            [get_item_code_from_name('Metronidazole 200mg_1000_CMST')] + \
            [get_item_code_from_name('Cannula iv  (winged with injection pot) 20_each_CMST')] + \
            [get_item_code_from_name('Paracetamol 500mg _1000_CMST')] + \
            [get_item_code_from_name('Declofenac injection_each_CMST')] + \
            [get_item_code_from_name('Pethidine, 50 mg/ml, 2 ml ampoule')] + \
            [get_item_code_from_name('Foley catheter')] + \
            [get_item_code_from_name('Bag, urine, collecting, 2000 ml')] + \
            [get_item_code_from_name("Sodium lactate injection (Ringer's), 500 ml, with giving set")] + \
            [get_item_code_from_name('Sodium chloride, injectable solution, 0,9 %, 500 ml')] + \
            [get_item_code_from_name("Giving set iv administration + needle 15 drops/ml_each_CMST")]

        # -------------------------------------------- ABX FOR PROM -------------------------------------------------
        self.item_codes_lab_consumables['abx_for_prom'] = \
            [get_item_code_from_name('Benzathine benzylpenicillin, powder for injection, 2.4 million IU')] + \
            [get_item_code_from_name('Water for injection, 10ml_Each_CMST')] + \
            [get_item_code_from_name('Cannula iv  (winged with injection pot) 20_each_CMST')] + \
            [get_item_code_from_name('Syringe, needle + swab')] + \
            [get_item_code_from_name('Gloves, exam, latex, disposable, pair')]

        # -------------------------------------------- ANTENATAL STEROIDS ---------------------------------------------
        self.item_codes_lab_consumables['antenatal_steroids'] = \
            [get_item_code_from_name('Dexamethasone 5mg/ml, 5ml_each_CMST')] + \
            [get_item_code_from_name('Betamethasone, 12 mg injection')] + \
            [get_item_code_from_name('Cannula iv  (winged with injection pot) 20_each_CMST')] + \
            [get_item_code_from_name('Water for injection, 10ml_Each_CMST')] + \
            [get_item_code_from_name('Syringe, needle + swab')] + \
            [get_item_code_from_name('Gloves, exam, latex, disposable, pair')]

        # -------------------------------------  INTRAVENOUS ANTIHYPERTENSIVES ---------------------------------------
        self.item_codes_lab_consumables['iv_antihypertensives'] = \
            [get_item_code_from_name('Hydralazine, powder for injection, 20 mg ampoule')] + \
            [get_item_code_from_name('Cannula iv  (winged with injection pot) 20_each_CMST')] + \
            [get_item_code_from_name('Water for injection, 10ml_Each_CMST')] + \
            [get_item_code_from_name('Syringe, needle + swab')] + \
            [get_item_code_from_name('Gloves, exam, latex, disposable, pair')]

        # --------------------------------------- ORAL ANTIHYPERTENSIVES ---------------------------------------------
        self.item_codes_lab_consumables['oral_antihypertensives'] = \
            [get_item_code_from_name('Methyldopa 250mg_1000_CMST')]

        # ----------------------------------  SEVERE PRE-ECLAMPSIA/ECLAMPSIA  -----------------------------------------
        self.item_codes_lab_consumables['severe_pre_eclampsia'] = \
            [get_item_code_from_name('Magnesium sulfate, injection, 500 mg/ml in 10-ml ampoule')] + \
            [get_item_code_from_name('Misoprostol, tablet, 200 mcg')] + \
            [get_item_code_from_name('Oxytocin, injection, 10 IU in 1 ml ampoule')] + \
            [get_item_code_from_name('Sodium chloride, injectable solution, 0,9 %, 500 ml')] + \
            [get_item_code_from_name('Cannula iv  (winged with injection pot) 20_each_CMST')] + \
            [get_item_code_from_name('IV giving/infusion set, with needle')] + \
            [get_item_code_from_name('Gloves, exam, latex, disposable, pair')] + \
            [get_item_code_from_name('Oxygen, 1000 liters, primarily with oxygen cylinders')] + \
            [get_item_code_from_name('Complete blood count')] + \
            [get_item_code_from_name('Blood collecting tube, 5 ml')] + \
            [get_item_code_from_name('Syringe, needle + swab')] + \
            [get_item_code_from_name('Foley catheter')] + \
            [get_item_code_from_name('Bag, urine, collecting, 2000 ml')]

        # -------------------------------------  OBSTRUCTED LABOUR  ---------------------------------------------------
        self.item_codes_lab_consumables['obstructed_labour'] = \
            [get_item_code_from_name('Lidocaine HCl (in dextrose 7.5%), ampoule 2 ml')] + \
            [get_item_code_from_name('Ampicillin, powder for injection, 500 mg, vial')] + \
            [get_item_code_from_name('Gentamycin, injection, 40 mg/ml in 2 ml vial')] + \
            [get_item_code_from_name('Sodium chloride, injectable solution, 0,9 %, 500 ml')] + \
            [get_item_code_from_name('Cannula iv  (winged with injection pot) 20_each_CMST')] + \
            [get_item_code_from_name('IV giving/infusion set, with needle')] + \
            [get_item_code_from_name('Gloves, exam, latex, disposable, pair')] + \
            [get_item_code_from_name('Complete blood count')] + \
            [get_item_code_from_name('Blood collecting tube, 5 ml')] + \
            [get_item_code_from_name('Syringe, needle + swab')] + \
            [get_item_code_from_name('Foley catheter')] + \
            [get_item_code_from_name('Bag, urine, collecting, 2000 ml')] + \
            [get_item_code_from_name('Paracetamol 500mg _1000_CMST')] + \
            [get_item_code_from_name('Pethidine, 50 mg/ml, 2 ml ampoule')] + \
            [get_item_code_from_name('Gauze, swabs 8-ply 10cm x 10cm_100_CMST')] + \
            [get_item_code_from_name('Suture pack')]

        # -------------------------------------  OBSTETRIC FORCEPS  ---------------------------------------------------
        self.item_codes_lab_consumables['forceps'] = get_item_code_from_name('Forceps, obstetric')

        # -------------------------------------  OBSTETRIC VACUUM   ---------------------------------------------------
        self.item_codes_lab_consumables['vacuum'] = get_item_code_from_name('Vacuum, obstetric')

        # -------------------------------------  MATERNAL SEPSIS  -----------------------------------------------------
        # todo: helen allott recommended clindamycin but not available as IV
        self.item_codes_lab_consumables['maternal_sepsis'] = \
            [get_item_code_from_name('Ampicillin, powder for injection, 500 mg, vial')] + \
            [get_item_code_from_name('Gentamycin, injection, 40 mg/ml in 2 ml vial')] + \
            [get_item_code_from_name('Metronidazole, injection, 500 mg in 100 ml vial')] + \
            [get_item_code_from_name('Metronidazole, injection, 500 mg in 100 ml vial')] + \
            [get_item_code_from_name('Cannula iv  (winged with injection pot) 20_each_CMST')] + \
            [get_item_code_from_name('Oxygen, 1000 liters, primarily with oxygen cylinders')] + \
            [get_item_code_from_name('Paracetamol, tablet, 500 mg')] + \
            [get_item_code_from_name('Giving set iv administration + needle 15 drops/ml_each_CMST')] + \
            [get_item_code_from_name('Foley catheter')] + \
            [get_item_code_from_name('Bag, urine, collecting, 2000 ml')] + \
            [get_item_code_from_name('Syringe, needle + swab')] + \
            [get_item_code_from_name('Gloves, exam, latex, disposable, pair')] + \
            [get_item_code_from_name('Complete blood count')] + \
            [get_item_code_from_name('Blood collecting tube, 5 ml')] + \
            [get_item_code_from_name('Syringe, needle + swab')]

        # -------------------------------------  ACTIVE MANAGEMENT THIRD STAGE  ---------------------------------------
        self.item_codes_lab_consumables['amtsl'] = \
            get_item_code_from_pkg('Active management of the 3rd stage of labour')

        # -------------------------------------  POSTPARTUM HAEMORRHAGE  ---------------------------------------
        # TODO: helen allott recommended tranexamic acid - not availble
        self.item_codes_lab_consumables['pph'] = \
            [get_item_code_from_name('Oxytocin, injection, 10 IU in 1 ml ampoule')] + \
            [get_item_code_from_name('Misoprostol, tablet, 200 mcg')] + \
            [get_item_code_from_name('Pethidine, 50 mg/ml, 2 ml ampoule')] + \
            [get_item_code_from_name('Oxygen, 1000 liters, primarily with oxygen cylinders')] + \
            [get_item_code_from_name('Cannula iv  (winged with injection pot) 20_each_CMST')] + \
            [get_item_code_from_name('Bag, urine, collecting, 2000 ml')] + \
            [get_item_code_from_name('Foley catheter')] + \
            [get_item_code_from_name('Giving set iv administration + needle 15 drops/ml_each_CMST')] + \
            [get_item_code_from_name('Syringe, needle + swab')] + \
            [get_item_code_from_name('Gloves, exam, latex, disposable, pair')] + \
            [get_item_code_from_name('Complete blood count')] + \
            [get_item_code_from_name('Blood collecting tube, 5 ml')] + \
            [get_item_code_from_name('Syringe, needle + swab')]

        # -------------------------------------  BLOOD TRANSFUSION  ---------------------------------------
        self.item_codes_lab_consumables['blood_transfusion'] = \
            [get_item_code_from_name('Blood, one unit')] + \
            [get_item_code_from_name('IV giving/infusion set, with needle')] + \
            [get_item_code_from_name('Cannula iv  (winged with injection pot) 20_each_CMST')] + \
            [get_item_code_from_name('Gloves, exam, latex, disposable, pair')]

        # ------------------------------------------ FULL BLOOD COUNT -------------------------------------------------
        self.item_codes_lab_consumables['full_blood_count'] = \
            [get_item_code_from_name('Complete blood count')] + \
            [get_item_code_from_name('Blood collecting tube, 5 ml')] + \
            [get_item_code_from_name('Syringe, needle + swab')] + \
            [get_item_code_from_name('Gloves, exam, latex, disposable, pair')]

        # ---------------------------------- IRON AND FOLIC ACID ------------------------------------------------------
        self.item_codes_lab_consumables['iron_folic_acid'] = \
            [get_item_code_from_name('Ferrous Salt + Folic Acid, tablet, 200 + 0.25 mg')]

    def initialise_simulation(self, sim):

        # We call the following function to store the required consumables for the simulation run within the appropriate
        # dictionary
        self.get_and_store_labour_item_codes()

        # We set the LoggingEvent to run a the last day of each year to produce statistics for that year
        sim.schedule_event(LabourLoggingEvent(self), sim.date + DateOffset(days=1))

        # This list contains all the women who are currently in labour and is used for checks/testing
        self.women_in_labour = []

        # This list contains all possible complications/outcomes of the intrapartum and postpartum phase- its used in
        # assert functions as a test
        self.possible_intrapartum_complications = ['obstruction_cpd', 'obstruction_malpos_malpres', 'obstruction_other',
                                                   'placental_abruption', 'antepartum_haem', 'sepsis',
                                                   'sepsis_chorioamnionitis', 'uterine_rupture',  'severe_pre_eclamp',
                                                   'eclampsia']

        self.possible_postpartum_complications = ['sepsis_endometritis', 'sepsis_skin_soft_tissue',
                                                  'sepsis_urinary_tract', 'pph_uterine_atony', 'pph_retained_placenta',
                                                  'pph_other', 'severe_pre_eclamp', 'eclampsia', 'postpartum_haem',
                                                  'sepsis']
        # define any dx_tests
        self.sim.modules['HealthSystem'].dx_manager.register_dx_test(
            full_blood_count_hb_pn=DxTest(
                property='pn_anaemia_following_pregnancy',
                target_categories=['mild', 'moderate', 'severe'],
                item_codes=self.item_codes_lab_consumables['full_blood_count'],
                sensitivity=1.0),
        )

        # ======================================= LINEAR MODEL EQUATIONS ==============================================
        # Here we define the equations that will be used throughout this module using the linear
        # model and stored them as a parameter
        params = self.current_parameters
        self.la_linear_models = {

            # This equation predicts the parity of each woman at baseline (who is of reproductive age)
            'parity': LinearModel.custom(labour_lm.predict_parity, parameters=params),

            # This equation is used to calculate a womans risk of obstructed labour. As we assume obstructed labour can
            # only occur following on of three preceding causes, this model is additive
            'obstruction_cpd_ip': LinearModel.custom(labour_lm.predict_obstruction_cpd_ip, parameters=params),

            # This equation is used to calculate a womans risk of developing sepsis due to chorioamnionitis infection
            # during the intrapartum phase of labour and is mitigated by clean delivery
            'sepsis_chorioamnionitis_ip': LinearModel.custom(labour_lm.predict_sepsis_chorioamnionitis_ip,
                                                             parameters=params),

            # This equation is used to calculate a womans risk of developing sepsis due to endometritis infection
            # during the postpartum phase of labour and is mitigated by clean delivery
            'sepsis_endometritis_pp': LinearModel.custom(labour_lm.predict_sepsis_endometritis_pp, parameters=params),

            # This equation is used to calculate a womans risk of developing sepsis due to skin or soft tissue
            # infection during the
            # postpartum phase of labour and is mitigated by clean delivery
            'sepsis_skin_soft_tissue_pp': LinearModel.custom(labour_lm.predict_sepsis_skin_soft_tissue_pp,
                                                             parameters=params),

            # This equation is used to calculate a womans risk of developing a urinary tract infection during the
            # postpartum phase of labour and is mitigated by clean delivery
            'sepsis_urinary_tract_pp': LinearModel.custom(labour_lm.predict_sepsis_urinary_tract_pp,
                                                          parameters=params),

            # This equation is used to calculate a womans risk of death following sepsis during labour and is mitigated
            # by treatment
            'intrapartum_sepsis_death': LinearModel.custom(labour_lm.predict_sepsis_death, parameters=params),
            'postpartum_sepsis_death': LinearModel.custom(labour_lm.predict_sepsis_death, parameters=params),


            # This equation is used to calculate a womans risk of death following eclampsia and is mitigated
            # by treatment delivered either immediately prior to admission for delivery or during labour
            'eclampsia_death': LinearModel.custom(labour_lm.predict_eclampsia_death, parameters=params),

            # This equation is used to calculate a womans risk of death following eclampsia and is mitigated
            # by treatment delivered either immediately prior to admission for delivery or during labour
            'severe_pre_eclampsia_death': LinearModel.custom(labour_lm.predict_severe_pre_eclamp_death,
                                                             parameters=params),

            # This equation is used to calculate a womans risk of placental abruption in labour
            'placental_abruption_ip': LinearModel.custom(labour_lm.predict_placental_abruption_ip, parameters=params),

            # This equation is used to calculate a womans risk of antepartum haemorrhage. We assume APH can only occur
            # in the presence of a preceding placental causes (abruption/praevia) therefore this model is additive
            'antepartum_haem_ip': LinearModel.custom(labour_lm.predict_antepartum_haem_ip, parameters=params),

            # This equation is used to calculate a womans risk of death following antepartum haemorrhage. Risk is
            # mitigated by treatment
            'antepartum_haemorrhage_death': LinearModel.custom(labour_lm.predict_antepartum_haem_death,
                                                               parameters=params),

            # This equation is used to calculate a womans risk of postpartum haemorrhage due to uterine atony
            'pph_uterine_atony_pp': LinearModel.custom(labour_lm.predict_pph_uterine_atony_pp, parameters=params),

            # This equation is used to calculate a womans risk of postpartum haemorrhage due to retained placenta
            'pph_retained_placenta_pp': LinearModel.custom(labour_lm.predict_pph_retained_placenta_pp,
                                                           parameters=params),

            # This equation is used to calculate a womans risk of death following postpartum haemorrhage. Risk is
            # mitigated by treatment
            'postpartum_haemorrhage_death': LinearModel.custom(labour_lm.predict_postpartum_haem_pp_death, module=self),

            # This equation is used to calculate a womans risk of uterine rupture
            'uterine_rupture_ip': LinearModel.custom(labour_lm.predict_uterine_rupture_ip, parameters=params),

            # This equation is used to calculate a womans risk of death following uterine rupture. Risk if reduced by
            # treatment
            'uterine_rupture_death': LinearModel.custom(labour_lm.predict_uterine_rupture_death, parameters=params),

            # This equation is used to calculate a womans risk of still birth during the intrapartum period. Assisted
            # vaginal delivery and caesarean delivery are assumed to significantly reduce risk
            'intrapartum_still_birth': LinearModel.custom(labour_lm.predict_intrapartum_still_birth,
                                                          parameters=params),

            # This regression equation uses data from the DHS to predict a womans probability of choosing to deliver in
            # a health centre
            'probability_delivery_health_centre': LinearModel.custom(
                labour_lm.predict_probability_delivery_health_centre, parameters=params),

            # This regression equation uses data from the DHS to predict a womans probability of choosing to deliver in
            # at home
            'probability_delivery_at_home': LinearModel.custom(
                labour_lm.predict_probability_delivery_at_home, parameters=params),

            # This equation is used to determine the probability that a woman will seek care for PNC after delivery
            'postnatal_check': LinearModel.custom(
                labour_lm.predict_postnatal_check, parameters=params),
        }

        # Here we create a dict with all the models to be scaled and the 'target' rate parameter
        mod = self.la_linear_models
        models_to_be_scaled = {'ur': [mod['uterine_rupture_ip'], 'prob_uterine_rupture'],
                               'pn': [mod['postnatal_check'], 'odds_will_attend_pnc'],
                               'hb': [mod['probability_delivery_at_home'], 'odds_deliver_at_home'],
                               'hc': [mod['probability_delivery_health_centre'], 'odds_deliver_in_health_centre']}

        # Scale all models updating the parameter used as the intercept of the linear models
        for k in models_to_be_scaled:
            self.sim.modules['PregnancySupervisor'].scale_linear_model_at_initialisation(
                module_of_interest=self, model=models_to_be_scaled[k][0], parameter_key=models_to_be_scaled[k][1])

    def on_birth(self, mother_id, child_id):
        df = self.sim.population.props

        df.at[child_id, 'la_due_date_current_pregnancy'] = pd.NaT
        df.at[child_id, 'la_currently_in_labour'] = False
        df.at[child_id, 'la_intrapartum_still_birth'] = False
        df.at[child_id, 'la_parity'] = 0
        df.at[child_id, 'la_previous_cs_delivery'] = False
        df.at[child_id, 'la_has_previously_delivered_preterm'] = False
        df.at[child_id, 'la_obstructed_labour'] = False
        df.at[child_id, 'la_placental_abruption'] = False
        df.at[child_id, 'la_antepartum_haem'] = 'none'
        df.at[child_id, 'la_antepartum_haem_treatment'] = False
        df.at[child_id, 'la_uterine_rupture'] = False
        df.at[child_id, 'la_uterine_rupture_treatment'] = False
        df.at[child_id, 'la_sepsis'] = False
        df.at[child_id, 'la_sepsis_pp'] = False
        df.at[child_id, 'la_sepsis_treatment'] = False
        df.at[child_id, 'la_eclampsia_treatment'] = False
        df.at[child_id, 'la_severe_pre_eclampsia_treatment'] = False
        df.at[child_id, 'la_maternal_hypertension_treatment'] = False
        df.at[child_id, 'la_gest_htn_on_treatment'] = False
        df.at[child_id, 'la_postpartum_haem'] = False
        df.at[child_id, 'la_postpartum_haem_cause'] = 0
        df.at[child_id, 'la_postpartum_haem_treatment'] = 0
        df.at[child_id, 'la_has_had_hysterectomy'] = False
        df.at[child_id, 'la_date_most_recent_delivery'] = pd.NaT
        df.at[child_id, 'la_is_postpartum'] = False
        df.at[child_id, 'la_pn_checks_maternal'] = 0
        df.at[child_id, 'la_iron_folic_acid_postnatal'] = False

    def further_on_birth_labour(self, mother_id):
        """
        This function is called by the on_birth function of NewbornOutcomes module. This function contains additional
        code related to the labour module that should be ran on_birth for all births - it has been
        parcelled into functions to ensure each modules (pregnancy,antenatal care, labour, newborn, postnatal) on_birth
        code is ran in the correct sequence (as this can vary depending on how modules are registered)
        :param mother_id: mothers individual id
        """
        df = self.sim.population.props
        mni = self.sim.modules['PregnancySupervisor'].mother_and_newborn_info

        # log delivery setting
        logger.info(key='delivery_setting_and_mode', data={'mother': mother_id,
                                                           'facility_type': mni[mother_id]['delivery_setting'],
                                                           'mode': mni[mother_id]['mode_of_delivery']})

        # Store only live births to a mother parity
        if not df.at[mother_id, 'la_intrapartum_still_birth']:
            df.at[mother_id, 'la_parity'] += 1  # Only live births contribute to parity

        # Currently we assume women who received antihypertensive in the antenatal period will continue to use them
        if df.at[mother_id, 'ac_gest_htn_on_treatment']:
            df.at[mother_id, 'la_gest_htn_on_treatment'] = True

    def on_hsi_alert(self, person_id, treatment_id):
        """ This is called whenever there is an HSI event commissioned by one of the other disease modules."""
        logger.debug(key='message', data=f'This is Labour, being alerted about a health system interaction '
                                         f'person {person_id}for: {treatment_id}')

    def report_daly_values(self):
        logger.debug(key='message', data='This is Labour reporting my health values')
        df = self.sim.population.props  # shortcut to population properties data frame

        # All dalys related to maternal outcome are outputted by the pregnancy supervisor module...
        daly_series = pd.Series(data=0, index=df.index[df.is_alive])

        return daly_series

    # ===================================== HELPER AND TESTING FUNCTIONS ==============================================
    def set_date_of_labour(self, individual_id):
        """
        This function is called by contraception.py within the events 'PregnancyPoll' and 'Fail' for women who are
        allocated to become pregnant during a simulation run. This function schedules the onset of labour between 37
        and 44 weeks gestational age (not foetal age) to ensure all women who become pregnant will go into labour.
        Women may enter labour before the due date set in this function either due to pre-term labour or induction/
        caesarean section.
        :param individual_id: individual_id
        """
        df = self.sim.population.props
        params = self.current_parameters
        logger.debug(key='message', data=f'person {individual_id} is having their labour scheduled on date '
                                         f'{self.sim.date}', )

        # Check only alive newly pregnant women are scheduled to this function
        assert df.at[individual_id, 'is_alive'] and df.at[individual_id, 'is_pregnant']
        assert df.at[individual_id, 'date_of_last_pregnancy'] == self.sim.date

        # At the point of conception we schedule labour to onset for all women between after 37 weeks gestation - first
        # we determine if she will go into labour post term (41+ weeks)
        if self.rng.random_sample() < params['risk_post_term_labour']:
            df.at[individual_id, 'la_due_date_current_pregnancy'] = \
                (df.at[individual_id, 'date_of_last_pregnancy'] + pd.DateOffset(
                    days=(7 * 39) + self.rng.randint(0, 7 * 4)))

        else:
            df.at[individual_id, 'la_due_date_current_pregnancy'] = \
                (df.at[individual_id, 'date_of_last_pregnancy'] + pd.DateOffset(
                    days=(7 * 35) + self.rng.randint(0, 7 * 4)))

        self.sim.schedule_event(LabourOnsetEvent(self, individual_id),
                                df.at[individual_id, 'la_due_date_current_pregnancy'])

        # Here we check that no one is scheduled to go into labour before 37 gestational age (35 weeks foetal age,
        # ensuring all preterm labour comes from the pregnancy supervisor module
        days_until_labour = df.at[individual_id, 'la_due_date_current_pregnancy'] - self.sim.date
        assert days_until_labour >= pd.Timedelta(245, unit='d')

    def predict(self, eq, person_id):
        """
        This function compares the result of a specific linear equation with a random draw providing a boolean for
        the outcome under examination
        :param eq: Linear model equation
        :param person_id: individual_id
        """
        df = self.sim.population.props
        mni = self.sim.modules['PregnancySupervisor'].mother_and_newborn_info
        person = df.loc[[person_id]]

        # We define specific external variables used as predictors in the equations defined below
        has_rbt = mni[person_id]['received_blood_transfusion']
        mode_of_delivery = mni[person_id]['mode_of_delivery']
        received_clean_delivery = mni[person_id]['clean_birth_practices']
        received_abx_for_prom = mni[person_id]['abx_for_prom_given']
        amtsl_given = mni[person_id]['amtsl_given']
        delivery_setting = mni[person_id]['delivery_setting']

        if mni[person_id]['birth_weight'] == 'macrosomia':
            macrosomia = True
        else:
            macrosomia = False

        # We run a random draw and return the outcome
        return self.rng.random_sample() < eq.predict(person,
                                                     received_clean_delivery=received_clean_delivery,
                                                     received_abx_for_prom=received_abx_for_prom,
                                                     mode_of_delivery=mode_of_delivery,
                                                     received_blood_transfusion=has_rbt,
                                                     amtsl_given=amtsl_given,
                                                     macrosomia=macrosomia,
                                                     delivery_setting=delivery_setting)[person_id]

    def reset_due_date(self, ind_or_df, id_or_index, new_due_date):
        """
        This function is called at various points in the PregnancySupervisor module to reset the due-date of women who
        may have experience pregnancy loss or will now go into pre-term labour on new due-date
        :param ind_or_df: (STR) Is this function being use on an individual row or slice of the data frame
         'individual'/'data_frame'
        :param id_or_index: The individual id OR dataframe slice that this change will be made for
        :param new_due_date: (DATE) the new due-date
        """
        df = self.sim.population.props

        if ind_or_df == 'individual':
            update = df.at
        else:
            update = df.loc

        update[id_or_index, 'la_due_date_current_pregnancy'] = new_due_date

    def check_labour_can_proceed(self, individual_id):
        """
        This function is called by the LabourOnsetEvent to evaluate if labour can proceed for the woman who has arrived
         at the event
        :param individual_id: individual_id
        :returns True/False if labour can proceed
        """
        df = self.sim.population.props
        person = df.loc[individual_id]

        # If the mother has died OR has lost her pregnancy OR is already in labour then the labour events wont run
        if ~person.is_alive or ~person.is_pregnant or person.la_currently_in_labour:
            logger.debug(key='message', data=f'person {individual_id} has just reached LabourOnsetEvent on '
                                             f'{self.sim.date}, however this is event is no longer relevant for this '
                                             f'individual and will not run')
            return False

        # If she is alive, pregnant, not in labour AND her due date is today then the event will run
        elif person.is_alive and person.is_pregnant and (person.la_due_date_current_pregnancy == self.sim.date) \
                and ~person.la_currently_in_labour:

            # If the woman in not currently an inpatient then we assume this is her normal labour
            if person.ac_admitted_for_immediate_delivery == 'none':
                logger.debug(key='message', data=f'person {individual_id} has just reached LabourOnsetEvent on '
                                                 f'{self.sim.date} and will now go into labour at gestation '
                                                 f'{person.ps_gestational_age_in_weeks}')

            # Otherwise she may have gone into labour whilst admitted as an inpatient and is awaiting induction/
            # caesarean when she is further along in her pregnancy, in that case labour can proceed via the method she
            # was admitted for
            else:
                logger.debug(key='message', data=f'person {individual_id}, who is currently admitted and awaiting '
                                                 f'delivery, has just gone into spontaneous labour and reached '
                                                 f'LabourOnsetEvent on {self.sim.date} - she will now go into labour '
                                                 f'at gestation {person.ps_gestational_age_in_weeks}')
            return True

        # If she is alive, pregnant, not in labour BUT her due date is not today, however shes been admitted then we
        # labour can progress as she requires early delivery
        elif person.is_alive and person.is_pregnant and ~person.la_currently_in_labour and \
            (person.la_due_date_current_pregnancy != self.sim.date) and (person.ac_admitted_for_immediate_delivery !=
                                                                         'none'):

            logger.debug(key='message', data=f'person {individual_id} has just reached LabourOnsetEvent on '
                                             f'{self.sim.date}- they have been admitted for delivery due to '
                                             f'complications in the antenatal period and will now progress into the '
                                             f'labour event at gestation {person.ps_gestational_age_in_weeks}')

            # We set her due date to today so she the event will run properly
            df.at[individual_id, 'la_due_date_current_pregnancy'] = self.sim.date
            return True

        else:
            return False

    def set_intrapartum_complications(self, individual_id, complication):
        """This function is called either during a LabourAtHomeEvent OR HSI_Labour_ReceivesSkilledBirthAttendanceDuring
        Labour for all women during labour (home birth vs facility delivery). The function is used to apply risk of
        complications which have been passed ot it including the preceding causes of obstructed labour
        (malposition, malpresentation and cephalopelvic disproportion), obstructed labour, uterine rupture, placental
        abruption, antepartum haemorrhage,  infections (chorioamnionitis/other) and sepsis. Properties in the dataframe
         are set accordingly including properties which map to disability weights to capture DALYs
        :param individual_id: individual_id
        :param complication: (STR) the complication passed to the function which is being evaluated
        ['obstruction_cpd', 'obstruction_malpos_malpres', 'obstruction_other', 'placental_abruption',
        'antepartum_haem', 'sepsis_chorioamnionitis', 'uterine_rupture']
        """
        df = self.sim.population.props
        params = self.current_parameters
        mni = self.sim.modules['PregnancySupervisor'].mother_and_newborn_info

        # First we run check to ensure only women who have started the labour process are passed to this function
        assert mni[individual_id]['delivery_setting'] != 'none'

        # Then we check that only complications from the master complication list are passed to the function (to ensure
        # any typos for string variables are caught)
        assert complication in self.possible_intrapartum_complications

        # Women may have been admitted for delivery from the antenatal ward because they have developed a complication
        # in pregnancy requiring delivery. Here we make sure women admitted due to these complications do not experience
        # the same complication again when this code runs
        if df.at[individual_id, 'ac_admitted_for_immediate_delivery'] != 'none':

            # Both 'la_antepartum_haem' and 'ps_antepartum_haem' will trigger treatment if identified
            if (complication == 'antepartum_haem') and (df.at[individual_id, 'ps_antepartum_haemorrhage'] != 'none'):
                return

            # Onset of placental abruption antenatally or intrapartum can lead to APH in linear model
            if (complication == 'placental_abruption') and df.at[individual_id, 'ps_placental_abruption']:
                return

            # Women admitted with clinical chorioamnionitis from the community are assumed to be septic in labour
            if (complication == 'sepsis_chorioamnionitis') and df.at[individual_id, 'ps_chorioamnionitis']:
                return

        # For the preceding complications that can cause obstructed labour, we apply risk using a set probability
        if (complication == 'obstruction_malpos_malpres') or (complication == 'obstruction_other'):
            result = self.rng.random_sample() < params[f'prob_{complication}']

        # Otherwise we use the linear model to predict likelihood of a complication
        else:
            result = self.predict(self.la_linear_models[f'{complication}_ip'], individual_id)

        # --------------------------------------- COMPLICATION ------------------------------------------------------
        # If 'result' == True, this woman will experience the complication passed to the function
        if result:
            logger.debug(key='message', data=f'person {individual_id} has developed {complication} during birth on date'
                                             f'{self.sim.date}')

            # For 'complications' stored in a biset property - they are set here
            if (complication == 'obstruction_cpd') or (complication == 'obstruction_malpres_malpos') or \
               (complication == 'obstruction_other'):

                df.at[individual_id, 'la_obstructed_labour'] = True
                self.sim.modules['PregnancySupervisor'].store_dalys_in_mni(individual_id, 'obstructed_labour_onset')

                if complication == 'obstruction_cpd':
                    mni[individual_id]['cpd'] = True

            # Otherwise they are stored as individual properties (women with undiagnosed placental abruption may present
            # to labour)
            elif complication == 'placental_abruption':
                df.at[individual_id, 'la_placental_abruption'] = True
                logger.info(key='maternal_complication', data={'person': individual_id,
                                                               'type': 'placental_abruption',
                                                               'timing': 'intrapartum'})

            elif complication == 'antepartum_haem':
                random_choice = self.rng.choice(['mild_moderate', 'severe'],
                                                p=params['severity_maternal_haemorrhage'])
                df.at[individual_id, f'la_{complication}'] = random_choice

                if random_choice != 'severe':
                    self.sim.modules['PregnancySupervisor'].store_dalys_in_mni(individual_id, 'mild_mod_aph_onset')
                    logger.info(key='maternal_complication', data={'person': individual_id,
                                                                   'type': 'mild_mod_antepartum_haemorrhage',
                                                                   'timing': 'intrapartum'})

                else:
                    self.sim.modules['PregnancySupervisor'].store_dalys_in_mni(individual_id, 'severe_aph_onset')
                    logger.info(key='maternal_complication', data={'person': individual_id,
                                                                   'type': 'severe_antepartum_haemorrhage',
                                                                   'timing': 'intrapartum'})

            elif complication == 'sepsis_chorioamnionitis':
                df.at[individual_id, 'la_sepsis'] = True
                mni[individual_id]['chorio_in_preg'] = True
                self.sim.modules['PregnancySupervisor'].store_dalys_in_mni(individual_id, 'sepsis_onset')
                logger.info(key='maternal_complication', data={'person': individual_id,
                                                               'type': 'sepsis',
                                                               'timing': 'intrapartum'})

            elif complication == 'uterine_rupture':
                df.at[individual_id, 'la_uterine_rupture'] = True
                self.sim.modules['PregnancySupervisor'].store_dalys_in_mni(individual_id, f'{complication}_onset')
                logger.info(key='maternal_complication', data={'person': individual_id,
                                                               'type': 'uterine_rupture',
                                                               'timing': 'intrapartum'})

    def set_postpartum_complications(self, individual_id, complication):
        """
        This function is called either during a PostpartumLabourAtHomeEvent OR HSI_Labour_ReceivesSkilledBirthAttendance
        FollowingLabour for all women following labour and birth (home birth vs facility delivery). The function is
        used to apply risk of complications which have been passed ot it including the preceding causes of postpartum
        haemorrhage (uterine atony, retained placenta, lacerations, other), postpartum haemorrhage, preceding infections
         to sepsis (endometritis, skin/soft tissue infection, urinary tract, other), sepsis. Properties in the dataframe
         are set accordingly including properties which map to disability weights to capture DALYs
        :param individual_id: individual_id
        :param complication: (STR) the complication passed to the function which is being evaluated [
        'sepsis_endometritis', 'sepsis_skin_soft_tissue', 'sepsis_urinary_tract', 'pph_uterine_atony',
        'pph_retained_placenta', 'pph_other']
        """
        df = self.sim.population.props
        mni = self.sim.modules['PregnancySupervisor'].mother_and_newborn_info
        params = self.current_parameters

        # This function follows a roughly similar pattern as set_intrapartum_complications
        assert mni[individual_id]['delivery_setting'] != 'none'
        assert complication in self.possible_postpartum_complications

        #  We determine if this woman has experienced any of the other potential preceding causes of PPH
        if complication == 'pph_other':
            result = self.rng.random_sample() < params['prob_pph_other_causes']

        # For the other complications which can be passed to this function we use the linear model to return a womans
        # risk and compare that to a random draw
        else:
            result = self.predict(self.la_linear_models[f'{complication}_pp'], individual_id)

        # ------------------------------------- COMPLICATION ---------------------------------------------------------
        # If result == True the complication has happened and the appropriate changes to the data frame are made
        if result:
            logger.debug(key='message', data=f'person {individual_id} has developed {complication} during the'
                                             f' postpartum phase of a birth on date {self.sim.date}')

            if complication == 'sepsis_endometritis' or complication == 'sepsis_urinary_tract' or \
               complication == 'sepsis_skin_soft_tissue':

                df.at[individual_id, 'la_sepsis_pp'] = True
                self.sim.modules['PregnancySupervisor'].store_dalys_in_mni(individual_id, 'sepsis_onset')

                if complication == 'sepsis_endometritis':
                    mni[individual_id]['endo_pp'] = True

            if complication == 'pph_uterine_atony' or complication == 'pph_retained_placenta' or \
               complication == 'pph_other':
                # Set primary complication to true
                df.at[individual_id, 'la_postpartum_haem'] = True

                logger.info(key='maternal_complication', data={'person': individual_id,
                                                               'type': f'{complication}',
                                                               'timing': 'intrapartum'})

                # Store mni variables used during treatment
                if complication == 'pph_uterine_atony':
                    mni[individual_id]['uterine_atony'] = True
                if complication == 'pph_retained_placenta':
                    mni[individual_id]['retained_placenta'] = True

                # We set the severity to map to DALY weights
                if pd.isnull(mni[individual_id]['mild_mod_pph_onset']) and pd.isnull(mni[individual_id]['severe_pph_'
                                                                                                        'onset']):

                    random_choice = self.rng.choice(['non_severe', 'severe'], size=1,
                                                    p=params['severity_maternal_haemorrhage'])

                    if random_choice == 'non_severe':
                        self.sim.modules['PregnancySupervisor'].store_dalys_in_mni(individual_id, 'mild_mod_pph_onset')
                    else:
                        self.sim.modules['PregnancySupervisor'].store_dalys_in_mni(individual_id, 'severe_pph_onset')

    def progression_of_hypertensive_disorders(self, individual_id, property_prefix):
        """
        This function is called during LabourAtHomeEvent/PostpartumLabourAtHomeEvent or HSI_Labour_Receives
        SkilledBirthAttendanceDuring/FollowingLabour to determine if a woman with a hypertensive disorder will
        experience progression to a more severe state of disease during labour or the immediate postpartum period.
        We do not allow for new onset of  hypertensive disorders during this module - only progression of
        exsisting disease.
        :param individual_id: individual_id
        :param property_prefix: (STR) 'pn' or 'ps'
        """
        df = self.sim.population.props
        params = self.current_parameters
        mni = self.sim.modules['PregnancySupervisor'].mother_and_newborn_info

        # n.b. on birth women whose hypertension will continue into the postnatal period have their disease state stored
        # in a new property therefore antenatal/intrapartum hypertension is 'ps_htn_disorders' and postnatal is
        # 'pn_htn_disorders' hence the use of property prefix variable (as this function is called before and after
        # birth)

        # Women can progress from severe pre-eclampsia to eclampsia
        if df.at[individual_id, f'{property_prefix}_htn_disorders'] == 'severe_pre_eclamp':

            risk_ec = params['prob_progression_severe_pre_eclamp']

            # Risk of progression from severe pre-eclampsia to eclampsia during labour is mitigated by administration of
            # magnesium sulfate in women with severe pre-eclampsia (this may have been delivered on admission or in the
            # antenatal ward)
            if df.at[individual_id, 'la_severe_pre_eclampsia_treatment'] or \
                (df.at[individual_id, 'ac_mag_sulph_treatment'] and
                 (df.at[individual_id, 'ac_admitted_for_immediate_delivery'] != 'none')):
                risk_progression_spe_ec = risk_ec * params['eclampsia_treatment_effect_severe_pe']
            else:
                risk_progression_spe_ec = risk_ec

            if risk_progression_spe_ec > self.rng.random_sample():
                df.at[individual_id, f'{property_prefix}_htn_disorders'] = 'eclampsia'
                self.sim.modules['PregnancySupervisor'].store_dalys_in_mni(individual_id, 'eclampsia_onset')

                logger.info(key='maternal_complication', data={'person': individual_id,
                                                               'type': 'eclampsia',
                                                               'timing': 'intrapartum'})

        # Or from mild to severe gestational hypertension, risk reduced by treatment
        if df.at[individual_id, f'{property_prefix}_htn_disorders'] == 'gest_htn':
            if df.at[individual_id, 'la_maternal_hypertension_treatment']:
                risk_prog_gh_sgh = params['prob_progression_gest_htn'] * params[
                    'anti_htns_treatment_effect_progression']
            else:
                risk_prog_gh_sgh = params['prob_progression_gest_htn']

            if risk_prog_gh_sgh > self.rng.random_sample():
                df.at[individual_id, f'{property_prefix}_htn_disorders'] = 'severe_gest_htn'

                logger.info(key='maternal_complication', data={'person': individual_id,
                                                               'type': 'severe_gest_htn',
                                                               'timing': 'intrapartum'})

        # Or from severe gestational hypertension to severe pre-eclampsia...
        if df.at[individual_id, f'{property_prefix}_htn_disorders'] == 'severe_gest_htn':
            if params['prob_progression_severe_gest_htn'] > self.rng.random_sample():
                df.at[individual_id, f'{property_prefix}_htn_disorders'] = 'severe_pre_eclamp'
                mni[individual_id]['new_onset_spe'] = True

                logger.info(key='maternal_complication', data={'person': individual_id,
                                                               'type': 'severe_pre_eclamp',
                                                               'timing': 'intrapartum'})

        # Or from mild pre-eclampsia to severe pre-eclampsia...
        if df.at[individual_id, f'{property_prefix}_htn_disorders'] == 'mild_pre_eclamp':
            if params['prob_progression_mild_pre_eclamp'] > self.rng.random_sample():
                df.at[individual_id, f'{property_prefix}_htn_disorders'] = 'severe_pre_eclamp'
                mni[individual_id]['new_onset_spe'] = True

                logger.info(key='maternal_complication', data={'person': individual_id,
                                                               'type': 'severe_pre_eclamp',
                                                               'timing': 'intrapartum'})

    def get_potential_causes_of_death(self, individual_id, timing):
        """
        This function is called during LabourDeathAndStillBirthEvent and apply_risk_of_early_postnatal_death function
        and returns a list of any 'death-causing' complications a woman has experience during or after labour
        :param individual_id: individual_id
        :param timing: (STR) 'intrapartum' or 'postpartum'
        """
        df = self.sim.population.props
        mni = self.sim.modules['PregnancySupervisor'].mother_and_newborn_info
        causes = list()

        # Cycle through key complications and add to a list (which matches with the pre-registered causes of death
        # declared in this modules metadata) those which may lead a woman to be at risk of death
        if timing == 'intrapartum':
            if (df.at[individual_id, 'ps_htn_disorders'] == 'severe_pre_eclamp') and \
              mni[individual_id]['new_onset_spe']:
                causes.append('severe_pre_eclampsia')

            if df.at[individual_id, 'ps_htn_disorders'] == 'eclampsia':
                causes.append('eclampsia')

            if df.at[individual_id, 'la_sepsis'] or\
                (df.at[individual_id, 'ps_chorioamnionitis'] and
                 (df.at[individual_id, 'ac_admitted_for_immediate_delivery'] != 'none')):
                causes.append('intrapartum_sepsis')

            if df.at[individual_id, 'la_uterine_rupture']:
                causes.append('uterine_rupture')

            if (df.at[individual_id, 'la_antepartum_haem'] != 'none') or \
                ((df.at[individual_id, 'ps_antepartum_haemorrhage'] != 'none') and
                 (df.at[individual_id, 'ac_admitted_for_immediate_delivery'] != 'none')):
                causes.append('antepartum_haemorrhage')

        if timing == 'postpartum':
            if (df.at[individual_id, 'pn_htn_disorders'] == 'severe_pre_eclamp') and \
               mni[individual_id]['new_onset_spe']:
                causes.append('severe_pre_eclampsia')
            if df.at[individual_id, 'pn_htn_disorders'] == 'eclampsia':
                causes.append('eclampsia')
            if df.at[individual_id, 'la_sepsis_pp'] or df.at[individual_id, 'pn_sepsis_late_postpartum']:
                causes.append('postpartum_sepsis')
            if df.at[individual_id, 'la_postpartum_haem'] or df.at[individual_id, 'pn_postpartum_haem_secondary']:
                causes.append('postpartum_haemorrhage')
            if df.at[individual_id, 'pn_postpartum_haem_secondary']:
                causes.append('secondary_postpartum_haemorrhage')

        return causes

    def apply_risk_of_death(self, individual_id, causes):
        """
        This function is called during LabourDeathAndStillBirthEvent and apply_risk_of_early_postnatal_death function
        and calculates the overall risk of death from one or more complications AND in the instance of multiple
        complications returns the primary cause
        :param individual_id: individual_id
        """
        df = self.sim.population.props
        mni = self.sim.modules['PregnancySupervisor'].mother_and_newborn_info

        risks = dict()

        # Cycle through each 'cause' in the list past through the function, appending onto a dictionary a womans risk of
        # from each complication she has - as calculated from the linear model
        for cause in causes:
            if cause == 'secondary_postpartum_haemorrhage':
                risk = {f'{cause}': self.la_linear_models['postpartum_haemorrhage_death'].predict(
                    df.loc[[individual_id]],
                    received_blood_transfusion=mni[individual_id]['received_blood_transfusion'],)[individual_id]}
            else:
                risk = {f'{cause}': self.la_linear_models[f'{cause}_death'].predict(
                    df.loc[[individual_id]],
                    received_blood_transfusion=mni[individual_id]['received_blood_transfusion'],
                    mode_of_delivery=mni[individual_id]['mode_of_delivery'],
                    chorio_in_preg=mni[individual_id]['chorio_in_preg'])[individual_id]}

            risks.update(risk)

        # Next calculate the overall risk of death from one or more complications
        result = 1

        for cause in risks:
            result *= (1 - risks[cause])

        # If random draw is less that the total risk of death, she will die and the primary cause is then determined
        if self.rng.random_sample() < (1 - result):
            denominator = sum(risks.values())

            probs = list()

            # Cycle over each cause in the dictionary and divide by the sum of the probabilities
            for cause in risks:
                risks[cause] = risks[cause] / denominator
                probs.append(risks[cause])

            # Log the death (eventually this can be removed)
            cause_of_death = self.rng.choice(causes, p=probs)
            #  logger.info(key='cause_specific_mortality_fractions', data=risks)

            # And enact the death via demography
            self.sim.modules['Demography'].do_death(individual_id=individual_id, cause=f'{cause_of_death}',
                                                    originating_module=self.sim.modules['Labour'])
            mni[individual_id]['death_in_labour'] = True
            return True
        else:
            return False

    def apply_risk_of_early_postpartum_death(self, individual_id):
        """
        This function is called for all women who have survived labour. This function is called at various points in
        the model depending on a womans pathway through labour and includes PostpartumLabourAtHomeEvent,
        HSI_Labour_ReceivesSkilledBirthAttendanceFollowingLabour, HSI_Labour_ReceivesComprehensiveEmergencyObstetric
        Care and HSI_Labour_ReceivesCareFollowingCaesareanSection. The function cycles through each complication to
        determine if that will contribute to a womans death and then schedules InstantaneousDeathEvent accordingly.
        For women who survive their properties from the labour module are reset and they are scheduled to
        PostnatalWeekOneEvent
        :param individual_id: individual_id
        """
        df = self.sim.population.props
        mni = self.sim.modules['PregnancySupervisor'].mother_and_newborn_info
        params = self.current_parameters

        # Check the right women are at risk of death
        self.postpartum_characteristics_checker(individual_id)

        # This function cycles through key 'death-causing' complications of the postnatal period. If this woman is
        # experiencing any they are returned in a list
        causes = self.get_potential_causes_of_death(individual_id, timing='postpartum')

        # If the list is not empty she is at risk of death
        if causes:

            # This function then calculates and applies her risk of death in the context of one or more causes
            # (scheduling her death in demography as storing the primary cause of death
            death_eq_outcome = self.apply_risk_of_death(individual_id, causes=causes)

            # If she hasn't died from any complications, we reset some key properties that resolve after risk of death
            # has been applied
            if not death_eq_outcome:

                if df.at[individual_id, 'pn_htn_disorders'] == 'eclampsia':
                    df.at[individual_id, 'pn_htn_disorders'] = 'severe_pre_eclamp'

                if df.at[individual_id, 'pn_htn_disorders'] == 'severe_pre_eclamp':
                    mni[individual_id]['new_onset_spe'] = False

                if df.at[individual_id, 'pn_postpartum_haem_secondary']:
                    df.at[individual_id, 'pn_postpartum_haem_secondary'] = False

                if df.at[individual_id, 'pn_sepsis_late_postpartum']:
                    df.at[individual_id, 'pn_sepsis_late_postpartum'] = False

                df.at[individual_id, 'la_severe_pre_eclampsia_treatment'] = False
                df.at[individual_id, 'la_maternal_hypertension_treatment'] = False
                df.at[individual_id, 'la_eclampsia_treatment'] = False
                df.at[individual_id, 'la_sepsis_treatment'] = False

                mni[individual_id]['retained_placenta'] = False
                mni[individual_id]['uterine_atony'] = False
                self.pph_treatment.unset(
                    [individual_id], 'manual_removal_placenta', 'surgery', 'hysterectomy')

        # ================================ SCHEDULE POSTNATAL WEEK ONE EVENT =====================================
        # For women who have survived first 24 hours after birth we reset all the key labour variables and
        # scheduled them to attend the first event in the PostnatalSupervisorModule - PostnatalWeekOne Event

        if not mni[individual_id]['passed_through_week_one']:

            df.at[individual_id, 'la_currently_in_labour'] = False
            df.at[individual_id, 'la_due_date_current_pregnancy'] = pd.NaT

            #  complication variables
            df.at[individual_id, 'la_intrapartum_still_birth'] = False
            df.at[individual_id, 'la_postpartum_haem'] = False
            df.at[individual_id, 'la_obstructed_labour'] = False
            df.at[individual_id, 'la_placental_abruption'] = False
            df.at[individual_id, 'la_antepartum_haem'] = 'none'
            df.at[individual_id, 'la_uterine_rupture'] = False
            df.at[individual_id, 'la_sepsis'] = False
            df.at[individual_id, 'la_sepsis_pp'] = False

            # Labour specific treatment variables
            df.at[individual_id, 'la_antepartum_haem_treatment'] = False
            df.at[individual_id, 'la_uterine_rupture_treatment'] = False

            # This event determines if women will develop complications in week one. We stagger when women
            # arrive at this event to simulate bunching of complications in the first few days after birth
            days_post_birth_td = self.sim.date - df.at[individual_id, 'la_date_most_recent_delivery']
            days_post_birth_int = int(days_post_birth_td / np.timedelta64(1, 'D'))

            assert days_post_birth_int < 6

            day_for_event = int(self.rng.choice([2, 3, 4, 5, 6], p=params['probs_of_attending_pn_event_by_day']))

            # Ensure no women go to this event after week 1
            if day_for_event + days_post_birth_int > 6:
                day_for_event = 1

            self.sim.schedule_event(
                PostnatalWeekOneMaternalEvent(self.sim.modules['PostnatalSupervisor'], individual_id),
                self.sim.date + DateOffset(days=day_for_event))

        if mni[individual_id]['passed_through_week_one']:
            assert individual_id not in self.women_in_labour
            assert ~df.at[individual_id, 'la_currently_in_labour']

    def labour_characteristics_checker(self, individual_id):
        """This function is called at multiples points in the module to ensure women of the right characteristics are
        in labour. This function doesnt check for a woman being pregnant or alive, as some events will still run despite
        those variables being set to false
        :param individual_id: individual_id
        """
        df = self.sim.population.props
        mother = df.loc[individual_id]

        assert individual_id in self.women_in_labour
        assert mother.sex == 'F'
        assert mother.age_years > 14
        assert mother.age_years < 51
        assert mother.la_currently_in_labour
        assert mother.ps_gestational_age_in_weeks >= 22
        assert not pd.isnull(mother.la_due_date_current_pregnancy)

    def postpartum_characteristics_checker(self, individual_id):
        """This function is called at multiples points in the module to ensure women of the right characteristics are
        in the period following labour. This function doesnt check for a woman being pregnant or alive, as some events
        will still run despite those variables being set to false
        :param individual_id: individual_id
        """
        df = self.sim.population.props
        mni = self.sim.modules['PregnancySupervisor'].mother_and_newborn_info

        assert individual_id in mni
        if not mni[individual_id]['passed_through_week_one']:
            assert individual_id in self.women_in_labour
        assert df.at[individual_id, 'sex'] == 'F'
        assert df.at[individual_id, 'age_years'] > 14
        assert df.at[individual_id, 'age_years'] < 51
        assert df.at[individual_id, 'la_is_postpartum']

    # ============================================== HSI FUNCTIONS ====================================================
    # Management of each complication is housed within its own function, defined here in the module, and all follow a
    # similar pattern in which consumables are requested and the intervention is delivered if they are available

    # The function is only called if the squeeze factor of the HSI calling the function is below a set 'threshold' for
    # each intervention. Thresholds will vary between intervention

    def prophylactic_labour_interventions(self, hsi_event):
        """
        This function houses prophylactic interventions delivered by a Skilled Birth Attendant to women in labour.
        It is called by HSI_Labour_PresentsForSkilledBirthAttendanceInLabour
        :param hsi_event: HSI event in which the function has been called:
        """
        df = self.sim.population.props
        params = self.current_parameters
        mni = self.sim.modules['PregnancySupervisor'].mother_and_newborn_info
        person_id = hsi_event.target

        # params['allowed_interventions'] contains a list of interventions delivered in this module. Removal of
        # interventions from this list within test/analysis will stop this intervention from running
        if 'prophylactic_labour_interventions' not in params['allowed_interventions']:
            return
        else:
            #  We determine if the HCW will administer antibiotics for women with premature rupture of membranes
            if df.at[person_id, 'ps_premature_rupture_of_membranes']:

                # The mother may have received these antibiotics already if she presented to the antenatal ward from the
                # community following PROM. We store this in the mni dictionary
                if df.at[person_id, 'ac_received_abx_for_prom']:
                    mni[person_id]['abx_for_prom_given'] = True

                else:
                    # If she has not already receive antibiotics, we check for consumables
                    avail = hsi_event.get_consumables(item_codes=self.item_codes_lab_consumables['abx_for_prom'])

                    # Then query if these consumables are available during this HSI And provide if available.
                    # Antibiotics for from reduce risk of newborn sepsis within the first
                    # week of life
                    if avail:
                        mni[person_id]['abx_for_prom_given'] = True

            # ------------------------------ STEROIDS FOR PRETERM LABOUR -------------------------------
            # Next we see if women in pre term labour will receive antenatal corticosteroids
            if mni[person_id]['labour_state'] == 'early_preterm_labour' or \
               mni[person_id]['labour_state'] == 'late_preterm_labour':

                avail = hsi_event.get_consumables(item_codes=self.item_codes_lab_consumables['antenatal_steroids'])

                # If available they are given. Antenatal steroids reduce a preterm newborns chance of developing
                # respiratory distress syndrome and of death associated with prematurity
                if avail:
                    mni[person_id]['corticosteroids_given'] = True

    def determine_delivery_mode_in_spe_or_ec(self, person_id, complication):
        """
        This function is called following treatment for either severe pre-eclampsia or eclampsia during labour and
        determines if women with these conditions will undergo vaginal, assisted vaginal or caesarean section due to
         their complication
        :param person_id: mothers individual id
        :param complication: (STR) severe_pre_eclamp OR eclampsia
        """
        params = self.current_parameters
        mni = self.sim.modules['PregnancySupervisor'].mother_and_newborn_info

        # We use a weighted random draw to determine the delivery mode of this woman depending on her complication
        # (eclampsia, the more severe of the two conditions, is assumed to be more likely to lead to caesarean section)
        delivery_modes = ['vaginal', 'avd', 'cs']
        mode = self.rng.choice(delivery_modes, p=params[f'prob_delivery_modes_{complication}'])

        if mode == 'avd':
            mni[person_id]['mode_of_delivery'] = 'instrumental'

        elif mode == 'cs':
            mni[person_id]['referred_for_cs'] = True
            mni[person_id]['cs_indication'] = 'spe_ec'

    def assessment_and_treatment_of_severe_pre_eclampsia_mgso4(self, hsi_event, labour_stage):
        """This function represents the diagnosis and management of severe pre-eclampsia during labour. This function
        defines the required consumables and administers the intervention if available. The intervention is
        intravenous magnesium sulphate.  It is called by HSI_Labour_PresentsForSkilledBirthAttendanceInLabour or
        HSI_Labour_ReceivesPostnatalCheck
        :param hsi_event: HSI event in which the function has been called:
        (STR) 'hc' == health centre, 'hp' == hospital
        :param labour_stage: intrapartum or postpartum period of labour (STR) 'ip' or 'pp':
        """
        df = self.sim.population.props
        params = self.current_parameters
        person_id = hsi_event.target

        # Women who have been admitted for delivery due to severe pre-eclampsia AND have already received magnesium
        # before moving to the labour ward do not receive the intervention again
        if (df.at[person_id, 'ac_admitted_for_immediate_delivery'] != 'none') and \
           df.at[person_id, 'ac_mag_sulph_treatment']:
            return

        if ('assessment_and_treatment_of_severe_pre_eclampsia' not in params['allowed_interventions']) or \
           (df.at[person_id, 'la_severe_pre_eclampsia_treatment'] and (labour_stage == 'pp')):
            return

        if (df.at[person_id, 'ps_htn_disorders'] == 'severe_pre_eclamp') or \
           (df.at[person_id, 'pn_htn_disorders'] == 'severe_pre_eclamp'):

            # Determine if this person will deliver vaginally or via caesarean
            if (df.at[person_id, 'ac_admitted_for_immediate_delivery'] == 'none') and (labour_stage == 'ip'):
                self.determine_delivery_mode_in_spe_or_ec(person_id, 'spe')

            # Define the required consumables
            consumables = hsi_event.get_consumables(item_codes=self.item_codes_lab_consumables['severe_pre_eclampsia'],
                                                    return_individual_results=True)
            key_consumable_avail = list(consumables.values())[0]

            # If the consumables are available - the intervention is delivered. IV magnesium reduces the
            # probability that a woman with severe pre-eclampsia will experience eclampsia in labour
            if key_consumable_avail:
                df.at[person_id, 'la_severe_pre_eclampsia_treatment'] = True

    def assessment_and_treatment_of_hypertension(self, hsi_event):
        """
        This function represents the diagnosis and management of hypertension during labour. This function
        defines the required consumable  and administers the intervention if available. The intervention is
        intravenous magnesium sulphate.  It is called by HSI_Labour_PresentsForSkilledBirthAttendanceInLabour or
        HSI_Labour_ReceivesPostnatalCheck
        :param hsi_event: HSI event in which the function has been called:
        (STR) 'hc' == health centre, 'hp' == hospital
        """
        df = self.sim.population.props
        person_id = hsi_event.target
        params = self.current_parameters

        # If the treatment is not allowed to be delivered or it has already been delivered the function won't run
        if ('assessment_and_treatment_of_hypertension' not in params['allowed_interventions']) or \
           df.at[person_id, 'ac_iv_anti_htn_treatment'] or df.at[person_id, 'la_maternal_hypertension_treatment']:
            return
        else:

            if (df.at[person_id, 'ps_htn_disorders'] != 'none') or (df.at[person_id, 'pn_htn_disorders'] != 'none'):

                # Then query if these consumables are available during this HSI
                avail = hsi_event.get_consumables(item_codes=self.item_codes_lab_consumables['iv_antihypertensives'])

                # If they are available then the woman is started on treatment. Intravenous antihypertensive reduce a
                # womans risk of progression from mild to severe gestational hypertension ANd reduce risk of death for
                # women with severe pre-eclampsia and eclampsia
                if avail:
                    df.at[person_id, 'la_maternal_hypertension_treatment'] = True

                    avail = hsi_event.get_consumables(
                        item_codes=self.item_codes_lab_consumables['oral_antihypertensives'])

                    if avail:
                        df.at[person_id, 'la_gest_htn_on_treatment'] = True

    def assessment_and_treatment_of_eclampsia(self, hsi_event, labour_stage):
        """
        This function represents the diagnosis and management of eclampsia during or following labour. This function
        defines the required consumables and administers the intervention if available. The intervention is
        intravenous magnesium sulphate.  It is called by HSI_Labour_PresentsForSkilledBirthAttendanceInLabour or
        HSI_Labour_ReceivesPostnatalCheck
        :param hsi_event: HSI event in which the function has been called:
        (STR) 'hc' == health centre, 'hp' == hospital
        :param labour_stage: intrapartum or postpartum period of labour (STR) 'ip' or 'pp':
        """
        df = self.sim.population.props
        person_id = hsi_event.target
        params = self.current_parameters

        if 'assessment_and_treatment_of_eclampsia' not in params['allowed_interventions']:
            return

        elif (df.at[person_id, 'ps_htn_disorders'] == 'eclampsia') or (df.at[person_id, 'pn_htn_disorders'] ==
                                                                       'eclampsia'):

            consumables = hsi_event.get_consumables(item_codes=self.item_codes_lab_consumables['severe_pre_eclampsia'],
                                                    return_individual_results=True)
            key_consumable_avail = list(consumables.values())[0]

            if (labour_stage == 'ip') and (df.at[person_id, 'ac_admitted_for_immediate_delivery'] == 'none'):
                self.determine_delivery_mode_in_spe_or_ec(person_id, 'ec')

            if key_consumable_avail:
                # Treatment with magnesium reduces a womans risk of death from eclampsia
                df.at[person_id, 'la_eclampsia_treatment'] = True

    def assessment_and_treatment_of_obstructed_labour_via_avd(self, hsi_event):
        """
        This function represents the diagnosis and management of obstructed labour during labour. This function
        defines the required consumables and administers the intervention if available. The intervention in this
        function is assisted vaginal delivery. It is called by either HSI_Labour_PresentsForSkilledBirthAttendanceIn
        Labour
        :param hsi_event: HSI event in which the function has been called:
        (STR) 'hc' == health centre, 'hp' == hospital
        """
        df = self.sim.population.props
        mni = self.sim.modules['PregnancySupervisor'].mother_and_newborn_info
        params = self.current_parameters
        person_id = hsi_event.target
        # consumables = self.sim.modules['HealthSystem'].parameters['Consumables']

        if ('assessment_and_treatment_of_obstructed_labour' not in params['allowed_interventions']) or \
            (df.at[person_id, 'ac_admitted_for_immediate_delivery'] == 'caesarean_now') or \
           (df.at[person_id, 'ac_admitted_for_immediate_delivery'] == 'caesarean_future'):
            return

        elif df.at[person_id, 'la_obstructed_labour']:
            avail_pkg = hsi_event.get_consumables(item_codes=self.item_codes_lab_consumables['obstructed_labour'])
            avail_forceps = hsi_event.get_consumables(item_codes=self.item_codes_lab_consumables['forceps'])
            avail_vacuum = hsi_event.get_consumables(item_codes=self.item_codes_lab_consumables['vacuum'])

            # We assume women with CPD cannot be delivered via AVD and will require a caesarean
            if not mni[person_id]['cpd']:
                # If the general package is available AND the facility has the correct tools to carry out the
                # delivery then it can occur
                if avail_pkg and (avail_forceps or avail_vacuum):

                    # If AVD was successful then we record the mode of delivery. We use this variable to reduce
                    # risk of intrapartum still birth when applying risk in the death event
                    if params['prob_successful_assisted_vaginal_delivery'] > self.rng.random_sample():
                        mni[person_id]['mode_of_delivery'] = 'instrumental'

                    else:
                        # If unsuccessful, this woman will require a caesarean section
                        mni[person_id]['referred_for_cs'] = True
                        mni[person_id]['cs_indication'] = 'ol_failed_avd'
                        logger.info(key='cs_ol', data={'person': person_id})

            else:
                mni[person_id]['referred_for_cs'] = True
                mni[person_id]['cs_indication'] = 'ol'
                logger.info(key='cs_ol', data={'person': person_id})

    def assessment_and_treatment_of_maternal_sepsis(self, hsi_event, labour_stage):
        """
        This function represents the diagnosis and management of maternal sepsis during or following labour. This
        function defines the required consumables and administers the intervention if they are available. The
        intervention in this function is maternal sepsis case management. It is called by either
         HSI_Labour_PresentsForSkilledBirthAttendanceInLabour OR  HSI_Labour_ReceivesPostnatalCheck
        :param hsi_event: HSI event in which the function has been called:
        (STR) 'hc' == health centre, 'hp' == hospital
        :param labour_stage: intrapartum or postpartum period of labour (STR) 'ip' or 'pp':
        """
        df = self.sim.population.props
        params = self.current_parameters
        person_id = hsi_event.target

        if 'assessment_and_treatment_of_maternal_sepsis' not in params['allowed_interventions']:
            return
        else:
            if (
                df.at[person_id, 'la_sepsis'] or
                df.at[person_id, 'la_sepsis_pp'] or
                ((labour_stage == 'ip') and df.at[person_id, 'ps_chorioamnionitis'] and
                 (df.at[person_id, 'ac_admitted_for_immediate_delivery'] != 'none')) or
               (labour_stage == 'pp' and df.at[person_id, 'pn_sepsis_late_postpartum'])):

                consumables = hsi_event.get_consumables(item_codes=self.item_codes_lab_consumables['maternal_sepsis'],
                                                        return_individual_results=True)
                abx_1_avail = list(consumables.values())[0]
                abx_2_avail = list(consumables.values())[1]

                # If delivered this intervention reduces a womans risk of dying from sepsis
                if abx_1_avail and abx_2_avail:
                    df.at[person_id, 'la_sepsis_treatment'] = True

    def assessment_and_plan_for_antepartum_haemorrhage(self, hsi_event):
        """
        This function represents the diagnosis of antepartum haemorrhage during  labour. This
        function ensures that woman is referred for comprehensive care via caesarean section and blood transfusion.
        It is called by  HSI_Labour_PresentsForSkilledBirthAttendanceInLabour
        :param hsi_event: HSI event in which the function has been called:
        (STR) 'hc' == health centre, 'hp' == hospital
        """
        df = self.sim.population.props
        params = self.current_parameters
        mni = self.sim.modules['PregnancySupervisor'].mother_and_newborn_info
        person_id = hsi_event.target

        if 'assessment_and_plan_for_referral_antepartum_haemorrhage' not in params['allowed_interventions']:
            return
        else:
            # We assume that any woman who has been referred from antenatal inpatient care due to haemorrhage are
            # automatically scheduled for blood transfusion
            if (df.at[person_id, 'ps_antepartum_haemorrhage'] != 'none') and (df.at[person_id,
                                                                                    'ac_admitted_for_immediate_'
                                                                                    'delivery'] != 'none'):

                mni[person_id]['referred_for_blood'] = True

            elif df.at[person_id, 'la_antepartum_haem'] != 'none':

                # Caesarean delivery reduces the risk of intrapartum still birth and blood transfusion reduces the risk
                # of maternal death due to bleeding
                mni[person_id]['referred_for_cs'] = True
                mni[person_id]['cs_indication'] = 'la_aph'
                mni[person_id]['referred_for_blood'] = True

    def assessment_for_referral_uterine_rupture(self, hsi_event):
        """
        This function represents the diagnosis of uterine rupture during  labour and ensures
        that a woman is referred for comprehensive care via caesarean section, surgical repair and blood transfusion.
        It is called by either HSI_Labour_PresentsForSkilledBirthAttendanceInLabour
        :param hsi_event: HSI event in which the function has been called:
        (STR) 'hc' == health centre, 'hp' == hospital
        """
        df = self.sim.population.props
        params = self.current_parameters
        mni = self.sim.modules['PregnancySupervisor'].mother_and_newborn_info
        person_id = hsi_event.target

        if 'assessment_and_plan_for_referral_uterine_rupture' not in params['allowed_interventions']:
            return

        elif df.at[person_id, 'la_uterine_rupture']:
            mni[person_id]['referred_for_surgery'] = True
            mni[person_id]['referred_for_cs'] = True
            mni[person_id]['cs_indication'] = 'ur'
            mni[person_id]['referred_for_blood'] = True

    def active_management_of_the_third_stage_of_labour(self, hsi_event):
        """
        This function represents the administration of active management of the third stage of labour. This
        function checks the availability of consumables and delivers the intervention accordingly. It is called by
        HSI_Labour_PresentsForSkilledBirthAttendanceFollowingLabour
        :param hsi_event: HSI event in which the function has been called:
        """
        mni = self.sim.modules['PregnancySupervisor'].mother_and_newborn_info
        params = self.current_parameters
        person_id = hsi_event.target

        if 'active_management_of_the_third_stage_of_labour' not in params['allowed_interventions']:
            return
        else:
            avail = hsi_event.get_consumables(item_codes=self.item_codes_lab_consumables['amtsl'])

            # This treatment reduces a womans risk of developing uterine atony AND retained placenta, both of which are
            # preceding causes of postpartum haemorrhage
            if avail:
                mni[person_id]['amtsl_given'] = True

    def assessment_and_treatment_of_pph_uterine_atony(self, hsi_event):
        """
        This function represents the diagnosis and management of postpartum haemorrhage secondary to uterine atony
        following labour. This function defines the required consumables and administers the intervention if they are
        available. The intervention in this function is  intravenous uterotonics followed by referral for further care
        in the event of continued haemorrhage. It is called by HSI_Labour_ReceivesPostnatalCheck
        :param hsi_event: HSI event in which the function has been called
        """
        df = self.sim.population.props
        mni = self.sim.modules['PregnancySupervisor'].mother_and_newborn_info
        params = self.current_parameters
        person_id = hsi_event.target

        if 'assessment_and_treatment_of_pph_uterine_atony' not in params['allowed_interventions']:
            return

        elif df.at[person_id, 'la_postpartum_haem'] and ~mni[person_id]['retained_placenta']:

            consumables = hsi_event.get_consumables(item_codes=self.item_codes_lab_consumables['pph'],
                                                    return_individual_results=True)
            uto_1_avail = list(consumables.values())[0]
            uto_2_avail = list(consumables.values())[1]

            if uto_1_avail and uto_2_avail:

                # We apply a probability that this treatment will stop a womans bleeding in the first instance
                # meaning she will not require further treatment
                if params['prob_haemostatis_uterotonics'] > self.rng.random_sample():

                    # Bleeding has stopped, this woman will not be at risk of death
                    df.at[person_id, 'la_postpartum_haem'] = False
                    mni[person_id]['uterine_atony'] = False

                # If uterotonics do not stop bleeding the woman is referred for additional treatment
                else:
                    mni[person_id]['referred_for_surgery'] = True
                    mni[person_id]['referred_for_blood'] = True
                    return True

    def assessment_and_treatment_of_pph_retained_placenta(self, hsi_event):
        """
        This function represents the diagnosis and management of postpartum haemorrhage secondary to retained placenta
        following labour. This function defines the required consumables and administers the intervention if they are
        available. The intervention in this function is manual removal of placenta (bedside) followed by referral for
        further care in the event of continued haemorrhage. It is called by HSI_Labour_ReceivesPostnatalCheck
        :param hsi_event: HSI event in which the function has been called:
        """
        df = self.sim.population.props
        mni = self.sim.modules['PregnancySupervisor'].mother_and_newborn_info
        params = self.current_parameters
        person_id = hsi_event.target

        if 'assessment_and_treatment_of_pph_retained_placenta' not in params['allowed_interventions']:
            return

        elif (
            (df.at[person_id, 'la_postpartum_haem'] and mni[person_id]['retained_placenta']) or
            df.at[person_id, 'pn_postpartum_haem_secondary']
             ):

            # Log the consumables but dont condition the treatment on their availability - the primary mechanism of this
            # intervention doesnt require consumables
            hsi_event.get_consumables(item_codes=self.item_codes_lab_consumables['pph'])

            # Similar to uterotonics we apply a probability that this intervention will successfully stop
            # bleeding to ensure some women go on to require further care
            if params['prob_successful_manual_removal_placenta'] > self.rng.random_sample():

                df.at[person_id, 'la_postpartum_haem'] = False
                mni[person_id]['retained_placenta'] = False

                if df.at[person_id, 'pn_postpartum_haem_secondary']:
                    df.at[person_id, 'pn_postpartum_haem_secondary'] = False

            else:
                mni[person_id]['referred_for_surgery'] = True
                mni[person_id]['referred_for_blood'] = True

    def surgical_management_of_pph(self, hsi_event):
        """
        This function represents the surgical management of postpartum haemorrhage (all-cause) following labour. This
        function is called during HSI_Labour_ReceivesComprehensiveEmergencyObstetricCare for women who have PPH and
        medical management has failed.
        :param hsi_event: HSI event in which the function has been called
        """
        person_id = hsi_event.target
        df = self.sim.population.props
        params = self.current_parameters
        mni = self.sim.modules['PregnancySupervisor'].mother_and_newborn_info

        if not mni[person_id]['retained_placenta']:

            # We apply a probability that surgical techniques will be effective
            treatment_success_pph = params['success_rate_pph_surgery'] > self.rng.random_sample()

            # We log the log the required consumables and condition the surgery happening on the availability of the
            # first consumable in this package, the anaesthetic required for the surgery
            consumables = hsi_event.get_consumables(item_codes=self.item_codes_lab_consumables['obstetric_surgery'],
                                                    return_individual_results=True)
            key_consumable_avail = list(consumables.values())[0]

            # And store the treatment which will dramatically reduce risk of death
            if treatment_success_pph and key_consumable_avail:
                logger.debug(key='msg',
                                 data=f'mother {person_id} undergone surgery to manage her PPH which resolved')
                self.pph_treatment.set(person_id, 'surgery')

            # If the treatment is unsuccessful then women will require a hysterectomy to stop the bleeding
            elif ~treatment_success_pph and key_consumable_avail:
                logger.debug(key='msg', data=f'mother {person_id} undergone surgery to manage her PPH, she required'
                                             f' a hysterectomy to stop the bleeding')

                self.pph_treatment.set(person_id, 'hysterectomy')
                df.at[person_id, 'la_has_had_hysterectomy'] = True

        # Next we apply the effect of surgical treatment for women with retained placenta
        elif mni[person_id]['retained_placenta'] and not self.pph_treatment.has_all(person_id, 'manual_removal_'
                                                                                               'placenta'):

            self.pph_treatment.set(person_id, 'surgery')
            logger.debug(key='msg',
                         data=f'mother {person_id} undergone surgical removal of a retained placenta ')

    def blood_transfusion(self, hsi_event):
        """
        This function represents the blood transfusion during or after labour. This function is called during
        HSI_Labour_ReceivesComprehensiveEmergencyObstetricCare for women who have experience blood loss due to
        antepartum haemorrhage, postpartum haemorrhage or uterine rupture
        :param hsi_event: HSI event in which the function has been called
        """
        person_id = hsi_event.target
        mni = self.sim.modules['PregnancySupervisor'].mother_and_newborn_info
        params = self.current_parameters
        df = self.sim.population.props

        # Check consumables
        avail = hsi_event.get_consumables(item_codes=self.item_codes_lab_consumables['blood_transfusion'])

        if avail:
            mni[person_id]['received_blood_transfusion'] = True

            # We assume that anaemia is corrected by blood transfusion
            if df.at[person_id, 'pn_anaemia_following_pregnancy'] != 'none':
                if params['treatment_effect_blood_transfusion_anaemia'] > self.rng.random_sample():

                    self.sim.modules['PregnancySupervisor'].store_dalys_in_mni(
                        person_id, 'severe_anaemia_resolution')
                    df.at[person_id, 'pn_anaemia_following_pregnancy'] = 'none'

    def assessment_and_treatment_of_anaemia(self, hsi_event):
        """
        This function represents the management of postnatal anaemia including iron and folic acid administration and
        blood testing. Women with severe anaemia are scheduled to receive blood. It is called during
        HSI_Labour_ReceivesPostnatalCheck
        :param hsi_event: HSI event in which the function has been called
        """
        df = self.sim.population.props
        person_id = hsi_event.target
        params = self.current_parameters
        mother = df.loc[person_id]
        mni = self.sim.modules['PregnancySupervisor'].mother_and_newborn_info

        # Use dx_test function to assess anaemia status
        test_result = self.sim.modules['HealthSystem'].dx_manager.run_dx_test(
            dx_tests_to_run='full_blood_count_hb_pn', hsi_event=hsi_event)

        # Check consumables
        if test_result:
            # Start iron and folic acid supplementation for women not already receiving this
            if ~mother.la_iron_folic_acid_postnatal:

                days = int((6 - df.at[person_id, 'pn_postnatal_period_in_weeks']) * 7)
                cons = {_i: days for _i in self.item_codes_lab_consumables['iron_folic_acid']}
                avail = hsi_event.get_consumables(item_codes=cons)

                # Start iron and folic acid treatment
                if avail:
                    df.at[person_id, 'la_iron_folic_acid_postnatal'] = True

                    if self.rng.random_sample() < params['effect_of_ifa_for_resolving_anaemia']:
                        # Store date of resolution for daly calculations
                        self.sim.modules['PregnancySupervisor'].store_dalys_in_mni(
                            person_id, f'{df.at[person_id, "pn_anaemia_following_pregnancy"]}_anaemia_'
                                       f'resolution')

                        df.at[person_id, 'pn_anaemia_following_pregnancy'] = 'none'

        # Severe anaemia would require treatment via blood transfusion
            if mother.pn_anaemia_following_pregnancy == 'severe':
                mni[person_id]['referred_for_blood'] = True

    def assessment_for_depression(self, hsi_event):
        """
        This function schedules depression screening for women who attend postnatal care via the Depression module. It
        is called within HSI_Labour_ReceivesPostnatalCheck.
        :param hsi_event: HSI event in which the function has been called
        """
        df = self.sim.population.props
        person_id = hsi_event.target

        if 'Depression' in self.sim.modules.keys():
            if not df.at[person_id, 'de_ever_diagnosed_depression']:
                self.sim.modules['Depression'].do_when_suspected_depression(person_id, hsi_event)

    def interventions_delivered_pre_discharge(self, hsi_event):
        """
        This function contains the interventions that are delivered to women prior to discharge. This are considered
        part of essential postnatal care and currently include testing for HIV and postnatal iron and folic acid
        supplementation. It is called by HSI_Labour_ReceivesPostnatalCheck
        :param hsi_event: HSI event in which the function has been called:
        """
        df = self.sim.population.props
        person_id = int(hsi_event.target)
        params = self.current_parameters

        # HIV testing occurs within the HIV module for women who havent already been diagnosed
        if 'Hiv' in self.sim.modules.keys():
            if ~df.at[person_id, 'hv_diagnosed']:
                self.sim.modules['HealthSystem'].schedule_hsi_event(
                    HSI_Hiv_TestAndRefer(person_id=person_id, module=self.sim.modules['Hiv']),
                    topen=self.sim.date,
                    tclose=None,
                    priority=0)

        # ------------------------------- Postnatal iron and folic acid ---------------------------------------------
        cons = {_i: 93 for _i in self.item_codes_lab_consumables['iron_folic_acid']}
        avail = hsi_event.get_consumables(item_codes=cons)

        # Women are started on iron and folic acid for the next three months which reduces risk of anaemia in the
        # postnatal period
        if avail and (self.rng.random_sample() < params['prob_adherent_ifa']):
            df.at[person_id, 'la_iron_folic_acid_postnatal'] = True

    def set_labour_mni_variables(self, individual_id):
        """
        This function updates the mother_and_newborn_info entry for each woman with new variables that store key pieces
        of information required for the labour module to run
        :param individual_id: womans individual id
        """
        df = self.sim.population.props
        mni = self.sim.modules['PregnancySupervisor'].mother_and_newborn_info

        # Append labor specific variables to the mni
        labour_variables = {'labour_state': None,
                            # Term Labour (TL), Early Preterm (EPTL), Late Preterm (LPTL) or Post Term (POTL)
                            'birth_weight': 'normal_birth_weight',
                            'birth_size': 'average_for_gestational_age',
                            'delivery_setting': None,  # home_birth, health_centre, hospital
                            'twins': df.at[individual_id, 'ps_multiple_pregnancy'],
                            'twin_count': 0,
                            'twin_one_comps': False,
                            'pnc_twin_one': 'none',
                            'bf_status_twin_one': 'none',
                            'eibf_status_twin_one': False,
                            'an_placental_abruption': df.at[individual_id, 'ps_placental_abruption'],
                            'corticosteroids_given': False,
                            'clean_birth_practices': False,
                            'abx_for_prom_given': False,
                            'abx_for_pprom_given': False,
                            'endo_pp': False,
                            'retained_placenta': False,
                            'uterine_atony': False,
                            'amtsl_given': False,
                            'cpd': False,
                            'mode_of_delivery': 'vaginal_delivery',
                            # vaginal_delivery, instrumental, caesarean_section
                            'hsi_cant_run': False,  # True (T) or False (F)
                            'sought_care_for_complication': False,  # True (T) or False (F)
                            'sought_care_labour_phase': 'none',
                            'referred_for_cs': False,  # True (T) or False (F)
                            'referred_for_blood': False,  # True (T) or False (F)
                            'received_blood_transfusion': False,  # True (T) or False (F)
                            'referred_for_surgery': False,  # True (T) or False (F)'
                            'death_in_labour': False,  # True (T) or False (F)
                            'cause_of_death_in_labour': [],
                            'single_twin_still_birth': False,  # True (T) or False (F)
                            'will_receive_pnc': 'none',
                            'passed_through_week_one': False
                            }

        mni[individual_id].update(labour_variables)

    def run_if_receives_skilled_birth_attendance_cant_run(self, hsi_event):
        """
        This function is called by HSI_Labour_PresentsForSkilledBirthAttendanceFollowingLabour if the HSI is unable to
        run on the date it has been scheduled for. For these women who cannot deliver in a facility despite presenting
         for care, they will be scheduled to undergo a home birth via LabourAtHomeEvent and will continue with the
         correct schedule of labour events
        :param hsi_event: HSI event in which the function has been called:
        """
        person_id = hsi_event.target
        mni = self.sim.modules['PregnancySupervisor'].mother_and_newborn_info
        logger.info(key='message', data=f'HSI_Labour_ReceivesSkilledBirthAttendanceDuringLabour will not run for '
                                        f'{person_id}')

        # Women may have presented to HSI_Labour_PresentsForSkilledBirthAttendanceFollowingLabour following
        # complications at a home birth. Those women should not be scheduled to LabourAtHomeEvent
        if not mni[person_id]['sought_care_for_complication']:
            mni[person_id]['delivery_setting'] = 'home_birth'
            self.sim.schedule_event(LabourAtHomeEvent(self, person_id), self.sim.date)
            mni[person_id]['hsi_cant_run'] = True

    def run_if_receives_postnatal_check_cant_run(self, hsi_event):
        """
        This function is called by HSI_Labour_ReceivesPostnatalCheck if the HSI is unable to
        run on the date it has been scheduled for. For these women who have may have experienced life threatening
        complications we apply risk of death in this function, as it would have been applied in the HSI which can not
        run
        :param hsi_event: HSI event in which the function has been called:
        """
        person_id = hsi_event.target
        logger.info(key='message', data=f'HSI_Labour_ReceivesPostnatalCheck will not run for {person_id}')
        self.apply_risk_of_early_postpartum_death(person_id)

    def run_if_receives_comprehensive_emergency_obstetric_care_cant_run(self, hsi_event):
        """
        This function is called by HSI_Labour_ReceivesComprehensiveEmergencyObstetricCare if the HSI is unable to
        run on the date it has been scheduled for. For these women who have may have experienced life threatening
        complications we apply risk of death in this function, as it would have been applied in the HSI which can not
        run
        :param hsi_event: HSI event in which the function has been called:
        """
        person_id = hsi_event.target
        logger.debug(key='message', data=f'HSI_Labour_ReceivesComprehensiveEmergencyObstetricCare will not run for'
                                         f' {person_id}')

        # For women referred to this event after the postnatal SBA HSI we apply risk of death (as if should have been
        # applied in this event if it ran)
        if hsi_event.timing == 'postpartum':
            self.apply_risk_of_early_postpartum_death(person_id)


class LabourOnsetEvent(Event, IndividualScopeEventMixin):
    """
    This is the LabourOnsetEvent. It is scheduled by the set_date_of_labour function for all women who are newly
    pregnant. In addition it is scheduled via the Pregnancy Supervisor module for women who are going into preterm
    labour and by the Care of Women During Pregnancy module for women who require emergency delivery as an intervention
    to treat a pregnancy-threatening complication.

    It represents the start of a womans labour and is the first event all woman who are going to give birth
    pass through - regardless of mode of delivery or if they are already an inpatient. This event performs a number of
    different functions including populating the mni dictionary to store additional variables important to labour
    and HSIs, determining if and where a woman will seek care for delivery, schedules the LabourAtHome event and the
    HSI_Labour_PresentsForSkilledAttendance at birth (depending on care seeking), the BirthEvent and the
    LabourDeathEvent.
    """

    def __init__(self, module, individual_id):
        super().__init__(module, person_id=individual_id)

    def apply(self, individual_id):
        df = self.sim.population.props
        params = self.module.current_parameters
        mni = self.sim.modules['PregnancySupervisor'].mother_and_newborn_info

        # First we use this check to determine if labour can precede (includes checks on is_alive)
        if self.module.check_labour_can_proceed(individual_id):

            # We indicate this woman is now in labour using this property, and by adding her individual ID to our
            # labour list (for testing)
            df.at[individual_id, 'la_currently_in_labour'] = True
            self.module.women_in_labour.append(individual_id)

            # We then run the labour_characteristics_checker as a final check that only appropriate women are here
            self.module.labour_characteristics_checker(individual_id)

            # Update the mni with new variables
            self.module.set_labour_mni_variables(individual_id)

            # ===================================== LABOUR STATE  =====================================================
            # Next we categories each woman according to her gestation age at delivery. These categories include term
            # (37-42 weeks gestational age), post term (42 weeks plus), early preterm (24-33 weeks) and late preterm
            # (34-36 weeks)

            # First we calculate foetal age - days from conception until todays date and then add 2 weeks to calculate
            # gestational age
            foetal_age_in_days = (self.sim.date - df.at[individual_id, 'date_of_last_pregnancy']).days
            gestational_age_in_days = foetal_age_in_days + 14

            # We use parameters containing the upper and lower limits, in days, that a mothers pregnancy has to be to be
            # categorised accordingly
            if params['list_limits_for_defining_term_status'][0] <= gestational_age_in_days <= \
               params['list_limits_for_defining_term_status'][1]:

                mni[individual_id]['labour_state'] = 'term_labour'

            # Here we allow a woman to go into early preterm labour with a gestational age of 23 (limit is 24) to
            # account for PregnancySupervisor only updating weekly
            elif params['list_limits_for_'
                        'defining_term_status'][2] <= gestational_age_in_days <= params['list_limits_for_'
                                                                                        'defining_term_status'][3]:

                mni[individual_id]['labour_state'] = 'early_preterm_labour'
                df.at[individual_id, 'la_has_previously_delivered_preterm'] = True

                logger.info(key='maternal_complication', data={'person': individual_id,
                                                               'type': 'early_preterm_labour',
                                                               'timing': 'intrapartum'})

            elif params['list_limits_for_defining_term_status'][4] <= gestational_age_in_days <= params['list_limits'
                                                                                                        '_for_defining'
                                                                                                        '_term_'
                                                                                                        'status'][5]:

                mni[individual_id]['labour_state'] = 'late_preterm_labour'
                df.at[individual_id, 'la_has_previously_delivered_preterm'] = True

                logger.info(key='maternal_complication', data={'person': individual_id,
                                                               'type': 'late_preterm_labour',
                                                               'timing': 'intrapartum'})

            elif gestational_age_in_days >= params['list_limits_for_defining_term_status'][6]:

                mni[individual_id]['labour_state'] = 'postterm_labour'

                logger.info(key='maternal_complication', data={'person': individual_id,
                                                               'type': 'post_term_labour',
                                                               'timing': 'intrapartum'})

            # We check all women have had their labour state set
            assert mni[individual_id]['labour_state'] is not None
            labour_state = mni[individual_id]['labour_state']
            logger.info(key='message', data=f'This is LabourOnsetEvent, person {individual_id} has now gone into '
                                            f'{labour_state} on date {self.sim.date}')

            # ----------------------------------- FOETAL WEIGHT/BIRTH WEIGHT ----------------------------------------
            # Here we determine the weight of the foetus being carried by this mother, this is calculated here to allow
            # the size of the baby to effect risk of certain maternal complications (i.e. obstructed labour)
            if df.at[individual_id, 'ps_gestational_age_in_weeks'] < 24:
                mean_birth_weight_list_location = 1
            else:
                mean_birth_weight_list_location = int(min(41, df.at[individual_id, 'ps_gestational_age_in_weeks']) - 24)

            standard_deviation = params['standard_deviation_birth_weights'][mean_birth_weight_list_location]

            # We randomly draw this newborns weight from a normal distribution around the mean for their gestation
            birth_weight = self.module.rng.normal(loc=params['mean_birth_weights'][mean_birth_weight_list_location],
                                                  scale=standard_deviation)

            # Then we calculate the 10th and 90th percentile, these are the case definition for 'small for gestational
            # age and 'large for gestational age'
            small_for_gestational_age_cutoff = scipy.stats.norm.ppf(
                0.1, loc=params['mean_birth_weights'][mean_birth_weight_list_location], scale=standard_deviation)

            large_for_gestational_age_cutoff = scipy.stats.norm.ppf(
                0.9, loc=params['mean_birth_weights'][mean_birth_weight_list_location], scale=standard_deviation)

            # Make the appropriate changes to the mni dictionary (both are stored as property of the newborn on birth)
            if birth_weight >= 4000:
                mni[individual_id]['birth_weight'] = 'macrosomia'
            elif birth_weight >= 2500:
                if self.module.rng.random_sample() < params['residual_prob_of_macrosomia']:
                    mni[individual_id]['birth_weight'] = 'macrosomia'
                else:
                    mni[individual_id]['birth_weight'] = 'normal_birth_weight'
            elif 1500 <= birth_weight < 2500:
                mni[individual_id]['birth_weight'] = 'low_birth_weight'
            elif 1000 <= birth_weight < 1500:
                mni[individual_id]['birth_weight'] = 'very_low_birth_weight'
            elif birth_weight < 1000:
                mni[individual_id]['birth_weight'] = 'extremely_low_birth_weight'

            if birth_weight < small_for_gestational_age_cutoff:
                mni[individual_id]['birth_size'] = 'small_for_gestational_age'
            elif birth_weight > large_for_gestational_age_cutoff:
                mni[individual_id]['birth_size'] = 'large_for_gestational_age'
            else:
                mni[individual_id]['birth_size'] = 'average_for_gestational_age'

            # ===================================== CARE SEEKING AND DELIVERY SETTING ================================
            # Next we determine if women who are now in labour will seek care for delivery. We assume women who have
            # been admitted antenatally for delivery will be delivering in hospital and that is scheduled accordingly

            if df.at[individual_id, 'ac_admitted_for_immediate_delivery'] == 'none':

                # Here we calculate this womans predicted risk of home birth and health centre birth
                pred_hb_delivery = self.module.la_linear_models['probability_delivery_at_home'].predict(
                    df.loc[[individual_id]])[individual_id]
                pred_hc_delivery = self.module.la_linear_models['probability_delivery_health_centre'].predict(
                    df.loc[[individual_id]])[individual_id]
                pred_hp_delivery = params['probability_delivery_hospital']

                # The denominator is calculated
                denom = pred_hp_delivery + pred_hb_delivery + pred_hc_delivery

                # Followed by the probability of each of the three outcomes - home birth, health centre birth or
                # hospital birth
                prob_hb = pred_hb_delivery / denom
                prob_hc = pred_hc_delivery / denom
                prob_hp = pred_hp_delivery / denom

                # And a probability weighted random draw is used to determine where the woman will deliver
                facility_types = ['home_birth', 'health_centre', 'hospital']

                # This allows us to simply manipulate care seeking during labour test file
                if mni[individual_id]['test_run']:
                    probabilities = params['test_care_seeking_probs']
                else:
                    probabilities = [prob_hb, prob_hc, prob_hp]

                mni[individual_id]['delivery_setting'] = self.module.rng.choice(facility_types, p=probabilities)

            else:
                # We assume all women with complications will deliver in a hospital
                mni[individual_id]['delivery_setting'] = 'hospital'

            # Check all women's 'delivery setting' is set
            assert mni[individual_id]['delivery_setting'] is not None

            # Women delivering at home move the the LabourAtHomeEvent as they will not receive skilled birth attendance
            if mni[individual_id]['delivery_setting'] == 'home_birth':
                self.sim.schedule_event(LabourAtHomeEvent(self.module, individual_id), self.sim.date)

                logger.info(key='message', data=f'This is LabourOnsetEvent, person {individual_id} as they has chosen '
                                                f'not to seek care at a health centre for delivery and will give birth '
                                                f'at home on date {self.sim.date}')

            # Otherwise the appropriate HSI is scheduled
            elif mni[individual_id]['delivery_setting'] == 'health_centre':
                health_centre_delivery = HSI_Labour_ReceivesSkilledBirthAttendanceDuringLabour(
                    self.module, person_id=individual_id, facility_level_of_this_hsi='1a')
                self.sim.modules['HealthSystem'].schedule_hsi_event(health_centre_delivery, priority=0,
                                                                    topen=self.sim.date,
                                                                    tclose=self.sim.date + DateOffset(days=1))

                logger.debug(key='message', data=f'This is LabourOnsetEvent, scheduling '
                                                 f'HSI_Labour_PresentsForSkilledAttendanceInLabour on date '
                                                 f'{self.sim.date} for person {individual_id} as they have chosen to '
                                                 f'seek care at a health centre for delivery')

            elif mni[individual_id]['delivery_setting'] == 'hospital':
                facility_level = self.module.rng.choice(['1a', '1b'])
                hospital_delivery = HSI_Labour_ReceivesSkilledBirthAttendanceDuringLabour(
                    self.module, person_id=individual_id, facility_level_of_this_hsi=facility_level)
                self.sim.modules['HealthSystem'].schedule_hsi_event(hospital_delivery, priority=0,
                                                                    topen=self.sim.date,
                                                                    tclose=self.sim.date + DateOffset(days=1))

                logger.debug(key='message', data=f'This is LabourOnsetEvent, scheduling '
                                                 f'HSI_Labour_PresentsForSkilledAttendanceInLabour on date '
                                                 f'{self.sim.date} for person {individual_id} as they have chosen to '
                                                 f'seek care at a hospital for delivery')

            # ======================================== SCHEDULING BIRTH AND DEATH EVENTS ============================
            # We schedule all women to move through both the death and birth event.

            # The death event is scheduled to happen after a woman has received care OR delivered at home to allow for
            # any treatment effects to mitigate risk of poor outcomes
            self.sim.schedule_event(LabourDeathAndStillBirthEvent(self.module, individual_id), self.sim.date +
                                    DateOffset(days=4))

            logger.debug(key='message', data=f'This is LabourOnsetEvent scheduling a potential death for mother '
                                             f'{individual_id} which will occur on'
                                             f' {self.sim.date + DateOffset(days=4)}')

            # After the death event women move to the Birth Event where, for surviving women and foetus, birth occurs
            # in the simulation
            self.sim.schedule_event(BirthAndPostnatalOutcomesEvent(self.module, individual_id), self.sim.date +
                                    DateOffset(days=5))

            logger.debug(key='message', data=f'This is LabourOnsetEvent scheduling a birth on date to mother'
                                             f' {individual_id} which will occur on '
                                             f'{self.sim.date + DateOffset(days=5)}')


class LabourAtHomeEvent(Event, IndividualScopeEventMixin):
    """
    This is the LabourAtHomeEvent. It is scheduled by the LabourOnsetEvent for women who will not seek delivery care at
    a  health facility. This event applies the probability that women delivering at home will experience
    complications associated with the intrapartum phase of labour and makes the appropriate changes to the data frame.
     Additionally this event applies a probability that women who develop complications during a home birth may choose
     to seek care from at a health facility. In that case the appropriate HSI is scheduled.
     """
    def __init__(self, module, individual_id):
        super().__init__(module, person_id=individual_id)

    def apply(self, individual_id):
        df = self.sim.population.props
        mni = self.sim.modules['PregnancySupervisor'].mother_and_newborn_info
        params = self.module.current_parameters

        if not df.at[individual_id, 'is_alive']:
            return

        # Check only women delivering at home pass through this event and that the right characteristics are present
        assert mni[individual_id]['delivery_setting'] == 'home_birth'
        self.module.labour_characteristics_checker(individual_id)

        # ===================================  APPLICATION OF COMPLICATIONS ===========================================
        # Using the complication_application function we loop through each complication and determine if a woman
        # will experience any of these if she has delivered at home
        for complication in ['obstruction_cpd', 'obstruction_malpos_malpres', 'obstruction_other',
                             'placental_abruption', 'antepartum_haem', 'sepsis_chorioamnionitis', 'uterine_rupture']:
            self.module.set_intrapartum_complications(individual_id, complication=complication)

        if df.at[individual_id, 'la_obstructed_labour']:
            logger.info(key='maternal_complication', data={'mother': individual_id,
                                                           'type': 'obstructed_labour',
                                                           'timing': 'intrapartum'})

        # And we determine if any existing hypertensive disorders would worsen
        self.module.progression_of_hypertensive_disorders(individual_id, property_prefix='ps')

        # ==============================  CARE SEEKING FOLLOWING COMPLICATIONS ========================================
        # Next we determine if women who develop a complication during a home birth will seek care

        # (Women who have been scheduled a home birth after seeking care at a facility that didnt have capacity to
        # deliver the HSI will not try to seek care if they develop a complication)
        if not mni[individual_id]['hsi_cant_run']:

            if df.at[individual_id, 'la_obstructed_labour'] or \
                (df.at[individual_id, 'la_antepartum_haem'] != 'none') or \
                df.at[individual_id, 'la_sepsis'] or \
                (df.at[individual_id, 'ps_htn_disorders'] == 'eclampsia') or \
                ((df.at[individual_id, 'ps_htn_disorders'] == 'severe_pre_eclamp') and
                 mni[individual_id]['new_onset_spe']) or df.at[individual_id, 'la_uterine_rupture']:

                if self.module.rng.random_sample() < params['prob_careseeking_for_complication']:

                    mni[individual_id]['sought_care_for_complication'] = True
                    mni[individual_id]['sought_care_labour_phase'] = 'intrapartum'

                    # We assume women present to the health system through the generic a&e appointment
                    from tlo.methods.hsi_generic_first_appts import (
                        HSI_GenericEmergencyFirstApptAtFacilityLevel1,
                    )

                    event = HSI_GenericEmergencyFirstApptAtFacilityLevel1(
                        module=self.module,
                        person_id=individual_id)

                    logger.debug(key='message', data=f'mother {individual_id} will now seek care for a complication'
                                                     f' that has developed during labour')
                    self.sim.modules['HealthSystem'].schedule_hsi_event(event,
                                                                        priority=0,
                                                                        topen=self.sim.date,
                                                                        tclose=self.sim.date + DateOffset(days=1))


class LabourDeathAndStillBirthEvent(Event, IndividualScopeEventMixin):
    """
     This is the LabourDeathAndStillBirthEvent. It is scheduled by the LabourOnsetEvent for all women in the labour
     module following the application of complications (and possibly treatment) for women who have given birth at home
     OR in a facility . This event determines if women who have experienced complications in labour will die or
     experience an intrapartum stillbirth.
     """
    def __init__(self, module, individual_id):
        super().__init__(module, person_id=individual_id)

    def apply(self, individual_id):
        df = self.sim.population.props
        mni = self.sim.modules['PregnancySupervisor'].mother_and_newborn_info
        params = self.module.current_parameters

        if not df.at[individual_id, 'is_alive']:
            return

        # Check the correct amount of time has passed between labour onset and postpartum event
        assert (self.sim.date - df.at[individual_id, 'la_due_date_current_pregnancy']) == pd.to_timedelta(4, unit='D')
        self.module.labour_characteristics_checker(individual_id)

        outcome_death_equations = False

        # This function cycles through key 'death-causing' complications of the intrapartum period. If this woman is
        # experiencing any they are returned in a list
        causes = self.module.get_potential_causes_of_death(individual_id, timing='intrapartum')

        # If the list is not empty she is at risk of death
        if causes:

            # This function then calculates and applies her risk of death in the context of one or more causes
            # (scheduling her death in demography as storing the primary cause of death
            outcome_death_equations = self.module.apply_risk_of_death(individual_id, causes=causes)

        # Next we determine if she will experience a stillbirth during her delivery
        outcome_of_still_birth_equation = self.module.predict(self.module.la_linear_models['intrapartum_still_birth'],
                                                              individual_id)

        # We also assume that if a womans labour has started prior to 24 weeks the baby would not survive and we class
        # this as a stillbirth
        if (df.at[individual_id, 'ps_gestational_age_in_weeks'] < 24) or outcome_of_still_birth_equation:
            logger.debug(key='message', data=f'person {individual_id} has experienced an intrapartum still birth')

            random_draw = self.module.rng.random_sample()

            # If this woman will experience a stillbirth and she was not pregnant with twins OR she was pregnant with
            # twins but both twins have died during labour we reset/set the appropriate variables
            if ~df.at[individual_id, 'ps_multiple_pregnancy'] or \
                (df.at[individual_id, 'ps_multiple_pregnancy'] and (random_draw < params['prob_both_twins_ip_still_'
                                                                                         'birth'])):

                df.at[individual_id, 'la_intrapartum_still_birth'] = True
                # This variable is therefore only ever true when the pregnancy has ended in stillbirth
                df.at[individual_id, 'ps_prev_stillbirth'] = True

                # Next reset pregnancy and update contraception
                self.sim.modules['Contraception'].end_pregnancy(individual_id)

            # If one twin survives we store this as a property of the MNI which is reference on_birth of the newborn
            # outcomes to ensure this twin pregnancy only leads to one birth
            elif (df.at[individual_id, 'ps_multiple_pregnancy'] and (random_draw > params['prob_both_twins_ip_still_'
                                                                                          'birth'])):
                df.at[individual_id, 'ps_prev_stillbirth'] = True
                mni[individual_id]['single_twin_still_birth'] = True
                logger.debug(key='msg', data=f'single twin stillbirth for {individual_id}')

        if outcome_death_equations and df.at[individual_id, 'la_intrapartum_still_birth']:
            # We delete the mni dictionary if both mother and baby have died in labour, if the mother has died but
            # the baby has survived we delete the dictionary following the on_birth function of NewbornOutcomes
            del mni[individual_id]

        if df.at[individual_id, 'la_intrapartum_still_birth'] or mni[individual_id]['single_twin_still_birth']:
            logger.info(key='intrapartum_stillbirth', data={'mother_id': individual_id,
                                                            'date_of_ip_stillbirth': self.sim.date})


class BirthAndPostnatalOutcomesEvent(Event, IndividualScopeEventMixin):
    """
    This is BirthAndPostnatalOutcomesEvent. It is scheduled by LabourOnsetEvent when women go into labour. This event
    calls the do_birth function for all women who have gone into labour to generate a newborn within the simulation.
    Additionally this event applies the incidence of complications immediately following birth and determines if each
    woman will receive a full postnatal check-up and when.
    """
    def __init__(self, module, mother_id):
        super().__init__(module, person_id=mother_id)

    def apply(self, mother_id):
        df = self.sim.population.props
        person = df.loc[mother_id]
        mni = self.sim.modules['PregnancySupervisor'].mother_and_newborn_info
        params = self.module.current_parameters

        # This event tells the simulation that the woman's pregnancy is over and generates the new child in the
        # data frame - Check the correct amount of time has passed between labour onset and birth event and that women
        # at the event have the right characteristics present

        assert (self.sim.date - df.at[mother_id, 'la_due_date_current_pregnancy']) == pd.to_timedelta(5, unit='D')
        self.module.labour_characteristics_checker(mother_id)

        if ~person.is_alive and person.la_intrapartum_still_birth:
            return

        # =============================================== BIRTH ====================================================
        # If the mother is alive and still pregnant OR has died but the foetus has survived we generate a child.

        # Live women are scheduled to move to the postpartum event to determine if they experiences any additional
        # complications

        if (person.is_alive and person.is_pregnant and ~person.la_intrapartum_still_birth) or \
           (~person.is_alive and mni[mother_id]['death_in_labour'] and ~person.la_intrapartum_still_birth):
            logger.info(key='message', data=f'A Birth is now occurring, to mother {mother_id}')

            # If the mother is pregnant with twins, we call the do_birth function twice and then link the twins
            # (via sibling id) in the newborn module
            if person.ps_multiple_pregnancy:
                child_one = self.sim.do_birth(mother_id)

                if not mni[mother_id]['single_twin_still_birth']:
                    child_two = self.sim.do_birth(mother_id)
                    logger.debug(key='message', data=f'Mother {mother_id} will now deliver twins {child_one} & '
                                                     f'{child_two}')
                    self.sim.modules['NewbornOutcomes'].link_twins(child_one, child_two, mother_id)
            else:
                self.sim.do_birth(mother_id)

        df = self.sim.population.props

        # If the mother survived labour but experienced a stillbirth we reset all the relevant pregnancy variables now
        if df.at[mother_id, 'is_alive'] and df.at[mother_id, 'la_intrapartum_still_birth']:
            self.sim.modules['Labour'].further_on_birth_labour(mother_id)
            self.sim.modules['PregnancySupervisor'].further_on_birth_pregnancy_supervisor(mother_id)
            self.sim.modules['PostnatalSupervisor'].further_on_birth_postnatal_supervisor(mother_id)
            self.sim.modules['CareOfWomenDuringPregnancy'].further_on_birth_care_of_women_in_pregnancy(mother_id)

        # Next we apply the risk of complications following delivery
        if df.at[mother_id, 'is_alive']:

            df.at[mother_id, 'la_is_postpartum'] = True
            df.at[mother_id, 'la_date_most_recent_delivery'] = self.sim.date

            for complication in ['sepsis_endometritis', 'sepsis_urinary_tract', 'sepsis_skin_soft_tissue',
                                 'pph_uterine_atony', 'pph_retained_placenta', 'pph_other']:
                self.module.set_postpartum_complications(mother_id, complication=complication)

            if df.at[mother_id, 'la_sepsis_pp']:
                logger.info(key='maternal_complication', data={'person': mother_id,
                                                               'type': 'sepsis_postnatal',
                                                               'timing': 'postnatal'})
            if df.at[mother_id, 'la_postpartum_haem']:
                logger.info(key='maternal_complication', data={'person': mother_id,
                                                               'type': 'primary_postpartum_haemorrhage',
                                                               'timing': 'postnatal'})

            self.module.progression_of_hypertensive_disorders(mother_id, property_prefix='pn')

            # Following this we determine if this woman will receive/seek care for postnatal care after delivery
            if(df.at[mother_id, 'la_sepsis_pp'] or
                df.at[mother_id, 'la_postpartum_haem'] or
                ((df.at[mother_id, 'pn_htn_disorders'] == 'severe_pre_eclamp') and mni[mother_id]['new_onset_spe']) or
               (df.at[mother_id, 'pn_htn_disorders'] == 'eclampsia')):

                # Women with complications have a higher baseline probability of seeking postnatal care
                prob_pnc = params['prob_careseeking_for_complication']
                has_comps = True

            else:
                # We use a linear model to determine if women without complications will receive any postnatal care
                prob_pnc = self.module.la_linear_models['postnatal_check'].predict(
                    df.loc[[mother_id]],
                    mode_of_delivery=pd.Series(mni[mother_id]['mode_of_delivery'], index=df.loc[[mother_id]].index),
                    delivery_setting=pd.Series(mni[mother_id]['delivery_setting'], index=df.loc[[mother_id]].index)
                )[mother_id]
                has_comps = False

            # If she will receive PNC, we determine if this will happen less than 48 hours from birth or later
            if self.module.rng.random_sample() < prob_pnc:
                timing = self.module.rng.choice(['<48', '>48'], p=params['prob_timings_pnc'])

                if timing == '<48' or has_comps:
                    mni[mother_id]['will_receive_pnc'] = 'early'

                    early_event = HSI_Labour_ReceivesPostnatalCheck(
                        module=self.module, person_id=mother_id)

                    self.sim.modules['HealthSystem'].schedule_hsi_event(
                        early_event,
                        priority=0,
                        topen=self.sim.date,
                        tclose=self.sim.date + DateOffset(days=1))

                else:
                    # For women who do not have prompt PNC, we determine if they will die from complications occurring
                    # following birth that have not been treated
                    mni[mother_id]['will_receive_pnc'] = 'late'
                    self.module.apply_risk_of_early_postpartum_death(mother_id)
            else:
                # Similarly for women who will not receive PNC at all we apply risk of death
                self.module.apply_risk_of_early_postpartum_death(mother_id)


class HSI_Labour_ReceivesSkilledBirthAttendanceDuringLabour(HSI_Event, IndividualScopeEventMixin):
    """
    This is the HSI_Labour_ReceivesSkilledBirthAttendanceDuringLabour. This event is the first HSI for women who have
    chosen to deliver in a health care facility. Broadly this HSI represents care provided by a skilled birth attendant
    during labour. This event...

    1.) Determines if women will benefit from prophylactic interventions and delivers the interventions
    2.) Applies risk of intrapartum complications
    3.) Determines if women who have experience complications will benefit from treatment interventions and delivers
        the interventions
    4.) Schedules additional comprehensive emergency obstetric care for women who need it. (Comprehensive
        interventions (blood transfusion, caeasarean section and surgery) are housed within a different HSI.)

    Only interventions that can be delivered in BEmONC facilities are delivered in this HSI. These include intravenous
    antibiotics, intravenous anticonvulsants and assisted vaginal delivery. Additionally women may receive
    antihypertensives in line with Malawi's EHP. Interventions will only be attempted to be delivered if the squeeze
    factor of the HSI is below a predetermined threshold of each intervention. CEmONC level interventions are managed
    within HSI_Labour_ReceivesComprehensiveEmergencyObstetricCare
    """
    def __init__(self, module, person_id, facility_level_of_this_hsi):
        super().__init__(module, person_id=person_id)
        assert isinstance(module, Labour)

        self.TREATMENT_ID = 'Labour_ReceivesSkilledBirthAttendanceDuringLabour'
        self.EXPECTED_APPT_FOOTPRINT = self.make_appt_footprint({'NormalDelivery': 1})
        self.ALERT_OTHER_DISEASES = []
        self.ACCEPTED_FACILITY_LEVEL = facility_level_of_this_hsi
        self.BEDDAYS_FOOTPRINT = self.make_beddays_footprint({'general_bed': 1})

    def apply(self, person_id, squeeze_factor):
        mni = self.sim.modules['PregnancySupervisor'].mother_and_newborn_info
        df = self.sim.population.props
        params = self.module.current_parameters

        if not df.at[person_id, 'is_alive']:
            return

        logger.info(key='message', data=f'This is HSI_Labour_PresentsForSkilledAttendanceInLabour: Mother {person_id} '
                                        f'has presented to a health facility on date {self.sim.date} following the '
                                        f'onset of her labour')

        # First we capture women who have presented to this event during labour at home. Currently we just set these
        # women to be delivering at a health centre (this will need to be randomised to match any available data)
        if mni[person_id]['delivery_setting'] == 'home_birth' and mni[person_id]['sought_care_for_complication']:
            mni[person_id]['delivery_setting'] = 'health_centre'

        # Next we check this woman has the right characteristics to be at this event
        self.module.labour_characteristics_checker(person_id)
        assert mni[person_id]['delivery_setting'] != 'home_birth'

        # Here we ensure that women who were admitted via the antenatal ward for assisted/caesarean delivery have the
        # correct variables updated leading to referral for delivery
        if (df.at[person_id, 'ac_admitted_for_immediate_delivery'] == 'caesarean_now') or \
                (df.at[person_id, 'ac_admitted_for_immediate_delivery'] == 'caesarean_future'):
            mni[person_id]['referred_for_cs'] = True

        elif df.at[person_id, 'ac_admitted_for_immediate_delivery'] == 'avd_now':
            mni[person_id]['mode_of_delivery'] = 'instrumental'

        # LOG CONSUMABLES FOR DELIVERY...
        # We assume all deliveries require this basic package of consumables
        consumables = self.get_consumables(item_codes=self.module.item_codes_lab_consumables['delivery'],
                                           return_individual_results=True)
        key_consumable_avail = list(consumables.values())[0]

        # If the clean delivery kit consumable is available, we assume women benefit from clean delivery
        if key_consumable_avail:
            mni[person_id]['clean_birth_practices'] = True

        # ===================================== PROPHYLACTIC CARE ===================================================
        # The following function manages the consumables and administration of prophylactic interventions in labour
        # (clean delivery practice, antibiotics for PROM, steroids for preterm labour). This intervention, like all
        # other in the event will only occur if the squeeze factor is below a preset threshold

        if squeeze_factor < params['squeeze_threshold_proph_ints']:
            self.module.prophylactic_labour_interventions(self)

        # ================================= PROPHYLACTIC MANAGEMENT PRE-ECLAMPSIA  ==============================
        # Next we see if women with severe pre-eclampsia will be identified and treated, reducing their risk of
        # eclampsia
        if squeeze_factor < params['squeeze_threshold_treatment_spe']:
            self.module.assessment_and_treatment_of_severe_pre_eclampsia_mgso4(self, 'ip')

        # ===================================== APPLYING COMPLICATION INCIDENCE =======================================
        # Following administration of prophylaxis we assess if this woman will develop any complications during labour.
        # Women who have sought care because of complication have already had these risk applied so it doesnt happen
        # again

        if not mni[person_id]['sought_care_for_complication']:
            for complication in ['obstruction_cpd', 'obstruction_malpos_malpres', 'obstruction_other',
                                 'placental_abruption', 'antepartum_haem', 'sepsis_chorioamnionitis',
                                 'uterine_rupture']:

                # Uterine rupture is the only complication we dont apply the risk of here due to the causal link
                # between obstructed labour and uterine rupture. Therefore we want interventions for obstructed labour
                # to reduce the risk of uterine rupture

                self.module.set_intrapartum_complications(person_id, complication=complication)
            self.module.progression_of_hypertensive_disorders(person_id, property_prefix='ps')

            if df.at[person_id, 'la_obstructed_labour']:
                logger.info(key='maternal_complication', data={'mother': person_id,
                                                               'type': 'obstructed_labour',
                                                               'timing': 'intrapartum'})

        # ======================================= COMPLICATION MANAGEMENT ==========================
        # Next, women in labour are assessed for complications and treatment delivered if a need is identified and
        # consumables are available

        if squeeze_factor < params['squeeze_threshold_treatment_ol']:
            self.module.assessment_and_treatment_of_obstructed_labour_via_avd(self)

        if squeeze_factor < params['squeeze_threshold_treatment_sep']:
            self.module.assessment_and_treatment_of_maternal_sepsis(self, 'ip')

        if squeeze_factor < params['squeeze_threshold_treatment_htn']:
            self.module.assessment_and_treatment_of_hypertension(self)

        if squeeze_factor < params['squeeze_threshold_treatment_aph']:
            self.module.assessment_and_plan_for_antepartum_haemorrhage(self)

        if squeeze_factor < params['squeeze_threshold_treatment_ec']:
            self.module.assessment_and_treatment_of_eclampsia(self, 'ip')

        # Uterine rupture follows the same pattern as antepartum haemorrhage
        if squeeze_factor < params['squeeze_threshold_treatment_ur']:
            self.module.assessment_for_referral_uterine_rupture(self)

        # -------------------------- Active Management of the third stage of labour ----------------------------------
        # Prophylactic treatment to prevent postpartum bleeding is applied
        if not mni[person_id]['sought_care_for_complication'] and (squeeze_factor < params['squeeze_threshold_amtsl']):
            self.module.active_management_of_the_third_stage_of_labour(self)

        # -------------------------- Caesarean section/AVD for un-modelled reason ------------------------------------
        # We apply a probability to women who have not already been allocated to undergo assisted/caesarean delivery
        # that they will require assisted/caesarean delivery to capture indications which are not explicitly modelled
        if not mni[person_id]['referred_for_cs'] and (not mni[person_id]['mode_of_delivery'] == 'instrumental'):
            if self.module.rng.random_sample() < params['residual_prob_caesarean']:
                mni[person_id]['referred_for_cs'] = True
                mni[person_id]['cs_indication'] = 'other'
            elif self.module.rng.random_sample() < params['residual_prob_avd']:
                mni[person_id]['mode_of_delivery'] = 'instrumental'

        # ========================================== SCHEDULING CEMONC CARE =========================================
        # Finally women who require additional treatment have the appropriate HSI scheduled to deliver further care

        if mni[person_id]['referred_for_cs'] or \
            mni[person_id]['referred_for_surgery'] or \
           mni[person_id]['referred_for_blood']:

            surgical_management = HSI_Labour_ReceivesComprehensiveEmergencyObstetricCare(
                self.module, person_id=person_id, timing='intrapartum')
            self.sim.modules['HealthSystem'].schedule_hsi_event(surgical_management,
                                                                priority=0,
                                                                topen=self.sim.date,
                                                                tclose=self.sim.date + DateOffset(days=1))

        # If a this woman has experienced a complication the appointment footprint is changed from normal to
        # complicated
        if (
            df.at[person_id, 'la_sepsis']
            or df.at[person_id, 'la_antepartum_haem'] != 'none'
            or df.at[person_id, 'la_obstructed_labour']
            or df.at[person_id, 'la_uterine_rupture']
            or df.at[person_id, 'ps_htn_disorders'] == 'eclampsia'
            or df.at[person_id, 'ps_htn_disorders'] == 'severe_pre_eclamp'
        ):
            return self.make_appt_footprint({'CompDelivery': 1})

    def never_ran(self):
        self.module.run_if_receives_skilled_birth_attendance_cant_run(self)

    def did_not_run(self):
        self.module.run_if_receives_skilled_birth_attendance_cant_run(self)
        return False

    def not_available(self):
        self.module.run_if_receives_skilled_birth_attendance_cant_run(self)


class HSI_Labour_ReceivesPostnatalCheck(HSI_Event, IndividualScopeEventMixin):
    """
    This is HSI_Labour_ReceivesPostnatalCheck. It is scheduled by BirthAndPostnatalOutcomesEvent for all women who
    will receive full postnatal checkup after birth . This event represents the postpartum care contact after
    delivery and includes assessment and treatment of severe pre-eclampsia, hypertension, sepsis and postpartum
    bleeding. In addition woman are scheduled HIV screening if appropriate and started on postnatal iron tablets
    """
    def __init__(self, module, person_id):
        super().__init__(module, person_id=person_id)
        assert isinstance(module, Labour)

        self.TREATMENT_ID = 'Labour_ReceivesPostnatalCheck'
        self.EXPECTED_APPT_FOOTPRINT = self.make_appt_footprint({'Over5OPD': 1})
        self.ALERT_OTHER_DISEASES = []
        self.ACCEPTED_FACILITY_LEVEL = '1a'
        self.BEDDAYS_FOOTPRINT = self.make_beddays_footprint({'general_bed': 2})

    def apply(self, person_id, squeeze_factor):
        mni = self.sim.modules['PregnancySupervisor'].mother_and_newborn_info
        df = self.sim.population.props
        params = self.module.current_parameters

        if pd.isnull(df.at[person_id, 'la_date_most_recent_delivery']):
            return
        if not df.at[person_id, 'is_alive']:
            return

        # Ensure that women who were scheduled to receive early PNC have received care prior to passing through
        # PostnatalWeekOneMaternalEvent
        if (mni[person_id]['will_receive_pnc'] == 'early') and not mni[person_id]['passed_through_week_one']:
            assert self.sim.date < (df.at[person_id, 'la_date_most_recent_delivery'] + pd.DateOffset(days=2))
            assert df.at[person_id, 'la_pn_checks_maternal'] == 0

        elif mni[person_id]['will_receive_pnc'] == 'late' and not mni[person_id]['passed_through_week_one']:
            assert self.sim.date >= (df.at[person_id, 'la_date_most_recent_delivery'] + pd.DateOffset(days=2))
            assert df.at[person_id, 'la_pn_checks_maternal'] == 0

        # Run checks
        self.module.postpartum_characteristics_checker(person_id)

        # log the PNC visit
        logger.info(key='postnatal_check', data={'person_id': person_id,
                                                 'delivery_setting': mni[person_id]['delivery_setting'],
                                                 'visit_number':  df.at[person_id, 'la_pn_checks_maternal'],
                                                 'timing':  mni[person_id]['will_receive_pnc']})

        df.at[person_id, 'la_pn_checks_maternal'] += 1

        # Perform assessments and treatment for each of the major complications that can occur after birth
        self.module.assessment_and_treatment_of_eclampsia(self, 'pp')
        self.module.assessment_and_treatment_of_pph_retained_placenta(self)
        self.module.assessment_and_treatment_of_pph_uterine_atony(self)

        if self.module.rng.random_sample() < params['prob_intervention_delivered_sep_assessment_pnc']:
            self.module.assessment_and_treatment_of_maternal_sepsis(self, 'pp')

        if self.module.rng.random_sample() < params['prob_intervention_delivered_bp_pnc']:
            self.module.assessment_and_treatment_of_severe_pre_eclampsia_mgso4(self, 'pp')
            self.module.assessment_and_treatment_of_hypertension(self)

        if self.module.rng.random_sample() < params['prob_intervention_delivered_anaemia_assessment_pnc']:
            self.module.assessment_and_treatment_of_anaemia(self)

        self.module.assessment_for_depression(self)
        self.module.interventions_delivered_pre_discharge(self)

        # Schedule higher level care for women requiring comprehensive treatment
        if mni[person_id]['referred_for_surgery'] or mni[person_id]['referred_for_blood']:
            surgical_management = HSI_Labour_ReceivesComprehensiveEmergencyObstetricCare(
                self.module, person_id=person_id, timing='postpartum')
            self.sim.modules['HealthSystem'].schedule_hsi_event(surgical_management,
                                                                priority=0,
                                                                topen=self.sim.date,
                                                                tclose=self.sim.date + DateOffset(days=1))

        # ====================================== APPLY RISK OF DEATH===================================================
        if not mni[person_id]['referred_for_surgery'] and not mni[person_id]['referred_for_blood']:
            self.module.apply_risk_of_early_postpartum_death(person_id)

        actual_appt_footprint = self.EXPECTED_APPT_FOOTPRINT
        return actual_appt_footprint

    def never_ran(self):
        self.module.run_if_receives_postnatal_check_cant_run(self)

    def did_not_run(self):
        self.module.run_if_receives_postnatal_check_cant_run(self)
        return False

    def not_available(self):
        self.module.run_if_receives_postnatal_check_cant_run(self)


class HSI_Labour_ReceivesComprehensiveEmergencyObstetricCare(HSI_Event, IndividualScopeEventMixin):
    """
    This is HSI_Labour_ReceivesComprehensiveEmergencyObstetricCare. This event houses all the interventions that are
    required to be delivered at a CEmONC level facility including caesarean section, blood transfusion and surgery
    during or following labour Currently we assume that if this even runs and the consumables are available then the
    intervention is delivered i.e. we dont apply squeeze factor threshold.
    """
    def __init__(self, module, person_id, timing):
        super().__init__(module, person_id=person_id)
        assert isinstance(module, Labour)

        self.TREATMENT_ID = 'Labour_ReceivesComprehensiveEmergencyObstetricCare'
        self.EXPECTED_APPT_FOOTPRINT = self.make_appt_footprint({'MajorSurg': 1})
        self.ACCEPTED_FACILITY_LEVEL = '1b'
        self.ALERT_OTHER_DISEASES = []
        self.BEDDAYS_FOOTPRINT = self.make_beddays_footprint({'general_bed': 2})

        self.timing = timing

    def apply(self, person_id, squeeze_factor):
        df = self.sim.population.props
        mni = self.sim.modules['PregnancySupervisor'].mother_and_newborn_info
        params = self.module.current_parameters

        logger.debug(key='msg', data='This is HSI_Labour_ReceivesComprehensiveEmergencyObstetricCare running for '
                                     f'mother {person_id}')

        # We use the variable self.timing to differentiate between women sent to this event during labour and women
        # sent after labour

        # ========================================== CAESAREAN SECTION ===============================================
        # For women arriving to this event during labour who have been referred for caesarean the intervention is
        # delivered
        if mni[person_id]['referred_for_cs'] and self.timing == 'intrapartum':

            # We log the log the required consumables and condition the caesarean happening on the availability of the
            # first consumable in this package, the anaesthetic required for the surgery
            consumables = self.get_consumables(item_codes=self.module.item_codes_lab_consumables['caesarean_delivery'],
                                               return_individual_results=True)
            key_consumable_avail = list(consumables.values())[0]

            if key_consumable_avail:
                person = df.loc[person_id]
                logger.info(key='caesarean_delivery', data=person.to_dict())
                logger.info(key='cs_indications', data={'id': person_id,
                                                        'indication': mni[person_id]['cs_indication']})

                # The appropriate variables in the MNI and dataframe are stored. Current caesarean section reduces risk
                # of intrapartum still birth and death due to antepartum haemorrhage
                mni[person_id]['mode_of_delivery'] = 'caesarean_section'
                mni[person_id]['amtsl_given'] = True
                df.at[person_id, 'la_previous_cs_delivery'] = True

        # ================================ SURGICAL MANAGEMENT OF RUPTURED UTERUS =====================================
        # Women referred after the labour HSI following correct identification of ruptured uterus will also need to
        # undergo surgical repair of this complication
        if mni[person_id]['referred_for_surgery'] and self.timing == 'intrapartum' and df.at[person_id,
                                                                                             'la_uterine_rupture']:

            # We log the log the required consumables and condition the surgery happening on the availability of the
            # first consumable in this package, the anaesthetic required for the surgery
            consumables = self.get_consumables(item_codes=self.module.item_codes_lab_consumables['obstetric_surgery'],
                                               return_individual_results=True)
            key_consumable_avail = list(consumables.values())[0]

            # We apply a probability that repair surgery will be successful which will reduce risk of death from
            # uterine rupture
            treatment_success_ur = params['success_rate_uterine_repair'] > self.module.rng.random_sample()

            if key_consumable_avail and treatment_success_ur:
                df.at[person_id, 'la_uterine_rupture_treatment'] = True

            # Unsuccessful repair will lead to this woman requiring a hysterectomy. Hysterectomy will also reduce risk
            # of death from uterine rupture but leads to permanent infertility in the simulation
            elif key_consumable_avail and ~treatment_success_ur:
                df.at[person_id, 'la_has_had_hysterectomy'] = True

        # ============================= SURGICAL MANAGEMENT OF POSTPARTUM HAEMORRHAGE==================================
        # Women referred for surgery immediately following labour will need surgical management of postpartum bleeding
        # Treatment is varied accordingly to underlying cause of bleeding

        if (mni[person_id]['referred_for_surgery'] and
            (self.timing == 'postpartum') and
           (df.at[person_id, 'la_postpartum_haem'] or df.at[person_id, 'pn_postpartum_haem_secondary'])):
            self.module.surgical_management_of_pph(self)

        # =========================================== BLOOD TRANSFUSION ===============================================
        # Women referred for blood transfusion alone or in conjunction with one of the above interventions will receive
        # that here
        if mni[person_id]['referred_for_blood']:
            self.module.blood_transfusion(self)

        # Women who have passed through the postpartum SBA HSI have not yet had their risk of death calculated because
        # they required interventions delivered via this event. We now determine if these women will survive
        if self.timing == 'postpartum':
            self.module.apply_risk_of_early_postpartum_death(person_id)

        actual_appt_footprint = self.EXPECTED_APPT_FOOTPRINT

        # Here we edit the appointment footprint so only women receiving surgery require the surgical footprint
        if mni[person_id]['referred_for_surgery'] or mni[person_id]['referred_for_cs']:
            actual_appt_footprint['MajorSurg'] = actual_appt_footprint['MajorSurg']

        elif (not mni[person_id]['referred_for_surgery'] and not mni[person_id]['referred_for_cs']) and\
                mni[person_id]['referred_for_blood']:
            actual_appt_footprint['MajorSurg'] = actual_appt_footprint['InpatientDays']

    def never_ran(self):
        self.module.run_if_receives_comprehensive_emergency_obstetric_care_cant_run(self)

    def did_not_run(self):
        self.module.run_if_receives_comprehensive_emergency_obstetric_care_cant_run(self)
        return False

    def not_available(self):
        self.module.run_if_receives_comprehensive_emergency_obstetric_care_cant_run(self)


class LabourLoggingEvent(RegularEvent, PopulationScopeEventMixin):
    """This is the LabourLoggingEvent. It uses the data frame and the labour_tracker to produce summary statistics which
    are processed and presented by different analysis scripts """

    def __init__(self, module):
        self.repeat = 1
        super().__init__(module, frequency=DateOffset(years=self.repeat))

    def apply(self, population):
        df = self.sim.population.props
        repro_women = df.is_alive & (df.sex == 'F') & (df.age_years > 14) & (df.age_years < 50)

        hysterectomy = df.is_alive & (df.sex == 'F') & df.la_has_had_hysterectomy & (df.age_years > 14) & (df.age_years
                                                                                                           < 50)
        labour = df.is_alive & (df.sex == 'F') & df.la_currently_in_labour & (df.age_years > 14) & (df.age_years
                                                                                                    < 50)
        postnatal = df.is_alive & (df.sex == 'F') & df.la_is_postpartum & (df.age_years > 14) & (df.age_years
                                                                                                 < 50)
        inpatient = df.is_alive & (df.sex == 'F') & df.hs_is_inpatient & (df.age_years > 14) & (df.age_years
                                                                                                < 50)

        prop_hyst = (len(hysterectomy.loc[hysterectomy]) / len(repro_women.loc[repro_women])) * 100
        prop_in_labour = (len(labour.loc[labour]) / len(repro_women.loc[repro_women])) * 100
        prop_pn = (len(postnatal.loc[postnatal]) / len(repro_women.loc[repro_women])) * 100
        prop_ip = (len(inpatient.loc[inpatient]) / len(repro_women.loc[repro_women])) * 100

        logger.info(key='women_data_debug', data={'hyst': prop_hyst,
                                                  'labour': prop_in_labour,
                                                  'pn': prop_pn,
                                                  'ip': prop_ip})<|MERGE_RESOLUTION|>--- conflicted
+++ resolved
@@ -54,23 +54,12 @@
         self.item_codes_lab_consumables = dict()
 
     INIT_DEPENDENCIES = {
-<<<<<<< HEAD
-        'Demography', 'PostnatalSupervisor', 'Lifestyle',
-        'HealthSystem'
-    }
-
-    ADDITIONAL_DEPENDENCIES = {
-        'PregnancySupervisor',
-        'CareOfWomenDuringPregnancy',
-        'Contraception',
-=======
         'Demography'
     }
 
     ADDITIONAL_DEPENDENCIES = {
         'PostnatalSupervisor', 'CareOfWomenDuringPregnancy', 'Lifestyle', 'PregnancySupervisor',
         'HealthSystem', 'Contraception',
->>>>>>> 86d9a5a2
         'NewbornOutcomes',
         'Hiv'
     }
@@ -1518,7 +1507,7 @@
 
             # Log the death (eventually this can be removed)
             cause_of_death = self.rng.choice(causes, p=probs)
-            #  logger.info(key='cause_specific_mortality_fractions', data=risks)
+            # logger.info(key='cause_specific_mortality_fractions', data=risks)  # todo: fix
 
             # And enact the death via demography
             self.sim.modules['Demography'].do_death(individual_id=individual_id, cause=f'{cause_of_death}',
