from pathlib import Path

import numpy as np
import pandas as pd
import scipy.stats

from tlo import DateOffset, Module, Parameter, Property, Types, logging
from tlo.events import Event, IndividualScopeEventMixin, PopulationScopeEventMixin, RegularEvent
from tlo.lm import LinearModel
from tlo.methods import Metadata, labour_lm
from tlo.methods.causes import Cause
from tlo.methods.dxmanager import DxTest
from tlo.methods.healthsystem import HSI_Event
from tlo.methods.hiv import HSI_Hiv_TestAndRefer
from tlo.methods.postnatal_supervisor import PostnatalWeekOneMaternalEvent
from tlo.util import BitsetHandler

logger = logging.getLogger(__name__)
logger.setLevel(logging.INFO)


class Labour(Module):
    """This is module is responsible for the the process of labour, birth and the immediate postnatal period (up until
    48hrs post birth). This model has a number of core functions including; initiating the onset of labour for women on
    their pre-determined due date (or prior to this for preterm labour/admission for delivery), applying the incidence
     of a core set of maternal complications ocurring in the intrapartum period and outcomes such as maternal death or
     still birth, scheduling birth for women surviving labour and applying risk of complications and outcomes in the
     postnatal period. Complications explicitly modelled in this module include obstructed labour, antepartum
     haemorrhage, maternal infection and sepsis, progression of hypertensive disorders, uterine rupture and postpartum
      haemorrhage. In addition to the natural history of labour this module manages care seeking for women in labour
      (for delivery or following onset of complications at a home birth) and includes HSIs which represent
      Skilled Birth Attendance at either Basic or Comprehensive level emergency obstetric care facilities."""

    def __init__(self, name=None, resourcefilepath=None):
        super().__init__(name)
        self.resourcefilepath = resourcefilepath

        # First we define dictionaries which will store the current parameters of interest (to allow parameters to
        # change between 2010 and 2020) and the linear models
        self.current_parameters = dict()
        self.la_linear_models = dict()

        # This list contains the individual_ids of women in labour, used for testing
        self.women_in_labour = list()

        # These lists will contain possible complications and are used as checks in assert functions
        self.possible_intrapartum_complications = list()
        self.possible_postpartum_complications = list()

    INIT_DEPENDENCIES = {
        'Demography', 'Lifestyle', 'HealthSystem', 'PregnancySupervisor',
    }

    ADDITIONAL_DEPENDENCIES = {
        'CareOfWomenDuringPregnancy',
        'Contraception',
        'NewbornOutcomes',
        'PostnatalSupervisor'
    }

    METADATA = {
        Metadata.DISEASE_MODULE,
        Metadata.USES_HEALTHSYSTEM,
        Metadata.USES_HEALTHBURDEN,
    }
    # Declare Causes of Death
    CAUSES_OF_DEATH = {
        'uterine_rupture': Cause(gbd_causes='Maternal disorders', label='Maternal Disorders'),
        'intrapartum_sepsis': Cause(gbd_causes='Maternal disorders', label='Maternal Disorders'),
        'antepartum_haemorrhage': Cause(gbd_causes='Maternal disorders', label='Maternal Disorders'),
        'postpartum_sepsis': Cause(gbd_causes='Maternal disorders', label='Maternal Disorders'),
        'postpartum_haemorrhage': Cause(gbd_causes='Maternal disorders', label='Maternal Disorders'),
        'secondary_postpartum_haemorrhage': Cause(gbd_causes='Maternal disorders', label='Maternal Disorders'),
        'severe_pre_eclampsia': Cause(gbd_causes='Maternal disorders', label='Maternal Disorders'),
        'eclampsia': Cause(gbd_causes='Maternal disorders', label='Maternal Disorders')}

    # Declare Causes of Disability
    CAUSES_OF_DISABILITY = {
        'maternal': Cause(gbd_causes='Maternal disorders', label='Maternal Disorders')
    }

    PARAMETERS = {

        #  PARITY AT BASELINE...
        'intercept_parity_lr2010': Parameter(
            Types.LIST, 'intercept value for linear regression equation predicating womens parity at 2010 baseline'),
        'effect_age_parity_lr2010': Parameter(
            Types.LIST, 'effect of an increase in age by 1 year in the linear regression equation predicating '
                        'womens parity at 2010 baseline'),
        'effect_mar_stat_2_parity_lr2010': Parameter(
            Types.LIST, 'effect of a change in marriage status from comparison (level 1) in the linear '
                        'regression equation predicating womans parity at 2010 baseline'),
        'effect_mar_stat_3_parity_lr2010': Parameter(
            Types.LIST, 'effect of a change in marriage status from comparison (level 1) in the linear '
                        'regression equation predicating womans parity at 2010 baseline'),
        'effect_wealth_lev_4_parity_lr2010': Parameter(
            Types.LIST, 'effect of an increase in wealth level in the linear regression equation predicating womans '
                        'parity at 2010 base line'),
        'effect_wealth_lev_3_parity_lr2010': Parameter(
            Types.LIST, 'effect of an increase in wealth level in the linear regression equation predicating womans '
                        'parity at 2010 base line'),
        'effect_wealth_lev_2_parity_lr2010': Parameter(
            Types.LIST, 'effect of an increase in wealth level in the linear regression equation predicating womans '
                        'parity at 2010 base line'),
        'effect_wealth_lev_1_parity_lr2010': Parameter(
            Types.LIST, 'effect of an increase in wealth level in the linear regression equation predicating womans '
                        'parity at 2010 base line'),
        'effect_edu_lev_2_parity_lr2010': Parameter(
            Types.LIST, 'effect of an increase in education level in the linear regression equation predicating womans '
                        'parity at 2010 base line'),
        'effect_edu_lev_3_parity_lr2010': Parameter(
            Types.LIST, 'effect of an increase in education level in the linear regression equation predicating womans '
                        'parity at 2010 base line'),
        'effect_rural_parity_lr2010': Parameter(
            Types.LIST, 'effect of rural living in the linear regression equation predicating womans parity at 2010 '
                        'base line'),
        'prob_previous_caesarean_at_baseline': Parameter(
            Types.LIST, 'probability of previously having delivered via caesarean section at baseline'),

        # POSTTERM RATE
        'risk_post_term_labour': Parameter(
            Types.LIST, 'risk of remaining pregnant past 42 weeks'),

        # MISC...
        'list_limits_for_defining_term_status': Parameter(
            Types.LIST, 'List of number of days of gestation used to define term, early preterm, late preterm and '
                        'post term delivery'),
        'allowed_interventions': Parameter(
            Types.LIST, 'list of interventions allowed to run, used in analysis'),

        # BIRTH WEIGHT...
        'mean_birth_weights': Parameter(
            Types.LIST, 'list of mean birth weights from gestational age at birth 24-41 weeks'),
        'standard_deviation_birth_weights': Parameter(
            Types.LIST, 'list of standard deviations associated with mean birth weights from gestational age at '
                        'birth 24-41 weeks'),

        # OBSTRUCTED LABOUR....
        'prob_obstruction_cpd': Parameter(
            Types.LIST, 'risk of a woman developing obstructed labour secondary to cephalopelvic disproportion'),
        'rr_obstruction_cpd_stunted_mother': Parameter(
            Types.LIST, 'relative risk of obstruction secondary to CPD in mothers who are stunted'),
        'rr_obstruction_foetal_macrosomia': Parameter(
            Types.LIST, 'relative risk of obstruction secondary to CPD in mothers who are carrying a macrosomic '
                        'foetus'),
        'prob_obstruction_malpos_malpres': Parameter(
            Types.LIST, 'risk of a woman developing obstructed labour secondary to malposition or malpresentation'),
        'prob_obstruction_other': Parameter(
            Types.LIST, 'risk of a woman developing obstructed labour secondary to other causes'),

        # ANTEPARTUM HAEMORRHAGE...
        'prob_placental_abruption_during_labour': Parameter(
            Types.LIST, 'probability of a woman developing placental abruption during labour'),
        'prob_aph_placenta_praevia_labour': Parameter(
            Types.LIST, 'probability of a woman with placenta praevia experiencing an APH during labour'),
        'prob_aph_placental_abruption_labour': Parameter(
            Types.LIST, 'probability of a woman with placental abruption experiencing an APH during labour'),
        'rr_placental_abruption_hypertension': Parameter(
            Types.LIST, 'Relative risk of placental abruption in women with hypertension'),
        'rr_placental_abruption_previous_cs': Parameter(
            Types.LIST, 'Relative risk of placental abruption in women who delivered previously via caesarean section'),
        'severity_maternal_haemorrhage': Parameter(
            Types.LIST, 'probability a maternal hemorrhage is non-severe (<1000mls) or severe (>1000mls)'),
        'cfr_aph': Parameter(
            Types.LIST, 'case fatality rate for antepartum haemorrhage during labour'),

        # MATERNAL INFECTION...
        'prob_sepsis_chorioamnionitis': Parameter(
            Types.LIST, 'risk of sepsis following chorioamnionitis infection'),
        'rr_sepsis_chorio_prom': Parameter(
            Types.LIST, 'relative risk of chorioamnionitis following PROM'),
        'prob_sepsis_endometritis': Parameter(
            Types.LIST, 'risk of sepsis following endometritis'),
        'rr_sepsis_endometritis_post_cs': Parameter(
            Types.LIST, 'relative risk of endometritis following caesarean delivery'),
        'prob_sepsis_urinary_tract': Parameter(
            Types.LIST, 'risk of sepsis following urinary tract infection'),
        'prob_sepsis_skin_soft_tissue': Parameter(
            Types.LIST, 'risk of sepsis following skin or soft tissue infection'),
        'rr_sepsis_sst_post_cs': Parameter(
            Types.LIST, 'relative risk of skin/soft tissue sepsis following caesarean delivery'),
        'cfr_sepsis': Parameter(
            Types.LIST, 'case fatality rate for sepsis during labour'),
        'cfr_pp_sepsis': Parameter(
            Types.LIST, 'case fatality rate for sepsis following delivery'),

        # UTERINE RUPTURE...
        'prob_uterine_rupture': Parameter(
            Types.LIST, 'probability of a uterine rupture during labour'),
        'rr_ur_parity_2': Parameter(
            Types.LIST, 'relative risk of uterine rupture in women who have delivered 2 times previously'),
        'rr_ur_parity_3_or_4': Parameter(
            Types.LIST, 'relative risk of uterine rupture in women who have delivered 3-4 times previously'),
        'rr_ur_parity_5+': Parameter(
            Types.LIST, 'relative risk of uterine rupture in women who have delivered > 5 times previously'),
        'rr_ur_prev_cs': Parameter(
            Types.LIST, 'relative risk of uterine rupture in women who have previously delivered via caesarean '
                        'section'),
        'rr_ur_obstructed_labour': Parameter(
            Types.LIST,
            'relative risk of uterine rupture in women who have been in obstructed labour'),
        'cfr_uterine_rupture': Parameter(
            Types.LIST, 'case fatality rate for uterine rupture in labour'),

        # HYPERTENSIVE DISORDERS...
        'prob_progression_gest_htn': Parameter(
            Types.LIST, 'probability of gestational hypertension progressing to severe gestational hypertension'
                        'during/after labour'),
        'prob_progression_severe_gest_htn': Parameter(
            Types.LIST, 'probability of severe gestational hypertension progressing to severe pre-eclampsia '
                        'during/after labour'),
        'prob_progression_mild_pre_eclamp': Parameter(
            Types.LIST, 'probability of mild pre-eclampsia progressing to severe pre-eclampsia during/after labour'),
        'prob_progression_severe_pre_eclamp': Parameter(
            Types.LIST, 'probability of severe pre-eclampsia progressing to eclampsia during/after labour'),
        'cfr_eclampsia': Parameter(
            Types.LIST, 'case fatality rate for eclampsia during labours'),
        'cfr_severe_pre_eclamp': Parameter(
            Types.LIST, 'case fatality rate for severe pre eclampsia during labour'),
        'cfr_pp_eclampsia': Parameter(
            Types.LIST, 'case fatality rate for eclampsia following delivery'),

        # INTRAPARTUM STILLBIRTH...
        'prob_ip_still_birth': Parameter(
            Types.LIST, 'baseline probability of intrapartum still birth'),
        'rr_still_birth_maternal_death': Parameter(
            Types.LIST, 'relative risk of still birth in mothers who have died during labour'),
        'rr_still_birth_ur': Parameter(
            Types.LIST, 'relative risk of still birth in mothers experiencing uterine rupture'),
        'rr_still_birth_ol': Parameter(
            Types.LIST, 'relative risk of still birth in mothers experiencing obstructed labour'),
        'rr_still_birth_aph': Parameter(
            Types.LIST, 'relative risk of still birth in mothers experiencing antepartum haemorrhage'),
        'rr_still_birth_hypertension': Parameter(
            Types.LIST, 'relative risk of still birth in mothers experiencing hypertension'),
        'rr_still_birth_sepsis': Parameter(
            Types.LIST, 'relative risk of still birth in mothers experiencing intrapartum sepsis'),
        'rr_still_birth_multiple_pregnancy': Parameter(
            Types.LIST, 'relative risk of still birth in mothers pregnant with twins'),
        'prob_both_twins_ip_still_birth': Parameter(
            Types.LIST, 'probability that if this mother will experience still birth, and she is pregnant with twins, '
                        'that neither baby will survive'),

        # POSTPARTUM HAEMORRHAGE...
        'prob_pph_uterine_atony': Parameter(
            Types.LIST, 'risk of pph after experiencing uterine atony'),
        'rr_pph_ua_hypertension': Parameter(
            Types.LIST, 'relative risk risk of pph after secondary to uterine atony in hypertensive women'),
        'rr_pph_ua_multiple_pregnancy': Parameter(
            Types.LIST, 'relative risk risk of pph after secondary to uterine atony in women pregnant with twins'),
        'rr_pph_ua_placental_abruption': Parameter(
            Types.LIST, 'relative risk risk of pph after secondary to uterine atony in women with placental abruption'),
        'rr_pph_ua_macrosomia': Parameter(
            Types.LIST, 'relative risk risk of pph after secondary to uterine atony in women with macrosomic foetus'),
        'rr_pph_ua_diabetes': Parameter(
             Types.LIST, 'risk of pph after experiencing uterine atony'),
        'prob_pph_retained_placenta': Parameter(
            Types.LIST, 'risk of pph after experiencing retained placenta'),
        'prob_pph_other_causes': Parameter(
            Types.LIST, 'risk of pph after experiencing other pph causes'),
        'cfr_pp_pph': Parameter(
            Types.LIST, 'case fatality rate for postpartum haemorrhage'),
        'rr_pph_death_anaemia': Parameter(
            Types.LIST, 'relative risk increase of death in women who are anaemic at time of PPH'),

        # CARE SEEKING FOR HEALTH CENTRE DELIVERY...
        'odds_deliver_in_health_centre': Parameter(
            Types.LIST, 'odds of a woman delivering in a health centre compared to a hospital'),
        'rrr_hc_delivery_age_20_24': Parameter(
            Types.LIST, 'relative risk ratio for a woman aged 20-24 delivering in a health centre compared to a '
                        'hospital'),
        'rrr_hc_delivery_age_25_29': Parameter(
            Types.LIST, 'relative risk ratio for a woman aged 25-29 delivering in a health centre compared to a '
                        'hospital'),
        'rrr_hc_delivery_age_30_34': Parameter(
            Types.LIST, 'relative risk ratio for a woman aged 30-34 delivering in a health centre compared to a '
                        'hospital'),
        'rrr_hc_delivery_age_35_39': Parameter(
            Types.LIST, 'relative risk ratio for a woman aged 35-39 delivering in a health centre compared to a '
                        'hospital'),
        'rrr_hc_delivery_age_40_44': Parameter(
            Types.LIST, 'relative risk ratio for a woman aged 40-44 delivering in a health centre compared to a '
                        'hospital'),
        'rrr_hc_delivery_age_45_49': Parameter(
            Types.LIST, 'relative risk ratio for a woman aged 45-49 delivering in a health centre compared to a '
                        'hospital'),
        'rrr_hc_delivery_wealth_4': Parameter(
            Types.LIST, 'relative risk ratio of a woman at wealth level 4 delivering at health centre compared to a '
                        'hospital'),
        'rrr_hc_delivery_wealth_3': Parameter(
            Types.LIST, 'relative risk ratio of a woman at wealth level 3 delivering at health centre compared to a '
                        'hospital'),
        'rrr_hc_delivery_wealth_2': Parameter(
            Types.LIST, 'relative risk ratio of a woman at wealth level 2 delivering at health centre compared to a '
                        'hospital'),
        'rrr_hc_delivery_wealth_1': Parameter(
            Types.LIST, 'relative risk ratio of a woman at wealth level 1 delivering at health centre compared to a '
                        'hospital'),
        'rrr_hc_delivery_parity_3_to_4': Parameter(
            Types.LIST, 'relative risk ratio for a woman with a parity of 3-4 delivering in a health centre compared to'
                        'a hospital'),
        'rrr_hc_delivery_parity_>4': Parameter(
            Types.LIST, 'relative risk ratio of a woman with a parity >4 delivering in health centre compared to a '
                        'hospital'),
        'rrr_hc_delivery_rural': Parameter(
            Types.LIST, 'relative risk ratio of a married woman delivering in a health centre compared to a hospital'),
        'rrr_hc_delivery_married': Parameter(
            Types.LIST, 'relative risk ratio of a married woman delivering in a health centre compared to a hospital'),

        # CARE SEEKING FOR HOME BIRTH...
        'odds_deliver_at_home': Parameter(
            Types.LIST, 'odds of a woman delivering at home compared to a hospital'),
        'rrr_hb_delivery_age_20_24': Parameter(
            Types.LIST, 'relative risk ratio for a woman aged 20-24 delivering at home compared to a '
                        'hospital'),
        'rrr_hb_delivery_age_25_29': Parameter(
            Types.LIST, 'relative risk ratio for a woman aged 25-29 delivering at home compared to a '
                        'hospital'),
        'rrr_hb_delivery_age_30_34': Parameter(
            Types.LIST, 'relative risk ratio for a woman aged 30-34 delivering at home compared to a '
                        'hospital'),
        'rrr_hb_delivery_age_35_39': Parameter(
            Types.LIST, 'relative risk ratio for a woman aged 35-39 delivering at home compared to a '
                        'hospital'),
        'rrr_hb_delivery_age_40_44': Parameter(
            Types.LIST, 'relative risk ratio for a woman aged 40-44 delivering at home compared to a hospital'),
        'rrr_hb_delivery_age_45_49': Parameter(
            Types.LIST, 'relative risk ratio for a woman aged 45-49 delivering at home compared to a hospital'),
        'rrr_hb_delivery_rural': Parameter(
            Types.LIST, 'relative risk ratio of a rural delivering at home compared to a hospital'),
        'rrr_hb_delivery_primary_education': Parameter(
            Types.LIST, 'relative risk ratio of a woman with a primary education delivering at home compared to a '
                        'hospital'),
        'rrr_hb_delivery_secondary_education': Parameter(
            Types.LIST, 'relative risk ratio of a woman with a secondary education delivering at home compared to a '
                        'hospital'),
        'rrr_hb_delivery_wealth_4': Parameter(
            Types.LIST, 'relative risk ratio of a woman at wealth level 4 delivering at home compared to a '
                        'hospital'),
        'rrr_hb_delivery_wealth_3': Parameter(
            Types.LIST, 'relative risk ratio of a woman at wealth level 3 delivering at home compared to a '
                        'hospital'),
        'rrr_hb_delivery_wealth_2': Parameter(
            Types.LIST, 'relative risk ratio of a woman at wealth level 2 delivering at home compared to a '
                        'hospital'),
        'rrr_hb_delivery_wealth_1': Parameter(
            Types.LIST, 'relative risk ratio of a woman at wealth level 1 delivering at home compared to a '
                        'hospital'),
        'rrr_hb_delivery_parity_3_to_4': Parameter(
            Types.LIST, 'relative risk ratio for a woman with a parity of 3-4 delivering at home compared to'
                        'a hospital'),
        'rrr_hb_delivery_parity_>4': Parameter(
            Types.LIST, 'relative risk ratio of a woman with a parity >4 delivering at home compared to a '
                        'hospital'),
        'rrr_hb_delivery_married': Parameter(
            Types.LIST, 'relative risk ratio of a married woman delivering in a home compared to a hospital'),

        # PNC CHECK...
        'prob_timings_pnc': Parameter(
            Types.LIST, 'probabilities that a woman who will receive a PNC check will receive care <48hrs post birth '
                        'or > 48hrs post birth'),
        'odds_will_attend_pnc': Parameter(
            Types.LIST, 'baseline odss a woman will seek PNC for her and her newborn following delivery'),
        'or_pnc_age_30_35': Parameter(
            Types.LIST, 'odds ratio for women aged 30-35 attending PNC'),
        'or_pnc_age_>35': Parameter(
            Types.LIST, 'odds ratio for women aged > 35 attending PNC'),
        'or_pnc_rural': Parameter(
            Types.LIST, 'odds ratio for women who live rurally attending PNC'),
        'or_pnc_wealth_level_1': Parameter(
            Types.LIST, 'odds ratio for women from the highest wealth level attending PNC'),
        'or_pnc_anc4+': Parameter(
            Types.LIST, 'odds ratio for women who attended ANC4+ attending PNC'),
        'or_pnc_caesarean_delivery': Parameter(
            Types.LIST, 'odds ratio for women who delivered by caesarean attending PNC'),
        'or_pnc_facility_delivery': Parameter(
            Types.LIST, 'odds ratio for women who delivered in a health facility attending PNC'),
        'or_pnc_parity_>4': Parameter(
            Types.LIST, 'odds ratio for women with a parity of >4 attending PNC'),

        # EMERGENCY CARE SEEKING...
        'prob_careseeking_for_complication': Parameter(
            Types.LIST, 'odds of a woman seeking skilled assistance after developing a complication at a home birth'),
        'test_care_seeking_probs': Parameter(
            Types.LIST, 'dummy probabilities of delivery care seeking used in testing'),

        # TREATMENT PARAMETERS...
        'prob_delivery_modes_ec': Parameter(
            Types.LIST, 'probabilities that a woman admitted with eclampsia will deliver normally, via caesarean or '
                        'via assisted vaginal delivery'),
        'prob_delivery_modes_spe': Parameter(
            Types.LIST, 'probabilities that a woman admitted with severe pre-eclampsia will deliver normally, via '
                        'caesarean or via assisted vaginal delivery'),
        'prob_adherent_ifa': Parameter(
            Types.LIST, 'probability that a woman started on postnatal IFA will be adherent'),
        'effect_of_ifa_for_resolving_anaemia': Parameter(
            Types.LIST, 'relative effect of iron and folic acid on anaemia status'),
        'treatment_effect_maternal_infection_clean_delivery': Parameter(
            Types.LIST, 'Effect of clean delivery practices on risk of maternal infection'),
        'treatment_effect_maternal_chorio_abx_prom': Parameter(
            Types.LIST, 'Relative effect of antibiotics for premature rupture of membranes on maternal risk of '
                        'chorioamnionitis prior to birth'),
        'treatment_effect_amtsl': Parameter(
            Types.LIST, 'relative risk of severe postpartum haemorrhage following active management of the third '
                        'stage of labour'),
        'prob_haemostatis_uterotonics': Parameter(
            Types.LIST, 'probability of uterotonics stopping a postpartum haemorrhage due to uterine atony '),
        'pph_treatment_effect_uterotonics_md': Parameter(
            Types.LIST, 'effect of uterotonics on maternal death due to postpartum haemorrhage'),
        'prob_successful_manual_removal_placenta': Parameter(
            Types.LIST, 'probability of manual removal of retained products arresting a post partum haemorrhage'),
        'pph_treatment_effect_mrp_md': Parameter(
            Types.LIST, 'effect of uterotonics on maternal death due to postpartum haemorrhage'),
        'success_rate_pph_surgery': Parameter(
            Types.LIST, 'probability of surgery for postpartum haemorrhage being successful'),
        'pph_treatment_effect_surg_md': Parameter(
            Types.LIST, 'effect of surgery on maternal death due to postpartum haemorrhage'),
        'pph_treatment_effect_hyst_md': Parameter(
            Types.LIST, 'effect of hysterectomy on maternal death due to postpartum haemorrhage'),
        'pph_bt_treatment_effect_md': Parameter(
            Types.LIST, 'effect of blood transfusion treatment for postpartum haemorrhage on risk of maternal death'),
        'sepsis_treatment_effect_md': Parameter(
            Types.LIST, 'effect of treatment for sepsis on risk of maternal death'),
        'success_rate_uterine_repair': Parameter(
            Types.LIST, 'probability repairing a ruptured uterus surgically'),
        'prob_successful_assisted_vaginal_delivery': Parameter(
            Types.LIST, 'probability of successful assisted vaginal delivery'),
        'ur_repair_treatment_effect_md': Parameter(
            Types.LIST, 'effect of surgical uterine repair treatment for uterine rupture on risk of maternal death'),
        'ur_treatment_effect_bt_md': Parameter(
            Types.LIST, 'effect of blood transfusion treatment for uterine rupture on risk of maternal death'),
        'ur_hysterectomy_treatment_effect_md': Parameter(
            Types.LIST, 'effect of blood hysterectomy for uterine rupture on risk of maternal death'),
        'eclampsia_treatment_effect_severe_pe': Parameter(
            Types.LIST, 'effect of treatment for severe pre eclampsia on risk of eclampsia'),
        'eclampsia_treatment_effect_md': Parameter(
            Types.LIST, 'effect of treatment for eclampsia on risk of maternal death'),
        'anti_htns_treatment_effect_md': Parameter(
            Types.LIST, 'effect of IV anti hypertensive treatment on risk of death secondary to severe pre-eclampsia/'
                        'eclampsia stillbirth'),
        'anti_htns_treatment_effect_progression': Parameter(
            Types.LIST,
            'effect of IV anti hypertensive treatment on risk of progression from mild to severe gestational'
            ' hypertension'),
        'aph_bt_treatment_effect_md': Parameter(
            Types.LIST, 'effect of blood transfusion treatment for antepartum haemorrhage on risk of maternal death'),
        'treatment_effect_blood_transfusion_anaemia': Parameter(
            Types.LIST, 'effect of blood transfusion treatment for severe anaemia'),
        'aph_cs_treatment_effect_md': Parameter(
            Types.LIST, 'effect of caesarean section for antepartum haemorrhage on risk of maternal death'),
        'treatment_effect_avd_still_birth': Parameter(
            Types.LIST, 'effect of assisted vaginal delivery on risk of intrapartum still birth'),
        'treatment_effect_cs_still_birth': Parameter(
            Types.LIST, 'effect of caesarean section delivery on risk of intrapartum still birth'),

        # SQUEEZE FACTOR THRESHOLDS...
        'squeeze_threshold_proph_ints': Parameter(
            Types.LIST, 'squeeze factor threshold below which prophylactic interventions for birth cant be given'),
        'squeeze_threshold_treatment_spe': Parameter(
            Types.LIST, 'squeeze factor threshold below which treatment for severe pre-eclampsia cant be given'),
        'squeeze_threshold_treatment_ol': Parameter(
            Types.LIST, 'squeeze factor threshold below which treatment for obstructed labour cant be given'),
        'squeeze_threshold_treatment_sep': Parameter(
            Types.LIST, 'squeeze factor threshold below which treatment for maternal sepsis cant be given'),
        'squeeze_threshold_treatment_htn': Parameter(
            Types.LIST, 'squeeze factor threshold below which treatment for hypertension cant be given'),
        'squeeze_threshold_treatment_ec': Parameter(
            Types.LIST, 'squeeze factor threshold below which treatment for eclampsia cant be given'),
        'squeeze_threshold_treatment_ur': Parameter(
            Types.LIST, 'squeeze factor threshold below which treatment for uterine rupture cant be given'),
        'squeeze_threshold_treatment_aph': Parameter(
            Types.LIST, 'squeeze factor threshold below which treatment for antepartum haemorrhage cant be given'),
        'squeeze_threshold_treatment_pph': Parameter(
            Types.LIST, 'squeeze factor threshold below which treatment for antepartum haemorrhage cant be given'),
        'squeeze_threshold_amtsl': Parameter(
            Types.LIST, 'squeeze factor threshold below which treatment for amtsl cant be given'),

        'prob_intervention_delivered_sep_assessment_pnc': Parameter(
            Types.LIST, ''),
        'prob_intervention_delivered_bp_pnc': Parameter(
            Types.LIST, ''),
        'prob_intervention_delivered_anaemia_assessment_pnc': Parameter(
            Types.LIST, ''),
    }

    PROPERTIES = {
        'la_due_date_current_pregnancy': Property(Types.DATE, 'The date on which a newly pregnant woman is scheduled to'
                                                              ' go into labour'),
        'la_currently_in_labour': Property(Types.BOOL, 'whether this woman is currently in labour'),
        'la_intrapartum_still_birth': Property(Types.BOOL, 'whether this womans most recent pregnancy has ended '
                                                           'in a stillbirth'),
        'la_parity': Property(Types.REAL, 'total number of previous deliveries'),
        'la_previous_cs_delivery': Property(Types.BOOL, 'whether this woman has ever delivered via caesarean section'),
        'la_has_previously_delivered_preterm': Property(Types.BOOL, 'whether the woman has had a previous preterm '
                                                                    'delivery for any of her previous deliveries'),
        'la_obstructed_labour': Property(Types.BOOL, 'Whether this woman is experiencing obstructed labour'),
        'la_placental_abruption': Property(Types.BOOL, 'whether the woman has experienced placental abruption'),
        'la_antepartum_haem': Property(Types.CATEGORICAL, 'whether the woman has experienced an antepartum haemorrhage'
                                                          ' in this delivery and it severity',
                                       categories=['none', 'mild_moderate', 'severe']),
        'la_antepartum_haem_treatment': Property(Types.BOOL, 'whether this womans antepartum haemorrhage has been '
                                                             'treated'),
        'la_uterine_rupture': Property(Types.BOOL, 'whether the woman has experienced uterine rupture in this '
                                                   'delivery'),
        'la_uterine_rupture_treatment': Property(Types.BOOL, 'whether this womans uterine rupture has been treated'),
        'la_sepsis': Property(Types.BOOL, 'whether this woman has developed sepsis due to an intrapartum infection'),
        'la_sepsis_pp': Property(Types.BOOL, 'whether this woman has developed sepsis due to a postpartum infection'),
        'la_sepsis_treatment': Property(Types.BOOL, 'If this woman has received treatment for maternal sepsis'),
        'la_eclampsia_treatment': Property(Types.BOOL, 'whether this womans eclampsia has been treated'),
        'la_severe_pre_eclampsia_treatment': Property(Types.BOOL, 'whether this woman has been treated for severe '
                                                                  'pre-eclampsia'),
        'la_maternal_hypertension_treatment': Property(Types.BOOL, 'whether this woman has been treated for maternal '
                                                                   'hypertension'),
        'la_gest_htn_on_treatment': Property(Types.BOOL, 'whether this woman has is receiving regular '
                                                         'antihypertensives'),
        'la_postpartum_haem': Property(Types.BOOL, 'whether the woman has experienced an postpartum haemorrhage in this'
                                                   'delivery'),
        'la_postpartum_haem_cause': Property(Types.INT, 'bitset column holding causes of postpartum haemorrhage'),
        'la_postpartum_haem_treatment': Property(Types.INT, ' Treatment for received for postpartum haemorrhage '
                                                            '(bitset)'),
        'la_has_had_hysterectomy': Property(Types.BOOL, 'whether this woman has had a hysterectomy as treatment for a '
                                                        'complication of labour, and therefore is unable to conceive'),
        'la_date_most_recent_delivery': Property(Types.DATE, 'date of on which this mother last delivered'),
        'la_is_postpartum': Property(Types.BOOL, 'Whether a woman is in the postpartum period, from delivery until '
                                                 'day +42 (6 weeks)'),
        'la_pn_checks_maternal': Property(Types.INT, 'Number of postnatal checks this woman has received'),
        'la_iron_folic_acid_postnatal': Property(Types.BOOL, 'Whether a woman is receiving iron and folic acid during '
                                                             'the postnatal period'),
    }

    def read_parameters(self, data_folder):
        parameter_dataframe = pd.read_excel(Path(self.resourcefilepath) / 'ResourceFile_LabourSkilledBirth'
                                                                          'Attendance.xlsx',
                                            sheet_name='parameter_values')
        self.load_parameters_from_dataframe(parameter_dataframe)

        # For the first period (2010-2015) we use the first value in each list as a parameter
        for key, value in self.parameters.items():
            self.current_parameters[key] = self.parameters[key][0]

    def initialise_population(self, population):
        df = population.props
        params = self.current_parameters

        df.loc[df.is_alive, 'la_currently_in_labour'] = False
        df.loc[df.is_alive, 'la_intrapartum_still_birth'] = False
        df.loc[df.is_alive, 'la_parity'] = 0
        df.loc[df.is_alive, 'la_previous_cs_delivery'] = False
        df.loc[df.is_alive, 'la_has_previously_delivered_preterm'] = False
        df.loc[df.is_alive, 'la_due_date_current_pregnancy'] = pd.NaT
        df.loc[df.is_alive, 'la_obstructed_labour'] = False
        df.loc[df.is_alive, 'la_placental_abruption'] = False
        df.loc[df.is_alive, 'la_antepartum_haem'] = 'none'
        df.loc[df.is_alive, 'la_antepartum_haem_treatment'] = False
        df.loc[df.is_alive, 'la_uterine_rupture'] = False
        df.loc[df.is_alive, 'la_uterine_rupture_treatment'] = False
        df.loc[df.is_alive, 'la_sepsis'] = False
        df.loc[df.is_alive, 'la_sepsis_pp'] = False
        df.loc[df.is_alive, 'la_sepsis_treatment'] = False
        df.loc[df.is_alive, 'la_eclampsia_treatment'] = False
        df.loc[df.is_alive, 'la_severe_pre_eclampsia_treatment'] = False
        df.loc[df.is_alive, 'la_maternal_hypertension_treatment'] = False
        df.loc[df.is_alive, 'la_gest_htn_on_treatment'] = False
        df.loc[df.is_alive, 'la_postpartum_haem'] = False
        df.loc[df.is_alive, 'la_postpartum_haem_cause'] = 0
        df.loc[df.is_alive, 'la_postpartum_haem_treatment'] = 0
        df.loc[df.is_alive, 'la_has_had_hysterectomy'] = False
        df.loc[df.is_alive, 'la_date_most_recent_delivery'] = pd.NaT
        df.loc[df.is_alive, 'la_is_postpartum'] = False
        df.loc[df.is_alive, 'la_pn_checks_maternal'] = 0
        df.loc[df.is_alive, 'la_iron_folic_acid_postnatal'] = False

        #  we store different potential treatments for postpartum haemorrhage via bistet
        self.pph_treatment = BitsetHandler(self.sim.population, 'la_postpartum_haem_treatment',
                                           ['uterotonics', 'manual_removal_placenta', 'surgery', 'hysterectomy'])

        #  ----------------------------ASSIGNING PARITY AT BASELINE --------------------------------------------------
        # This equation predicts the parity of each woman at baseline (who is of reproductive age)
        parity_equation = LinearModel.custom(labour_lm.predict_parity, parameters=params)

        # We assign parity to all women of reproductive age at baseline
        df.loc[df.is_alive & (df.sex == 'F') & (df.age_years > 14), 'la_parity'] = \
            parity_equation.predict(df.loc[df.is_alive & (df.sex == 'F') & (df.age_years > 14)])

        assert (df.loc[df.is_alive & (df.sex == 'F') & (df.age_years > 14), 'la_parity'] >= 0).all().all()

        #  ----------------------- ASSIGNING PREVIOUS CS DELIVERY AT BASELINE -----------------------------------------
        # This equation determines the proportion of women at baseline who have previously delivered via caesarean
        # section
        reproductive_age_women = df.is_alive & (df.sex == 'F') & (df.age_years > 14) & (df.age_years < 50)

        previous_cs = pd.Series(
            self.rng.random_sample(len(reproductive_age_women.loc[reproductive_age_women])) <
            self.current_parameters['prob_previous_caesarean_at_baseline'],
            index=reproductive_age_women.loc[reproductive_age_women].index)

        df.loc[previous_cs.loc[previous_cs].index, 'la_previous_cs_delivery'] = True

    def initialise_simulation(self, sim):

        # We set the LoggingEvent to run a the last day of each year to produce statistics for that year
        # todo: change back to years
        sim.schedule_event(LabourLoggingEvent(self), sim.date + DateOffset(days=1))

        # This list contains all the women who are currently in labour and is used for checks/testing
        self.women_in_labour = []

        # This list contains all possible complications/outcomes of the intrapartum and postpartum phase- its used in
        # assert functions as a test
        self.possible_intrapartum_complications = ['obstruction_cpd', 'obstruction_malpos_malpres', 'obstruction_other',
                                                   'placental_abruption', 'antepartum_haem', 'sepsis',
                                                   'sepsis_chorioamnionitis', 'uterine_rupture',  'severe_pre_eclamp',
                                                   'eclampsia']

        self.possible_postpartum_complications = ['sepsis_endometritis', 'sepsis_skin_soft_tissue',
                                                  'sepsis_urinary_tract', 'pph_uterine_atony', 'pph_retained_placenta',
                                                  'pph_other', 'severe_pre_eclamp', 'eclampsia', 'postpartum_haem',
                                                  'sepsis']
        # define any dx_tests
        p = self.current_parameters
        self.sim.modules['HealthSystem'].dx_manager.register_dx_test(
            # Anaemia
            full_blood_count_hb_pn=DxTest(
                property='pn_anaemia_following_pregnancy',
                sensitivity=1.0),
        )

        # ======================================= LINEAR MODEL EQUATIONS ==============================================
        # Here we define the equations that will be used throughout this module using the linear
        # model and stored them as a parameter
        params = self.current_parameters
        self.la_linear_models = {

            # This equation predicts the parity of each woman at baseline (who is of reproductive age)
            'parity': LinearModel.custom(labour_lm.predict_parity, parameters=params),

            # This equation is used to calculate a womans risk of obstructed labour. As we assume obstructed labour can
            # only occur following on of three preceding causes, this model is additive
            'obstruction_cpd_ip': LinearModel.custom(labour_lm.predict_obstruction_cpd_ip, parameters=params),

            # This equation is used to calculate a womans risk of developing sepsis due to chorioamnionitis infection
            # during the intrapartum phase of labour and is mitigated by clean delivery
            'sepsis_chorioamnionitis_ip': LinearModel.custom(labour_lm.predict_sepsis_chorioamnionitis_ip,
                                                             parameters=params),

            # This equation is used to calculate a womans risk of developing sepsis due to endometritis infection
            # during the postpartum phase of labour and is mitigated by clean delivery
            'sepsis_endometritis_pp': LinearModel.custom(labour_lm.predict_sepsis_endometritis_pp, parameters=params),

            # This equation is used to calculate a womans risk of developing sepsis due to skin or soft tissue
            # infection during the
            # postpartum phase of labour and is mitigated by clean delivery
            'sepsis_skin_soft_tissue_pp': LinearModel.custom(labour_lm.predict_sepsis_skin_soft_tissue_pp,
                                                             parameters=params),

            # This equation is used to calculate a womans risk of developing a urinary tract infection during the
            # postpartum phase of labour and is mitigated by clean delivery
            'sepsis_urinary_tract_pp': LinearModel.custom(labour_lm.predict_sepsis_urinary_tract_pp,
                                                          parameters=params),

            # This equation is used to calculate a womans risk of death following sepsis during labour and is mitigated
            # by treatment
            'intrapartum_sepsis_death': LinearModel.custom(labour_lm.predict_sepsis_death, parameters=params),
            'postpartum_sepsis_death': LinearModel.custom(labour_lm.predict_sepsis_death, parameters=params),


            # This equation is used to calculate a womans risk of death following eclampsia and is mitigated
            # by treatment delivered either immediately prior to admission for delivery or during labour
            'eclampsia_death': LinearModel.custom(labour_lm.predict_eclampsia_death, parameters=params),

            # This equation is used to calculate a womans risk of death following eclampsia and is mitigated
            # by treatment delivered either immediately prior to admission for delivery or during labour
            'severe_pre_eclampsia_death': LinearModel.custom(labour_lm.predict_severe_pre_eclamp_death,
                                                             parameters=params),

            # This equation is used to calculate a womans risk of placental abruption in labour
            'placental_abruption_ip': LinearModel.custom(labour_lm.predict_placental_abruption_ip, parameters=params),

            # This equation is used to calculate a womans risk of antepartum haemorrhage. We assume APH can only occur
            # in the presence of a preceding placental causes (abruption/praevia) therefore this model is additive
            'antepartum_haem_ip': LinearModel.custom(labour_lm.predict_antepartum_haem_ip, parameters=params),

            # This equation is used to calculate a womans risk of death following antepartum haemorrhage. Risk is
            # mitigated by treatment
            'antepartum_haemorrhage_death': LinearModel.custom(labour_lm.predict_antepartum_haem_death,
                                                               parameters=params),

            # This equation is used to calculate a womans risk of postpartum haemorrhage due to uterine atony
            'pph_uterine_atony_pp': LinearModel.custom(labour_lm.predict_pph_uterine_atony_pp, parameters=params),

            # This equation is used to calculate a womans risk of postpartum haemorrhage due to retained placenta
            'pph_retained_placenta_pp': LinearModel.custom(labour_lm.predict_pph_retained_placenta_pp,
                                                           parameters=params),

            # This equation is used to calculate a womans risk of death following postpartum haemorrhage. Risk is
            # mitigated by treatment
            'postpartum_haemorrhage_death': LinearModel.custom(labour_lm.predict_postpartum_haem_pp_death, module=self),

            # This equation is used to calculate a womans risk of uterine rupture
            'uterine_rupture_ip': LinearModel.custom(labour_lm.predict_uterine_rupture_ip, parameters=params),

            # This equation is used to calculate a womans risk of death following uterine rupture. Risk if reduced by
            # treatment
            'uterine_rupture_death': LinearModel.custom(labour_lm.predict_uterine_rupture_death, parameters=params),

            # This equation is used to calculate a womans risk of still birth during the intrapartum period. Assisted
            # vaginal delivery and caesarean delivery are assumed to significantly reduce risk
            'intrapartum_still_birth': LinearModel.custom(labour_lm.predict_intrapartum_still_birth,
                                                          parameters=params),

            # This regression equation uses data from the DHS to predict a womans probability of choosing to deliver in
            # a health centre
            'probability_delivery_health_centre': LinearModel.custom(
                labour_lm.predict_probability_delivery_health_centre, parameters=params),

            # This regression equation uses data from the DHS to predict a womans probability of choosing to deliver in
            # at home
            'probability_delivery_at_home': LinearModel.custom(
                labour_lm.predict_probability_delivery_at_home, parameters=params),

            # This equation is used to determine the probability that a woman will seek care for PNC after delivery
            'postnatal_check': LinearModel.custom(
                labour_lm.predict_postnatal_check, parameters=params),

        }

    def on_birth(self, mother_id, child_id):
        df = self.sim.population.props

        df.at[child_id, 'la_due_date_current_pregnancy'] = pd.NaT
        df.at[child_id, 'la_currently_in_labour'] = False
        df.at[child_id, 'la_intrapartum_still_birth'] = False
        df.at[child_id, 'la_parity'] = 0
        df.at[child_id, 'la_previous_cs_delivery'] = False
        df.at[child_id, 'la_has_previously_delivered_preterm'] = False
        df.at[child_id, 'la_obstructed_labour'] = False
        df.at[child_id, 'la_placental_abruption'] = False
        df.at[child_id, 'la_antepartum_haem'] = 'none'
        df.at[child_id, 'la_antepartum_haem_treatment'] = False
        df.at[child_id, 'la_uterine_rupture'] = False
        df.at[child_id, 'la_uterine_rupture_treatment'] = False
        df.at[child_id, 'la_sepsis'] = False
        df.at[child_id, 'la_sepsis_pp'] = False
        df.at[child_id, 'la_sepsis_treatment'] = False
        df.at[child_id, 'la_eclampsia_treatment'] = False
        df.at[child_id, 'la_severe_pre_eclampsia_treatment'] = False
        df.at[child_id, 'la_maternal_hypertension_treatment'] = False
        df.at[child_id, 'la_gest_htn_on_treatment'] = False
        df.at[child_id, 'la_postpartum_haem'] = False
        df.at[child_id, 'la_postpartum_haem_cause'] = 0
        df.at[child_id, 'la_postpartum_haem_treatment'] = 0
        df.at[child_id, 'la_has_had_hysterectomy'] = False
        df.at[child_id, 'la_date_most_recent_delivery'] = pd.NaT
        df.at[child_id, 'la_is_postpartum'] = False
        df.at[child_id, 'la_pn_checks_maternal'] = 0
        df.at[child_id, 'la_iron_folic_acid_postnatal'] = False

    def further_on_birth_labour(self, mother_id, child_id):
        """
        This function is called by the on_birth function of NewbornOutcomes module. This function contains additional
        code related to the labour module that should be ran on_birth for all births - it has been
        parcelled into functions to ensure each modules (pregnancy,antenatal care, labour, newborn, postnatal) on_birth
        code is ran in the correct sequence (as this can vary depending on how modules are registered)
        :param mother_id: mothers individual id
        """
        df = self.sim.population.props
        mni = self.sim.modules['PregnancySupervisor'].mother_and_newborn_info

        # log delivery setting
        logger.info(key='delivery_setting_and_mode', data={'mother': mother_id,
                                                           'facility_type': mni[mother_id]['delivery_setting'],
                                                           'mode': mni[mother_id]['mode_of_delivery']})

        # Store only live births to a mother parity
        if not df.at[mother_id, 'la_intrapartum_still_birth']:
            df.at[mother_id, 'la_parity'] += 1  # Only live births contribute to parity
            logger.info(key='live_birth', data={'mother': mother_id, 'child': child_id,
                                                'ga': df.at[mother_id, 'ps_gestational_age_in_weeks']})

        # Currently we assume women who received antihypertensive in the antenatal period will continue to use them
        if df.at[mother_id, 'ac_gest_htn_on_treatment']:
            df.at[mother_id, 'la_gest_htn_on_treatment'] = True

    def on_hsi_alert(self, person_id, treatment_id):
        """ This is called whenever there is an HSI event commissioned by one of the other disease modules."""
        logger.debug(key='message', data=f'This is Labour, being alerted about a health system interaction '
                                         f'person {person_id}for: {treatment_id}')

    def report_daly_values(self):
        logger.debug(key='message', data='This is Labour reporting my health values')
        df = self.sim.population.props  # shortcut to population properties data frame

        daly_series = pd.Series(data=0, index=df.index[df.is_alive])

        return daly_series

    # ===================================== HELPER AND TESTING FUNCTIONS ==============================================
    def set_date_of_labour(self, individual_id):
        """
        This function is called by contraception.py within the events 'PregnancyPoll' and 'Fail' for women who are
        allocated to become pregnant during a simulation run. This function schedules the onset of labour between 37
        and 44 weeks gestational age (not foetal age) to ensure all women who become pregnant will go into labour.
        Women may enter labour before the due date set in this function either due to pre-term labour or induction/
        caesarean section.
        :param individual_id: individual_id
        """
        df = self.sim.population.props
        params = self.current_parameters
        logger.debug(key='message', data=f'person {individual_id} is having their labour scheduled on date '
                                         f'{self.sim.date}', )

        # Check only alive newly pregnant women are scheduled to this function
        assert df.at[individual_id, 'is_alive'] and df.at[individual_id, 'is_pregnant']
        assert df.at[individual_id, 'date_of_last_pregnancy'] == self.sim.date

        # At the point of conception we schedule labour to onset for all women between after 37 weeks gestation - first
        # we determine if she will go into labour post term (41+ weeks)
        if self.rng.random_sample() < params['risk_post_term_labour']:
            df.at[individual_id, 'la_due_date_current_pregnancy'] = \
                (df.at[individual_id, 'date_of_last_pregnancy'] + pd.DateOffset(
                    days=(7 * 39) + self.rng.randint(0, 7 * 4)))

        else:
            df.at[individual_id, 'la_due_date_current_pregnancy'] = \
                (df.at[individual_id, 'date_of_last_pregnancy'] + pd.DateOffset(
                    days=(7 * 35) + self.rng.randint(0, 7 * 4)))

        self.sim.schedule_event(LabourOnsetEvent(self, individual_id),
                                df.at[individual_id, 'la_due_date_current_pregnancy'])

        # Here we check that no one is scheduled to go into labour before 37 gestational age (35 weeks foetal age,
        # ensuring all preterm labour comes from the pregnancy supervisor module
        days_until_labour = df.at[individual_id, 'la_due_date_current_pregnancy'] - self.sim.date
        assert days_until_labour >= pd.Timedelta(245, unit='d')

    def predict(self, eq, person_id):
        """
        This function compares the result of a specific linear equation with a random draw providing a boolean for
        the outcome under examination
        :param eq: Linear model equation
        :param person_id: individual_id
        """
        df = self.sim.population.props
        mni = self.sim.modules['PregnancySupervisor'].mother_and_newborn_info
        person = df.loc[[person_id]]

        # We define specific external variables used as predictors in the equations defined below
        has_rbt = mni[person_id]['received_blood_transfusion']
        mode_of_delivery = mni[person_id]['mode_of_delivery']
        received_clean_delivery = mni[person_id]['clean_birth_practices']
        received_abx_for_prom = mni[person_id]['abx_for_prom_given']
        amtsl_given = mni[person_id]['amtsl_given']
        delivery_setting = mni[person_id]['delivery_setting']

        if mni[person_id]['birth_weight'] == 'macrosomia':
            macrosomia = True
        else:
            macrosomia = False

        # We run a random draw and return the outcome
        return self.rng.random_sample() < eq.predict(person,
                                                     received_clean_delivery=received_clean_delivery,
                                                     received_abx_for_prom=received_abx_for_prom,
                                                     mode_of_delivery=mode_of_delivery,
                                                     received_blood_transfusion=has_rbt,
                                                     amtsl_given=amtsl_given,
                                                     macrosomia=macrosomia,
                                                     delivery_setting=delivery_setting)[person_id]

    def reset_due_date(self, ind_or_df, id_or_index, new_due_date):
        """
        This function is called at various points in the PregnancySupervisor module to reset the due-date of women who
        may have experience pregnancy loss or will now go into pre-term labour on new due-date
        :param ind_or_df: (STR) Is this function being use on an individual row or slice of the data frame
         'individual'/'data_frame'
        :param id_or_index: The individual id OR dataframe slice that this change will be made for
        :param new_due_date: (DATE) the new due-date
        """
        df = self.sim.population.props

        if ind_or_df == 'individual':
            change = df.at
        else:
            change = df.loc

        change[id_or_index, 'la_due_date_current_pregnancy'] = new_due_date

    def check_labour_can_proceed(self, individual_id):
        """
        This function is called by the LabourOnsetEvent to evaluate if labour can proceed for the woman who has arrived
         at the event
        :param individual_id: individual_id
        :returns True/False if labour can proceed
        """
        df = self.sim.population.props
        person = df.loc[individual_id]

        # If the mother has died OR has lost her pregnancy OR is already in labour then the labour events wont run
        if ~person.is_alive or ~person.is_pregnant or person.la_currently_in_labour:
            logger.debug(key='message', data=f'person {individual_id} has just reached LabourOnsetEvent on '
                                             f'{self.sim.date}, however this is event is no longer relevant for this '
                                             f'individual and will not run')
            return False

        # If she is alive, pregnant, not in labour AND her due date is today then the event will run
        elif person.is_alive and person.is_pregnant and (person.la_due_date_current_pregnancy == self.sim.date) \
                and ~person.la_currently_in_labour:

            # If the woman in not currently an inpatient then we assume this is her normal labour
            if person.ac_admitted_for_immediate_delivery == 'none':
                logger.debug(key='message', data=f'person {individual_id} has just reached LabourOnsetEvent on '
                                                 f'{self.sim.date} and will now go into labour at gestation '
                                                 f'{person.ps_gestational_age_in_weeks}')

            # Otherwise she may have gone into labour whilst admitted as an inpatient and is awaiting induction/
            # caesarean when she is further along in her pregnancy, in that case labour can proceed via the method she
            # was admitted for
            else:
                logger.debug(key='message', data=f'person {individual_id}, who is currently admitted and awaiting '
                                                 f'delivery, has just gone into spontaneous labour and reached '
                                                 f'LabourOnsetEvent on {self.sim.date} - she will now go into labour '
                                                 f'at gestation {person.ps_gestational_age_in_weeks}')
            return True

        # If she is alive, pregnant, not in labour BUT her due date is not today, however shes been admitted then we
        # labour can progress as she requires early delivery
        elif person.is_alive and person.is_pregnant and ~person.la_currently_in_labour and \
            (person.la_due_date_current_pregnancy != self.sim.date) and (person.ac_admitted_for_immediate_delivery !=
                                                                         'none'):

            logger.debug(key='message', data=f'person {individual_id} has just reached LabourOnsetEvent on '
                                             f'{self.sim.date}- they have been admitted for delivery due to '
                                             f'complications in the antenatal period and will now progress into the '
                                             f'labour event at gestation {person.ps_gestational_age_in_weeks}')

            # We set her due date to today so she the event will run properly
            df.at[individual_id, 'la_due_date_current_pregnancy'] = self.sim.date
            return True

        else:
            return False

    def set_intrapartum_complications(self, individual_id, complication):
        """This function is called either during a LabourAtHomeEvent OR HSI_Labour_ReceivesSkilledBirthAttendanceDuring
        Labour for all women during labour (home birth vs facility delivery). The function is used to apply risk of
        complications which have been passed ot it including the preceding causes of obstructed labour
        (malposition, malpresentation and cephalopelvic disproportion), obstructed labour, uterine rupture, placental
        abruption, antepartum haemorrhage,  infections (chorioamnionitis/other) and sepsis. Properties in the dataframe
         are set accordingly including properties which map to disability weights to capture DALYs
        :param individual_id: individual_id
        :param complication: (STR) the complication passed to the function which is being evaluated
        ['obstruction_cpd', 'obstruction_malpos_malpres', 'obstruction_other', 'placental_abruption',
        'antepartum_haem', 'sepsis_chorioamnionitis', 'uterine_rupture']
        """
        df = self.sim.population.props
        params = self.current_parameters
        mni = self.sim.modules['PregnancySupervisor'].mother_and_newborn_info

        # First we run check to ensure only women who have started the labour process are passed to this function
        assert mni[individual_id]['delivery_setting'] != 'none'

        # Then we check that only complications from the master complication list are passed to the function (to ensure
        # any typos for string variables are caught)
        assert complication in self.possible_intrapartum_complications

        # Women may have been admitted for delivery from the antenatal ward because they have developed a complication
        # in pregnancy requiring delivery. Here we make sure women admitted due to these complications do not experience
        # the same complication again when this code runs
        if df.at[individual_id, 'ac_admitted_for_immediate_delivery'] != 'none':

            # Both 'la_antepartum_haem' and 'ps_antepartum_haem' will trigger treatment if identified
            if (complication == 'antepartum_haem') and (df.at[individual_id, 'ps_antepartum_haemorrhage'] != 'none'):
                return

            # Onset of placental abruption antenatally or intrapartum can lead to APH in linear model
            if (complication == 'placental_abruption') and df.at[individual_id, 'ps_placental_abruption']:
                return

            # Women admitted with clinical chorioamnionitis from the community are assumed to be septic in labour
            if (complication == 'sepsis_chorioamnionitis') and df.at[individual_id, 'ps_chorioamnionitis']:
                return

        # For the preceding complications that can cause obstructed labour, we apply risk using a set probability
        if (complication == 'obstruction_malpos_malpres') or (complication == 'obstruction_other'):
            result = self.rng.random_sample() < params[f'prob_{complication}']

        # Otherwise we use the linear model to predict likelihood of a complication
        else:
            result = self.predict(self.la_linear_models[f'{complication}_ip'], individual_id)

        # --------------------------------------- COMPLICATION ------------------------------------------------------
        # If 'result' == True, this woman will experience the complication passed to the function
        if result:
            logger.debug(key='message', data=f'person {individual_id} has developed {complication} during birth on date'
                                             f'{self.sim.date}')

            # For 'complications' stored in a biset property - they are set here
            if (complication == 'obstruction_cpd') or (complication == 'obstruction_malpres_malpos') or \
              (complication == 'obstruction_other'):

                df.at[individual_id, 'la_obstructed_labour'] = True
                self.sim.modules['PregnancySupervisor'].store_dalys_in_mni(individual_id, 'obstructed_labour_onset')

                if complication == 'obstruction_cpd':
                    mni[individual_id]['cpd'] = True

            # Otherwise they are stored as individual properties (women with undiagnosed placental abruption may present
            # to labour)
            elif complication == 'placental_abruption':
                df.at[individual_id, 'la_placental_abruption'] = True
                logger.info(key='maternal_complication', data={'person': individual_id,
                                                               'type': 'placental_abruption',
                                                               'timing': 'intrapartum'})

            elif complication == 'antepartum_haem':
                random_choice = self.rng.choice(['mild_moderate', 'severe'],
                                                p=params['severity_maternal_haemorrhage'])
                df.at[individual_id, f'la_{complication}'] = random_choice

                if random_choice != 'severe':
                    self.sim.modules['PregnancySupervisor'].store_dalys_in_mni(individual_id, 'mild_mod_aph_onset')
                    logger.info(key='maternal_complication', data={'person': individual_id,
                                                                   'type': 'mild_mod_antepartum_haemorrhage',
                                                                   'timing': 'intrapartum'})

                else:
                    self.sim.modules['PregnancySupervisor'].store_dalys_in_mni(individual_id, 'severe_aph_onset')
                    logger.info(key='maternal_complication', data={'person': individual_id,
                                                                   'type': 'severe_antepartum_haemorrhage',
                                                                   'timing': 'intrapartum'})

            elif complication == 'sepsis_chorioamnionitis':
                df.at[individual_id, 'la_sepsis'] = True
                mni[individual_id]['chorio_in_preg'] = True
                self.sim.modules['PregnancySupervisor'].store_dalys_in_mni(individual_id, 'sepsis_onset')
                logger.info(key='maternal_complication', data={'person': individual_id,
                                                               'type': 'sepsis',
                                                               'timing': 'intrapartum'})

            elif complication == 'uterine_rupture':
                df.at[individual_id, 'la_uterine_rupture'] = True
                self.sim.modules['PregnancySupervisor'].store_dalys_in_mni(individual_id, f'{complication}_onset')
                logger.info(key='maternal_complication', data={'person': individual_id,
                                                               'type': 'uterine_rupture',
                                                               'timing': 'intrapartum'})

    def set_postpartum_complications(self, individual_id, complication):
        """
        This function is called either during a PostpartumLabourAtHomeEvent OR HSI_Labour_ReceivesSkilledBirthAttendance
        FollowingLabour for all women following labour and birth (home birth vs facility delivery). The function is
        used to apply risk of complications which have been passed ot it including the preceding causes of postpartum
        haemorrhage (uterine atony, retained placenta, lacerations, other), postpartum haemorrhage, preceding infections
         to sepsis (endometritis, skin/soft tissue infection, urinary tract, other), sepsis. Properties in the dataframe
         are set accordingly including properties which map to disability weights to capture DALYs
        :param individual_id: individual_id
        :param complication: (STR) the complication passed to the function which is being evaluated [
        'sepsis_endometritis', 'sepsis_skin_soft_tissue', 'sepsis_urinary_tract', 'pph_uterine_atony',
        'pph_retained_placenta', 'pph_other']
        """
        df = self.sim.population.props
        mni = self.sim.modules['PregnancySupervisor'].mother_and_newborn_info
        params = self.current_parameters

        # This function follows a roughly similar pattern as set_intrapartum_complications
        assert mni[individual_id]['delivery_setting'] != 'none'
        assert complication in self.possible_postpartum_complications

        #  We determine if this woman has experienced any of the other potential preceding causes of PPH
        if complication == 'pph_other':
            result = self.rng.random_sample() < params['prob_pph_other_causes']

        # For the other complications which can be passed to this function we use the linear model to return a womans
        # risk and compare that to a random draw
        else:
            result = self.predict(self.la_linear_models[f'{complication}_pp'], individual_id)

        # ------------------------------------- COMPLICATION ---------------------------------------------------------
        # If result == True the complication has happened and the appropriate changes to the data frame are made
        if result:
            logger.debug(key='message', data=f'person {individual_id} has developed {complication} during the'
                                             f' postpartum phase of a birth on date {self.sim.date}')

            if complication == 'sepsis_endometritis' or complication == 'sepsis_urinary_tract' or \
               complication == 'sepsis_skin_soft_tissue':

                df.at[individual_id, 'la_sepsis_pp'] = True
                self.sim.modules['PregnancySupervisor'].store_dalys_in_mni(individual_id, 'sepsis_onset')

                if complication == 'sepsis_endometritis':
                    mni[individual_id]['endo_pp'] = True

            if complication == 'pph_uterine_atony' or complication == 'pph_retained_placenta' or \
               complication == 'pph_other':
                # Set primary complication to true
                df.at[individual_id, 'la_postpartum_haem'] = True

                logger.info(key='maternal_complication', data={'person': individual_id,
                                                               'type': f'{complication}',
                                                               'timing': 'intrapartum'})

                # Store mni variables used during treatment
                if complication == 'pph_uterine_atony':
                    mni[individual_id]['uterine_atony'] = True
                if complication == 'pph_retained_placenta':
                    mni[individual_id]['retained_placenta'] = True

                # We set the severity to map to DALY weights
                if pd.isnull(mni[individual_id]['mild_mod_pph_onset']) and pd.isnull(mni[individual_id]['severe_pph_'
                                                                                                        'onset']):

                    random_choice = self.rng.choice(['non_severe', 'severe'], size=1,
                                                    p=params['severity_maternal_haemorrhage'])

                    if random_choice == 'non_severe':
                        self.sim.modules['PregnancySupervisor'].store_dalys_in_mni(individual_id, 'mild_mod_pph_onset')
                    else:
                        self.sim.modules['PregnancySupervisor'].store_dalys_in_mni(individual_id, 'severe_pph_onset')

    def progression_of_hypertensive_disorders(self, individual_id, property_prefix):
        """
        This function is called during LabourAtHomeEvent/PostpartumLabourAtHomeEvent or HSI_Labour_Receives
        SkilledBirthAttendanceDuring/FollowingLabour to determine if a woman with a hypertensive disorder will
        experience progression to a more severe state of disease during labour or the immediate postpartum period.
        We do not allow for new onset of  hypertensive disorders during this module - only progression of
        exsisting disease.
        :param individual_id: individual_id
        :param property_prefix: (STR) 'pn' or 'ps'
        """
        df = self.sim.population.props
        params = self.current_parameters
        mni = self.sim.modules['PregnancySupervisor'].mother_and_newborn_info

        # n.b. on birth women whose hypertension will continue into the postnatal period have their disease state stored
        # in a new property therefore antenatal/intrapartum hypertension is 'ps_htn_disorders' and postnatal is
        # 'pn_htn_disorders' hence the use of property prefix variable (as this function is called before and after
        # birth)

        # Women can progress from severe pre-eclampsia to eclampsia
        if df.at[individual_id, f'{property_prefix}_htn_disorders'] == 'severe_pre_eclamp':

            risk_ec = params['prob_progression_severe_pre_eclamp']

            # Risk of progression from severe pre-eclampsia to eclampsia during labour is mitigated by administration of
            # magnesium sulfate in women with severe pre-eclampsia (this may have been delivered on admission or in the
            # antenatal ward)
            if df.at[individual_id, 'la_severe_pre_eclampsia_treatment'] or \
                (df.at[individual_id, 'ac_mag_sulph_treatment'] and
                 (df.at[individual_id, 'ac_admitted_for_immediate_delivery'] != 'none')):
                risk_progression_spe_ec = risk_ec * params['eclampsia_treatment_effect_severe_pe']
            else:
                risk_progression_spe_ec = risk_ec

            if risk_progression_spe_ec > self.rng.random_sample():
                df.at[individual_id, f'{property_prefix}_htn_disorders'] = 'eclampsia'
                self.sim.modules['PregnancySupervisor'].store_dalys_in_mni(individual_id, 'eclampsia_onset')

                logger.info(key='maternal_complication', data={'person': individual_id,
                                                               'type': 'eclampsia',
                                                               'timing': 'intrapartum'})

        # Or from mild to severe gestational hypertension, risk reduced by treatment
        if df.at[individual_id, f'{property_prefix}_htn_disorders'] == 'gest_htn':
            if df.at[individual_id, 'la_maternal_hypertension_treatment']:
                risk_prog_gh_sgh = params['prob_progression_gest_htn'] * params[
                    'anti_htns_treatment_effect_progression']
            else:
                risk_prog_gh_sgh = params['prob_progression_gest_htn']

            if risk_prog_gh_sgh > self.rng.random_sample():
                df.at[individual_id, f'{property_prefix}_htn_disorders'] = 'severe_gest_htn'

                logger.info(key='maternal_complication', data={'person': individual_id,
                                                               'type': 'severe_gest_htn',
                                                               'timing': 'intrapartum'})

        # Or from severe gestational hypertension to severe pre-eclampsia...
        if df.at[individual_id, f'{property_prefix}_htn_disorders'] == 'severe_gest_htn':
            if params['prob_progression_severe_gest_htn'] > self.rng.random_sample():
                df.at[individual_id, f'{property_prefix}_htn_disorders'] = 'severe_pre_eclamp'
                mni[individual_id]['new_onset_spe'] = True

                logger.info(key='maternal_complication', data={'person': individual_id,
                                                               'type': 'severe_pre_eclamp',
                                                               'timing': 'intrapartum'})

        # Or from mild pre-eclampsia to severe pre-eclampsia...
        if df.at[individual_id, f'{property_prefix}_htn_disorders'] == 'mild_pre_eclamp':
            if params['prob_progression_mild_pre_eclamp'] > self.rng.random_sample():
                df.at[individual_id, f'{property_prefix}_htn_disorders'] = 'severe_pre_eclamp'
                mni[individual_id]['new_onset_spe'] = True

                logger.info(key='maternal_complication', data={'person': individual_id,
                                                               'type': 'severe_pre_eclamp',
                                                               'timing': 'intrapartum'})

    def get_potential_causes_of_death(self, individual_id, timing):
        """
        This function is called during LabourDeathAndStillBirthEvent and apply_risk_of_early_postnatal_death function
        and returns a list of any 'death-causing' complications a woman has experience during or after labour
        :param individual_id: individual_id
        :param timing: (STR) 'intrapartum' or 'postpartum'
        """
        df = self.sim.population.props
        mni = self.sim.modules['PregnancySupervisor'].mother_and_newborn_info
        causes = list()

        # Cycle through key complications and add to a list (which matches with the pre-registered causes of death
        # declared in this modules metadata)
        if timing == 'intrapartum':
            if df.at[individual_id, 'ps_htn_disorders'] == 'severe_pre_eclamp':
                causes.append('severe_pre_eclampsia')

            if df.at[individual_id, 'ps_htn_disorders'] == 'eclampsia':
                causes.append('eclampsia')

            if df.at[individual_id, 'la_sepsis'] or\
                (df.at[individual_id, 'ps_chorioamnionitis'] and
                 (df.at[individual_id, 'ac_admitted_for_immediate_delivery'] != 'none')):
                causes.append('intrapartum_sepsis')

            if df.at[individual_id, 'la_uterine_rupture']:
                causes.append('uterine_rupture')

            if (df.at[individual_id, 'la_antepartum_haem'] != 'none') or \
                ((df.at[individual_id, 'ps_antepartum_haemorrhage'] != 'none') and
                 (df.at[individual_id, 'ac_admitted_for_immediate_delivery'] != 'none')):
                causes.append('antepartum_haemorrhage')

        # todo: women with severe_pre_eclampsia are having risk of death applied twice...(intrapartum and postpartum)

        if timing == 'postpartum':
            if (df.at[individual_id, 'pn_htn_disorders'] == 'severe_pre_eclamp') and \
               mni[individual_id]['new_onset_spe']:
                causes.append('severe_pre_eclampsia')
            if df.at[individual_id, 'pn_htn_disorders'] == 'eclampsia':
                causes.append('eclampsia')
            if df.at[individual_id, 'la_sepsis_pp'] or df.at[individual_id, 'pn_sepsis_late_postpartum']:
                causes.append('postpartum_sepsis')
            if df.at[individual_id, 'la_postpartum_haem'] or df.at[individual_id, 'pn_postpartum_haem_secondary']:
                causes.append('postpartum_haemorrhage')
            if df.at[individual_id, 'pn_postpartum_haem_secondary']:
                causes.append('secondary_postpartum_haemorrhage')

        return causes

    def apply_risk_of_death(self, individual_id, timing, causes):
        """
        This function is called during LabourDeathAndStillBirthEvent and apply_risk_of_early_postnatal_death function
        and calculates the overall risk of death from one or more complications AND in the instance of multiple
        complications returns the primary cause
        :param individual_id: individual_id
        :param timing: (STR) 'intrapartum' or 'postpartum'
        """
        df = self.sim.population.props
        mni = self.sim.modules['PregnancySupervisor'].mother_and_newborn_info

        risks = dict()

        # Cycle through each 'cause' in the list past through the function, appending onto a dictionary a womans risk of
        # from each complication she has - as calculated from the linear model
        for cause in causes:  # todo: neaten this up?
            if cause == 'secondary_postpartum_haemorrhage':
                risk = {f'{cause}': self.la_linear_models['postpartum_haemorrhage_death'].predict(
                    df.loc[[individual_id]],
                    received_blood_transfusion=mni[individual_id]['received_blood_transfusion'],)[individual_id]}
            else:
                risk = {f'{cause}': self.la_linear_models[f'{cause}_death'].predict(
                    df.loc[[individual_id]],
                    received_blood_transfusion=mni[individual_id]['received_blood_transfusion'],
                    mode_of_delivery=mni[individual_id]['mode_of_delivery'],
                    chorio_in_preg=mni[individual_id]['chorio_in_preg'])[individual_id]}

            risks.update(risk)

        # Next calculate the overall risk of death from one or more complications
        result = 1

        for cause in risks:
            result *= (1 - risks[cause])

        # If random draw is less that the total risk of death, she will die and the primary cause is then determined
        if self.rng.random_sample() < (1 - result):
            denominator = sum(risks.values())

            probs = list()

            # Cycle over each cause in the dictionary and divide by the sum of the probabilities
            for cause in risks:
                risks[cause] = risks[cause] / denominator
                probs.append(risks[cause])

            # Log the death (eventually this can be removed)
            cause_of_death = self.rng.choice(causes, p=probs)

            logger.info(key='direct_maternal_death', data={'person': individual_id, 'preg_state': f'{timing}',
                                                           'year': self.sim.date.year})

            # And enact the death via demography
            self.sim.modules['Demography'].do_death(individual_id=individual_id, cause=f'{cause_of_death}',
                                                    originating_module=self.sim.modules['Labour'])
            mni[individual_id]['death_in_labour'] = True
            return True
        else:
            return False

    def apply_risk_of_early_postpartum_death(self, individual_id):
        """
        This function is called for all women who have survived labour. This function is called at various points in
        the model depending on a womans pathway through labour and includes PostpartumLabourAtHomeEvent,
        HSI_Labour_ReceivesSkilledBirthAttendanceFollowingLabour, HSI_Labour_ReceivesComprehensiveEmergencyObstetric
        Care and HSI_Labour_ReceivesCareFollowingCaesareanSection. The function cycles through each complication to
        determine if that will contribute to a womans death and then schedules InstantaneousDeathEvent accordingly.
        For women who survive their properties from the labour module are reset and they are scheduled to
        PostnatalWeekOneEvent
        :param individual_id: individual_id
        """
        df = self.sim.population.props
        mni = self.sim.modules['PregnancySupervisor'].mother_and_newborn_info

        # Check the right women are at risk of death
        self.postpartum_characteristics_checker(individual_id)

        # This function cycles through key 'death-causing' complications of the postnatal period. If this woman is
        # experiencing any they are returned in a list
        causes = self.get_potential_causes_of_death(individual_id, timing='postpartum')

        # If the list is not empty she is at risk of death
        if causes:

            # This function then calculates and applies her risk of death in the context of one or more causes
            # (scheduling her death in demography as storing the primary cause of death
            death_eq_outcome = self.apply_risk_of_death(individual_id, timing='postnatal', causes=causes)

            if not death_eq_outcome:

                if df.at[individual_id, 'pn_htn_disorders'] == 'eclampsia':
                    df.at[individual_id, 'pn_htn_disorders'] = 'severe_pre_eclamp'

                if df.at[individual_id, 'pn_htn_disorders'] == 'severe_pre_eclamp':
                    mni[individual_id]['new_onset_spe'] = False

                if df.at[individual_id, 'pn_postpartum_haem_secondary']:
                    df.at[individual_id, 'pn_postpartum_haem_secondary'] = False

                if df.at[individual_id, 'pn_sepsis_late_postpartum']:
                    df.at[individual_id, 'pn_sepsis_late_postpartum'] = False

                df.at[individual_id, 'la_severe_pre_eclampsia_treatment'] = False
                df.at[individual_id, 'la_maternal_hypertension_treatment'] = False
                df.at[individual_id, 'la_eclampsia_treatment'] = False
                df.at[individual_id, 'la_sepsis_treatment'] = False

                mni[individual_id]['retained_placenta'] = False
                mni[individual_id]['uterine_atony'] = False
                self.pph_treatment.unset(
                    [individual_id], 'uterotonics', 'manual_removal_placenta', 'surgery', 'hysterectomy')

        # ================================ SCHEDULE POSTNATAL WEEK ONE EVENT =====================================
        # For women who have survived first 24 hours after birth we reset all the key labour variables and
        # scheduled them to attend the first event in the PostnatalSupervisorModule - PostnatalWeekOne Event

        if not mni[individual_id]['passed_through_week_one']:

            df.at[individual_id, 'la_currently_in_labour'] = False
            df.at[individual_id, 'la_due_date_current_pregnancy'] = pd.NaT

            #  complication variables
            df.at[individual_id, 'la_intrapartum_still_birth'] = False
            df.at[individual_id, 'la_postpartum_haem'] = False
            df.at[individual_id, 'la_obstructed_labour'] = False
            df.at[individual_id, 'la_placental_abruption'] = False
            df.at[individual_id, 'la_antepartum_haem'] = 'none'
            df.at[individual_id, 'la_uterine_rupture'] = False
            df.at[individual_id, 'la_sepsis'] = False
            df.at[individual_id, 'la_sepsis_pp'] = False

            # Labour specific treatment variables
            df.at[individual_id, 'la_antepartum_haem_treatment'] = False
            df.at[individual_id, 'la_uterine_rupture_treatment'] = False

            # This event determines if women/newborns will develop complications in week one. We stagger when women
            # arrive at this event to simulate bunching of complications in the first few days after birth
            days_post_birth_td = self.sim.date - df.at[individual_id, 'la_date_most_recent_delivery']
            days_post_birth_int = int(days_post_birth_td / np.timedelta64(1, 'D'))

            assert days_post_birth_int < 6

            # todo change to parameter
            day_for_event = int(self.rng.choice([2, 3, 4, 5, 6], p=[0.4, 0.3, 0.2, 0.05, 0.05]))

            # Ensure no women go to this event after week 1
            if day_for_event + days_post_birth_int > 6:
                day_for_event = 1

            self.sim.schedule_event(
                PostnatalWeekOneMaternalEvent(self.sim.modules['PostnatalSupervisor'], individual_id),
                self.sim.date + DateOffset(days=day_for_event))

        if mni[individual_id]['passed_through_week_one']:
            assert individual_id not in self.women_in_labour
            assert ~df.at[individual_id, 'la_currently_in_labour']

    def labour_characteristics_checker(self, individual_id):
        """This function is called at multiples points in the module to ensure women of the right characteristics are
        in labour. This function doesnt check for a woman being pregnant or alive, as some events will still run despite
        those variables being set to false
        :param individual_id: individual_id
        """
        df = self.sim.population.props
        mother = df.loc[individual_id]

        assert individual_id in self.women_in_labour
        assert mother.sex == 'F'
        assert mother.age_years > 14
        assert mother.age_years < 51
        assert mother.la_currently_in_labour
        assert mother.ps_gestational_age_in_weeks >= 22
        assert not pd.isnull(mother.la_due_date_current_pregnancy)

    def postpartum_characteristics_checker(self, individual_id):
        """This function is called at multiples points in the module to ensure women of the right characteristics are
        in the period following labour. This function doesnt check for a woman being pregnant or alive, as some events
        will still run despite those variables being set to false
        :param individual_id: individual_id
        """
        df = self.sim.population.props
        mni = self.sim.modules['PregnancySupervisor'].mother_and_newborn_info

        assert individual_id in mni
        if not mni[individual_id]['passed_through_week_one']:
            assert individual_id in self.women_in_labour
        assert df.at[individual_id, 'sex'] == 'F'
        assert df.at[individual_id, 'age_years'] > 14
        assert df.at[individual_id, 'age_years'] < 51
        assert df.at[individual_id, 'la_is_postpartum']

    # ============================================== HSI FUNCTIONS ====================================================
    # Management of each complication is housed within its own function, defined here in the module, and all follow a
    # similar pattern ...
    #                   a.) The required consumables for the intervention(s) are defined
    #                   b.) The woman is assessed for a complication using the dx_test function. Specificity of
    #                       assessment varies between facility type (hospital or health centre)
    #                   c.) If she has the complication and it is correctly identified by HCWs, they check
    #                       consumables are available
    #                   d.) If the consumables are available- she will receive treatment

    # The function is only called if the squeeze factor of the HSI calling the function is below a set 'threshold' for
    # each intervention. Thresholds will vary between intervention

    def prophylactic_labour_interventions(self, hsi_event):
        """
        This function houses prophylactic interventions delivered by a Skilled Birth Attendant to women in labour.
        It is called by HSI_Labour_PresentsForSkilledBirthAttendanceInLabour
        :param hsi_event: HSI event in which the function has been called:
        """
        df = self.sim.population.props
        params = self.current_parameters
        mni = self.sim.modules['PregnancySupervisor'].mother_and_newborn_info
        person_id = hsi_event.target
        consumables = self.sim.modules['HealthSystem'].parameters['Consumables']

        # params['allowed_interventions'] contains a list of interventions delivered in this module. Removal of
        # interventions from this list within test/analysis will stop this intervention from running
        if 'prophylactic_labour_interventions' not in params['allowed_interventions']:
            return
        else:
            # ----------------------------------CLEAN DELIVERY PRACTICES ---------------------------------------------
            # The first in this suite of interventions is clean delivery practices. We assume clean birth practices are
            # delivered if a clean birth kit is available at the facility
            pkg_code_clean_delivery_kit = pd.unique(
                consumables.loc[consumables['Intervention_Pkg'] == 'Clean practices and immediate essential newborn '
                                                                   'care (in facility)', 'Intervention_Pkg_Code'])[0]

            all_available = hsi_event.get_all_consumables(
                pkg_codes=[pkg_code_clean_delivery_kit])

            # If available we store this intervention in the mni dictionary. Clean delivery will reduce a mothers risk
            # of intrapartum infections
            if all_available:
                mni[person_id]['clean_birth_practices'] = True
                logger.debug(key='message', data=f'Mother {person_id} will be able to experience clean birth practices '
                                                 f'during her delivery as the consumables are available')
            else:
                logger.debug(key='message', data=f'Mother {person_id} will not be able to experience clean birth '
                                                 f'practices during her delivery as the consumables arent available')

            # --------------------------------- ANTIBIOTICS FOR PROM/PPROM -------------------------------------------
            # Next we determine if the HCW will administer antibiotics for women with premature rupture of membranes
            if df.at[person_id, 'ps_premature_rupture_of_membranes']:

                # The mother may have received these antibiotics already if she presented to the antenatal ward from the
                # community following PROM. We store this in the mni dictionary
                if df.at[person_id, 'ac_received_abx_for_prom']:
                    mni[person_id]['abx_for_prom_given'] = True

                else:
                    # If she has not already receive antibiotics, we check for consumables
                    item_code_benpen = pd.unique(
                        consumables.loc[
                            consumables['Items'] == 'Benzathine benzylpenicillin, powder for injection, 2.4 million IU',
                            'Item_Code'])[0]
                    item_code_wfi = pd.unique(
                        consumables.loc[consumables['Items'] == 'Water for injection, 10ml_Each_CMST', 'Item_Code'])[0]
                    item_code_needle = pd.unique(
                        consumables.loc[consumables['Items'] == 'Syringe, needle + swab', 'Item_Code'])[0]
                    item_code_gloves = pd.unique(
                        consumables.loc[consumables['Items'] == 'Gloves, exam, latex, disposable, pair', 'Item_Code'])[
                        0]

                    consumables_abx_for_prom = {
                        'Intervention_Package_Code': {},
                        'Item_Code': {item_code_benpen: 4, item_code_wfi: 1, item_code_needle: 1,
                                      item_code_gloves: 1}}

                    # Then query if these consumables are available during this HSI
                    outcome_of_request_for_consumables = self.sim.modules['HealthSystem'].request_consumables(
                        hsi_event=hsi_event,
                        cons_req_as_footprint=consumables_abx_for_prom)

                    # TODO: review antibiotics in this package, add equipment to deliver IV

                    # And provide if available. Antibiotics for from reduce risk of newborn sepsis within the first
                    # week of life
                    if outcome_of_request_for_consumables['Item_Code'][item_code_benpen]:
                        mni[person_id]['abx_for_prom_given'] = True
                        logger.debug(key='message', data=f'This facility has provided antibiotics for mother '
                                                         f'{person_id} who is a risk of sepsis due to PROM')
                    else:
                        logger.debug(key='message', data='This facility has no antibiotics for the treatment of PROM.')

            # ------------------------------ STEROIDS FOR PRETERM LABOUR -------------------------------
            # Next we see if women in pre term labour will receive antenatal corticosteroids
            if mni[person_id]['labour_state'] == 'early_preterm_labour' or \
               mni[person_id]['labour_state'] == 'late_preterm_labour':

                item_code_steroids_prem_dexamethasone = pd.unique(
                    consumables.loc[consumables['Items'] == 'Dexamethasone 5mg/ml, 5ml_each_CMST', 'Item_Code'])[0]
                item_code_steroids_prem_betamethasone = pd.unique(
                    consumables.loc[consumables['Items'] == 'Betamethasone, 12 mg injection', 'Item_Code'])[0]

                # todo: add consumables for delivering IV drugs (there is a consumables pkg we could ammend)

                consumables_steriod_preterm = {
                    'Intervention_Package_Code': {},
                    'Item_Code': {item_code_steroids_prem_dexamethasone: 1, item_code_steroids_prem_betamethasone: 1}}

                outcome_of_request_for_consumables = self.sim.modules['HealthSystem'].request_consumables(
                    hsi_event=hsi_event,
                    cons_req_as_footprint=consumables_steriod_preterm)

                # If available they are given. Antenatal steroids reduce a preterm newborns chance of developing
                # respiratory distress syndrome and of death associated with prematurity
                if (outcome_of_request_for_consumables['Item_Code'][
                    item_code_steroids_prem_dexamethasone]) and \
                   (outcome_of_request_for_consumables['Item_Code'][item_code_steroids_prem_betamethasone]):

                    mni[person_id]['corticosteroids_given'] = True
                    logger.debug(key='message', data=f'This facility has provided corticosteroids for mother '
                                                     f'{person_id} who is in preterm labour')

                else:
                    logger.debug(key='message', data='This facility has no steroids for women in preterm labour.')

    def determine_delivery_mode_in_spe_or_ec(self, person_id, complication):
        params = self.current_parameters
        mni = self.sim.modules['PregnancySupervisor'].mother_and_newborn_info

        delivery_modes = ['vaginal', 'avd', 'cs']
        mode = self.rng.choice(delivery_modes, p=params[f'prob_delivery_modes_{complication}'])

        if mode == 'avd':
            mni[person_id]['mode_of_delivery'] = 'instrumental'

        elif mode == 'cs':
            mni[person_id]['referred_for_cs'] = True
            mni[person_id]['cs_indication'] = 'spe_ec'

    def assessment_and_treatment_of_severe_pre_eclampsia_mgso4(self, hsi_event, labour_stage):
        """This function represents the diagnosis and management of severe pre-eclampsia during labour. This function
        defines the required consumables, uses the dx_test to determine a woman with severe pre-eclampsia is correctly
        identified, and administers the intervention if so. The intervention is intravenous magnesium sulphate.
        It is called by HSI_Labour_PresentsForSkilledBirthAttendanceInLabour
        :param hsi_event: HSI event in which the function has been called:
        (STR) 'hc' == health centre, 'hp' == hospital
        :param labour_stage: intrapartum or postpartum period of labour (STR) 'ip' or 'pp':
        """
        df = self.sim.population.props
        params = self.current_parameters
        consumables = self.sim.modules['HealthSystem'].parameters['Consumables']
        person_id = hsi_event.target

        # Women who have been admitted for delivery due to severe pre-eclampsia AND have already received magnesium
        # before moving to the labour ward do not receive the intervention again
        if (df.at[person_id, 'ac_admitted_for_immediate_delivery'] != 'none') and \
           df.at[person_id, 'ac_mag_sulph_treatment']:
            return

        if ('assessment_and_treatment_of_severe_pre_eclampsia' not in params['allowed_interventions']) or \
           (df.at[person_id, 'la_severe_pre_eclampsia_treatment'] and (labour_stage == 'pp')):
            return

        if (df.at[person_id, 'ps_htn_disorders'] == 'severe_pre_eclamp') or \
           (df.at[person_id, 'pn_htn_disorders'] == 'severe_pre_eclamp'):

            # Determine if this person will deliver vaginally or via caesarean
            if (df.at[person_id, 'ac_admitted_for_immediate_delivery'] == 'none') and (labour_stage == 'ip'):
                self.determine_delivery_mode_in_spe_or_ec(person_id, 'spe')

            # Define the required consumables
            pkg_code_severe_pre_eclampsia = pd.unique(
                consumables.loc[consumables['Intervention_Pkg'] == 'Management of eclampsia',
                                'Intervention_Pkg_Code'])[0]
            all_available = hsi_event.get_all_consumables(
                pkg_codes=[pkg_code_severe_pre_eclampsia])

            # If so, and the consumables are available - the intervention is delivered. IV magnesium reduces the
            # probability that a woman with severe pre-eclampsia will experience eclampsia in labour
            if all_available:
                df.at[person_id, 'la_severe_pre_eclampsia_treatment'] = True
                logger.debug(key='message', data=f'mother {person_id} has has their severe pre-eclampsia '
                                                 f'identified during delivery. As consumables are available '
                                                 f'they will receive treatment')

    def assessment_and_treatment_of_hypertension(self, hsi_event):
        """
        This function represents the diagnosis and management of hypertension during labour. This function
        defines the required consumables, uses the dx_test to determine a woman with hypertension is correctly
        identified, and administers the intervention if so. The intervention is intravenous antihypertensives.
        It is called by HSI_Labour_PresentsForSkilledBirthAttendanceInLabour
        :param hsi_event: HSI event in which the function has been called:
        (STR) 'hc' == health centre, 'hp' == hospital
        """
        df = self.sim.population.props
        person_id = hsi_event.target
        params = self.current_parameters
        consumables = self.sim.modules['HealthSystem'].parameters['Consumables']

        if ('assessment_and_treatment_of_hypertension' not in params['allowed_interventions']) or \
           df.at[person_id, 'ac_iv_anti_htn_treatment'] or df.at[person_id, 'la_maternal_hypertension_treatment']:
            return
        else:

            if (df.at[person_id, 'ps_htn_disorders'] != 'none') or (df.at[person_id, 'pn_htn_disorders'] != 'none'):

                item_code_hydralazine = pd.unique(
                    consumables.loc[consumables['Items'] == 'Hydralazine, powder for injection, 20 mg ampoule',
                                    'Item_Code'])[0]
                item_code_wfi = pd.unique(
                    consumables.loc[consumables['Items'] == 'Water for injection, 10ml_Each_CMST', 'Item_Code'])[0]
                item_code_needle = pd.unique(
                    consumables.loc[consumables['Items'] == 'Syringe, needle + swab', 'Item_Code'])[0]
                item_code_gloves = pd.unique(
                    consumables.loc[consumables['Items'] == 'Gloves, exam, latex, disposable, pair', 'Item_Code'])[0]

                consumables_gest_htn_treatment = {
                    'Intervention_Package_Code': {},
                    'Item_Code': {item_code_hydralazine: 1,
                                  item_code_wfi: 1,
                                  item_code_gloves: 1,
                                  item_code_needle: 1}}

                # Then query if these consumables are available during this HSI
                outcome_of_request_for_consumables = self.sim.modules['HealthSystem'].request_consumables(
                    hsi_event=hsi_event,
                    cons_req_as_footprint=consumables_gest_htn_treatment)


                # If they are available then the woman is started on treatment. Intravenous antihypertensive reduce a
                # womans risk of progression from mild to severe gestational hypertension ANd reduce risk of death for
                # women with severe pre-eclampsia and eclampsia
                if outcome_of_request_for_consumables['Item_Code'][item_code_hydralazine]:
                    df.at[person_id, 'la_maternal_hypertension_treatment'] = True
                    df.at[person_id, 'la_gest_htn_on_treatment'] = True

            # TODO: add consumables for orals

    def assessment_and_treatment_of_eclampsia(self, hsi_event, labour_stage):
        """
        This function represents the diagnosis and management of eclampsia during or following labour. This function
        defines the required consumables, uses the dx_test to determine a woman with eclampsia is correctly
        identified, and administers the intervention if so. The intervention is intravenous magnesium sulphate.
        It is called by either HSI_Labour_PresentsForSkilledBirthAttendanceInLabour
        or HSI_Labour_ReceivesCareForPostpartumPeriod
        :param hsi_event: HSI event in which the function has been called:
        (STR) 'hc' == health centre, 'hp' == hospital
        :param labour_stage: intrapartum or postpartum period of labour (STR) 'ip' or 'pp':
        """
        df = self.sim.population.props
        person_id = hsi_event.target
        params = self.current_parameters
        consumables = self.sim.modules['HealthSystem'].parameters['Consumables']

        # todo: i think I need to replicate the way i deal with treatment from ANC wherever i deal with it
        if 'assessment_and_treatment_of_eclampsia' not in params['allowed_interventions']:
            return

        else:
            if (df.at[person_id, 'ps_htn_disorders'] == 'eclampsia') or \
              (df.at[person_id, 'pn_htn_disorders'] == 'eclampsia'):

                pkg_code_eclampsia = pd.unique(
                    consumables.loc[consumables['Intervention_Pkg'] == 'Management of eclampsia',
                                    'Intervention_Pkg_Code'])[0]

                all_available = hsi_event.get_all_consumables(
                    pkg_codes=[pkg_code_eclampsia])

                if (labour_stage == 'ip') and (df.at[person_id, 'ac_admitted_for_immediate_delivery'] == 'none'):
                    self.determine_delivery_mode_in_spe_or_ec(person_id, 'ec')

                if all_available:
                    # Treatment with magnesium reduces a womans risk of death from eclampsia
                    df.at[person_id, 'la_eclampsia_treatment'] = True
                    logger.debug(key='message', data=f'mother {person_id} has has their eclampsia identified.'
                                                     f' As consumables are available they will receive '
                                                     f'treatment')

    def assessment_and_treatment_of_obstructed_labour_via_avd(self, hsi_event):
        """
        This function represents the diagnosis and management of obstructed labour during labour. This function
        defines the required consumables, uses the dx_test to determine a woman with obstructed labour is correctly
        identified, and administers the intervention if so. The intervention in this function is assisted vaginal
        delivery. It is called by either HSI_Labour_PresentsForSkilledBirthAttendanceInLabour
        :param hsi_event: HSI event in which the function has been called:
        (STR) 'hc' == health centre, 'hp' == hospital
        """
        df = self.sim.population.props
        mni = self.sim.modules['PregnancySupervisor'].mother_and_newborn_info
        params = self.current_parameters
        person_id = hsi_event.target
        consumables = self.sim.modules['HealthSystem'].parameters['Consumables']

        if ('assessment_and_treatment_of_obstructed_labour' not in params['allowed_interventions']) or \
            (df.at[person_id, 'ac_admitted_for_immediate_delivery'] == 'caesarean_now') or \
            (df.at[person_id, 'ac_admitted_for_immediate_delivery'] == 'caesarean_future'):
            return

        elif df.at[person_id, 'la_obstructed_labour']:

            pkg_code_obstructed_labour = pd.unique(
                consumables.loc[consumables['Intervention_Pkg'] == 'Management of obstructed labour',
                                'Intervention_Pkg_Code'])[0]

            item_code_forceps = pd.unique(consumables.loc[consumables['Items'] == 'Forceps, obstetric', 'Item_Code'])[0]
            item_code_vacuum = pd.unique(consumables.loc[consumables['Items'] == 'Vacuum, obstetric', 'Item_Code'])[0]

            consumables_obstructed_labour = {'Intervention_Package_Code': {pkg_code_obstructed_labour: 1},
                                             'Item_Code': {item_code_forceps: 1, item_code_vacuum: 1}}

            # todo: review the contents of this consumables pkg

            outcome_of_request_for_consumables_ol = self.sim.modules['HealthSystem'].request_consumables(
                hsi_event=hsi_event,
                cons_req_as_footprint=consumables_obstructed_labour)

            # We assume women with CPD cannot be delivered via AVD and will require a caesarean
            if not mni[person_id]['cpd']:
                # If the general package is available AND the facility has the correct tools to carry out the
                # delivery then it can occur
                if (outcome_of_request_for_consumables_ol['Intervention_Package_Code'][pkg_code_obstructed_labour]) \
                    and ((outcome_of_request_for_consumables_ol['Item_Code'][item_code_forceps]) or
                            (outcome_of_request_for_consumables_ol['Item_Code'][item_code_vacuum])):

                    # If AVD was successful then we record the mode of delivery. We use this variable to reduce
                    # risk of intrapartum still birth when applying risk in the death event
                    if params['prob_successful_assisted_vaginal_delivery'] > self.rng.random_sample():
                        mni[person_id]['mode_of_delivery'] = 'instrumental'

                    else:
                        mni[person_id]['referred_for_cs'] = True
                        # todo:delete
                        mni[person_id]['cs_indication'] = 'ol_failed_avd'
                        logger.info(key='cs_ol', data={'person': person_id})

            else:
                logger.debug(key='message', data=f'Following a failed assisted vaginal delivery other '
                                                 f'{person_id} will need additional treatment')

                mni[person_id]['referred_for_cs'] = True
                # todo:delete
                mni[person_id]['cs_indication'] = 'ol'
                logger.info(key='cs_ol', data={'person': person_id})

    def assessment_and_treatment_of_maternal_sepsis(self, hsi_event, labour_stage):
        """
        This function represents the diagnosis and management of maternal sepsis during or following labour. This
        function defines the required consumables, uses the dx_test to determine a woman with sepsis is correctly
        identified, and administers the intervention if so. The intervention in this function is maternal sepsis case
        management. It is called by either HSI_Labour_PresentsForSkilledBirthAttendanceInLabour
        or HSI_Labour_ReceivesCareForPostpartumPeriod
        :param hsi_event: HSI event in which the function has been called:
        (STR) 'hc' == health centre, 'hp' == hospital
        :param labour_stage: intrapartum or postpartum period of labour (STR) 'ip' or 'pp':
        """
        df = self.sim.population.props
        params = self.current_parameters
        person_id = hsi_event.target
        consumables = self.sim.modules['HealthSystem'].parameters['Consumables']

        if 'assessment_and_treatment_of_maternal_sepsis' not in params['allowed_interventions']:
            return
        else:
            # todo: could this be simplified
            if df.at[person_id, 'la_sepsis'] or df.at[person_id, 'la_sepsis_pp'] or\
                ((labour_stage == 'ip') and df.at[person_id, 'ps_chorioamnionitis'] and
                 (df.at[person_id, 'ac_admitted_for_immediate_delivery'] != 'none')) or\
               (labour_stage == 'pp' and df.at[person_id, 'pn_sepsis_late_postpartum']):

                pkg_code_sepsis = pd.unique(
                    consumables.loc[consumables['Intervention_Pkg'] == 'Maternal sepsis case management',
                                    'Intervention_Pkg_Code'])[0]

                # todo: review consumables pkg, 5+ abx for a single case

                all_available = hsi_event.get_all_consumables(
                    pkg_codes=[pkg_code_sepsis])
                # If delivered this intervention reduces a womans risk of dying from sepsis
                if all_available:
                    df.at[person_id, 'la_sepsis_treatment'] = True

    def assessment_and_plan_for_antepartum_haemorrhage(self, hsi_event):
        """
        This function represents the diagnosis of antepartum haemorrhage during  labour. This
        function uses the dx_test to determine a woman with antepartum haemorrhage is correctly identified, and ensure
        that woman is referred for comprehensive care via caesarean section and blood transfusion.
        It is called by either HSI_Labour_PresentsForSkilledBirthAttendanceInLabour
        :param hsi_event: HSI event in which the function has been called:
        (STR) 'hc' == health centre, 'hp' == hospital
        """
        df = self.sim.population.props
        params = self.current_parameters
        mni = self.sim.modules['PregnancySupervisor'].mother_and_newborn_info
        person_id = hsi_event.target

        if 'assessment_and_plan_for_referral_antepartum_haemorrhage' not in params['allowed_interventions']:
            return
        else:
            # We assume that any woman who has been referred from antenatal inpatient care due to haemorrhage are
            # automatically scheduled for blood transfusion
            if (df.at[person_id, 'ps_antepartum_haemorrhage'] != 'none') and (df.at[person_id,
                                                                                    'ac_admitted_for_immediate_'
                                                                                    'delivery'] != 'none'):

                mni[person_id]['referred_for_blood'] = True
                logger.debug(key='message', data=f'mother {person_id} who was admitted for treatment following an '
                                                 f'antepartum haemorrhage will be referred for treatment ')

            elif df.at[person_id, 'la_antepartum_haem'] != 'none':
                # Caesarean delivery reduces the risk of intrapartum still birth and blood transfusion reduces the risk
                # of maternal death due to bleeding

                mni[person_id]['referred_for_cs'] = True
                # todo:delete
                mni[person_id]['cs_indication'] = 'la_aph'
                mni[person_id]['referred_for_blood'] = True

                logger.debug(key='message', data=f'mother {person_id} has has their antepartum haemorrhage '
                                                 f'identified during delivery. They will now be referred for '
                                                 f'additional treatment')

    def assessment_for_referral_uterine_rupture(self, hsi_event):
        """
        This function represents the diagnosis of uterine rupture during  labour. This
        function uses the dx_test to determine a woman with uterine rupture is correctly identified, and ensure
        that woman is referred for comprehensive care via caesarean section, surgical repair and blood transfusion.
        It is called by either HSI_Labour_PresentsForSkilledBirthAttendanceInLabour
        :param hsi_event: HSI event in which the function has been called:
        (STR) 'hc' == health centre, 'hp' == hospital
        """
        df = self.sim.population.props
        params = self.current_parameters
        mni = self.sim.modules['PregnancySupervisor'].mother_and_newborn_info
        person_id = hsi_event.target

        if 'assessment_and_plan_for_referral_uterine_rupture' not in params['allowed_interventions']:
            return

        elif df.at[person_id, 'la_uterine_rupture']:
            mni[person_id]['referred_for_surgery'] = True
            mni[person_id]['referred_for_cs'] = True

            # todo:delete
            mni[person_id]['cs_indication'] = 'ur'
            mni[person_id]['referred_for_blood'] = True

    def active_management_of_the_third_stage_of_labour(self, hsi_event):
        """
        This function represents the administration of active management of the third stage of labour. This
        function checks the availibility of consumables and delivers the intervention accordingly. It is called by
        HSI_Labour_PresentsForSkilledBirthAttendanceFollowingLabour
        :param hsi_event: HSI event in which the function has been called:
        """
        mni = self.sim.modules['PregnancySupervisor'].mother_and_newborn_info
        params = self.current_parameters
        person_id = hsi_event.target
        consumables = self.sim.modules['HealthSystem'].parameters['Consumables']

        if 'active_management_of_the_third_stage_of_labour' not in params['allowed_interventions']:
            return
        else:
            item_code_oxytocin = pd.unique(consumables.loc[consumables['Items'] == 'Oxytocin, injection, '
                                                                                   '10 IU in 1 ml ampoule',
                                                                                   'Item_Code'])[0]
            item_code_needle = pd.unique(
                consumables.loc[consumables['Items'] == 'Syringe, needle + swab', 'Item_Code'])[0]

            consumables_amtsl = {'Intervention_Package_Code': {},
                                 'Item_Code': {item_code_oxytocin: 1, item_code_needle: 1}}

            outcome_of_request_for_consumables_amtsl = self.sim.modules['HealthSystem'].request_consumables(
                hsi_event=hsi_event,
                cons_req_as_footprint=consumables_amtsl)

            # This treatment reduces a womans risk of developing uterine atony AND retained placenta, both of which are
            # preceding causes of postpartum haemorrhage
            if outcome_of_request_for_consumables_amtsl['Item_Code'][item_code_oxytocin]:
                mni[person_id]['amtsl_given'] = True

    def assessment_and_treatment_of_pph_uterine_atony(self, hsi_event):
        """
        This function represents the diagnosis and management of postpartum haemorrhage secondary to uterine atony
        following labour. This function defines the required consumables, uses the dx_test to determine a woman with
        PPH/UA is correctly identified, and administers the intervention if so. The intervention in this function is
        intravenous uterotonics followed by referral for further care in the event of continued haemorrhage.
         It is called by HSI_Labour_ReceivesCareForPostpartumPeriod
        :param hsi_event: HSI event in which the function has been called:
        :param facility_type: type of facility this intervention is being delivered in
        (STR) 'hc' == health centre, 'hp' == hospital
        """
        df = self.sim.population.props
        mni = self.sim.modules['PregnancySupervisor'].mother_and_newborn_info
        params = self.current_parameters
        person_id = hsi_event.target
        consumables = self.sim.modules['HealthSystem'].parameters['Consumables']

        if 'assessment_and_treatment_of_pph_uterine_atony' not in params['allowed_interventions']:
            return

        elif df.at[person_id, 'la_postpartum_haem'] and ~mni[person_id]['retained_placenta']:

            pkg_code_pph = pd.unique(
                consumables.loc[consumables['Intervention_Pkg'] == 'Treatment of postpartum hemorrhage',
                                'Intervention_Pkg_Code'])[0]

            consumables_needed_pph = {'Intervention_Package_Code': {pkg_code_pph: 1}, 'Item_Code': {}}

            outcome_of_request_for_consumables_pph = self.sim.modules['HealthSystem'].request_consumables(
                hsi_event=hsi_event,
                cons_req_as_footprint=consumables_needed_pph)

            if outcome_of_request_for_consumables_pph['Intervention_Package_Code'][pkg_code_pph]:

                # We apply a probability that this treatment will stop a womans bleeding in the first instance
                # meaning she will not require further treatment
                if params['prob_haemostatis_uterotonics'] > self.rng.random_sample():
                    logger.debug(key='msg', data=f'mother {person_id} received uterotonics for her PPH which has '
                                                 f'resolved')

                    # Bleeding has stopped, this woman will not be at risk of death
                    df.at[person_id, 'la_postpartum_haem'] = False
                    mni[person_id]['uterine_atony'] = False

                    # todo: remove?
                    #self.pph_treatment.set([person_id], 'uterotonics')
                    #mni[person_id]['referred_for_blood'] = True

                # If uterotonics do not stop bleeding the woman is referred for additional treatment
                else:
                    logger.debug(key='msg', data=f'mother {person_id} received uterotonics for her PPH which has not'
                                                 f' resolved and she will need additional treatment')
                    mni[person_id]['referred_for_surgery'] = True
                    mni[person_id]['referred_for_blood'] = True
                    return True

    def assessment_and_treatment_of_pph_retained_placenta(self, hsi_event):
        """
        This function represents the diagnosis and management of postpartum haemorrhage secondary to retained placenta
        following labour. This function defines the required consumables, uses the dx_test to determine a woman with
        PPH/RP is correctly identified, and administers the intervention if so. The intervention in this function is
        manual removal of placenta (bedside) followed by referral for further care in the event of continued
        haemorrhage. It is called by HSI_Labour_ReceivesCareForPostpartumPeriod
        :param hsi_event: HSI event in which the function has been called:
        (STR) 'hc' == health centre, 'hp' == hospital
        """
        df = self.sim.population.props
        mni = self.sim.modules['PregnancySupervisor'].mother_and_newborn_info
        params = self.current_parameters
        person_id = hsi_event.target
        consumables = self.sim.modules['HealthSystem'].parameters['Consumables']

        if 'assessment_and_treatment_of_pph_retained_placenta' not in params['allowed_interventions']:
            return

        elif (df.at[person_id, 'la_postpartum_haem'] and mni[person_id]['retained_placenta']) or\
            df.at[person_id, 'pn_postpartum_haem_secondary']:

            pkg_code_pph = pd.unique(consumables.loc[consumables['Intervention_Pkg'] == 'Treatment of postpartum '
                                                                                        'hemorrhage',
                                                     'Intervention_Pkg_Code'])[0]

            all_available = hsi_event.get_all_consumables(
                pkg_codes=[pkg_code_pph])

            if all_available:

                # Similar to uterotonics we apply a probability that this intervention will successfully stop
                # bleeding to ensure some women go on to require further care
                if params['prob_successful_manual_removal_placenta'] > self.rng.random_sample():
                    logger.debug(key='msg', data=f'mother {person_id} undergone MRP due to retained placenta and '
                                                 f'her PPH has resolved')

                    df.at[person_id, 'la_postpartum_haem'] = False
                    mni[person_id]['retained_placenta'] = False

                    if df.at[person_id, 'pn_postpartum_haem_secondary']:
                        df.at[person_id, 'pn_postpartum_haem_secondary'] = False

                    # TODO: remove
                    #self.pph_treatment.set([person_id], 'manual_removal_placenta')
                    # mni[person_id]['referred_for_blood'] = True

                else:
                    logger.debug(key='msg',
                                 data=f'mother {person_id} undergone MRP due to retained placenta and her PPH has '
                                      f'not resolved- she will need further treatment')
                    mni[person_id]['referred_for_surgery'] = True
                    mni[person_id]['referred_for_blood'] = True

    def surgical_management_of_pph(self, hsi_event):
        """
        This function represents the surgical management of postpartum haemorrhage (all-cause) following labour. This
        function is either called during HSI_Labour_ReceivesComprehensiveEmergencyObstetricCare or
        HSI_Labour_ReceivesCareFollowingCaesareanSection for women who have PPH and medical management has failed.
        :param hsi_event: HSI event in which the function has been called
        """
        person_id = hsi_event.target
        df = self.sim.population.props
        params = self.current_parameters
        mni = self.sim.modules['PregnancySupervisor'].mother_and_newborn_info

        if not mni[person_id]['retained_placenta'] and not self.pph_treatment.has_all(person_id, 'uterotonics'):

            # We apply a probability that surgical techniques will be effective
            treatment_success_pph = params['success_rate_pph_surgery'] > self.rng.random_sample()

            # And store the treatment which will dramatically reduce risk of death
            if treatment_success_pph:
                logger.debug(key='msg',
                                 data=f'mother {person_id} undergone surgery to manage her PPH which resolved')
                self.pph_treatment.set(person_id, 'surgery')

            # If the treatment is unsuccessful then women will require a hysterectomy to stop the bleeding
            elif ~treatment_success_pph:
                logger.debug(key='msg', data=f'mother {person_id} undergone surgery to manage her PPH, she required'
                                             f' a hysterectomy to stop the bleeding')

                self.pph_treatment.set(person_id, 'hysterectomy')
                df.at[person_id, 'la_has_had_hysterectomy'] = True

        # Next we apply the effect of surgical treatment for women with retained placenta
        elif mni[person_id]['retained_placenta'] and not self.pph_treatment.has_all(person_id, 'manual_removal_placenta'):

            self.pph_treatment.set(person_id, 'surgery')
            logger.debug(key='msg',
                         data=f'mother {person_id} undergone surgical removal of a retained placenta ')

    def blood_transfusion(self, hsi_event):
        """
        This function represents the blood transfusion during or after labour. This
        function is either called during HSI_Labour_ReceivesComprehensiveEmergencyObstetricCare or
        HSI_Labour_ReceivesCareFollowingCaesareanSection for women who have experience blood loss due to antepartum
        haemorrhage, postpartum haemorrhage or uterine rupture
        :param hsi_event: HSI event in which the function has been called
        """
        person_id = hsi_event.target
        consumables = self.sim.modules['HealthSystem'].parameters['Consumables']
        mni = self.sim.modules['PregnancySupervisor'].mother_and_newborn_info
        params = self.current_parameters
        df = self.sim.population.props

        item_code_bt1 = pd.unique(consumables.loc[consumables['Items'] == 'Blood, one unit', 'Item_Code'])[0]
        item_code_bt2 = \
            pd.unique(consumables.loc[consumables['Items'] == 'Lancet, blood, disposable', 'Item_Code'])[0]
        item_code_bt3 = pd.unique(consumables.loc[consumables['Items'] == 'Test, hemoglobin', 'Item_Code'])[0]
        item_code_bt4 = pd.unique(consumables.loc[consumables['Items'] == 'IV giving/infusion set, with needle',
                                                  'Item_Code'])[0]

        consumables_needed_bt = {'Intervention_Package_Code': {}, 'Item_Code': {item_code_bt1: 2, item_code_bt2: 1,
                                                                                item_code_bt3: 1, item_code_bt4: 2}}

        outcome_of_request_for_consumables = self.sim.modules['HealthSystem'].request_consumables(
            hsi_event=hsi_event, cons_req_as_footprint=consumables_needed_bt)

        # If they're available, the event happens
        # TODO: this will mostly negate the effect of anaemia on risk of death from PPH...
        if outcome_of_request_for_consumables['Item_Code'][item_code_bt1]:
            mni[person_id]['received_blood_transfusion'] = True
            logger.debug(key='message', data=f'Mother {person_id} has received a blood transfusion due following a'
                                             f' maternal haemorrhage')

            if df.at[person_id, 'pn_anaemia_following_pregnancy'] != 'none':
                if params['treatment_effect_blood_transfusion_anaemia'] > self.rng.random_sample():
                    self.sim.modules['PregnancySupervisor'].store_dalys_in_mni(
                        person_id, 'severe_anaemia_resolution')
                    df.at[person_id, 'pn_anaemia_following_pregnancy'] = 'none'

        else:
            logger.debug(key='message', data=f'Mother {person_id} was unable to receive a blood transfusion due to '
                                             f'insufficient consumables')

    def assessment_and_treatment_of_anaemia(self, hsi_event):
        """
        This function represents the management of postnatal anaemia including iron and folic acid administration and
        blood testing. Women with severe anaemia are scheduled to receive blood
        :param hsi_event: HSI event in which the function has been called
        """
        df = self.sim.population.props
        person_id = hsi_event.target
        consumables = self.sim.modules['HealthSystem'].parameters['Consumables']
        params = self.current_parameters
        mother = df.loc[person_id]
        mni = self.sim.modules['PregnancySupervisor'].mother_and_newborn_info

        approx_days_of_pn_period = (6 - df.at[person_id, 'pn_postnatal_period_in_weeks']) * 7

        if mother.pn_anaemia_following_pregnancy != 'none':

            item_code_hb_test = pd.unique(
                consumables.loc[consumables['Items'] == 'Complete blood count', 'Item_Code'])[0]
            item_code_blood_tube = pd.unique(
                consumables.loc[consumables['Items'] == 'Blood collecting tube, 5 ml', 'Item_Code'])[0]
            item_code_needle = pd.unique(
                consumables.loc[consumables['Items'] == 'Syringe, needle + swab', 'Item_Code'])[0]
            item_code_gloves = pd.unique(
                consumables.loc[consumables['Items'] == 'Gloves, exam, latex, disposable, pair', 'Item_Code'])[0]

            consumables_hb_test = {
                'Intervention_Package_Code': {},
                'Item_Code': {item_code_hb_test: 1, item_code_blood_tube: 1, item_code_needle: 1,
                              item_code_gloves: 1}}

            # Confirm their availability
            outcome_of_request_for_consumables = self.sim.modules['HealthSystem'].request_consumables(
                hsi_event=hsi_event,
                cons_req_as_footprint=consumables_hb_test)

            # Check consumables
            if outcome_of_request_for_consumables['Item_Code'][item_code_hb_test]:
                test_result = self.sim.modules['HealthSystem'].dx_manager.run_dx_test(
                    dx_tests_to_run='full_blood_count_hb_pn', hsi_event=hsi_event)

                if test_result:
                    if ~mother.la_iron_folic_acid_postnatal:
                        item_code_iron_folic_acid = pd.unique(
                            consumables.loc[
                                consumables['Items'] ==
                                'Ferrous Salt + Folic Acid, tablet, 200 + 0.25 mg', 'Item_Code'])[0]

                        consumables_ifa = {
                            'Intervention_Package_Code': {},
                            'Item_Code': {item_code_iron_folic_acid: approx_days_of_pn_period}}

                        outcome_of_request_for_consumables = self.sim.modules['HealthSystem'].request_consumables(
                            hsi_event=hsi_event,
                            cons_req_as_footprint=consumables_ifa)

                        # Start iron and folic acid treatment
                        if outcome_of_request_for_consumables['Item_Code'][item_code_iron_folic_acid]:
                            df.at[person_id, 'la_iron_folic_acid_postnatal'] = True

                            if self.rng.random_sample() < params['effect_of_ifa_for_resolving_anaemia']:
                                # Store date of resolution for daly calculations
                                self.sim.modules['PregnancySupervisor'].store_dalys_in_mni(
                                    person_id, f'{df.at[person_id, "pn_anaemia_following_pregnancy"]}_anaemia_'
                                               f'resolution')

                                df.at[person_id, 'pn_anaemia_following_pregnancy'] = 'none'

                    if mother.pn_anaemia_following_pregnancy == 'severe':
                        mni[person_id]['referred_for_blood'] = True

    def assessment_for_depression(self, hsi_event):
        """
        This function schedules depression screening for women who attend postnatal care via the Depression module
        :param hsi_event: HSI event in which the function has been called
        """
        df = self.sim.population.props
        person_id = hsi_event.target

        if 'Depression' in self.sim.modules.keys():
            logger.debug(key='msg', data=f'Mother {person_id} will now be receive screening for depression'
                                         f' during PNC and commence treatment as appropriate')

            if not df.at[person_id, 'de_ever_diagnosed_depression']:
                self.sim.modules['Depression'].do_when_suspected_depression(person_id, hsi_event)

    def interventions_delivered_pre_discharge(self, hsi_event):
        """
        This function contains the interventions that are delivered to women prior to discharge. This are considered
        part of essential postnatal care and currently include testing for HIV and postnatal iron and folic acid
        supplementation. It is called by HSI_Labour_ReceivesCareForPostpartumPeriod
        :param hsi_event: HSI event in which the function has been called:
        """
        df = self.sim.population.props
        person_id = int(hsi_event.target)
        consumables = self.sim.modules['HealthSystem'].parameters['Consumables']
        params = self.current_parameters

        if 'Hiv' in self.sim.modules.keys():
            if ~df.at[person_id, 'hv_diagnosed']:
                self.sim.modules['HealthSystem'].schedule_hsi_event(
                    HSI_Hiv_TestAndRefer(person_id=person_id, module=self.sim.modules['Hiv']),
                    topen=self.sim.date,
                    tclose=None,
                    priority=0)

        # ------------------------------- Postnatal iron and folic acid ---------------------------------------------
        item_code_iron_folic_acid = pd.unique(
            consumables.loc[consumables['Items'] == 'Ferrous Salt + Folic Acid, tablet, 200 + 0.25 mg', 'Item_Code'])[0]

        consumables_iron = {
            'Intervention_Package_Code': {},
            'Item_Code': {item_code_iron_folic_acid: 93}}

        # Check there availability
        outcome_of_request_for_consumables = self.sim.modules['HealthSystem'].request_consumables(
            hsi_event=hsi_event,
            cons_req_as_footprint=consumables_iron)

        # Women are started on iron and folic acid for the next three months which reduces risk of anaemia in the
        # postnatal period
        if outcome_of_request_for_consumables['Item_Code'][item_code_iron_folic_acid] and \
            (self.rng.random_sample() < params['prob_adherent_ifa']):
            df.at[person_id, 'la_iron_folic_acid_postnatal'] = True

        # TODO: link up with Tara and EPI module to code postnatal immunisation

    def set_labour_mni_variables(self, individual_id):
        df = self.sim.population.props
        mni = self.sim.modules['PregnancySupervisor'].mother_and_newborn_info

        # Append labor specific variables to the mni
        labour_variables = {'labour_state': None,
                            # Term Labour (TL), Early Preterm (EPTL), Late Preterm (LPTL) or Post Term (POTL)
                            'birth_weight': 'normal_birth_weight',
                            'birth_size': 'average_for_gestational_age',
                            'delivery_setting': None,  # home_birth, health_centre, hospital
                            'twins': df.at[individual_id, 'ps_multiple_pregnancy'],
                            'twin_count': 0,
                            'twin_one_comps': False,
                            'pnc_twin_one': 'none',
                            'bf_status_twin_one': 'none',
                            'eibf_status_twin_one': False,
                            'an_placental_abruption': df.at[individual_id, 'ps_placental_abruption'],
                            'corticosteroids_given': False,
                            'clean_birth_practices': False,
                            'abx_for_prom_given': False,
                            'abx_for_pprom_given': False,
                            'endo_pp': False,
                            'retained_placenta': False,
                            'uterine_atony': False,
                            'amtsl_given': False,
                            'cpd': False,
                            'mode_of_delivery': 'vaginal_delivery',
                            # vaginal_delivery, instrumental, caesarean_section
                            'hsi_cant_run': False,  # True (T) or False (F)
                            'sought_care_for_complication': False,  # True (T) or False (F)
                            'sought_care_labour_phase': 'none',
                            'referred_for_cs': False,  # True (T) or False (F)
                            'referred_for_blood': False,  # True (T) or False (F)
                            'received_blood_transfusion': False,  # True (T) or False (F)
                            'referred_for_surgery': False,  # True (T) or False (F)'
                            'death_in_labour': False,  # True (T) or False (F)
                            'cause_of_death_in_labour': [],
                            'single_twin_still_birth': False,  # True (T) or False (F)
                            'will_receive_pnc': 'none',
                            'passed_through_week_one': False
                            }

        mni[individual_id].update(labour_variables)

    def run_if_receives_skilled_birth_attendance_cant_run(self, hsi_event):
        person_id = hsi_event.target
        mni = self.sim.modules['PregnancySupervisor'].mother_and_newborn_info
        logger.debug(key='message', data=f'HSI_Labour_ReceivesSkilledBirthAttendanceDuringLabour will not run for '
                                         f'{person_id}')

        if not mni[person_id]['sought_care_for_complication']:
            mni[person_id]['delivery_setting'] = 'home_birth'
            self.sim.schedule_event(LabourAtHomeEvent(self, person_id), self.sim.date)
            mni[person_id]['hsi_cant_run'] = True

    def run_if_receives_postnatal_check_cant_run(self, hsi_event):
        person_id = hsi_event.target
        logger.debug(key='message', data=f'HSI_Labour_ReceivesPostnatalCheck will not run for {person_id}')
        self.apply_risk_of_early_postpartum_death(person_id)

    def run_if_receives_comprehensive_emergency_obstetric_care_cant_run(self, hsi_event):
        person_id = hsi_event.target
        logger.debug(key='message', data=f'HSI_Labour_ReceivesComprehensiveEmergencyObstetricCare will not run for'
                                         f' {person_id}')

        # For women referred to this event after the postnatal SBA HSI we apply risk of death (as if should have been
        # applied in this event if it ran)
        if self.timing == 'postpartum':
            self.apply_risk_of_early_postpartum_death(person_id)


class LabourOnsetEvent(Event, IndividualScopeEventMixin):
    """
    This is the LabourOnsetEvent. It is scheduled by the set_date_of_labour function for all women who are newly
    pregnant. It represents the start of a womans labour and is the first event all woman who are going to give birth
    pass through - regardless of mode of delivery or if they are already an inpatient. This event performs a number of
    different functions including populating the mni dictionary to store additional variables important to labour
    and HSIs, determining if and where a woman will seek care for delivery, schedules the LabourAtHome event and the
    HSI_Labour_PresentsForSkilledAttendance at birth (depending on care seeking), the BirthEvent and the
    LabourDeathEvent.
    """

    def __init__(self, module, individual_id):
        super().__init__(module, person_id=individual_id)

    def apply(self, individual_id):
        df = self.sim.population.props
        params = self.module.current_parameters
        mni = self.sim.modules['PregnancySupervisor'].mother_and_newborn_info

        # First we use this check to determine if labour can precede (includes checks on is_alive)
        if self.module.check_labour_can_proceed(individual_id):

            # We indicate this woman is now in labour using this property, and by adding her individual ID to our
            # labour list (for testing)
            df.at[individual_id, 'la_currently_in_labour'] = True
            self.module.women_in_labour.append(individual_id)

            # We then run the labour_characteristics_checker as a final check that only appropriate women are here
            self.module.labour_characteristics_checker(individual_id)

            # Update the mni with new variables
            self.module.set_labour_mni_variables(individual_id)

            # ===================================== LABOUR STATE  =====================================================
            # Next we categories each woman according to her gestation age at delivery. These categories include term
            # (37-42 weeks gestational age), post term (42 weeks plus), early preterm (24-33 weeks) and late preterm
            # (34-36 weeks)

            # First we calculate foetal age - days from conception until todays date and then add 2 weeks to calculate
            # gestational age
            foetal_age_in_days = (self.sim.date - df.at[individual_id, 'date_of_last_pregnancy']).days
            gestational_age_in_days = foetal_age_in_days + 14

            # We use parameters containing the upper and lower limits, in days, that a mothers pregnancy has to be to be
            # categorised accordingly
            if params['list_limits_for_defining_term_status'][0] <= gestational_age_in_days <= \
               params['list_limits_for_defining_term_status'][1]:

                mni[individual_id]['labour_state'] = 'term_labour'

            # Here we allow a woman to go into early preterm labour with a gestational age of 23 (limit is 24) to
            # account for PregnancySupervisor only updating weekly
            elif params['list_limits_for_defining_term_status'][2] <= gestational_age_in_days <= \
                 params['list_limits_for_defining_term_status'][3]:

                mni[individual_id]['labour_state'] = 'early_preterm_labour'
                df.at[individual_id, 'la_has_previously_delivered_preterm'] = True

                logger.info(key='maternal_complication', data={'person': individual_id,
                                                               'type': 'early_preterm_labour',
                                                               'timing': 'intrapartum'})

            elif params['list_limits_for_defining_term_status'][4] <= gestational_age_in_days <= \
                params['list_limits_for_defining_term_status'][5]:

                mni[individual_id]['labour_state'] = 'late_preterm_labour'
                df.at[individual_id, 'la_has_previously_delivered_preterm'] = True

                logger.info(key='maternal_complication', data={'person': individual_id,
                                                               'type': 'late_preterm_labour',
                                                               'timing': 'intrapartum'})

            elif gestational_age_in_days >= params['list_limits_for_defining_term_status'][6]:

                mni[individual_id]['labour_state'] = 'postterm_labour'

                logger.info(key='maternal_complication', data={'person': individual_id,
                                                               'type': 'post_term_labour',
                                                               'timing': 'intrapartum'})

            # We check all women have had their labour state set
            assert mni[individual_id]['labour_state'] is not None
            labour_state = mni[individual_id]['labour_state']
            logger.debug(key='message', data=f'This is LabourOnsetEvent, person {individual_id} has now gone into '
                                             f'{labour_state} on date {self.sim.date}')

            # ----------------------------------- FOETAL WEIGHT/BIRTH WEIGHT ----------------------------------------
            # Here we determine the weight of the foetus being carried by this mother, this is calculated here to allow
            # the size of the baby to effect risk of certain maternal complications (mostly obstructed labour)
            if df.at[individual_id, 'ps_gestational_age_in_weeks'] < 24:
                mean_birth_weight_list_location = 1
            else:
                mean_birth_weight_list_location = int(min(41, df.at[individual_id, 'ps_gestational_age_in_weeks']) - 24)

            standard_deviation = params['standard_deviation_birth_weights'][mean_birth_weight_list_location]

            # We randomly draw this newborns weight from a normal distribution around the mean for their gestation
            birth_weight = self.module.rng.normal(loc=params['mean_birth_weights'][mean_birth_weight_list_location],
                                                  scale=standard_deviation)

            # Then we calculate the 10th and 90th percentile, these are the case definition for 'small for gestational
            # age and 'large for gestational age'
            small_for_gestational_age_cutoff = scipy.stats.norm.ppf(
                0.1, loc=params['mean_birth_weights'][mean_birth_weight_list_location], scale=standard_deviation)

            large_for_gestational_age_cutoff = scipy.stats.norm.ppf(
                0.9, loc=params['mean_birth_weights'][mean_birth_weight_list_location], scale=standard_deviation)

            # Make the appropriate changes to the mni dictionary (both are stored as property of the newborn on birth)

            if birth_weight >= 4000:
                mni[individual_id]['birth_weight'] = 'macrosomia'
            elif birth_weight >= 2500:
                if self.module.rng.random_sample() < 0.057:  #TODO: MAKE PARAMETER (or even LM? effect of GDM?)
                    mni[individual_id]['birth_weight'] = 'macrosomia'
                else:
                    mni[individual_id]['birth_weight'] = 'normal_birth_weight'
            elif 1500 <= birth_weight < 2500:
                mni[individual_id]['birth_weight'] = 'low_birth_weight'
            elif 1000 <= birth_weight < 1500:
                mni[individual_id]['birth_weight'] = 'very_low_birth_weight'
            elif birth_weight < 1000:
                mni[individual_id]['birth_weight'] = 'extremely_low_birth_weight'

            if birth_weight < small_for_gestational_age_cutoff:
                mni[individual_id]['birth_size'] = 'small_for_gestational_age'
            elif birth_weight > large_for_gestational_age_cutoff:
                mni[individual_id]['birth_size'] = 'large_for_gestational_age'
            else:
                mni[individual_id]['birth_size'] = 'average_for_gestational_age'

            # ===================================== CARE SEEKING AND DELIVERY SETTING ================================
            # Next we determine if women who are now in labour will seek care for delivery. We assume women who have
            # been admitted antenatally for delivery will be delivering in hospital and that is scheduled accordingly

            if df.at[individual_id, 'ac_admitted_for_immediate_delivery'] == 'none':

                # Here we calculate this womans predicted risk of home birth and health centre birth
                pred_hb_delivery = self.module.la_linear_models['probability_delivery_at_home'].predict(
                    df.loc[[individual_id]])[individual_id]
                pred_hc_delivery = self.module.la_linear_models['probability_delivery_health_centre'].predict(
                    df.loc[[individual_id]])[individual_id]

                # The denominator is calculated
                denom = 1 + pred_hb_delivery + pred_hc_delivery

                # Followed by the probability of each of the three outcomes - home birth, health centre birth or
                # hospital birth
                prob_hb = pred_hb_delivery / denom
                prob_hc = pred_hc_delivery / denom
                prob_hp = 1 / denom

                # And a probability weighted random draw is used to determine where the woman will deliver
                facility_types = ['home_birth', 'health_centre', 'hospital']

                # This allows us to simply manipulate care seeking during labour test file
                if mni[individual_id]['test_run']:
                    probabilities = params['test_care_seeking_probs']
                else:
                    probabilities = [prob_hb, prob_hc, prob_hp]

                mni[individual_id]['delivery_setting'] = self.module.rng.choice(facility_types, p=probabilities)

            else:
                # We assume all women with complications will deliver in a hospital
                mni[individual_id]['delivery_setting'] = 'hospital'

            # Check all women's 'delivery setting' is set
            assert mni[individual_id]['delivery_setting'] is not None

            # Women delivering at home move the the LabourAtHomeEvent as they will not receive skilled birth attendance
            if mni[individual_id]['delivery_setting'] == 'home_birth':
                self.sim.schedule_event(LabourAtHomeEvent(self.module, individual_id), self.sim.date)

                logger.info(key='message', data=f'This is LabourOnsetEvent, person {individual_id} as they has chosen '
                                                f'not to seek care at a health centre for delivery and will give birth '
                                                f'at home on date {self.sim.date}')

            # Otherwise the appropriate HSI is scheduled
            elif mni[individual_id]['delivery_setting'] == 'health_centre':
                health_centre_delivery = HSI_Labour_ReceivesSkilledBirthAttendanceDuringLabour(
                    self.module, person_id=individual_id, facility_level_of_this_hsi=1)
                self.sim.modules['HealthSystem'].schedule_hsi_event(health_centre_delivery, priority=0,
                                                                    topen=self.sim.date,
                                                                    tclose=self.sim.date + DateOffset(days=1))

                logger.debug(key='message', data=f'This is LabourOnsetEvent, scheduling '
                                                f'HSI_Labour_PresentsForSkilledAttendanceInLabour on date '
                                                f'{self.sim.date} for person {individual_id} as they have chosen to '
                                                f'seek care at a health centre for delivery')

            # TODO: hospital care could be delivered at level 1,2 or 3 but at the moment it made sense to limit to
            #  1 and 2. need to look at the data to make sure the right number of women are at district hospitals
            #  versus higher level hospitals

            elif mni[individual_id]['delivery_setting'] == 'hospital':
                facility_level = int(self.module.rng.choice([1, 2]))
                hospital_delivery = HSI_Labour_ReceivesSkilledBirthAttendanceDuringLabour(
                    self.module, person_id=individual_id, facility_level_of_this_hsi=facility_level)
                self.sim.modules['HealthSystem'].schedule_hsi_event(hospital_delivery, priority=0,
                                                                    topen=self.sim.date,
                                                                    tclose=self.sim.date + DateOffset(days=1))

                logger.debug(key='message', data=f'This is LabourOnsetEvent, scheduling '
                                                f'HSI_Labour_PresentsForSkilledAttendanceInLabour on date '
                                                f'{self.sim.date} for person {individual_id} as they have chosen to '
                                                f'seek care at a hospital for delivery')

            # ======================================== SCHEDULING BIRTH AND DEATH EVENTS ============================
            # We schedule all women to move through both the death and birth event.

            # The death event is scheduled to happen after a woman has received care OR delivered at home to allow for
            # any treatment effects to mitigate risk of poor outcomes
            self.sim.schedule_event(LabourDeathAndStillBirthEvent(self.module, individual_id), self.sim.date +
                                    DateOffset(days=4))

            logger.debug(key='message', data=f'This is LabourOnsetEvent scheduling a potential death for mother '
                                             f'{individual_id} which will occur on'
                                             f' {self.sim.date + DateOffset(days=4)}')

            # After the death event women move to the Birth Event where, for surviving women and foetus, birth occurs
            # in the simulation
            self.sim.schedule_event(BirthAndPostnatalOutcomesEvent(self.module, individual_id), self.sim.date +
                                    DateOffset(days=5))

            logger.debug(key='message', data=f'This is LabourOnsetEvent scheduling a birth on date to mother'
                                             f' {individual_id} which will occur on '
                                             f'{self.sim.date + DateOffset(days=5)}')


class LabourAtHomeEvent(Event, IndividualScopeEventMixin):
    """
    This is the LabourAtHomeEvent. It is scheduled by the LabourOnsetEvent for women who will not
    seek care at a health facility. This event applies the probability that women delivering at home will experience
    complications associated with the intrapartum phase of labour and makes the appropriate changes to the data frame.
     Additionally this event applies a probability that women who develop complications during a home birth may choose
     to seek care from at a health facility. In that case the appropriate HSI is scheduled
     """

    def __init__(self, module, individual_id):
        super().__init__(module, person_id=individual_id)

    def apply(self, individual_id):
        df = self.sim.population.props
        mni = self.sim.modules['PregnancySupervisor'].mother_and_newborn_info
        params = self.module.current_parameters

        if not df.at[individual_id, 'is_alive']:
            return

        # Check only women delivering at home pass through this event and that the right characteristics are present
        assert mni[individual_id]['delivery_setting'] == 'home_birth'
        self.module.labour_characteristics_checker(individual_id)

        # ===================================  APPLICATION OF COMPLICATIONS ===========================================
        # Using the complication_application function we loop through each complication and determine if a woman
        # will experience any of these if she has delivered at home
        for complication in ['obstruction_cpd', 'obstruction_malpos_malpres', 'obstruction_other',
                             'placental_abruption', 'antepartum_haem', 'sepsis_chorioamnionitis', 'uterine_rupture']:
            self.module.set_intrapartum_complications(individual_id, complication=complication)

        if df.at[individual_id, 'la_obstructed_labour']:
            logger.info(key='maternal_complication', data={'mother': individual_id,
                                                           'type': 'obstructed_labour',
                                                           'timing': 'intrapartum'})

        # And we determine if any existing hypertensive disorders would worsen
        self.module.progression_of_hypertensive_disorders(individual_id, property_prefix='ps')

        # ==============================  CARE SEEKING FOLLOWING COMPLICATIONS ========================================
        # Next we determine if women who develop a complication during a home birth will seek care

        # (Women who have been scheduled a home birth after seeking care at a facility that didnt have capacity to
        # deliver the HSI will not try to seek care if they develop a complication)
        if not mni[individual_id]['hsi_cant_run']:

            if df.at[individual_id, 'la_obstructed_labour'] or \
                (df.at[individual_id, 'la_antepartum_haem'] != 'none') or \
                df.at[individual_id, 'la_sepsis'] or \
                (df.at[individual_id, 'ps_htn_disorders'] == 'eclampsia') or \
                ((df.at[individual_id, 'ps_htn_disorders'] == 'severe_pre_eclamp') and
                 mni[individual_id]['new_onset_spe']) or df.at[individual_id, 'la_uterine_rupture']:

                if self.module.rng.random_sample() < params['prob_careseeking_for_complication']:

                    mni[individual_id]['sought_care_for_complication'] = True
                    mni[individual_id]['sought_care_labour_phase'] = 'intrapartum'

                    # We assume women present to the health system through the generic a&e appointment
                    from tlo.methods.hsi_generic_first_appts import (
                        HSI_GenericEmergencyFirstApptAtFacilityLevel1,
                    )

                    event = HSI_GenericEmergencyFirstApptAtFacilityLevel1(
                        module=self.module,
                        person_id=individual_id)

                    logger.debug(key='message', data=f'mother {individual_id} will now seek care for a complication'
                                                     f' that has developed during labour')
                    self.sim.modules['HealthSystem'].schedule_hsi_event(event,
                                                                        priority=0,
                                                                        topen=self.sim.date,
                                                                        tclose=self.sim.date + DateOffset(days=1))
                else:
                    logger.debug(key='message', data=f'mother {individual_id} will not seek care following a '
                                                     f'complication that has developed during labour')


class LabourDeathAndStillBirthEvent(Event, IndividualScopeEventMixin):
    """
     This is the LabourDeathAndStillBirthEvent. It is scheduled by the LabourOnsetEvent for all women in the labour
     module following the application of complications (and possibly treatment) for women who have given birth at home
     OR in a facility . This event determines if women who have experienced complications in labour will die or
     experience an intrapartum stillbirth.
     """

    def __init__(self, module, individual_id):
        super().__init__(module, person_id=individual_id)

    def apply(self, individual_id):
        df = self.sim.population.props
        mni = self.sim.modules['PregnancySupervisor'].mother_and_newborn_info
        params = self.module.current_parameters

        if not df.at[individual_id, 'is_alive']:
            return

        # Check the correct amount of time has passed between labour onset and postpartum event
        assert (self.sim.date - df.at[individual_id, 'la_due_date_current_pregnancy']) == pd.to_timedelta(4, unit='D')
        self.module.labour_characteristics_checker(individual_id)

        outcome_death_equations = False

        # This function cycles through key 'death-causing' complications of the intrapartum period. If this woman is
        # experiencing any they are returned in a list
        causes = self.module.get_potential_causes_of_death(individual_id, timing='intrapartum')

        # If the list is not empty she is at risk of death
        if causes:

            # This function then calculates and applies her risk of death in the context of one or more causes
            # (scheduling her death in demography as storing the primary cause of death
            outcome_death_equations = self.module.apply_risk_of_death(individual_id, timing='intrapartum',
                                                                      causes=causes)

        outcome_of_still_birth_equation = self.module.predict(self.module.la_linear_models['intrapartum_still_birth'],
                                                              individual_id)

        if (df.at[individual_id, 'ps_gestational_age_in_weeks'] < 24) or outcome_of_still_birth_equation:
            logger.debug(key='message', data=f'person {individual_id} has experienced an intrapartum still birth')

            random_draw = self.module.rng.random_sample()

            # If this woman will experience a stillbirth and she was not pregnant with twins OR she was pregnant with
            # twins but both twins have died during labour we reset/set the appropriate variables
            if ~df.at[individual_id, 'ps_multiple_pregnancy'] or \
                (df.at[individual_id, 'ps_multiple_pregnancy'] and (random_draw < params['prob_both_twins_ip_still_'
                                                                                         'birth'])):

                df.at[individual_id, 'la_intrapartum_still_birth'] = True
                # This variable is therefore only ever true when the pregnancy has ended in stillbirth
                df.at[individual_id, 'ps_prev_stillbirth'] = True
                df.at[individual_id, 'is_pregnant'] = False
                # todo: reset more properties

            # If one twin survives we store this as a property of the MNI which is reference on_birth of the newborn
            # outcomes to ensure this twin pregnancy only leads to one birth
            elif (df.at[individual_id, 'ps_multiple_pregnancy'] and (random_draw > params['prob_both_twins_ip_still_'
                                                                                          'birth'])):
                df.at[individual_id, 'ps_prev_stillbirth'] = True
                mni[individual_id]['single_twin_still_birth'] = True
                logger.debug(key='msg', data=f'single twin stillbirth for {individual_id}')

        if outcome_death_equations and df.at[individual_id, 'la_intrapartum_still_birth']:
            # We delete the mni dictionary if both mother and baby have died in labour, if the mother has died but
            # the baby has survived we delete the dictionary following the on_birth function of NewbornOutcomes
            del mni[individual_id]

        if df.at[individual_id, 'la_intrapartum_still_birth'] or mni[individual_id]['single_twin_still_birth']:

            logger.info(key='intrapartum_stillbirth', data={'mother_id': individual_id,
                                                            'date_of_ip_stillbirth': self.sim.date})


class BirthAndPostnatalOutcomesEvent(Event, IndividualScopeEventMixin):
    """
    This is BirthAndPostnatalOutcomesEvent. It is scheduled by LabourOnsetEvent when women go into labour. This event
    calls the do_birth function for all women who have gone into labour to generate a newborn within the simulation.
    Additionally this event applies the incidence of complications immediately following birth and determines if each
    woman will receive a full postnatal check-up and when.
    """

    def __init__(self, module, mother_id):
        super().__init__(module, person_id=mother_id)

    def apply(self, mother_id):
        df = self.sim.population.props
        person = df.loc[mother_id]
        mni = self.sim.modules['PregnancySupervisor'].mother_and_newborn_info
        params = self.module.current_parameters

        # This event tells the simulation that the woman's pregnancy is over and generates the new child in the
        # data frame - Check the correct amount of time has passed between labour onset and birth event and that women
        # at the event have the right characteristics present

        assert (self.sim.date - df.at[mother_id, 'la_due_date_current_pregnancy']) == pd.to_timedelta(5, unit='D')
        self.module.labour_characteristics_checker(mother_id)

        if ~person.is_alive and person.la_intrapartum_still_birth:
            return

        # =============================================== BIRTH ====================================================
        # If the mother is alive and still pregnant OR has died but the foetus has survived we generate a child.

        # For live women they are  scheduled to move to the postpartum event to determine if they experiences any
        # additional complication

        if (person.is_alive and person.is_pregnant and ~person.la_intrapartum_still_birth) or \
            (~person.is_alive and mni[mother_id]['death_in_labour'] and ~person.la_intrapartum_still_birth):
            logger.info(key='message', data=f'A Birth is now occurring, to mother {mother_id}')

            # If the mother is pregnant with twins, we call the do_birth function twice and then link the twins
            # (via sibling id) in the newborn module
            if person.ps_multiple_pregnancy:
                child_one = self.sim.do_birth(mother_id)

                if not mni[mother_id]['single_twin_still_birth']:
                    child_two = self.sim.do_birth(mother_id)
                    logger.debug(key='message', data=f'Mother {mother_id} will now deliver twins {child_one} & '
                                                     f'{child_two}')
                    self.sim.modules['NewbornOutcomes'].link_twins(child_one, child_two, mother_id)
            else:
                self.sim.do_birth(mother_id)

        df = self.sim.population.props

        if df.at[mother_id, 'is_alive'] and df.at[mother_id, 'la_intrapartum_still_birth']:
            self.sim.modules['Labour'].further_on_birth_labour(mother_id, child_id='none')
            self.sim.modules['PregnancySupervisor'].further_on_birth_pregnancy_supervisor(mother_id)
            self.sim.modules['PostnatalSupervisor'].further_on_birth_postnatal_supervisor(mother_id, child_id='none')
            self.sim.modules['CareOfWomenDuringPregnancy'].further_on_birth_care_of_women_in_pregnancy(mother_id)

        # Next we apply the risk of complications following delivery
        if df.at[mother_id, 'is_alive']:

            df.at[mother_id, 'la_is_postpartum'] = True
            df.at[mother_id, 'la_date_most_recent_delivery'] = self.sim.date

            for complication in ['sepsis_endometritis', 'sepsis_urinary_tract', 'sepsis_skin_soft_tissue',
                                 'pph_uterine_atony', 'pph_retained_placenta', 'pph_other']:
                self.module.set_postpartum_complications(mother_id, complication=complication)

            if df.at[mother_id, 'la_sepsis_pp']:
                logger.info(key='maternal_complication', data={'person': mother_id,
                                                               'type': 'sepsis_postnatal',
                                                               'timing': 'postnatal'})
            if df.at[mother_id, 'la_postpartum_haem']:
                logger.info(key='maternal_complication', data={'person': mother_id,
                                                               'type': 'primary_postpartum_haemorrhage',
                                                               'timing': 'postnatal'})

<<<<<<< HEAD
            self.module.progression_of_hypertensive_disorders(mother_id, property_prefix='pn')
=======
                df.at[individual_id, 'la_intrapartum_still_birth'] = True
                # This variable is therefore only ever true when the pregnancy has ended in stillbirth
                df.at[individual_id, 'ps_prev_stillbirth'] = True

                # Next reset pregnancy and update contraception
                self.sim.modules['Contraception'].end_pregnancy(individual_id)
>>>>>>> aa6292a8

            # And determine if this woman will receive/seek care for postnatal care after delivery
            if df.at[mother_id, 'la_sepsis_pp'] or df.at[mother_id, 'la_postpartum_haem'] or \
                ((df.at[mother_id, 'pn_htn_disorders'] == 'severe_pre_eclamp') and mni[mother_id]['new_onset_spe']) or \
               (df.at[mother_id, 'pn_htn_disorders'] == 'eclampsia'):

                prob_pnc = params['prob_careseeking_for_complication']
                has_comps = True

            else:
                prob_pnc = self.module.la_linear_models['postnatal_check'].predict(
                    df.loc[[mother_id]], mode_of_delivery=mni[mother_id]['mode_of_delivery'],
                    delivery_setting=mni[mother_id]['delivery_setting'])[mother_id]
                has_comps = False

            # If she will, we determine if this will happen less than 48 hours from birth or later
            if self.module.rng.random_sample() < prob_pnc:
                timing = self.module.rng.choice(['<48', '>48'], p=params['prob_timings_pnc'])
                if timing == '<48' or has_comps:
                    mni[mother_id]['will_receive_pnc'] = 'early'

                    early_event = HSI_Labour_ReceivesPostnatalCheck(
                        module=self.module, person_id=mother_id, facility_level_of_this_hsi=1)

                    self.sim.modules['HealthSystem'].schedule_hsi_event(
                        early_event,
                        priority=0,
                        topen=self.sim.date,
                        tclose=self.sim.date + DateOffset(days=1))

                else:
                    # For women who do not have prompt PNC, we determine if they will die from complications occuring
                    # following birth that have not been treated
                    mni[mother_id]['will_receive_pnc'] = 'late'
                    self.module.apply_risk_of_early_postpartum_death(mother_id)
            else:
                # Similarly for women who will not receive PNC at all we apply risk of death
                self.module.apply_risk_of_early_postpartum_death(mother_id)


class HSI_Labour_ReceivesSkilledBirthAttendanceDuringLabour(HSI_Event, IndividualScopeEventMixin):
    """
    This is the HSI_Labour_ReceivesSkilledBirthAttendanceDuringLabour. This event is the first HSI for women who have
    chosen to deliver in a health care facility. Broadly this HSI represents care provided by a skilled birth attendant
    during labour. This event...

    1.) Determines if women will benefit from prophylactic interventions and delivers the interventions
    2.) Applies risk of intrapartum complications
    3.) Determines if women who have experience complications will benefit from treatment interventions and delivers
        the interventions
    4.) Schedules additional comprehensive emergency obstetric care for women who need it. (Comprehensive
        interventions (blood transfusion, caeasarean section and surgery) are housed within a different HSI.)

    Only interventions that can be delivered in BEmONC facilities are delivered in this HSI. These include intravenous
    antibiotics, intravenous anticonvulsants and assisted vaginal delivery. Additionally women may receive
    antihypertensives in line with Malawi's EHP. Interventions will only be attempted to be delivered if the squeeze
    factor of the HSI is below a predetermined threshold of each intervention. CEmONC level interventions are managed
    within HSI_Labour_ReceivesComprehensiveEmergencyObstetricCare
    """

    def __init__(self, module, person_id, facility_level_of_this_hsi):
        super().__init__(module, person_id=person_id)
        assert isinstance(module, Labour)

        self.TREATMENT_ID = 'Labour_ReceivesSkilledBirthAttendanceDuringLabour'
        self.EXPECTED_APPT_FOOTPRINT = self.make_appt_footprint({'NormalDelivery': 1})
        self.ALERT_OTHER_DISEASES = []
        self.ACCEPTED_FACILITY_LEVEL = facility_level_of_this_hsi
        self.BEDDAYS_FOOTPRINT = self.make_beddays_footprint({'general_bed': 1}) # todo: map to dhs data?

    def apply(self, person_id, squeeze_factor):
        mni = self.sim.modules['PregnancySupervisor'].mother_and_newborn_info
        df = self.sim.population.props
        params = self.module.current_parameters
        consumables = self.sim.modules['HealthSystem'].parameters['Consumables']

        if not df.at[person_id, 'is_alive']:
            return

        logger.info(key='message', data=f'This is HSI_Labour_PresentsForSkilledAttendanceInLabour: Mother {person_id} '
                                        f'has presented to a health facility on date {self.sim.date} following the '
                                        f'onset of her labour')

        # First we capture women who have presented to this event during labour at home. Currently we just set these
        # women to be delivering at a health centre (this will need to be randomised to match any availble data)
        if mni[person_id]['delivery_setting'] == 'home_birth' and mni[person_id]['sought_care_for_complication']:
            mni[person_id]['delivery_setting'] = 'health_centre'

        # Next we check this woman has the right characteristics to be at this event
        self.module.labour_characteristics_checker(person_id)
        assert mni[person_id]['delivery_setting'] != 'home_birth'

        # todo: this is crashing with the new health system, if this is scheduled it should ALWAYS run before the death
        #  event? so do we ignore priorities?
        #assert (self.sim.date - df.at[person_id, 'la_due_date_current_pregnancy']) < pd.to_timedelta(3, unit='D')

        if (df.at[person_id, 'ac_admitted_for_immediate_delivery'] == 'caesarean_now') or \
                (df.at[person_id, 'ac_admitted_for_immediate_delivery'] == 'caesarean_future'):
            mni[person_id]['referred_for_cs'] = True
        elif df.at[person_id, 'ac_admitted_for_immediate_delivery'] == 'avd_now':
            mni[person_id]['mode_of_delivery'] = 'instrumental'

        # LOG CONSUMABLES FOR DELIVERY...
        # We assume all deliveries require this basic package of consumables but we do not condition the event running
        # on their availability
        pkg_code_delivery = pd.unique(
            consumables.loc[consumables['Intervention_Pkg'] == 'Vaginal delivery - skilled attendance',
                            'Intervention_Pkg_Code'])[0]

        self.get_all_consumables(
            pkg_codes=[pkg_code_delivery])

        # ===================================== PROPHYLACTIC CARE ===================================================
        # The following function manages the consumables and administration of prophylactic interventions in labour
        # (clean delivery practice, antibiotics for PROM, steroids for preterm labour). This intervention, like all
        # other in the event will only occur if the squeeze factor is below a preset threshold

        if squeeze_factor < params['squeeze_threshold_proph_ints']:
            self.module.prophylactic_labour_interventions(self)

        # ================================= PROPHYLACTIC MANAGEMENT PRE-ECLAMPSIA  ==============================
        # Next we see if women with severe pre-eclampsia will be identified and treated, reducing their risk of
        # eclampsia
        if squeeze_factor < params['squeeze_threshold_treatment_spe']:
            self.module.assessment_and_treatment_of_severe_pre_eclampsia_mgso4(self, 'ip')

        # ===================================== APPLYING COMPLICATION INCIDENCE =======================================
        # Following administration of prophylaxis we assess if this woman will develop any complications during labour.
        # Women who have sought care because of complication have already had these risk applied so it doesnt happen
        # again

        if not mni[person_id]['sought_care_for_complication']:
            for complication in ['obstruction_cpd', 'obstruction_malpos_malpres', 'obstruction_other',
                                 'placental_abruption', 'antepartum_haem', 'sepsis_chorioamnionitis',
                                 'uterine_rupture']:

                # Uterine rupture is the only complication we dont apply the risk of here due to the causal link
                # between obstructed labour and uterine rupture. Therefore we want interventions for obstructed labour
                # to reduce the risk of uterine rupture

                self.module.set_intrapartum_complications(person_id, complication=complication)
            self.module.progression_of_hypertensive_disorders(person_id, property_prefix='ps')

            if df.at[person_id, 'la_obstructed_labour']:
                logger.info(key='maternal_complication', data={'mother': person_id,
                                                               'type': 'obstructed_labour',
                                                               'timing': 'intrapartum'})

        # ======================================= COMPLICATION MANAGEMENT ==========================
        # Next, women in labour are assessed for complications and treatment delivered if a need is identified and
        # consumables are available

        if squeeze_factor < params['squeeze_threshold_treatment_ol']:
            self.module.assessment_and_treatment_of_obstructed_labour_via_avd(self)

        if squeeze_factor < params['squeeze_threshold_treatment_sep']:
            self.module.assessment_and_treatment_of_maternal_sepsis(self, 'ip')

        if squeeze_factor < params['squeeze_threshold_treatment_htn']:
            self.module.assessment_and_treatment_of_hypertension(self)

        if squeeze_factor < params['squeeze_threshold_treatment_aph']:
            self.module.assessment_and_plan_for_antepartum_haemorrhage(self)

        if squeeze_factor < params['squeeze_threshold_treatment_ec']:
            self.module.assessment_and_treatment_of_eclampsia(self, 'ip')

        # Uterine rupture follows the same pattern as antepartum haemorrhage
        if squeeze_factor < params['squeeze_threshold_treatment_ur']:
            self.module.assessment_for_referral_uterine_rupture(self)

        # -------------------------- Active Management of the third stage of labour ----------------------------------
        # Prophylactic treatment to prevent postpartum bleeding is applied
        if not mni[person_id]['sought_care_for_complication'] and (squeeze_factor < params['squeeze_threshold_amtsl']):
            self.module.active_management_of_the_third_stage_of_labour(self)

        # ==== Caesarean section/AVD for un-modelled reason ======
        # todo: still unsure if this is the right thing to do
        if (not mni[person_id]['referred_for_cs'] and (not mni[person_id]['mode_of_delivery'] == 'instrumental')) and \
            (self.module.rng.random_sample() < 0.02):  # todo: set as parameter
            mni[person_id]['referred_for_cs'] = True
            mni[person_id]['cs_indication'] = 'other'

        # ========================================== SCHEDULING CEMONC CARE =========================================
        # Finally women who require additional treatment have the appropriate HSI scheduled to deliver further care

        if mni[person_id]['referred_for_cs'] or \
            mni[person_id]['referred_for_surgery'] or \
           mni[person_id]['referred_for_blood']:

            surgical_management = HSI_Labour_ReceivesComprehensiveEmergencyObstetricCare(
                self.module, person_id=person_id, facility_level_of_this_hsi=self.ACCEPTED_FACILITY_LEVEL,
                timing='intrapartum')
            self.sim.modules['HealthSystem'].schedule_hsi_event(surgical_management,
                                                                priority=0,
                                                                topen=self.sim.date,
                                                                tclose=self.sim.date + DateOffset(days=1))

        # If a this woman has experienced a complication the appointment footprint is changed from normal to
        # complicated
        if (
            df.at[person_id, 'la_sepsis']
            or df.at[person_id, 'la_antepartum_haem'] != 'none'
            or df.at[person_id, 'la_obstructed_labour']
            or df.at[person_id, 'la_uterine_rupture']
            or df.at[person_id, 'ps_htn_disorders'] == 'eclampsia'
            or df.at[person_id, 'ps_htn_disorders'] == 'severe_pre_eclamp'
        ):
            return self.make_appt_footprint({'CompDelivery': 1})

    def never_ran(self):
        self.module.run_if_receives_skilled_birth_attendance_cant_run(self)

    def did_not_run(self):
        self.module.run_if_receives_skilled_birth_attendance_cant_run(self)
        return False

    def not_available(self):
        self.module.run_if_receives_skilled_birth_attendance_cant_run(self)


class HSI_Labour_ReceivesPostnatalCheck(HSI_Event, IndividualScopeEventMixin):
    """
    This is HSI_Labour_ReceivesEarlyPostnatalCheck. It is scheduled by BirthAndPostnatalOutcomesEvent for all women who
    will receive full postnatal checkup after birth . This event represents the first postpartum care contact after
    delivery and includes assessment and treatment of severe pre-eclampsia, hypertension, sepsis and postpartum
    bleeding. In addition woman are scheduled HIV screening if appropriate and started on postnatal iron tablets
    """
    def __init__(self, module, person_id, facility_level_of_this_hsi):
        super().__init__(module, person_id=person_id)
        assert isinstance(module, Labour)

        self.TREATMENT_ID = 'Labour_ReceivesPostnatalCheck'
        self.EXPECTED_APPT_FOOTPRINT = self.make_appt_footprint({'InpatientDays': 1})  # todo: OPA?
        self.ALERT_OTHER_DISEASES = []
        self.ACCEPTED_FACILITY_LEVEL = facility_level_of_this_hsi
        self.BEDDAYS_FOOTPRINT = self.make_beddays_footprint({'general_bed': 2})  # todo: seperate event for admission

    def apply(self, person_id, squeeze_factor):
        mni = self.sim.modules['PregnancySupervisor'].mother_and_newborn_info
        df = self.sim.population.props
        params = self.module.current_parameters

        if pd.isnull(df.at[person_id, 'la_date_most_recent_delivery']):
            return
        if not df.at[person_id, 'is_alive']:
            return

        if (mni[person_id]['will_receive_pnc'] == 'early') and not mni[person_id]['passed_through_week_one']:
            assert self.sim.date < (df.at[person_id, 'la_date_most_recent_delivery'] + pd.DateOffset(days=2))
            assert df.at[person_id, 'la_pn_checks_maternal'] == 0

        elif mni[person_id]['will_receive_pnc'] == 'late' and not mni[person_id]['passed_through_week_one']:
            assert self.sim.date >= (df.at[person_id, 'la_date_most_recent_delivery'] + pd.DateOffset(days=2))
            assert df.at[person_id, 'la_pn_checks_maternal'] == 0

        # Run checks
        self.module.postpartum_characteristics_checker(person_id)

        # log the PNC visit
        logger.info(key='postnatal_check', data={'person_id': person_id,
                                                 'delivery_setting': mni[person_id]['delivery_setting'],
                                                 'visit_number':  df.at[person_id, 'la_pn_checks_maternal'],
                                                 'timing':  mni[person_id]['will_receive_pnc']})

        df.at[person_id, 'la_pn_checks_maternal'] += 1

        # Perform assessments and treatment for each of the major complications that can occur after birth
        self.module.assessment_and_treatment_of_eclampsia(self, 'pp')
        self.module.assessment_and_treatment_of_pph_retained_placenta(self)
        self.module.assessment_and_treatment_of_pph_uterine_atony(self)

        if self.module.rng.random_sample() < params['prob_intervention_delivered_sep_assessment_pnc']:
            self.module.assessment_and_treatment_of_maternal_sepsis(self, 'pp')

        if self.module.rng.random_sample() < params['prob_intervention_delivered_bp_pnc']:
            self.module.assessment_and_treatment_of_severe_pre_eclampsia_mgso4(self, 'pp')
            self.module.assessment_and_treatment_of_hypertension(self)

        if self.module.rng.random_sample() < params['prob_intervention_delivered_anaemia_assessment_pnc']:
            self.module.assessment_and_treatment_of_anaemia(self)

        self.module.assessment_for_depression(self)
        self.module.interventions_delivered_pre_discharge(self)

        if mni[person_id]['referred_for_surgery'] or mni[person_id]['referred_for_blood']:
            surgical_management = HSI_Labour_ReceivesComprehensiveEmergencyObstetricCare(
                self.module, person_id=person_id, facility_level_of_this_hsi=self.ACCEPTED_FACILITY_LEVEL,
                timing='postpartum')
            self.sim.modules['HealthSystem'].schedule_hsi_event(surgical_management,
                                                                priority=0,
                                                                topen=self.sim.date,
                                                                tclose=self.sim.date + DateOffset(days=1))

        # ====================================== APPLY RISK OF DEATH===================================================
        if not mni[person_id]['referred_for_surgery'] and not mni[person_id]['referred_for_blood']:
            self.module.apply_risk_of_early_postpartum_death(person_id)

        actual_appt_footprint = self.EXPECTED_APPT_FOOTPRINT
        return actual_appt_footprint

    def never_ran(self):
        self.module.run_if_receives_postnatal_check_cant_run(self)

    def did_not_run(self):
        self.module.run_if_receives_postnatal_check_cant_run(self)
        return False

    def not_available(self):
        self.module.run_if_receives_postnatal_check_cant_run(self)


class HSI_Labour_ReceivesComprehensiveEmergencyObstetricCare(HSI_Event, IndividualScopeEventMixin):
    """
    This is HSI_Labour_ReceivesComprehensiveEmergencyObstetricCare. This event houses all the interventions that are
    required to be delivered at a CEmONC level facility including caesarean section, blood transfusion and surgery
    during or following labour Currently we assume that if this even runs and the consumables are available then the
    intervention is delivered i.e. we dont apply squeeze factor threshold.
    """

    def __init__(self, module, person_id, facility_level_of_this_hsi, timing):
        super().__init__(module, person_id=person_id)
        assert isinstance(module, Labour)

        self.TREATMENT_ID = 'Labour_ReceivesComprehensiveEmergencyObstetricCare'
        self.EXPECTED_APPT_FOOTPRINT = self.make_appt_footprint({'MajorSurg': 1})
        self.ACCEPTED_FACILITY_LEVEL = facility_level_of_this_hsi
        self.ALERT_OTHER_DISEASES = []
        self.BEDDAYS_FOOTPRINT = self.make_beddays_footprint({'general_bed': 2})

        self.timing = timing

    def apply(self, person_id, squeeze_factor):
        df = self.sim.population.props
        mni = self.sim.modules['PregnancySupervisor'].mother_and_newborn_info
        params = self.module.current_parameters
        consumables = self.sim.modules['HealthSystem'].parameters['Consumables']

        logger.debug(key='msg', data='This is HSI_Labour_ReceivesComprehensiveEmergencyObstetricCare running for '
                                     f'mother {person_id}')

        # We use the variable self.timing to differentiate between women sent to this event during labour and women
        # sent after labour

        # ========================================== CAESAREAN SECTION ===============================================
        # For women arriving to this event during labour who have been referred for caesarean the intervention is
        # delivered
        if mni[person_id]['referred_for_cs'] and self.timing == 'intrapartum':

            # todo: ?remove this logging?
            person = df.loc[person_id]
            logger.info(key='caesarean_delivery', data=person.to_dict())
            logger.info(key='cs_indications', data={'id': person_id,
                                                    'indication': mni[person_id]['cs_indication']})

            pkg_code_cs = pd.unique(
                consumables.loc[
                    consumables['Intervention_Pkg'] == 'Cesearian Section with indication (with complication)',
                    'Intervention_Pkg_Code'])[0]

            all_available = self.get_all_consumables(
                pkg_codes=[pkg_code_cs])

            # We check if the consumables are available but we dont condition the event happening on the result of the
            # check
            if all_available:
                logger.debug(key='message',
                             data='All the required consumables are available and will can be used for this'
                                  f'caesarean delivery for mother {person_id}.')
            else:
                logger.debug(key='message', data='The required consumables are not available for this caesarean '
                                                 f'delivery for mother {person_id}')

            # The appropriate variables in the MNI and dataframe are stored. Current caesarean section reduces risk of
            # intrapartum still birth and death due to antepartum haemorrhage
            mni[person_id]['mode_of_delivery'] = 'caesarean_section'
            mni[person_id]['amtsl_given'] = True
            df.at[person_id, 'la_previous_cs_delivery'] = True

        # ================================ SURGICAL MANAGEMENT OF RUPTURED UTERUS =====================================
        # Women referred after the labour HSI following correct identification of ruptured uterus will also need to
        # undergo surgical repair of this complication
        # TODO: women who have a caesarean due to UTERINE rupture will be treated, i dont know if this should be
        #  seperated (i.e. no woman would have a CS and not have her uterus repaired/removed)

        if mni[person_id]['referred_for_surgery'] and self.timing == 'intrapartum' and df.at[person_id,
                                                                                             'la_uterine_rupture']:

            # We dont have a specific package code for general surgery...
            dummy_surg_pkg_code = pd.unique(consumables.loc[consumables['Intervention_Pkg'] ==
                                                            'Cesearian Section with indication (with complication)',
                                                            'Intervention_Pkg_Code'])[0]

            # Again we check for the consumables but dont condition on consumables being avaible for the event to
            # happen
            all_available = self.get_all_consumables(
                pkg_codes=[dummy_surg_pkg_code])

            if all_available:
                logger.debug(key='message',
                             data='Consumables required for surgery are available and therefore have been '
                                  'used')
            else:
                logger.debug(key='message',
                             data='Consumables required for surgery are unavailable and therefore have not '
                                  'been used')

            # We apply a probability that repair surgery will be successful which will reduce risk of death from
            # uterine rupture
            treatment_success_ur = params['success_rate_uterine_repair'] > self.module.rng.random_sample()

            if treatment_success_ur:
                df.at[person_id, 'la_uterine_rupture_treatment'] = True
            # Unsuccessful repair will lead to this woman requiring a hysterectomy. Hysterectomy will also reduce risk
            # of death from uterine rupture but leads to permanent infertility in the simulation
            elif ~treatment_success_ur:
                df.at[person_id, 'la_has_had_hysterectomy'] = True

        # ============================= SURGICAL MANAGEMENT OF POSTPARTUM HAEMORRHAGE==================================
        # Women referred for surgery immediately following labour will need surgical management of postpartum bleeding
        # Treatment is varied accordingly to underlying cause of bleeding

        if mni[person_id]['referred_for_surgery'] and self.timing == 'postpartum' and \
            (df.at[person_id, 'la_postpartum_haem'] or df.at[person_id, 'pn_postpartum_haem_secondary']):
            self.module.surgical_management_of_pph(self)

        # =========================================== BLOOD TRANSFUSION ===============================================
        # Women referred for blood transfusion alone or in conjunction with one of the above interventions will receive
        # that here
        if mni[person_id]['referred_for_blood']:
            self.module.blood_transfusion(self)

        # Women who have passed through the postpartum SBA HSI have not yet had their risk of death calculated because
        # they required interventions delivered via this event. We now determine if these women will survive
        if self.timing == 'postpartum':
            logger.debug(key='msg', data=f'{person_id} apply_risk_of_early_postpartum_death')
            self.module.apply_risk_of_early_postpartum_death(person_id)

        actual_appt_footprint = self.EXPECTED_APPT_FOOTPRINT

        # Here we edit the appointment footprint so only women receiving surgery require the surgical footprint
        if mni[person_id]['referred_for_surgery'] or mni[person_id]['referred_for_cs']:
            actual_appt_footprint['MajorSurg'] = actual_appt_footprint['MajorSurg']

        elif (not mni[person_id]['referred_for_surgery'] and not mni[person_id]['referred_for_cs']) and\
                mni[person_id]['referred_for_blood']:
            actual_appt_footprint['MajorSurg'] = actual_appt_footprint['InpatientDays']

    def never_ran(self):
        self.module.run_if_receives_comprehensive_emergency_obstetric_care_cant_run(self)

    def did_not_run(self):
        self.module.run_if_receives_comprehensive_emergency_obstetric_care_cant_run(self)
        return False

    def not_available(self):
        self.module.run_if_receives_comprehensive_emergency_obstetric_care_cant_run(self)


class LabourLoggingEvent(RegularEvent, PopulationScopeEventMixin):
    """This is the LabourLoggingEvent. It uses the data frame and the labour_tracker to produce summary statistics which
    are processed and presented by different analysis scripts """

    def __init__(self, module):
        self.repeat = 1
        super().__init__(module, frequency=DateOffset(years=self.repeat))

    def apply(self, population):
        df = self.sim.population.props
        repro_women = df.is_alive & (df.sex == 'F') & (df.age_years > 14) & (df.age_years < 50)

        hysterectomy = df.is_alive & (df.sex == 'F') & df.la_has_had_hysterectomy & (df.age_years > 14) & \
                       (df.age_years < 50)
        labour = df.is_alive & (df.sex == 'F') & df.la_currently_in_labour & (df.age_years > 14) & \
                       (df.age_years < 50)
        postnatal = df.is_alive & (df.sex == 'F') & df.la_is_postpartum & (df.age_years > 14) & \
                       (df.age_years < 50)
        inpatient = df.is_alive & (df.sex == 'F') & df.hs_is_inpatient & (df.age_years > 14) & \
                       (df.age_years < 50)

        prop_hyst = (len(hysterectomy.loc[hysterectomy]) / len(repro_women.loc[repro_women])) * 100
        prop_in_labour = (len(labour.loc[labour]) / len(repro_women.loc[repro_women])) * 100
        prop_pn = (len(postnatal.loc[postnatal]) / len(repro_women.loc[repro_women])) * 100
        prop_ip = (len(inpatient.loc[inpatient]) / len(repro_women.loc[repro_women])) * 100

        logger.info(key='women_data_debug', data={'hyst': prop_hyst,
                                                  'labour': prop_in_labour,
                                                  'pn': prop_pn,
                                                  'ip': prop_ip})
<|MERGE_RESOLUTION|>--- conflicted
+++ resolved
@@ -2668,8 +2668,9 @@
                 df.at[individual_id, 'la_intrapartum_still_birth'] = True
                 # This variable is therefore only ever true when the pregnancy has ended in stillbirth
                 df.at[individual_id, 'ps_prev_stillbirth'] = True
-                df.at[individual_id, 'is_pregnant'] = False
-                # todo: reset more properties
+
+                # Next reset pregnancy and update contraception
+                self.sim.modules['Contraception'].end_pregnancy(individual_id)
 
             # If one twin survives we store this as a property of the MNI which is reference on_birth of the newborn
             # outcomes to ensure this twin pregnancy only leads to one birth
@@ -2767,16 +2768,7 @@
                                                                'type': 'primary_postpartum_haemorrhage',
                                                                'timing': 'postnatal'})
 
-<<<<<<< HEAD
             self.module.progression_of_hypertensive_disorders(mother_id, property_prefix='pn')
-=======
-                df.at[individual_id, 'la_intrapartum_still_birth'] = True
-                # This variable is therefore only ever true when the pregnancy has ended in stillbirth
-                df.at[individual_id, 'ps_prev_stillbirth'] = True
-
-                # Next reset pregnancy and update contraception
-                self.sim.modules['Contraception'].end_pregnancy(individual_id)
->>>>>>> aa6292a8
 
             # And determine if this woman will receive/seek care for postnatal care after delivery
             if df.at[mother_id, 'la_sepsis_pp'] or df.at[mother_id, 'la_postpartum_haem'] or \
