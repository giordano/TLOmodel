from pathlib import Path

import numpy as np
import pandas as pd
import scipy.stats

from tlo import DateOffset, Module, Parameter, Property, Types, logging
from tlo.events import Event, IndividualScopeEventMixin, PopulationScopeEventMixin, RegularEvent
from tlo.lm import LinearModel
from tlo.methods import Metadata, labour_lm, pregnancy_helper_functions
from tlo.methods.causes import Cause
from tlo.methods.dxmanager import DxTest
from tlo.methods.healthsystem import HSI_Event
from tlo.methods.hiv import HSI_Hiv_TestAndRefer
from tlo.methods.postnatal_supervisor import PostnatalWeekOneMaternalEvent
from tlo.util import BitsetHandler

logger = logging.getLogger(__name__)
logger.setLevel(logging.INFO)


class Labour(Module):
    """This is module is responsible for the the process of labour, birth and the immediate postnatal period (up until
    48hrs post birth). This model has a number of core functions including; initiating the onset of labour for women on
    their pre-determined due date (or prior to this for preterm labour/admission for delivery), applying the incidence
     of a core set of maternal complications occurring in the intrapartum period and outcomes such as maternal death or
     still birth, scheduling birth for women surviving labour and applying risk of complications and outcomes in the
     postnatal period. Complications explicitly modelled in this module include obstructed labour, antepartum
     haemorrhage, maternal infection and sepsis, progression of hypertensive disorders, uterine rupture and postpartum
      haemorrhage. In addition to the natural history of labour this module manages care seeking for women in labour
      (for delivery or following onset of complications at a home birth) and includes HSIs which represent
      Skilled Birth Attendance at either Basic or Comprehensive level emergency obstetric care facilities.
      Following birth this module manages postnatal care delivered via HSI_Labour_ReceivesPostnatalCheck and schedules
      PostnatalWeekOneMaternalEvent which represents the start of a womans postnatal period.
      """

    def __init__(self, name=None, resourcefilepath=None):
        super().__init__(name)
        self.resourcefilepath = resourcefilepath

        # First we define dictionaries which will store the current parameters of interest (to allow parameters to
        # change between 2010 and 2020) and the linear models
        self.current_parameters = dict()
        self.la_linear_models = dict()

        # This list contains the individual_ids of women in labour, used for testing
        self.women_in_labour = list()

        # These lists will contain possible complications and are used as checks
        self.possible_intrapartum_complications = list()
        self.possible_postpartum_complications = list()

        # Finally define a dictionary which will hold the required consumables for each intervention
        self.item_codes_lab_consumables = dict()

    INIT_DEPENDENCIES = {'Demography'}

    OPTIONAL_INIT_DEPENDENCIES = {'Stunting'}

    ADDITIONAL_DEPENDENCIES = {
        'PostnatalSupervisor', 'CareOfWomenDuringPregnancy', 'Lifestyle', 'PregnancySupervisor',
        'HealthSystem', 'Contraception',
        'NewbornOutcomes',
    }

    METADATA = {
        Metadata.DISEASE_MODULE,
        Metadata.USES_HEALTHSYSTEM,
        Metadata.USES_HEALTHBURDEN,
    }
    # Declare Causes of Death
    CAUSES_OF_DEATH = {
        'uterine_rupture': Cause(gbd_causes='Maternal disorders', label='Maternal Disorders'),
        'intrapartum_sepsis': Cause(gbd_causes='Maternal disorders', label='Maternal Disorders'),
        'antepartum_haemorrhage': Cause(gbd_causes='Maternal disorders', label='Maternal Disorders'),
        'postpartum_sepsis': Cause(gbd_causes='Maternal disorders', label='Maternal Disorders'),
        'postpartum_haemorrhage': Cause(gbd_causes='Maternal disorders', label='Maternal Disorders'),
        'secondary_postpartum_haemorrhage': Cause(gbd_causes='Maternal disorders', label='Maternal Disorders'),
        'severe_pre_eclampsia': Cause(gbd_causes='Maternal disorders', label='Maternal Disorders'),
        'eclampsia': Cause(gbd_causes='Maternal disorders', label='Maternal Disorders')}

    # Declare Causes of Disability
    CAUSES_OF_DISABILITY = {
        'maternal': Cause(gbd_causes='Maternal disorders', label='Maternal Disorders')
    }

    PARAMETERS = {
<<<<<<< HEAD
=======
        # n.b. Parameters are stored as LIST variables due to containing values to match both 2010 and 2015 data.
>>>>>>> 155d61c5

        #  PARITY AT BASELINE...
        'intercept_parity_lr2010': Parameter(
            Types.LIST, 'intercept value for linear regression equation predicating womens parity at 2010 baseline'),
        'effect_age_parity_lr2010': Parameter(
            Types.LIST, 'effect of an increase in age by 1 year in the linear regression equation predicating '
                        'womens parity at 2010 baseline'),
        'effect_mar_stat_2_parity_lr2010': Parameter(
            Types.LIST, 'effect of a change in marriage status from comparison (level 1) in the linear '
                        'regression equation predicating womans parity at 2010 baseline'),
        'effect_mar_stat_3_parity_lr2010': Parameter(
            Types.LIST, 'effect of a change in marriage status from comparison (level 1) in the linear '
                        'regression equation predicating womans parity at 2010 baseline'),
        'effect_wealth_lev_4_parity_lr2010': Parameter(
            Types.LIST, 'effect of an increase in wealth level in the linear regression equation predicating womans '
                        'parity at 2010 base line'),
        'effect_wealth_lev_3_parity_lr2010': Parameter(
            Types.LIST, 'effect of an increase in wealth level in the linear regression equation predicating womans '
                        'parity at 2010 base line'),
        'effect_wealth_lev_2_parity_lr2010': Parameter(
            Types.LIST, 'effect of an increase in wealth level in the linear regression equation predicating womans '
                        'parity at 2010 base line'),
        'effect_wealth_lev_1_parity_lr2010': Parameter(
            Types.LIST, 'effect of an increase in wealth level in the linear regression equation predicating womans '
                        'parity at 2010 base line'),
        'effect_edu_lev_2_parity_lr2010': Parameter(
            Types.LIST, 'effect of an increase in education level in the linear regression equation predicating womans '
                        'parity at 2010 base line'),
        'effect_edu_lev_3_parity_lr2010': Parameter(
            Types.LIST, 'effect of an increase in education level in the linear regression equation predicating womans '
                        'parity at 2010 base line'),
        'effect_rural_parity_lr2010': Parameter(
            Types.LIST, 'effect of rural living in the linear regression equation predicating womans parity at 2010 '
                        'base line'),
        'prob_previous_caesarean_at_baseline': Parameter(
            Types.LIST, 'probability of previously having delivered via caesarean section at baseline'),

        # POSTTERM RATE
        'risk_post_term_labour': Parameter(
            Types.LIST, 'risk of remaining pregnant past 42 weeks'),

        # MISC...
        'list_limits_for_defining_term_status': Parameter(
            Types.LIST, 'List of number of days of gestation used to define term, early preterm, late preterm and '
                        'post term delivery'),
        'allowed_interventions': Parameter(
            Types.LIST, 'list of interventions allowed to run, used in analysis'),

        # BIRTH WEIGHT...
        'mean_birth_weights': Parameter(
            Types.LIST, 'list of mean birth weights from gestational age at birth 24-41 weeks'),
        'standard_deviation_birth_weights': Parameter(
            Types.LIST, 'list of standard deviations associated with mean birth weights from gestational age at '
                        'birth 24-41 weeks'),
        'residual_prob_of_macrosomia': Parameter(
            Types.LIST, 'probability that those allocated to be normal birth weight and above will be macrosomic '
                        '(>4kg)'),

        # OBSTRUCTED LABOUR....
        'prob_obstruction_cpd': Parameter(
            Types.LIST, 'risk of a woman developing obstructed labour secondary to cephalopelvic disproportion'),
        'rr_obstruction_cpd_stunted_mother': Parameter(
            Types.LIST, 'relative risk of obstruction secondary to CPD in mothers who are stunted'),
        'rr_obstruction_foetal_macrosomia': Parameter(
            Types.LIST, 'relative risk of obstruction secondary to CPD in mothers who are carrying a macrosomic '
                        'foetus'),
        'prob_obstruction_malpos_malpres': Parameter(
            Types.LIST, 'risk of a woman developing obstructed labour secondary to malposition or malpresentation'),
        'prob_obstruction_other': Parameter(
            Types.LIST, 'risk of a woman developing obstructed labour secondary to other causes'),

        # ANTEPARTUM HAEMORRHAGE...
        'prob_placental_abruption_during_labour': Parameter(
            Types.LIST, 'probability of a woman developing placental abruption during labour'),
        'prob_aph_placenta_praevia_labour': Parameter(
            Types.LIST, 'probability of a woman with placenta praevia experiencing an APH during labour'),
        'prob_aph_placental_abruption_labour': Parameter(
            Types.LIST, 'probability of a woman with placental abruption experiencing an APH during labour'),
        'rr_placental_abruption_hypertension': Parameter(
            Types.LIST, 'Relative risk of placental abruption in women with hypertension'),
        'rr_placental_abruption_previous_cs': Parameter(
            Types.LIST, 'Relative risk of placental abruption in women who delivered previously via caesarean section'),
        'severity_maternal_haemorrhage': Parameter(
            Types.LIST, 'probability a maternal hemorrhage is non-severe (<1000mls) or severe (>1000mls)'),
        'cfr_aph': Parameter(
            Types.LIST, 'case fatality rate for antepartum haemorrhage during labour'),

        # MATERNAL INFECTION...
        'prob_sepsis_chorioamnionitis': Parameter(
            Types.LIST, 'risk of sepsis following chorioamnionitis infection'),
        'rr_sepsis_chorio_prom': Parameter(
            Types.LIST, 'relative risk of chorioamnionitis following PROM'),
        'prob_sepsis_endometritis': Parameter(
            Types.LIST, 'risk of sepsis following endometritis'),
        'rr_sepsis_endometritis_post_cs': Parameter(
            Types.LIST, 'relative risk of endometritis following caesarean delivery'),
        'prob_sepsis_urinary_tract': Parameter(
            Types.LIST, 'risk of sepsis following urinary tract infection'),
        'prob_sepsis_skin_soft_tissue': Parameter(
            Types.LIST, 'risk of sepsis following skin or soft tissue infection'),
        'rr_sepsis_sst_post_cs': Parameter(
            Types.LIST, 'relative risk of skin/soft tissue sepsis following caesarean delivery'),
        'cfr_sepsis': Parameter(
            Types.LIST, 'case fatality rate for sepsis during labour'),
        'cfr_pp_sepsis': Parameter(
            Types.LIST, 'case fatality rate for sepsis following delivery'),

        # UTERINE RUPTURE...
        'prob_uterine_rupture': Parameter(
            Types.LIST, 'probability of a uterine rupture during labour'),
        'rr_ur_parity_2': Parameter(
            Types.LIST, 'relative risk of uterine rupture in women who have delivered 2 times previously'),
        'rr_ur_parity_3_or_4': Parameter(
            Types.LIST, 'relative risk of uterine rupture in women who have delivered 3-4 times previously'),
        'rr_ur_parity_5+': Parameter(
            Types.LIST, 'relative risk of uterine rupture in women who have delivered > 5 times previously'),
        'rr_ur_prev_cs': Parameter(
            Types.LIST, 'relative risk of uterine rupture in women who have previously delivered via caesarean '
                        'section'),
        'rr_ur_obstructed_labour': Parameter(
            Types.LIST,
            'relative risk of uterine rupture in women who have been in obstructed labour'),
        'cfr_uterine_rupture': Parameter(
            Types.LIST, 'case fatality rate for uterine rupture in labour'),

        # HYPERTENSIVE DISORDERS...
        'prob_progression_gest_htn': Parameter(
            Types.LIST, 'probability of gestational hypertension progressing to severe gestational hypertension'
                        'during/after labour'),
        'prob_progression_severe_gest_htn': Parameter(
            Types.LIST, 'probability of severe gestational hypertension progressing to severe pre-eclampsia '
                        'during/after labour'),
        'prob_progression_mild_pre_eclamp': Parameter(
            Types.LIST, 'probability of mild pre-eclampsia progressing to severe pre-eclampsia during/after labour'),
        'prob_progression_severe_pre_eclamp': Parameter(
            Types.LIST, 'probability of severe pre-eclampsia progressing to eclampsia during/after labour'),
        'cfr_eclampsia': Parameter(
            Types.LIST, 'case fatality rate for eclampsia during labours'),
        'cfr_severe_pre_eclamp': Parameter(
            Types.LIST, 'case fatality rate for severe pre eclampsia during labour'),
        'cfr_pp_eclampsia': Parameter(
            Types.LIST, 'case fatality rate for eclampsia following delivery'),

        # INTRAPARTUM STILLBIRTH...
        'prob_ip_still_birth': Parameter(
            Types.LIST, 'baseline probability of intrapartum still birth'),
        'rr_still_birth_maternal_death': Parameter(
            Types.LIST, 'relative risk of still birth in mothers who have died during labour'),
        'rr_still_birth_ur': Parameter(
            Types.LIST, 'relative risk of still birth in mothers experiencing uterine rupture'),
        'rr_still_birth_ol': Parameter(
            Types.LIST, 'relative risk of still birth in mothers experiencing obstructed labour'),
        'rr_still_birth_aph': Parameter(
            Types.LIST, 'relative risk of still birth in mothers experiencing antepartum haemorrhage'),
        'rr_still_birth_hypertension': Parameter(
            Types.LIST, 'relative risk of still birth in mothers experiencing hypertension'),
        'rr_still_birth_sepsis': Parameter(
            Types.LIST, 'relative risk of still birth in mothers experiencing intrapartum sepsis'),
        'rr_still_birth_multiple_pregnancy': Parameter(
            Types.LIST, 'relative risk of still birth in mothers pregnant with twins'),
        'prob_both_twins_ip_still_birth': Parameter(
            Types.LIST, 'probability that if this mother will experience still birth, and she is pregnant with twins, '
                        'that neither baby will survive'),

        # POSTPARTUM HAEMORRHAGE...
        'prob_pph_uterine_atony': Parameter(
            Types.LIST, 'risk of pph after experiencing uterine atony'),
        'rr_pph_ua_hypertension': Parameter(
            Types.LIST, 'relative risk risk of pph after secondary to uterine atony in hypertensive women'),
        'rr_pph_ua_multiple_pregnancy': Parameter(
            Types.LIST, 'relative risk risk of pph after secondary to uterine atony in women pregnant with twins'),
        'rr_pph_ua_placental_abruption': Parameter(
            Types.LIST, 'relative risk risk of pph after secondary to uterine atony in women with placental abruption'),
        'rr_pph_ua_macrosomia': Parameter(
            Types.LIST, 'relative risk risk of pph after secondary to uterine atony in women with macrosomic foetus'),
        'rr_pph_ua_diabetes': Parameter(
             Types.LIST, 'risk of pph after experiencing uterine atony'),
        'prob_pph_retained_placenta': Parameter(
            Types.LIST, 'risk of pph after experiencing retained placenta'),
        'prob_pph_other_causes': Parameter(
            Types.LIST, 'risk of pph after experiencing other pph causes'),
        'cfr_pp_pph': Parameter(
            Types.LIST, 'case fatality rate for postpartum haemorrhage'),
        'rr_pph_death_anaemia': Parameter(
            Types.LIST, 'relative risk increase of death in women who are anaemic at time of PPH'),

        # CARE SEEKING FOR HEALTH CENTRE DELIVERY...
        'odds_deliver_in_health_centre': Parameter(
            Types.LIST, 'odds of a woman delivering in a health centre compared to a hospital'),
        'rrr_hc_delivery_age_20_24': Parameter(
            Types.LIST, 'relative risk ratio for a woman aged 20-24 delivering in a health centre compared to a '
                        'hospital'),
        'rrr_hc_delivery_age_25_29': Parameter(
            Types.LIST, 'relative risk ratio for a woman aged 25-29 delivering in a health centre compared to a '
                        'hospital'),
        'rrr_hc_delivery_age_30_34': Parameter(
            Types.LIST, 'relative risk ratio for a woman aged 30-34 delivering in a health centre compared to a '
                        'hospital'),
        'rrr_hc_delivery_age_35_39': Parameter(
            Types.LIST, 'relative risk ratio for a woman aged 35-39 delivering in a health centre compared to a '
                        'hospital'),
        'rrr_hc_delivery_age_40_44': Parameter(
            Types.LIST, 'relative risk ratio for a woman aged 40-44 delivering in a health centre compared to a '
                        'hospital'),
        'rrr_hc_delivery_age_45_49': Parameter(
            Types.LIST, 'relative risk ratio for a woman aged 45-49 delivering in a health centre compared to a '
                        'hospital'),
        'rrr_hc_delivery_wealth_4': Parameter(
            Types.LIST, 'relative risk ratio of a woman at wealth level 4 delivering at health centre compared to a '
                        'hospital'),
        'rrr_hc_delivery_wealth_3': Parameter(
            Types.LIST, 'relative risk ratio of a woman at wealth level 3 delivering at health centre compared to a '
                        'hospital'),
        'rrr_hc_delivery_wealth_2': Parameter(
            Types.LIST, 'relative risk ratio of a woman at wealth level 2 delivering at health centre compared to a '
                        'hospital'),
        'rrr_hc_delivery_wealth_1': Parameter(
            Types.LIST, 'relative risk ratio of a woman at wealth level 1 delivering at health centre compared to a '
                        'hospital'),
        'rrr_hc_delivery_parity_3_to_4': Parameter(
            Types.LIST, 'relative risk ratio for a woman with a parity of 3-4 delivering in a health centre compared to'
                        'a hospital'),
        'rrr_hc_delivery_parity_>4': Parameter(
            Types.LIST, 'relative risk ratio of a woman with a parity >4 delivering in health centre compared to a '
                        'hospital'),
        'rrr_hc_delivery_rural': Parameter(
            Types.LIST, 'relative risk ratio of a married woman delivering in a health centre compared to a hospital'),
        'rrr_hc_delivery_married': Parameter(
            Types.LIST, 'relative risk ratio of a married woman delivering in a health centre compared to a hospital'),

        # CARE SEEKING FOR HOME BIRTH...
        'odds_deliver_at_home': Parameter(
            Types.LIST, 'odds of a woman delivering at home compared to a hospital'),
        'rrr_hb_delivery_age_20_24': Parameter(
            Types.LIST, 'relative risk ratio for a woman aged 20-24 delivering at home compared to a '
                        'hospital'),
        'rrr_hb_delivery_age_25_29': Parameter(
            Types.LIST, 'relative risk ratio for a woman aged 25-29 delivering at home compared to a '
                        'hospital'),
        'rrr_hb_delivery_age_30_34': Parameter(
            Types.LIST, 'relative risk ratio for a woman aged 30-34 delivering at home compared to a '
                        'hospital'),
        'rrr_hb_delivery_age_35_39': Parameter(
            Types.LIST, 'relative risk ratio for a woman aged 35-39 delivering at home compared to a '
                        'hospital'),
        'rrr_hb_delivery_age_40_44': Parameter(
            Types.LIST, 'relative risk ratio for a woman aged 40-44 delivering at home compared to a hospital'),
        'rrr_hb_delivery_age_45_49': Parameter(
            Types.LIST, 'relative risk ratio for a woman aged 45-49 delivering at home compared to a hospital'),
        'rrr_hb_delivery_rural': Parameter(
            Types.LIST, 'relative risk ratio of a rural delivering at home compared to a hospital'),
        'rrr_hb_delivery_primary_education': Parameter(
            Types.LIST, 'relative risk ratio of a woman with a primary education delivering at home compared to a '
                        'hospital'),
        'rrr_hb_delivery_secondary_education': Parameter(
            Types.LIST, 'relative risk ratio of a woman with a secondary education delivering at home compared to a '
                        'hospital'),
        'rrr_hb_delivery_wealth_4': Parameter(
            Types.LIST, 'relative risk ratio of a woman at wealth level 4 delivering at home compared to a '
                        'hospital'),
        'rrr_hb_delivery_wealth_3': Parameter(
            Types.LIST, 'relative risk ratio of a woman at wealth level 3 delivering at home compared to a '
                        'hospital'),
        'rrr_hb_delivery_wealth_2': Parameter(
            Types.LIST, 'relative risk ratio of a woman at wealth level 2 delivering at home compared to a '
                        'hospital'),
        'rrr_hb_delivery_wealth_1': Parameter(
            Types.LIST, 'relative risk ratio of a woman at wealth level 1 delivering at home compared to a '
                        'hospital'),
        'rrr_hb_delivery_parity_3_to_4': Parameter(
            Types.LIST, 'relative risk ratio for a woman with a parity of 3-4 delivering at home compared to'
                        'a hospital'),
        'rrr_hb_delivery_parity_>4': Parameter(
            Types.LIST, 'relative risk ratio of a woman with a parity >4 delivering at home compared to a '
                        'hospital'),
        'rrr_hb_delivery_married': Parameter(
            Types.LIST, 'relative risk ratio of a married woman delivering in a home compared to a hospital'),

        'probability_delivery_hospital': Parameter(
            Types.LIST, 'probability of delivering in a hospital'),
        'prob_delay_one_two_fd': Parameter(
            Types.LIST, 'probability a woman seeking care during pregnancy will experience a type 1 or 2 delay when '
                        'choosing to seek care (i.e. she is delayed in reaching the facility'),
        'squeeze_threshold_for_delay_three_bemonc': Parameter(
            Types.LIST, 'squeeze factor value over which an individual within a EMoNC HSI is said to experience type 3'
                        ' delay i.e. delay in receiving appropriate care'),
        'squeeze_threshold_for_delay_three_cemonc': Parameter(
            Types.LIST, 'squeeze factor value over which an individual within a CEMoNC HSI is said to experience type 3'
                        ' delay i.e. delay in receiving appropriate car1e'),
        'squeeze_threshold_for_delay_three_pn': Parameter(
            Types.LIST, 'squeeze factor value over which an individual within a postnatal HSI is said to experience '
                        'type 3 delay i.e. delay in receiving appropriate care'),

        # PNC CHECK...
        'prob_timings_pnc': Parameter(
            Types.LIST, 'probabilities that a woman who will receive a PNC check will receive care <48hrs post birth '
                        'or > 48hrs post birth'),
        'odds_will_attend_pnc': Parameter(
            Types.LIST, 'baseline odss a woman will seek PNC for her and her newborn following delivery'),
        'or_pnc_age_30_35': Parameter(
            Types.LIST, 'odds ratio for women aged 30-35 attending PNC'),
        'or_pnc_age_>35': Parameter(
            Types.LIST, 'odds ratio for women aged > 35 attending PNC'),
        'or_pnc_rural': Parameter(
            Types.LIST, 'odds ratio for women who live rurally attending PNC'),
        'or_pnc_wealth_level_1': Parameter(
            Types.LIST, 'odds ratio for women from the highest wealth level attending PNC'),
        'or_pnc_anc4+': Parameter(
            Types.LIST, 'odds ratio for women who attended ANC4+ attending PNC'),
        'or_pnc_caesarean_delivery': Parameter(
            Types.LIST, 'odds ratio for women who delivered by caesarean attending PNC'),
        'or_pnc_facility_delivery': Parameter(
            Types.LIST, 'odds ratio for women who delivered in a health facility attending PNC'),
        'or_pnc_parity_>4': Parameter(
            Types.LIST, 'odds ratio for women with a parity of >4 attending PNC'),
        'probs_of_attending_pn_event_by_day': Parameter(
            Types.LIST, 'probabilities used in a weighted random draw to determine when a woman will attend the '
                        'postnatal event'),

        # EMERGENCY CARE SEEKING...
        'prob_careseeking_for_complication': Parameter(
            Types.LIST, 'odds of a woman seeking skilled assistance after developing a complication at a home birth'),
        'test_care_seeking_probs': Parameter(
            Types.LIST, 'dummy probabilities of delivery care seeking used in testing'),

        # TREATMENT PARAMETERS...
        'prob_delivery_modes_ec': Parameter(
            Types.LIST, 'probabilities that a woman admitted with eclampsia will deliver normally, via caesarean or '
                        'via assisted vaginal delivery'),
        'prob_delivery_modes_spe': Parameter(
            Types.LIST, 'probabilities that a woman admitted with severe pre-eclampsia will deliver normally, via '
                        'caesarean or via assisted vaginal delivery'),
        'residual_prob_avd': Parameter(
            Types.LIST, 'probabilities that a woman will deliver via assisted vaginal delivery for an indication not '
                        'explicitly modelled'),
        'residual_prob_caesarean': Parameter(
            Types.LIST, 'probabilities that a woman will deliver via caesarean section for an indication not '
                        'explicitly modelled'),
        'prob_adherent_ifa': Parameter(
            Types.LIST, 'probability that a woman started on postnatal IFA will be adherent'),
        'effect_of_ifa_for_resolving_anaemia': Parameter(
            Types.LIST, 'relative effect of iron and folic acid on anaemia status'),
        'number_ifa_tablets_required_postnatally': Parameter(
            Types.LIST, 'total number of iron and folic acid tablets required during postnatal period'),
        'treatment_effect_maternal_infection_clean_delivery': Parameter(
            Types.LIST, 'Effect of clean delivery practices on risk of maternal infection'),
        'treatment_effect_maternal_chorio_abx_prom': Parameter(
            Types.LIST, 'Relative effect of antibiotics for premature rupture of membranes on maternal risk of '
                        'chorioamnionitis prior to birth'),
        'treatment_effect_amtsl': Parameter(
            Types.LIST, 'relative risk of severe postpartum haemorrhage following active management of the third '
                        'stage of labour'),
        'prob_haemostatis_uterotonics': Parameter(
            Types.LIST, 'probability of uterotonics stopping a postpartum haemorrhage due to uterine atony '),
        'pph_treatment_effect_uterotonics_md': Parameter(
            Types.LIST, 'effect of uterotonics on maternal death due to postpartum haemorrhage'),
        'prob_successful_manual_removal_placenta': Parameter(
            Types.LIST, 'probability of manual removal of retained products arresting a post partum haemorrhage'),
        'pph_treatment_effect_mrp_md': Parameter(
            Types.LIST, 'effect of uterotonics on maternal death due to postpartum haemorrhage'),
        'success_rate_pph_surgery': Parameter(
            Types.LIST, 'probability of surgery for postpartum haemorrhage being successful'),
        'pph_treatment_effect_surg_md': Parameter(
            Types.LIST, 'effect of surgery on maternal death due to postpartum haemorrhage'),
        'pph_treatment_effect_hyst_md': Parameter(
            Types.LIST, 'effect of hysterectomy on maternal death due to postpartum haemorrhage'),
        'pph_bt_treatment_effect_md': Parameter(
            Types.LIST, 'effect of blood transfusion treatment for postpartum haemorrhage on risk of maternal death'),
        'sepsis_treatment_effect_md': Parameter(
            Types.LIST, 'effect of treatment for sepsis on risk of maternal death'),
        'success_rate_uterine_repair': Parameter(
            Types.LIST, 'probability repairing a ruptured uterus surgically'),
        'prob_successful_assisted_vaginal_delivery': Parameter(
            Types.LIST, 'probability of successful assisted vaginal delivery'),
        'ur_repair_treatment_effect_md': Parameter(
            Types.LIST, 'effect of surgical uterine repair treatment for uterine rupture on risk of maternal death'),
        'ur_treatment_effect_bt_md': Parameter(
            Types.LIST, 'effect of blood transfusion treatment for uterine rupture on risk of maternal death'),
        'ur_hysterectomy_treatment_effect_md': Parameter(
            Types.LIST, 'effect of blood hysterectomy for uterine rupture on risk of maternal death'),
        'eclampsia_treatment_effect_severe_pe': Parameter(
            Types.LIST, 'effect of treatment for severe pre eclampsia on risk of eclampsia'),
        'eclampsia_treatment_effect_md': Parameter(
            Types.LIST, 'effect of treatment for eclampsia on risk of maternal death'),
        'anti_htns_treatment_effect_md': Parameter(
            Types.LIST, 'effect of IV anti hypertensive treatment on risk of death secondary to severe pre-eclampsia/'
                        'eclampsia stillbirth'),
        'anti_htns_treatment_effect_progression': Parameter(
            Types.LIST,
            'effect of IV anti hypertensive treatment on risk of progression from mild to severe gestational'
            ' hypertension'),
        'aph_bt_treatment_effect_md': Parameter(
            Types.LIST, 'effect of blood transfusion treatment for antepartum haemorrhage on risk of maternal death'),
        'treatment_effect_blood_transfusion_anaemia': Parameter(
            Types.LIST, 'effect of blood transfusion treatment for severe anaemia'),
        'aph_cs_treatment_effect_md': Parameter(
            Types.LIST, 'effect of caesarean section for antepartum haemorrhage on risk of maternal death'),
        'treatment_effect_avd_still_birth': Parameter(
            Types.LIST, 'effect of assisted vaginal delivery on risk of intrapartum still birth'),
        'treatment_effect_cs_still_birth': Parameter(
            Types.LIST, 'effect of caesarean section delivery on risk of intrapartum still birth'),

        # HEALTH CARE WORKER AVAILABILITY AND COMPETENCE...
        'prob_hcw_avail_iv_abx': Parameter(
            Types.LIST, 'average probability that a health facility providing EmONC care has a HCW available that can'
                        ' delivery signal function - parenteral antibiotics'),
        'prob_hcw_avail_uterotonic': Parameter(
            Types.LIST, 'average probability that a health facility providing EmONC care has a HCW available that can'
                        ' delivery signal function - parenteral uterotonics'),
        'prob_hcw_avail_anticonvulsant': Parameter(
            Types.LIST, 'average probability that a health facility providing EmONC care has a HCW available that can'
                        ' delivery signal function - parenteral anticonvulsants'),
        'prob_hcw_avail_man_r_placenta': Parameter(
            Types.LIST, 'average probability that a health facility providing EmONC care has a HCW available that can'
                        ' delivery signal function - manual removal of retained placenta'),
        'prob_hcw_avail_avd': Parameter(
            Types.LIST, 'average probability that a health facility providing EmONC care has a HCW available that can'
                        ' delivery signal function - assisted vaginal delivery'),
        'prob_hcw_avail_blood_tran': Parameter(
            Types.LIST, 'average probability that a health facility providing EmONC care has a HCW available that can'
                        ' delivery signal function - blood transfusion'),
        'prob_hcw_avail_surg': Parameter(
            Types.LIST, 'average probability that a health facility providing EmONC care has a HCW available that can'
                        ' delivery signal function - obstetric surgery'),
        'prob_hcw_avail_retained_prod': Parameter(
            Types.LIST, 'average probability that a health facility providing EmONC care has a HCW available that can'
                        ' delivery signal function - removal of retained products of conception'),
        'prob_hcw_avail_neo_resus': Parameter(
            Types.LIST, 'average probability that a health facility providing EmONC care has a HCW available that can'
                        ' delivery signal function - neonatal resuscitation'),

        'mean_hcw_competence_hc': Parameter(
            Types.LIST, 'mean competence of HCW at delivering EmONC care at a health centre. A draw below this level '
                        'prevents intervention delivery'),
        'mean_hcw_competence_hp': Parameter(
            Types.LIST, 'mean competence of HCW at delivering EmONC care at a hospital. A draw below this level '
                        'prevents intervention delivery'),

        # EFFECT OF DELAYS...
        'treatment_effect_modifier_all_delays': Parameter(
            Types.LIST, 'factor by which treatment effectiveness is reduced in the presences of multiple delays'),
        'treatment_effect_modifier_one_delay': Parameter(
            Types.LIST, 'factor by which treatment effectiveness is reduced in the presences of one delays'),

        'prob_intervention_delivered_anaemia_assessment_pnc': Parameter(
            Types.LIST, 'probability a woman will have their Hb levels checked during PNC given that the HSI has ran '
                        'and the consumables are available (proxy for clinical quality)'),
    }

    PROPERTIES = {
        'la_due_date_current_pregnancy': Property(Types.DATE, 'The date on which a newly pregnant woman is scheduled to'
                                                              ' go into labour'),
        'la_currently_in_labour': Property(Types.BOOL, 'whether this woman is currently in labour'),
        'la_intrapartum_still_birth': Property(Types.BOOL, 'whether this womans most recent pregnancy has ended '
                                                           'in a stillbirth'),
        'la_parity': Property(Types.REAL, 'total number of previous deliveries'),
        'la_previous_cs_delivery': Property(Types.BOOL, 'whether this woman has ever delivered via caesarean section'),
        'la_has_previously_delivered_preterm': Property(Types.BOOL, 'whether the woman has had a previous preterm '
                                                                    'delivery for any of her previous deliveries'),
        'la_obstructed_labour': Property(Types.BOOL, 'Whether this woman is experiencing obstructed labour'),
        'la_placental_abruption': Property(Types.BOOL, 'whether the woman has experienced placental abruption'),
        'la_antepartum_haem': Property(Types.CATEGORICAL, 'whether the woman has experienced an antepartum haemorrhage'
                                                          ' in this delivery and it severity',
                                       categories=['none', 'mild_moderate', 'severe']),
        'la_antepartum_haem_treatment': Property(Types.BOOL, 'whether this womans antepartum haemorrhage has been '
                                                             'treated'),
        'la_uterine_rupture': Property(Types.BOOL, 'whether the woman has experienced uterine rupture in this '
                                                   'delivery'),
        'la_uterine_rupture_treatment': Property(Types.BOOL, 'whether this womans uterine rupture has been treated'),
        'la_sepsis': Property(Types.BOOL, 'whether this woman has developed sepsis due to an intrapartum infection'),
        'la_sepsis_pp': Property(Types.BOOL, 'whether this woman has developed sepsis due to a postpartum infection'),
        'la_sepsis_treatment': Property(Types.BOOL, 'If this woman has received treatment for maternal sepsis'),
        'la_eclampsia_treatment': Property(Types.BOOL, 'whether this womans eclampsia has been treated'),
        'la_severe_pre_eclampsia_treatment': Property(Types.BOOL, 'whether this woman has been treated for severe '
                                                                  'pre-eclampsia'),
        'la_maternal_hypertension_treatment': Property(Types.BOOL, 'whether this woman has been treated for maternal '
                                                                   'hypertension'),
        'la_gest_htn_on_treatment': Property(Types.BOOL, 'whether this woman has is receiving regular '
                                                         'antihypertensives'),
        'la_postpartum_haem': Property(Types.BOOL, 'whether the woman has experienced an postpartum haemorrhage in this'
                                                   'delivery'),
        'la_postpartum_haem_cause': Property(Types.INT, 'bitset column holding causes of postpartum haemorrhage'),
        'la_postpartum_haem_treatment': Property(Types.INT, ' Treatment for received for postpartum haemorrhage '
                                                            '(bitset)'),
        'la_has_had_hysterectomy': Property(Types.BOOL, 'whether this woman has had a hysterectomy as treatment for a '
                                                        'complication of labour, and therefore is unable to conceive'),
        'la_date_most_recent_delivery': Property(Types.DATE, 'date of on which this mother last delivered'),
        'la_is_postpartum': Property(Types.BOOL, 'Whether a woman is in the postpartum period, from delivery until '
                                                 'day +42 (6 weeks)'),
        'la_pn_checks_maternal': Property(Types.INT, 'Number of postnatal checks this woman has received'),
        'la_iron_folic_acid_postnatal': Property(Types.BOOL, 'Whether a woman is receiving iron and folic acid during '
                                                             'the postnatal period'),
    }

    def read_parameters(self, data_folder):
        parameter_dataframe = pd.read_excel(Path(self.resourcefilepath) / 'ResourceFile_LabourSkilledBirth'
                                                                          'Attendance.xlsx',
                                            sheet_name='parameter_values')
        self.load_parameters_from_dataframe(parameter_dataframe)

        # For the first period (2010-2015) we use the first value in each list as a parameter
        pregnancy_helper_functions.update_current_parameter_dictionary(self, list_position=0)

    def initialise_population(self, population):
        df = population.props
        params = self.current_parameters

        df.loc[df.is_alive, 'la_currently_in_labour'] = False
        df.loc[df.is_alive, 'la_intrapartum_still_birth'] = False
        df.loc[df.is_alive, 'la_parity'] = 0
        df.loc[df.is_alive, 'la_previous_cs_delivery'] = False
        df.loc[df.is_alive, 'la_has_previously_delivered_preterm'] = False
        df.loc[df.is_alive, 'la_due_date_current_pregnancy'] = pd.NaT
        df.loc[df.is_alive, 'la_obstructed_labour'] = False
        df.loc[df.is_alive, 'la_placental_abruption'] = False
        df.loc[df.is_alive, 'la_antepartum_haem'] = 'none'
        df.loc[df.is_alive, 'la_antepartum_haem_treatment'] = False
        df.loc[df.is_alive, 'la_uterine_rupture'] = False
        df.loc[df.is_alive, 'la_uterine_rupture_treatment'] = False
        df.loc[df.is_alive, 'la_sepsis'] = False
        df.loc[df.is_alive, 'la_sepsis_pp'] = False
        df.loc[df.is_alive, 'la_sepsis_treatment'] = False
        df.loc[df.is_alive, 'la_eclampsia_treatment'] = False
        df.loc[df.is_alive, 'la_severe_pre_eclampsia_treatment'] = False
        df.loc[df.is_alive, 'la_maternal_hypertension_treatment'] = False
        df.loc[df.is_alive, 'la_gest_htn_on_treatment'] = False
        df.loc[df.is_alive, 'la_postpartum_haem'] = False
        df.loc[df.is_alive, 'la_postpartum_haem_cause'] = 0
        df.loc[df.is_alive, 'la_postpartum_haem_treatment'] = 0
        df.loc[df.is_alive, 'la_has_had_hysterectomy'] = False
        df.loc[df.is_alive, 'la_date_most_recent_delivery'] = pd.NaT
        df.loc[df.is_alive, 'la_is_postpartum'] = False
        df.loc[df.is_alive, 'la_pn_checks_maternal'] = 0
        df.loc[df.is_alive, 'la_iron_folic_acid_postnatal'] = False

        #  we store different potential treatments for postpartum haemorrhage via bistet
        self.pph_treatment = BitsetHandler(self.sim.population, 'la_postpartum_haem_treatment',
                                           ['manual_removal_placenta', 'surgery', 'hysterectomy'])

        #  ----------------------------ASSIGNING PARITY AT BASELINE --------------------------------------------------
        # This equation predicts the parity of each woman at baseline (who is of reproductive age)
        parity_equation = LinearModel.custom(labour_lm.predict_parity, parameters=params)

        # We assign parity to all women of reproductive age at baseline
        df.loc[df.is_alive & (df.sex == 'F') & (df.age_years > 14), 'la_parity'] = \
            parity_equation.predict(df.loc[df.is_alive & (df.sex == 'F') & (df.age_years > 14)])

        if not (df.loc[df.is_alive & (df.sex == 'F') & (df.age_years > 14), 'la_parity'] >= 0).all().all():
            logger.debug(key='error', data='Parity was calculated incorrectly at initialisation ')

        #  ----------------------- ASSIGNING PREVIOUS CS DELIVERY AT BASELINE -----------------------------------------
        # This equation determines the proportion of women at baseline who have previously delivered via caesarean
        # section
        reproductive_age_women = df.is_alive & (df.sex == 'F') & (df.age_years > 14) & (df.age_years < 50)

        previous_cs = pd.Series(
            self.rng.random_sample(len(reproductive_age_women.loc[reproductive_age_women])) <
            self.current_parameters['prob_previous_caesarean_at_baseline'],
            index=reproductive_age_women.loc[reproductive_age_women].index)

        df.loc[previous_cs.loc[previous_cs].index, 'la_previous_cs_delivery'] = True

    def get_and_store_labour_item_codes(self):
        """
        This function defines the required consumables for each intervention delivered during this module and stores
        them in a module level dictionary called within HSIs
         """
        get_item_code_from_pkg = self.sim.modules['HealthSystem'].get_item_codes_from_package_name

        get_list_of_items = pregnancy_helper_functions.get_list_of_items

        # ---------------------------------- IV DRUG ADMIN EQUIPMENT  -------------------------------------------------
        self.item_codes_lab_consumables['iv_drug_equipment'] = \
            get_list_of_items(self, ['Cannula iv  (winged with injection pot) 20_each_CMST',
                                     'IV giving/infusion set, with needle',
                                     'Gloves, exam, latex, disposable, pair'])

        # ---------------------------------- BLOOD TEST EQUIPMENT ---------------------------------------------------
        self.item_codes_lab_consumables['blood_test_equipment'] =\
            get_list_of_items(self, ['Blood collecting tube, 5 ml',
                                     'Syringe, needle + swab',
                                     'Gloves, exam, latex, disposable, pair'])

        # -------------------------------------------- DELIVERY ------------------------------------------------------
        # assuming CDK has blade, soap, cord tie
        self.item_codes_lab_consumables['delivery_core'] =\
            get_list_of_items(self, ['Clean delivery kit',
                                     'Chlorhexidine 1.5% solution_5_CMST'])

        self.item_codes_lab_consumables['delivery_optional'] = \
            get_list_of_items(self, ['Cannula iv  (winged with injection pot) 20_each_CMST',
                                     'Apron, disposable, polythene_100_CMST',
                                     'Gloves, exam, latex, disposable, pair',
                                     'Gauze, swabs 8-ply 10cm x 10cm_100_CMST',
                                     'Gauze pad, 10 x 10 cm, sterile',
                                     'Cotton swab',
                                     'Paracetamol 500mg_1000_CMST'])

        # -------------------------------------------- CAESAREAN DELIVERY ------------------------------------------
        # TODO: this package is incomplete?
        # todo: replace- halothane with thiopental
        self.item_codes_lab_consumables['caesarean_delivery_core'] =\
            get_list_of_items(self, ['Halothane (fluothane)_250ml_CMST',
                                     'Ceftriaxone 1g, PFR_each_CMST',
                                     'Metronidazole 200mg_1000_CMST'])

        self.item_codes_lab_consumables['caesarean_delivery_optional'] =\
            get_list_of_items(self, ['Cannula iv  (winged with injection pot) 20_each_CMST',
                                     'Paracetamol 500mg _1000_CMST',
                                     'Declofenac injection_each_CMST',
                                     'Pethidine, 50 mg/ml, 2 ml ampoule',
                                     'Foley catheter',
                                     'Bag, urine, collecting, 2000 ml',
                                     "Sodium lactate injection (Ringer's), 500 ml, with giving set",
                                     'Sodium chloride, injectable solution, 0,9 %, 500 ml',
                                     "Giving set iv administration + needle 15 drops/ml_each_CMST",
                                     "Chlorhexidine 1.5% solution_5_CMST"])

        # -------------------------------------------- OBSTETRIC SURGERY ----------------------------------------------
        # TODO: this package may not be accurate yet
        self.item_codes_lab_consumables['obstetric_surgery_core'] = \
            get_list_of_items(self, ['Halothane (fluothane)_250ml_CMST',
                                     'Ceftriaxone 1g, PFR_each_CMST',
                                     'Metronidazole 200mg_1000_CMST'])

        self.item_codes_lab_consumables['obstetric_surgery_optional'] = \
            get_list_of_items(self, ['Cannula iv  (winged with injection pot) 20_each_CMST',
                                     'Paracetamol 500mg _1000_CMST',
                                     'Declofenac injection_each_CMST',
                                     'Pethidine, 50 mg/ml, 2 ml ampoule',
                                     'Foley catheter',
                                     'Bag, urine, collecting, 2000 ml',
                                     "Sodium lactate injection (Ringer's), 500 ml, with giving set",
                                     'Sodium chloride, injectable solution, 0,9 %, 500 ml',
                                     "Giving set iv administration + needle 15 drops/ml_each_CMST"])

        # -------------------------------------------- ABX FOR PROM -------------------------------------------------
        self.item_codes_lab_consumables['abx_for_prom'] = \
            get_list_of_items(self, ['Benzathine benzylpenicillin, powder for injection, 2.4 million IU'])

        # -------------------------------------------- ANTENATAL STEROIDS ---------------------------------------------
        self.item_codes_lab_consumables['antenatal_steroids'] = \
            get_list_of_items(self, ['Dexamethasone 5mg/ml, 5ml_each_CMST',
                                     'Betamethasone, 12 mg injection'])

        # -------------------------------------  INTRAVENOUS ANTIHYPERTENSIVES ---------------------------------------
        self.item_codes_lab_consumables['iv_antihypertensives'] = \
            get_list_of_items(self, ['Hydralazine, powder for injection, 20 mg ampoule'])

        # --------------------------------------- ORAL ANTIHYPERTENSIVES ---------------------------------------------
        self.item_codes_lab_consumables['oral_antihypertensives'] = \
            get_list_of_items(self, ['Methyldopa 250mg_1000_CMST'])

        # ----------------------------------  SEVERE PRE-ECLAMPSIA/ECLAMPSIA  -----------------------------------------
        self.item_codes_lab_consumables['magnesium_sulfate'] = \
            get_list_of_items(self, ['Magnesium sulfate, injection, 500 mg/ml in 10-ml ampoule'])

        self.item_codes_lab_consumables['eclampsia_management_optional'] = \
            get_list_of_items(self, ['Misoprostol, tablet, 200 mcg',
                                     'Oxytocin, injection, 10 IU in 1 ml ampoule',
                                     'Sodium chloride, injectable solution, 0,9 %, 500 ml',
                                     'Cannula iv  (winged with injection pot) 20_each_CMST',
                                     'IV giving/infusion set, with needle',
                                     'Gloves, exam, latex, disposable, pair',
                                     'Oxygen, 1000 liters, primarily with oxygen cylinders',
                                     'Complete blood count',
                                     'Blood collecting tube, 5 ml',
                                     'Syringe, needle + swab',
                                     'Foley catheter',
                                     'Bag, urine, collecting, 2000 ml'])

        # -------------------------------------  OBSTRUCTED LABOUR  ---------------------------------------------------
        self.item_codes_lab_consumables['obstructed_labour'] = \
            get_list_of_items(self, ['Lidocaine HCl (in dextrose 7.5%), ampoule 2 ml',
                                     'Ampicillin, powder for injection, 500 mg, vial',
                                     'Gentamycin, injection, 40 mg/ml in 2 ml vial',
                                     'Sodium chloride, injectable solution, 0,9 %, 500 ml',
                                     'Cannula iv  (winged with injection pot) 20_each_CMST',
                                     'IV giving/infusion set, with needle',
                                     'Gloves, exam, latex, disposable, pair',
                                     'Complete blood count',
                                     'Blood collecting tube, 5 ml',
                                     'Syringe, needle + swab',
                                     'Foley catheter',
                                     'Bag, urine, collecting, 2000 ml',
                                     'Paracetamol 500mg _1000_CMST',
                                     'Pethidine, 50 mg/ml, 2 ml ampoule',
                                     'Gauze, swabs 8-ply 10cm x 10cm_100_CMST',
                                     'Suture pack'])

        # -------------------------------------  OBSTETRIC FORCEPS  ---------------------------------------------------
        self.item_codes_lab_consumables['forceps'] = get_list_of_items(self, ['Forceps, obstetric'])

        # -------------------------------------  OBSTETRIC VACUUM   ---------------------------------------------------
        self.item_codes_lab_consumables['vacuum'] = get_list_of_items(self, ['Vacuum, obstetric'])

        # -------------------------------------  MATERNAL SEPSIS  -----------------------------------------------------
        # todo: helen allott recommended clindamycin but not available as IV
        self.item_codes_lab_consumables['maternal_sepsis_core'] =\
            get_list_of_items(self, ['Ampicillin, powder for injection, 500 mg, vial',
                                     'Gentamycin, injection, 40 mg/ml in 2 ml vial',
                                     'Metronidazole, injection, 500 mg in 100 ml vial'])

        self.item_codes_lab_consumables['maternal_sepsis_optional'] = \
            get_list_of_items(self, ['Cannula iv  (winged with injection pot) 20_each_CMST',
                                     'Oxygen, 1000 liters, primarily with oxygen cylinders',
                                     'Paracetamol, tablet, 500 mg',
                                     'Giving set iv administration + needle 15 drops/ml_each_CMST',
                                     'Foley catheter',
                                     'Bag, urine, collecting, 2000 ml',
                                     'Syringe, needle + swab',
                                     'Gloves, exam, latex, disposable, pair',
                                     'Complete blood count',
                                     'Blood collecting tube, 5 ml',
                                     'Syringe, needle + swab'])

        # -------------------------------------  ACTIVE MANAGEMENT THIRD STAGE  ---------------------------------------
        self.item_codes_lab_consumables['amtsl'] = \
            get_item_code_from_pkg('Active management of the 3rd stage of labour')

        # -------------------------------------  POSTPARTUM HAEMORRHAGE  ---------------------------------------
        # TODO: helen allott recommended tranexamic acid - not availble
        self.item_codes_lab_consumables['pph_core'] = \
            get_list_of_items(self, ['Oxytocin, injection, 10 IU in 1 ml ampoule',
                                     'Misoprostol, tablet, 200 mcg'])

        self.item_codes_lab_consumables['pph_optional'] = \
            get_list_of_items(self, ['Pethidine, 50 mg/ml, 2 ml ampoule',
                                     'Oxygen, 1000 liters, primarily with oxygen cylinders',
                                     'Cannula iv  (winged with injection pot) 20_each_CMST',
                                     'Bag, urine, collecting, 2000 ml',
                                     'Foley catheter',
                                     'Giving set iv administration + needle 15 drops/ml_each_CMST',
                                     'Syringe, needle + swab',
                                     'Gloves, exam, latex, disposable, pair',
                                     'Complete blood count',
                                     'Blood collecting tube, 5 ml',
                                     'Syringe, needle + swab'])

        # -------------------------------------  BLOOD TRANSFUSION  ---------------------------------------
        self.item_codes_lab_consumables['blood_transfusion'] = get_list_of_items(self, ['Blood, one unit'])

        # ------------------------------------------ FULL BLOOD COUNT -------------------------------------------------
        self.item_codes_lab_consumables['full_blood_count'] = get_list_of_items(self, ['Complete blood count'])

        # ---------------------------------- IRON AND FOLIC ACID ------------------------------------------------------
        self.item_codes_lab_consumables['iron_folic_acid'] = \
<<<<<<< HEAD
            get_item_code_from_pkg('Daily iron and folic acid supplementation (pregnant women)')
=======
            get_item_code_from_pkg('Ferrous Salt + Folic Acid, tablet, 200 + 0.25 mg')
>>>>>>> 155d61c5

    def initialise_simulation(self, sim):

        # We call the following function to store the required consumables for the simulation run within the appropriate
        # dictionary
        self.get_and_store_labour_item_codes()

        # We set the LoggingEvent to run a the last day of each year to produce statistics for that year
        sim.schedule_event(LabourLoggingEvent(self), sim.date + DateOffset(days=1))

        # This list contains all the women who are currently in labour and is used for checks/testing
        self.women_in_labour = []

        # This list contains all possible complications/outcomes of the intrapartum and postpartum phase- its used in
        # assert functions as a test
        self.possible_intrapartum_complications = ['obstruction_cpd', 'obstruction_malpos_malpres', 'obstruction_other',
                                                   'placental_abruption', 'antepartum_haem', 'sepsis',
                                                   'sepsis_chorioamnionitis', 'uterine_rupture',  'severe_pre_eclamp',
                                                   'eclampsia']

        self.possible_postpartum_complications = ['sepsis_endometritis', 'sepsis_skin_soft_tissue',
                                                  'sepsis_urinary_tract', 'pph_uterine_atony', 'pph_retained_placenta',
                                                  'pph_other', 'severe_pre_eclamp', 'eclampsia', 'postpartum_haem',
                                                  'sepsis']
        # define any dx_tests
        self.sim.modules['HealthSystem'].dx_manager.register_dx_test(
            full_blood_count_hb_pn=DxTest(
                property='pn_anaemia_following_pregnancy',
                target_categories=['mild', 'moderate', 'severe'],
                item_codes=self.item_codes_lab_consumables['full_blood_count'],
                sensitivity=1.0),
        )

        # ======================================= LINEAR MODEL EQUATIONS ==============================================
        # Here we define the equations that will be used throughout this module using the linear
        # model and stored them as a parameter
        params = self.current_parameters
        self.la_linear_models = {

            # This equation predicts the parity of each woman at baseline (who is of reproductive age)
            'parity': LinearModel.custom(labour_lm.predict_parity, parameters=params),

            # This equation is used to calculate a womans risk of obstructed labour. As we assume obstructed labour can
            # only occur following on of three preceding causes, this model is additive
            'obstruction_cpd_ip': LinearModel.custom(labour_lm.predict_obstruction_cpd_ip, module=self),

            # This equation is used to calculate a womans risk of developing sepsis due to chorioamnionitis infection
            # during the intrapartum phase of labour and is mitigated by clean delivery
            'sepsis_chorioamnionitis_ip': LinearModel.custom(labour_lm.predict_sepsis_chorioamnionitis_ip,
                                                             parameters=params),

            # This equation is used to calculate a womans risk of developing sepsis due to endometritis infection
            # during the postpartum phase of labour and is mitigated by clean delivery
            'sepsis_endometritis_pp': LinearModel.custom(labour_lm.predict_sepsis_endometritis_pp, parameters=params),

            # This equation is used to calculate a womans risk of developing sepsis due to skin or soft tissue
            # infection during the
            # postpartum phase of labour and is mitigated by clean delivery
            'sepsis_skin_soft_tissue_pp': LinearModel.custom(labour_lm.predict_sepsis_skin_soft_tissue_pp,
                                                             parameters=params),

            # This equation is used to calculate a womans risk of developing a urinary tract infection during the
            # postpartum phase of labour and is mitigated by clean delivery
            'sepsis_urinary_tract_pp': LinearModel.custom(labour_lm.predict_sepsis_urinary_tract_pp,
                                                          parameters=params),

            # This equation is used to calculate a womans risk of death following sepsis during labour and is mitigated
            # by treatment
            'intrapartum_sepsis_death': LinearModel.custom(labour_lm.predict_sepsis_death, parameters=params),
            'postpartum_sepsis_death': LinearModel.custom(labour_lm.predict_sepsis_death, parameters=params),


            # This equation is used to calculate a womans risk of death following eclampsia and is mitigated
            # by treatment delivered either immediately prior to admission for delivery or during labour
            'eclampsia_death': LinearModel.custom(labour_lm.predict_eclampsia_death, parameters=params),

            # This equation is used to calculate a womans risk of death following eclampsia and is mitigated
            # by treatment delivered either immediately prior to admission for delivery or during labour
            'severe_pre_eclampsia_death': LinearModel.custom(labour_lm.predict_severe_pre_eclamp_death,
                                                             parameters=params),

            # This equation is used to calculate a womans risk of placental abruption in labour
            'placental_abruption_ip': LinearModel.custom(labour_lm.predict_placental_abruption_ip, parameters=params),

            # This equation is used to calculate a womans risk of antepartum haemorrhage. We assume APH can only occur
            # in the presence of a preceding placental causes (abruption/praevia) therefore this model is additive
            'antepartum_haem_ip': LinearModel.custom(labour_lm.predict_antepartum_haem_ip, parameters=params),

            # This equation is used to calculate a womans risk of death following antepartum haemorrhage. Risk is
            # mitigated by treatment
            'antepartum_haemorrhage_death': LinearModel.custom(labour_lm.predict_antepartum_haem_death,
                                                               parameters=params),

            # This equation is used to calculate a womans risk of postpartum haemorrhage due to uterine atony
            'pph_uterine_atony_pp': LinearModel.custom(labour_lm.predict_pph_uterine_atony_pp, module=self),

            # This equation is used to calculate a womans risk of postpartum haemorrhage due to retained placenta
            'pph_retained_placenta_pp': LinearModel.custom(labour_lm.predict_pph_retained_placenta_pp,
                                                           parameters=params),

            # This equation is used to calculate a womans risk of death following postpartum haemorrhage. Risk is
            # mitigated by treatment
            'postpartum_haemorrhage_death': LinearModel.custom(labour_lm.predict_postpartum_haem_pp_death, module=self),

            # This equation is used to calculate a womans risk of uterine rupture
            'uterine_rupture_ip': LinearModel.custom(labour_lm.predict_uterine_rupture_ip, parameters=params),

            # This equation is used to calculate a womans risk of death following uterine rupture. Risk if reduced by
            # treatment
            'uterine_rupture_death': LinearModel.custom(labour_lm.predict_uterine_rupture_death, parameters=params),

            # This equation is used to calculate a womans risk of still birth during the intrapartum period. Assisted
            # vaginal delivery and caesarean delivery are assumed to significantly reduce risk
            'intrapartum_still_birth': LinearModel.custom(labour_lm.predict_intrapartum_still_birth,
                                                          parameters=params),

            # This regression equation uses data from the DHS to predict a womans probability of choosing to deliver in
            # a health centre
            'probability_delivery_health_centre': LinearModel.custom(
                labour_lm.predict_probability_delivery_health_centre, parameters=params),

            # This regression equation uses data from the DHS to predict a womans probability of choosing to deliver in
            # at home
            'probability_delivery_at_home': LinearModel.custom(
                labour_lm.predict_probability_delivery_at_home, parameters=params),

            # This equation is used to determine the probability that a woman will seek care for PNC after delivery
            'postnatal_check': LinearModel.custom(
                labour_lm.predict_postnatal_check, parameters=params),
        }

        # Here we create a dict with all the models to be scaled and the 'target' rate parameter
        mod = self.la_linear_models
        models_to_be_scaled = [[mod['uterine_rupture_ip'], 'prob_uterine_rupture'],
                               [mod['postnatal_check'], 'odds_will_attend_pnc'],
                               [mod['probability_delivery_at_home'], 'odds_deliver_at_home'],
                               [mod['probability_delivery_health_centre'], 'odds_deliver_in_health_centre']]

        # Scale all models updating the parameter used as the intercept of the linear models
        for model in models_to_be_scaled:
            pregnancy_helper_functions.scale_linear_model_at_initialisation(
                self, model=model[0], parameter_key=model[1])

    def on_birth(self, mother_id, child_id):
        df = self.sim.population.props

        df.at[child_id, 'la_due_date_current_pregnancy'] = pd.NaT
        df.at[child_id, 'la_currently_in_labour'] = False
        df.at[child_id, 'la_intrapartum_still_birth'] = False
        df.at[child_id, 'la_parity'] = 0
        df.at[child_id, 'la_previous_cs_delivery'] = False
        df.at[child_id, 'la_has_previously_delivered_preterm'] = False
        df.at[child_id, 'la_obstructed_labour'] = False
        df.at[child_id, 'la_placental_abruption'] = False
        df.at[child_id, 'la_antepartum_haem'] = 'none'
        df.at[child_id, 'la_antepartum_haem_treatment'] = False
        df.at[child_id, 'la_uterine_rupture'] = False
        df.at[child_id, 'la_uterine_rupture_treatment'] = False
        df.at[child_id, 'la_sepsis'] = False
        df.at[child_id, 'la_sepsis_pp'] = False
        df.at[child_id, 'la_sepsis_treatment'] = False
        df.at[child_id, 'la_eclampsia_treatment'] = False
        df.at[child_id, 'la_severe_pre_eclampsia_treatment'] = False
        df.at[child_id, 'la_maternal_hypertension_treatment'] = False
        df.at[child_id, 'la_gest_htn_on_treatment'] = False
        df.at[child_id, 'la_postpartum_haem'] = False
        df.at[child_id, 'la_postpartum_haem_cause'] = 0
        df.at[child_id, 'la_postpartum_haem_treatment'] = 0
        df.at[child_id, 'la_has_had_hysterectomy'] = False
        df.at[child_id, 'la_date_most_recent_delivery'] = pd.NaT
        df.at[child_id, 'la_is_postpartum'] = False
        df.at[child_id, 'la_pn_checks_maternal'] = 0
        df.at[child_id, 'la_iron_folic_acid_postnatal'] = False

    def further_on_birth_labour(self, mother_id):
        """
        This function is called by the on_birth function of NewbornOutcomes module. This function contains additional
        code related to the labour module that should be ran on_birth for all births - it has been
        parcelled into functions to ensure each modules (pregnancy,antenatal care, labour, newborn, postnatal) on_birth
        code is ran in the correct sequence (as this can vary depending on how modules are registered)
        :param mother_id: mothers individual id
        """
        df = self.sim.population.props
        mni = self.sim.modules['PregnancySupervisor'].mother_and_newborn_info

        # log delivery setting
        logger.info(key='delivery_setting_and_mode', data={'mother': mother_id,
                                                           'facility_type': mni[mother_id]['delivery_setting'],
                                                           'mode': mni[mother_id]['mode_of_delivery']})

        # Store only live births to a mother parity
        if not df.at[mother_id, 'la_intrapartum_still_birth']:
            df.at[mother_id, 'la_parity'] += 1  # Only live births contribute to parity

        # Currently we assume women who received antihypertensive in the antenatal period will continue to use them
        if df.at[mother_id, 'ac_gest_htn_on_treatment']:
            df.at[mother_id, 'la_gest_htn_on_treatment'] = True

    def on_hsi_alert(self, person_id, treatment_id):
        """ This is called whenever there is an HSI event commissioned by one of the other disease modules."""
        logger.debug(key='message', data=f'This is Labour, being alerted about a health system interaction '
                                         f'person {person_id}for: {treatment_id}')

    def report_daly_values(self):
        logger.debug(key='message', data='This is Labour reporting my health values')
        df = self.sim.population.props  # shortcut to population properties data frame

        # All dalys related to maternal outcome are outputted by the pregnancy supervisor module...
        daly_series = pd.Series(data=0, index=df.index[df.is_alive])

        return daly_series

    # ===================================== HELPER AND TESTING FUNCTIONS ==============================================
    def set_date_of_labour(self, individual_id):
        """
        This function is called by contraception.py within the events 'PregnancyPoll' and 'Fail' for women who are
        allocated to become pregnant during a simulation run. This function schedules the onset of labour between 37
        and 44 weeks gestational age (not foetal age) to ensure all women who become pregnant will go into labour.
        Women may enter labour before the due date set in this function either due to pre-term labour or induction/
        caesarean section.
        :param individual_id: individual_id
        """
        df = self.sim.population.props
        params = self.current_parameters
        logger.debug(key='message', data=f'person {individual_id} is having their labour scheduled on date '
                                         f'{self.sim.date}', )

        # Check only alive newly pregnant women are scheduled to this function
        if (not df.at[individual_id, 'is_alive'] and
            not df.at[individual_id, 'is_pregnant'] and
           (not df.at[individual_id, 'date_of_last_pregnancy'] == self.sim.date)):
            logger.debug(key='error', data=f'Attempt to schedule labour for woman {individual_id} inappropriately')
            return

        # At the point of conception we schedule labour to onset for all women between after 37 weeks gestation - first
        # we determine if she will go into labour post term (41+ weeks)
        if self.rng.random_sample() < params['risk_post_term_labour']:
            df.at[individual_id, 'la_due_date_current_pregnancy'] = \
                (df.at[individual_id, 'date_of_last_pregnancy'] + pd.DateOffset(
                    days=(7 * 39) + self.rng.randint(0, 7 * 4)))

        else:
            df.at[individual_id, 'la_due_date_current_pregnancy'] = \
                (df.at[individual_id, 'date_of_last_pregnancy'] + pd.DateOffset(
                    days=(7 * 35) + self.rng.randint(0, 7 * 4)))

        self.sim.schedule_event(LabourOnsetEvent(self, individual_id),
                                df.at[individual_id, 'la_due_date_current_pregnancy'])

        # Here we check that no one is scheduled to go into labour before 37 gestational age (35 weeks foetal age,
        # ensuring all preterm labour comes from the pregnancy supervisor module
        days_until_labour = df.at[individual_id, 'la_due_date_current_pregnancy'] - self.sim.date
        if not days_until_labour >= pd.Timedelta(245, unit='d'):
            logger.debug(key='error', data=f'Labour scheduled for woman {individual_id} beyond the maximum estimated '
                                           f'possible length of pregnancy')

    def predict(self, eq, person_id):
        """
        This function compares the result of a specific linear equation with a random draw providing a boolean for
        the outcome under examination
        :param eq: Linear model equation
        :param person_id: individual_id
        """
        df = self.sim.population.props
        mni = self.sim.modules['PregnancySupervisor'].mother_and_newborn_info
        person = df.loc[[person_id]]

        # We define specific external variables used as predictors in the equations defined below
        has_rbt = mni[person_id]['received_blood_transfusion']
        mode_of_delivery = mni[person_id]['mode_of_delivery']
        received_clean_delivery = mni[person_id]['clean_birth_practices']
        received_abx_for_prom = mni[person_id]['abx_for_prom_given']
        amtsl_given = mni[person_id]['amtsl_given']
        delivery_setting = mni[person_id]['delivery_setting']
        delay_one_two = mni[person_id]['delay_one_two']
        delay_three = mni[person_id]['delay_three']

        if mni[person_id]['birth_weight'] == 'macrosomia':
            macrosomia = True
        else:
            macrosomia = False

        # We run a random draw and return the outcome
        return self.rng.random_sample() < eq.predict(person,
                                                     received_clean_delivery=received_clean_delivery,
                                                     received_abx_for_prom=received_abx_for_prom,
                                                     mode_of_delivery=mode_of_delivery,
                                                     received_blood_transfusion=has_rbt,
                                                     amtsl_given=amtsl_given,
                                                     macrosomia=macrosomia,
                                                     delivery_setting=delivery_setting,
                                                     delay_one_two=delay_one_two,
                                                     delay_three=delay_three)[person_id]

    def reset_due_date(self, id_or_index, new_due_date):
        """
        This function is called at various points in the PregnancySupervisor module to reset the due-date of women who
        may have experience pregnancy loss or will now go into pre-term labour on new due-date
        :param ind_or_df: (STR) Is this function being use on an individual row or slice of the data frame
         'individual'/'data_frame'
        :param id_or_index: The individual id OR dataframe slice that this change will be made for
        :param new_due_date: (DATE) the new due-date
        """
        df = self.sim.population.props

        df.loc[id_or_index, 'la_due_date_current_pregnancy'] = new_due_date

    def check_labour_can_proceed(self, individual_id):
        """
        This function is called by the LabourOnsetEvent to evaluate if labour can proceed for the woman who has arrived
         at the event
        :param individual_id: individual_id
        :returns True/False if labour can proceed
        """
        df = self.sim.population.props
        person = df.loc[individual_id]

        # If the mother has died OR has lost her pregnancy OR is already in labour then the labour events wont run
        if not person.is_alive or not person.is_pregnant or person.la_currently_in_labour:
            logger.debug(key='message', data=f'person {individual_id} has just reached LabourOnsetEvent on '
                                             f'{self.sim.date}, however this is event is no longer relevant for this '
                                             f'individual and will not run')
            return False

        # If she is alive, pregnant, not in labour AND her due date is today then the event will run
        elif person.is_alive and person.is_pregnant and (person.la_due_date_current_pregnancy == self.sim.date) \
                and not person.la_currently_in_labour:

            # If the woman in not currently an inpatient then we assume this is her normal labour
            if person.ac_admitted_for_immediate_delivery == 'none':
                logger.debug(key='message', data=f'person {individual_id} has just reached LabourOnsetEvent on '
                                                 f'{self.sim.date} and will now go into labour at gestation '
                                                 f'{person.ps_gestational_age_in_weeks}')

            # Otherwise she may have gone into labour whilst admitted as an inpatient and is awaiting induction/
            # caesarean when she is further along in her pregnancy, in that case labour can proceed via the method she
            # was admitted for
            else:
                logger.debug(key='message', data=f'person {individual_id}, who is currently admitted and awaiting '
                                                 f'delivery, has just gone into spontaneous labour and reached '
                                                 f'LabourOnsetEvent on {self.sim.date} - she will now go into labour '
                                                 f'at gestation {person.ps_gestational_age_in_weeks}')
            return True

        # If she is alive, pregnant, not in labour BUT her due date is not today, however shes been admitted then we
        # labour can progress as she requires early delivery
        elif person.is_alive and person.is_pregnant and not person.la_currently_in_labour and \
            (person.la_due_date_current_pregnancy != self.sim.date) and (person.ac_admitted_for_immediate_delivery !=
                                                                         'none'):

            logger.debug(key='message', data=f'person {individual_id} has just reached LabourOnsetEvent on '
                                             f'{self.sim.date}- they have been admitted for delivery due to '
                                             f'complications in the antenatal period and will now progress into the '
                                             f'labour event at gestation {person.ps_gestational_age_in_weeks}')

            # We set her due date to today so she the event will run properly
            df.at[individual_id, 'la_due_date_current_pregnancy'] = self.sim.date
            return True

        else:
            return False

    def set_intrapartum_complications(self, individual_id, complication):
        """This function is called either during a LabourAtHomeEvent OR HSI_Labour_ReceivesSkilledBirthAttendanceDuring
        Labour for all women during labour (home birth vs facility delivery). The function is used to apply risk of
        complications which have been passed ot it including the preceding causes of obstructed labour
        (malposition, malpresentation and cephalopelvic disproportion), obstructed labour, uterine rupture, placental
        abruption, antepartum haemorrhage,  infections (chorioamnionitis/other) and sepsis. Properties in the dataframe
         are set accordingly including properties which map to disability weights to capture DALYs
        :param individual_id: individual_id
        :param complication: (STR) the complication passed to the function which is being evaluated
        ['obstruction_cpd', 'obstruction_malpos_malpres', 'obstruction_other', 'placental_abruption',
        'antepartum_haem', 'sepsis_chorioamnionitis', 'uterine_rupture']
        """
        df = self.sim.population.props
        params = self.current_parameters
        mni = self.sim.modules['PregnancySupervisor'].mother_and_newborn_info

        # First we run check to ensure only women who have started the labour process are passed to this function
        if mni[individual_id]['delivery_setting'] == 'none':
            logger.debug(key='error', data=f'Mother {individual_id} is having risk of complications applied but has no '
                                           f'delivery setting')
            return

        # Then we check that only complications from the master complication list are passed to the function (to ensure
        # any typos for string variables are caught)
        if complication not in self.possible_intrapartum_complications:
            logger.debug(key='error', data=f'A complication ("{complication}") was passed to '
                                           f'set_intrapartum_complications')
            return

        # Women may have been admitted for delivery from the antenatal ward because they have developed a complication
        # in pregnancy requiring delivery. Here we make sure women admitted due to these complications do not experience
        # the same complication again when this code runs
        if df.at[individual_id, 'ac_admitted_for_immediate_delivery'] != 'none':

            # Both 'la_antepartum_haem' and 'ps_antepartum_haem' will trigger treatment if identified
            if (complication == 'antepartum_haem') and (df.at[individual_id, 'ps_antepartum_haemorrhage'] != 'none'):
                return

            # Onset of placental abruption antenatally or intrapartum can lead to APH in linear model
            if (complication == 'placental_abruption') and df.at[individual_id, 'ps_placental_abruption']:
                return

            # Women admitted with clinical chorioamnionitis from the community are assumed to be septic in labour
            if (complication == 'sepsis_chorioamnionitis') and df.at[individual_id, 'ps_chorioamnionitis']:
                return

        # For the preceding complications that can cause obstructed labour, we apply risk using a set probability
        if complication in ('obstruction_malpos_malpres', 'obstruction_other'):
            result = self.rng.random_sample() < params[f'prob_{complication}']

        # Otherwise we use the linear model to predict likelihood of a complication
        else:
            result = self.predict(self.la_linear_models[f'{complication}_ip'], individual_id)

        # --------------------------------------- COMPLICATION ------------------------------------------------------
        # If 'result' == True, this woman will experience the complication passed to the function
        if result:
            logger.debug(key='message', data=f'person {individual_id} has developed {complication} during birth on date'
                                             f'{self.sim.date}')

            # For 'complications' stored in a biset property - they are set here
            if complication in ('obstruction_cpd', 'obstruction_malpres_malpos', 'obstruction_other'):

                df.at[individual_id, 'la_obstructed_labour'] = True
                pregnancy_helper_functions.store_dalys_in_mni(individual_id, mni, 'obstructed_labour_onset',
                                                              self.sim.date)

                if complication == 'obstruction_cpd':
                    mni[individual_id]['cpd'] = True

            # Otherwise they are stored as individual properties (women with undiagnosed placental abruption may present
            # to labour)
            elif complication == 'placental_abruption':
                df.at[individual_id, 'la_placental_abruption'] = True
                logger.info(key='maternal_complication', data={'person': individual_id,
                                                               'type': 'placental_abruption',
                                                               'timing': 'intrapartum'})

            elif complication == 'antepartum_haem':
                random_choice = self.rng.choice(['mild_moderate', 'severe'],
                                                p=params['severity_maternal_haemorrhage'])
                df.at[individual_id, f'la_{complication}'] = random_choice

                if random_choice != 'severe':
                    pregnancy_helper_functions.store_dalys_in_mni(individual_id, mni, 'mild_mod_aph_onset',
                                                                  self.sim.date)
                    logger.info(key='maternal_complication', data={'person': individual_id,
                                                                   'type': 'mild_mod_antepartum_haemorrhage',
                                                                   'timing': 'intrapartum'})

                else:
                    pregnancy_helper_functions.store_dalys_in_mni(individual_id, mni, 'severe_aph_onset',
                                                                  self.sim.date)
                    logger.info(key='maternal_complication', data={'person': individual_id,
                                                                   'type': 'severe_antepartum_haemorrhage',
                                                                   'timing': 'intrapartum'})

            elif complication == 'sepsis_chorioamnionitis':
                df.at[individual_id, 'la_sepsis'] = True
                mni[individual_id]['chorio_in_preg'] = True
                pregnancy_helper_functions.store_dalys_in_mni(individual_id, mni, 'sepsis_onset',
                                                              self.sim.date)
                logger.info(key='maternal_complication', data={'person': individual_id,
                                                               'type': 'sepsis',
                                                               'timing': 'intrapartum'})

            elif complication == 'uterine_rupture':
                df.at[individual_id, 'la_uterine_rupture'] = True
                pregnancy_helper_functions.store_dalys_in_mni(individual_id, mni, f'{complication}_onset',
                                                              self.sim.date)
                logger.info(key='maternal_complication', data={'person': individual_id,
                                                               'type': 'uterine_rupture',
                                                               'timing': 'intrapartum'})

    def set_postpartum_complications(self, individual_id, complication):
        """
        This function is called either during a PostpartumLabourAtHomeEvent OR HSI_Labour_ReceivesSkilledBirthAttendance
        FollowingLabour for all women following labour and birth (home birth vs facility delivery). The function is
        used to apply risk of complications which have been passed ot it including the preceding causes of postpartum
        haemorrhage (uterine atony, retained placenta, lacerations, other), postpartum haemorrhage, preceding infections
         to sepsis (endometritis, skin/soft tissue infection, urinary tract, other), sepsis. Properties in the dataframe
         are set accordingly including properties which map to disability weights to capture DALYs
        :param individual_id: individual_id
        :param complication: (STR) the complication passed to the function which is being evaluated [
        'sepsis_endometritis', 'sepsis_skin_soft_tissue', 'sepsis_urinary_tract', 'pph_uterine_atony',
        'pph_retained_placenta', 'pph_other']
        """
        df = self.sim.population.props
        mni = self.sim.modules['PregnancySupervisor'].mother_and_newborn_info
        params = self.current_parameters

        # This function follows a roughly similar pattern as set_intrapartum_complications
        if mni[individual_id]['delivery_setting'] == 'none':
            logger.debug(key='error', data=f'Mother {individual_id} is having risk of complications applied but has no '
                                           f'delivery setting')
            return

        if complication not in self.possible_postpartum_complications:
            logger.debug(key='error', data=f'A complication ("{complication}") was passed to '
                                           f'set_postpartum_complications')
            return

        #  We determine if this woman has experienced any of the other potential preceding causes of PPH
        if complication == 'pph_other':
            result = self.rng.random_sample() < params['prob_pph_other_causes']

        # For the other complications which can be passed to this function we use the linear model to return a womans
        # risk and compare that to a random draw
        else:
            result = self.predict(self.la_linear_models[f'{complication}_pp'], individual_id)

        # ------------------------------------- COMPLICATION ---------------------------------------------------------
        # If result == True the complication has happened and the appropriate changes to the data frame are made
        if result:
            if complication in ('sepsis_endometritis', 'sepsis_urinary_tract', 'sepsis_skin_soft_tissue'):

                df.at[individual_id, 'la_sepsis_pp'] = True
                pregnancy_helper_functions.store_dalys_in_mni(individual_id, mni, 'sepsis_onset', self.sim.date)

                if complication == 'sepsis_endometritis':
                    mni[individual_id]['endo_pp'] = True

            if complication in ('pph_uterine_atony', 'pph_retained_placenta', 'pph_other'):
                # Set primary complication to true
                df.at[individual_id, 'la_postpartum_haem'] = True

                logger.info(key='maternal_complication', data={'person': individual_id,
                                                               'type': f'{complication}',
                                                               'timing': 'intrapartum'})

                # Store mni variables used during treatment
                if complication == 'pph_uterine_atony':
                    mni[individual_id]['uterine_atony'] = True
                if complication == 'pph_retained_placenta':
                    mni[individual_id]['retained_placenta'] = True

                # We set the severity to map to DALY weights
                if pd.isnull(mni[individual_id]['mild_mod_pph_onset']) and pd.isnull(mni[individual_id]['severe_pph_'
                                                                                                        'onset']):

                    random_choice = self.rng.choice(['non_severe', 'severe'], size=1,
                                                    p=params['severity_maternal_haemorrhage'])

                    if random_choice == 'non_severe':
                        pregnancy_helper_functions.store_dalys_in_mni(individual_id, mni, 'mild_mod_pph_onset',
                                                                      self.sim.date)
                    else:
                        pregnancy_helper_functions.store_dalys_in_mni(individual_id, mni, 'severe_pph_onset',
                                                                      self.sim.date)

    def progression_of_hypertensive_disorders(self, individual_id, property_prefix):
        """
        This function is called during LabourAtHomeEvent/PostpartumLabourAtHomeEvent or HSI_Labour_Receives
        SkilledBirthAttendanceDuring/FollowingLabour to determine if a woman with a hypertensive disorder will
        experience progression to a more severe state of disease during labour or the immediate postpartum period.
        We do not allow for new onset of  hypertensive disorders during this module - only progression of
        exsisting disease.
        :param individual_id: individual_id
        :param property_prefix: (STR) 'pn' or 'ps'
        """
        df = self.sim.population.props
        params = self.current_parameters
        mni = self.sim.modules['PregnancySupervisor'].mother_and_newborn_info

        # n.b. on birth women whose hypertension will continue into the postnatal period have their disease state stored
        # in a new property therefore antenatal/intrapartum hypertension is 'ps_htn_disorders' and postnatal is
        # 'pn_htn_disorders' hence the use of property prefix variable (as this function is called before and after
        # birth)

        # Women can progress from severe pre-eclampsia to eclampsia
        if df.at[individual_id, f'{property_prefix}_htn_disorders'] == 'severe_pre_eclamp':

            risk_ec = params['prob_progression_severe_pre_eclamp']

            # Risk of progression from severe pre-eclampsia to eclampsia during labour is mitigated by administration of
            # magnesium sulfate in women with severe pre-eclampsia (this may have been delivered on admission or in the
            # antenatal ward)
            if df.at[individual_id, 'la_severe_pre_eclampsia_treatment'] or \
                (df.at[individual_id, 'ac_mag_sulph_treatment'] and
                 (df.at[individual_id, 'ac_admitted_for_immediate_delivery'] != 'none')):
                risk_progression_spe_ec = risk_ec * params['eclampsia_treatment_effect_severe_pe']
            else:
                risk_progression_spe_ec = risk_ec

            if risk_progression_spe_ec > self.rng.random_sample():
                df.at[individual_id, f'{property_prefix}_htn_disorders'] = 'eclampsia'
                pregnancy_helper_functions.store_dalys_in_mni(individual_id, mni, 'eclampsia_onset',
                                                              self.sim.date)

                logger.info(key='maternal_complication', data={'person': individual_id,
                                                               'type': 'eclampsia',
                                                               'timing': 'intrapartum'})

        # Or from mild to severe gestational hypertension, risk reduced by treatment
        if df.at[individual_id, f'{property_prefix}_htn_disorders'] == 'gest_htn':
            if df.at[individual_id, 'la_maternal_hypertension_treatment']:
                risk_prog_gh_sgh = params['prob_progression_gest_htn'] * params[
                    'anti_htns_treatment_effect_progression']
            else:
                risk_prog_gh_sgh = params['prob_progression_gest_htn']

            if risk_prog_gh_sgh > self.rng.random_sample():
                df.at[individual_id, f'{property_prefix}_htn_disorders'] = 'severe_gest_htn'

                logger.info(key='maternal_complication', data={'person': individual_id,
                                                               'type': 'severe_gest_htn',
                                                               'timing': 'intrapartum'})

        # Or from severe gestational hypertension to severe pre-eclampsia...
        if df.at[individual_id, f'{property_prefix}_htn_disorders'] == 'severe_gest_htn':
            if params['prob_progression_severe_gest_htn'] > self.rng.random_sample():
                df.at[individual_id, f'{property_prefix}_htn_disorders'] = 'severe_pre_eclamp'
                mni[individual_id]['new_onset_spe'] = True

                logger.info(key='maternal_complication', data={'person': individual_id,
                                                               'type': 'severe_pre_eclamp',
                                                               'timing': 'intrapartum'})

        # Or from mild pre-eclampsia to severe pre-eclampsia...
        if df.at[individual_id, f'{property_prefix}_htn_disorders'] == 'mild_pre_eclamp':
            if params['prob_progression_mild_pre_eclamp'] > self.rng.random_sample():
                df.at[individual_id, f'{property_prefix}_htn_disorders'] = 'severe_pre_eclamp'
                mni[individual_id]['new_onset_spe'] = True

                logger.info(key='maternal_complication', data={'person': individual_id,
                                                               'type': 'severe_pre_eclamp',
                                                               'timing': 'intrapartum'})

    def apply_risk_of_early_postpartum_death(self, individual_id):
        """
        This function is called for all women who have survived labour. This function is called at various points in
        the model depending on a womans pathway through labour and includes PostpartumLabourAtHomeEvent,
        HSI_Labour_ReceivesSkilledBirthAttendanceFollowingLabour, HSI_Labour_ReceivesComprehensiveEmergencyObstetric
        Care and HSI_Labour_ReceivesCareFollowingCaesareanSection. The function cycles through each complication to
        determine if that will contribute to a womans death and then schedules InstantaneousDeathEvent accordingly.
        For women who survive their properties from the labour module are reset and they are scheduled to
        PostnatalWeekOneEvent
        :param individual_id: individual_id
        """
        df = self.sim.population.props
        mni = self.sim.modules['PregnancySupervisor'].mother_and_newborn_info
        params = self.current_parameters

        # Check the right women are at risk of death
        self.postpartum_characteristics_checker(individual_id)

        # Function checks df for any potential cause of death, uses CFR parameters to determine risk of death
        # (either from one or multiple causes) and if death occurs returns the cause
        potential_cause_of_death = pregnancy_helper_functions.check_for_risk_of_death_from_cause_maternal(
            self, individual_id=individual_id)

        # If a cause is returned death is scheduled
        if potential_cause_of_death:
            self.sim.modules['Demography'].do_death(individual_id=individual_id, cause=potential_cause_of_death,
                                                    originating_module=self.sim.modules['Labour'])

        # If she hasn't died from any complications, we reset some key properties that resolve after risk of death
        # has been applied
        else:

            # Reset delay property
            mni[individual_id]['delay_one_two'] = False
            mni[individual_id]['delay_three'] = False

            if df.at[individual_id, 'pn_htn_disorders'] == 'eclampsia':
                df.at[individual_id, 'pn_htn_disorders'] = 'severe_pre_eclamp'

            if (df.at[individual_id, 'pn_htn_disorders'] == 'severe_pre_eclamp') and (mni[individual_id]['new_onset'
                                                                                                         '_spe']):
                mni[individual_id]['new_onset_spe'] = False

            if df.at[individual_id, 'pn_postpartum_haem_secondary']:
                df.at[individual_id, 'pn_postpartum_haem_secondary'] = False

            if df.at[individual_id, 'pn_sepsis_late_postpartum']:
                df.at[individual_id, 'pn_sepsis_late_postpartum'] = False

            df.at[individual_id, 'la_severe_pre_eclampsia_treatment'] = False
            df.at[individual_id, 'la_maternal_hypertension_treatment'] = False
            df.at[individual_id, 'la_eclampsia_treatment'] = False
            df.at[individual_id, 'la_sepsis_treatment'] = False

            mni[individual_id]['retained_placenta'] = False
            mni[individual_id]['uterine_atony'] = False
            self.pph_treatment.unset(
                [individual_id], 'manual_removal_placenta', 'surgery', 'hysterectomy')

            # ================================ SCHEDULE POSTNATAL WEEK ONE EVENT =================================
            # For women who have survived first 24 hours after birth we reset all the key labour variables and
            # scheduled them to attend the first event in the PostnatalSupervisorModule - PostnatalWeekOne Event

            if not mni[individual_id]['passed_through_week_one']:

                df.at[individual_id, 'la_currently_in_labour'] = False
                df.at[individual_id, 'la_due_date_current_pregnancy'] = pd.NaT

                #  complication variables
                df.at[individual_id, 'la_intrapartum_still_birth'] = False
                df.at[individual_id, 'la_postpartum_haem'] = False
                df.at[individual_id, 'la_obstructed_labour'] = False
                df.at[individual_id, 'la_placental_abruption'] = False
                df.at[individual_id, 'la_antepartum_haem'] = 'none'
                df.at[individual_id, 'la_uterine_rupture'] = False
                df.at[individual_id, 'la_sepsis'] = False
                df.at[individual_id, 'la_sepsis_pp'] = False

                # Labour specific treatment variables
                df.at[individual_id, 'la_antepartum_haem_treatment'] = False
                df.at[individual_id, 'la_uterine_rupture_treatment'] = False

                # This event determines if women will develop complications in week one. We stagger when women
                # arrive at this event to simulate bunching of complications in the first few days after birth
                days_post_birth_td = self.sim.date - df.at[individual_id, 'la_date_most_recent_delivery']
                days_post_birth_int = int(days_post_birth_td / np.timedelta64(1, 'D'))

                if not days_post_birth_int < 6:
                    logger.debug(key='error', data=f'Mother {individual_id} scheduled to PN week one at >1 '
                                                   f'week postnatal')

                day_for_event = int(self.rng.choice([2, 3, 4, 5, 6], p=params['probs_of_attending_pn_event_by_day']))

                # Ensure no women go to this event after week 1
                if day_for_event + days_post_birth_int > 6:
                    day_for_event = 1

                self.sim.schedule_event(
                    PostnatalWeekOneMaternalEvent(self.sim.modules['PostnatalSupervisor'], individual_id),
                    self.sim.date + DateOffset(days=day_for_event))

            elif mni[individual_id]['passed_through_week_one']:
                if individual_id not in self.women_in_labour:
                    logger.debug(key='error', data=f'Mother {individual_id} is still stored in self.women_in_labour')

                if df.at[individual_id, 'la_currently_in_labour']:
                    logger.debug(key='error', data=f'Mother {individual_id} is currently in labour within '
                                                   f'apply_risk_of_early_postpartum_death')

    def labour_characteristics_checker(self, individual_id):
        """This function is called at multiples points in the module to ensure women of the right characteristics are
        in labour. This function doesnt check for a woman being pregnant or alive, as some events will still run despite
        those variables being set to false
        :param individual_id: individual_id
        """
        df = self.sim.population.props
        mother = df.loc[individual_id]

        if(
            individual_id not in self.women_in_labour or
            mother.sex != 'F' or
            mother.age_years < 14 or
            mother.age_years > 51 or
            not mother.la_currently_in_labour or
            mother.ps_gestational_age_in_weeks < 22 or
            pd.isnull(mother.la_due_date_current_pregnancy)
          ):
            logger.debug(key='error', data=f'Person {individual_id} has characteristics that mean they should'
                                           f' not be in labour ')

    def postpartum_characteristics_checker(self, individual_id):
        """This function is called at multiples points in the module to ensure women of the right characteristics are
        in the period following labour. This function doesnt check for a woman being pregnant or alive, as some events
        will still run despite those variables being set to false
        :param individual_id: individual_id
        """
        df = self.sim.population.props
        mni = self.sim.modules['PregnancySupervisor'].mother_and_newborn_info
        mother = df.loc[individual_id]

        if (
            individual_id not in mni or
            mother.sex != 'F' or
            mother.age_years < 14 or
            mother.age_years > 51 or
            not mother.la_is_postpartum or
            (not mni[individual_id]['passed_through_week_one'] and individual_id not in self.women_in_labour)
        ):
            logger.debug(key='error', data=f'Person {individual_id} has characteristics that mean they should'
                                           f' not be in the postnatal period ')

    # ============================================== HSI FUNCTIONS ====================================================
    # Management of each complication is housed within its own function, defined here in the module, and all follow a
    # similar pattern in which consumables are requested and the intervention is delivered if they are available

    # The function is only called if the squeeze factor of the HSI calling the function is below a set 'threshold' for
    # each intervention. Thresholds will vary between intervention

    def check_emonc_signal_function_will_run(self, sf, f_lvl):
        """
        This function runs a check against parameters describing the mean availability of HCWs capable of delivering
        this intervention in the health system and the mean HCW competence to determine if a EmONC signal function of
        interest will run (pending consumable check)
        :param sf: (str) signal function
        :param f_lvl: (str) facility level
        :return: bool True or False
        """
        params = self.current_parameters

        if f_lvl == '1a':
            competence = params['mean_hcw_competence_hc']
        else:
            competence = params['mean_hcw_competence_hp']

        if (self.rng.random_sample() < params[f'prob_hcw_avail_{sf}']) and (self.rng.random_sample() < competence):
            return True
        else:
            return False

    def prophylactic_labour_interventions(self, hsi_event):
        """
        This function houses prophylactic interventions delivered by a Skilled Birth Attendant to women in labour.
        It is called by HSI_Labour_PresentsForSkilledBirthAttendanceInLabour
        :param hsi_event: HSI event in which the function has been called:
        """
        df = self.sim.population.props
        params = self.current_parameters
        mni = self.sim.modules['PregnancySupervisor'].mother_and_newborn_info
        person_id = hsi_event.target
        cons = self.item_codes_lab_consumables

        # params['allowed_interventions'] contains a list of interventions delivered in this module. Removal of
        # interventions from this list within test/analysis will stop this intervention from running
        if 'prophylactic_labour_interventions' not in params['allowed_interventions']:
            return
        else:
            #  We determine if the HCW will administer antibiotics for women with premature rupture of membranes
            if df.at[person_id, 'ps_premature_rupture_of_membranes']:

                # The mother may have received these antibiotics already if she presented to the antenatal ward from the
                # community following PROM. We store this in the mni dictionary
                if df.at[person_id, 'ac_received_abx_for_prom']:
                    mni[person_id]['abx_for_prom_given'] = True

                else:
                    # Run HCW check
                    sf_check = self.check_emonc_signal_function_will_run(sf='iv_abx',
                                                                         f_lvl=hsi_event.ACCEPTED_FACILITY_LEVEL)

                    # If she has not already receive antibiotics, we check for consumables
                    avail = hsi_event.get_consumables(item_codes=cons['abx_for_prom'],
                                                      optional_item_codes=cons['iv_drug_equipment'])

                    # Then query if these consumables are available during this HSI And provide if available.
                    # Antibiotics for from reduce risk of newborn sepsis within the first
                    # week of life
                    if avail and sf_check:
                        mni[person_id]['abx_for_prom_given'] = True

            # ------------------------------ STEROIDS FOR PRETERM LABOUR -------------------------------
            # Next we see if women in pre term labour will receive antenatal corticosteroids
            if mni[person_id]['labour_state'] == 'early_preterm_labour' or \
               mni[person_id]['labour_state'] == 'late_preterm_labour':

                # todo: condition using EMONC data
                avail = hsi_event.get_consumables(item_codes=cons['antenatal_steroids'],
                                                  optional_item_codes=cons['iv_drug_equipment'])

                # If available they are given. Antenatal steroids reduce a preterm newborns chance of developing
                # respiratory distress syndrome and of death associated with prematurity
                if avail:
                    mni[person_id]['corticosteroids_given'] = True

    def determine_delivery_mode_in_spe_or_ec(self, person_id, hsi_event, complication):
        """
        This function is called following treatment for either severe pre-eclampsia or eclampsia during labour and
        determines if women with these conditions will undergo vaginal, assisted vaginal or caesarean section due to
         their complication
        :param person_id: mothers individual id
        :param hsi_event: HSI event
        :param complication: (STR) severe_pre_eclamp OR eclampsia
        """
        params = self.current_parameters
        mni = self.sim.modules['PregnancySupervisor'].mother_and_newborn_info

        # We use a weighted random draw to determine the delivery mode of this woman depending on her complication
        # (eclampsia, the more severe of the two conditions, is assumed to be more likely to lead to caesarean section)
        delivery_modes = ['vaginal', 'avd', 'cs']
        mode = self.rng.choice(delivery_modes, p=params[f'prob_delivery_modes_{complication}'])

        if mode == 'avd':
            self.assessment_for_assisted_vaginal_delivery(hsi_event, for_spe=True)

        elif mode == 'cs':
            mni[person_id]['referred_for_cs'] = True
            mni[person_id]['cs_indication'] = 'spe_ec'

    def assessment_and_treatment_of_severe_pre_eclampsia_mgso4(self, hsi_event, labour_stage):
        """This function represents the diagnosis and management of severe pre-eclampsia during labour. This function
        defines the required consumables and administers the intervention if available. The intervention is
        intravenous magnesium sulphate.  It is called by HSI_Labour_PresentsForSkilledBirthAttendanceInLabour or
        HSI_Labour_ReceivesPostnatalCheck
        :param hsi_event: HSI event in which the function has been called:
        (STR) 'hc' == health centre, 'hp' == hospital
        :param labour_stage: intrapartum or postpartum period of labour (STR) 'ip' or 'pp':
        """
        df = self.sim.population.props
        params = self.current_parameters
        person_id = hsi_event.target
        cons = self.item_codes_lab_consumables

        # Women who have been admitted for delivery due to severe pre-eclampsia AND have already received magnesium
        # before moving to the labour ward do not receive the intervention again
        if (df.at[person_id, 'ac_admitted_for_immediate_delivery'] != 'none') and \
           df.at[person_id, 'ac_mag_sulph_treatment']:
            return

        if ('assessment_and_treatment_of_severe_pre_eclampsia' not in params['allowed_interventions']) or \
           (df.at[person_id, 'la_severe_pre_eclampsia_treatment'] and (labour_stage == 'pp')):
            return

        if (df.at[person_id, 'ps_htn_disorders'] == 'severe_pre_eclamp') or \
           (df.at[person_id, 'pn_htn_disorders'] == 'severe_pre_eclamp'):

            # Determine if this person will deliver vaginally or via caesarean
            if (df.at[person_id, 'ac_admitted_for_immediate_delivery'] == 'none') and (labour_stage == 'ip'):
                self.determine_delivery_mode_in_spe_or_ec(person_id, hsi_event, 'spe')

            # Run HCW check
            sf_check = self.check_emonc_signal_function_will_run(sf='anticonvulsant',
                                                                 f_lvl=hsi_event.ACCEPTED_FACILITY_LEVEL)

            # Define the required consumables
            avail = hsi_event.get_consumables(item_codes=cons['magnesium_sulfate'],
                                              optional_item_codes=cons['eclampsia_management_optional'])

            # If the consumables are available - the intervention is delivered. IV magnesium reduces the
            # probability that a woman with severe pre-eclampsia will experience eclampsia in labour
            if avail and sf_check:
                df.at[person_id, 'la_severe_pre_eclampsia_treatment'] = True

    def assessment_and_treatment_of_hypertension(self, hsi_event):
        """
        This function represents the diagnosis and management of hypertension during labour. This function
        defines the required consumable  and administers the intervention if available. The intervention is
        intravenous magnesium sulphate.  It is called by HSI_Labour_PresentsForSkilledBirthAttendanceInLabour or
        HSI_Labour_ReceivesPostnatalCheck
        :param hsi_event: HSI event in which the function has been called:
        (STR) 'hc' == health centre, 'hp' == hospital
        """
        df = self.sim.population.props
        person_id = hsi_event.target
        params = self.current_parameters
        cons = self.item_codes_lab_consumables

        # If the treatment is not allowed to be delivered or it has already been delivered the function won't run
        if ('assessment_and_treatment_of_hypertension' not in params['allowed_interventions']) or \
           df.at[person_id, 'ac_iv_anti_htn_treatment'] or df.at[person_id, 'la_maternal_hypertension_treatment']:
            return
        else:

            if (df.at[person_id, 'ps_htn_disorders'] != 'none') or (df.at[person_id, 'pn_htn_disorders'] != 'none'):

                # Then query if these consumables are available during this HSI
                avail = hsi_event.get_consumables(item_codes=cons['iv_antihypertensives'],
                                                  optional_item_codes=cons['iv_drug_equipment'])

                # If they are available then the woman is started on treatment. Intravenous antihypertensive reduce a
                # womans risk of progression from mild to severe gestational hypertension ANd reduce risk of death for
                # women with severe pre-eclampsia and eclampsia
                if avail:
                    df.at[person_id, 'la_maternal_hypertension_treatment'] = True

                    avail = hsi_event.get_consumables(
                        item_codes=self.item_codes_lab_consumables['oral_antihypertensives'])

                    if avail:
                        df.at[person_id, 'la_gest_htn_on_treatment'] = True

    def assessment_and_treatment_of_eclampsia(self, hsi_event, labour_stage):
        """
        This function represents the diagnosis and management of eclampsia during or following labour. This function
        defines the required consumables and administers the intervention if available. The intervention is
        intravenous magnesium sulphate.  It is called by HSI_Labour_PresentsForSkilledBirthAttendanceInLabour or
        HSI_Labour_ReceivesPostnatalCheck
        :param hsi_event: HSI event in which the function has been called:
        (STR) 'hc' == health centre, 'hp' == hospital
        :param labour_stage: intrapartum or postpartum period of labour (STR) 'ip' or 'pp':
        """
        df = self.sim.population.props
        person_id = hsi_event.target
        params = self.current_parameters
        cons = self.item_codes_lab_consumables

        if 'assessment_and_treatment_of_eclampsia' not in params['allowed_interventions']:
            return

        elif (df.at[person_id, 'ps_htn_disorders'] == 'eclampsia') or (df.at[person_id, 'pn_htn_disorders'] ==
                                                                       'eclampsia'):

            # Run HCW check
            sf_check = self.check_emonc_signal_function_will_run(sf='anticonvulsant',
                                                                 f_lvl=hsi_event.ACCEPTED_FACILITY_LEVEL)

            avail = hsi_event.get_consumables(item_codes=cons['magnesium_sulfate'],
                                              optional_item_codes=cons['eclampsia_management_optional'])

            if (labour_stage == 'ip') and (df.at[person_id, 'ac_admitted_for_immediate_delivery'] == 'none'):
                self.determine_delivery_mode_in_spe_or_ec(person_id, hsi_event, 'ec')

            if avail and sf_check:
                # Treatment with magnesium reduces a womans risk of death from eclampsia
                df.at[person_id, 'la_eclampsia_treatment'] = True

    def assessment_for_assisted_vaginal_delivery(self, hsi_event, for_spe):
        """
        This function represents the diagnosis and management of obstructed labour during labour. This function
        defines the required consumables and administers the intervention if available. The intervention in this
        function is assisted vaginal delivery. It is called by either HSI_Labour_PresentsForSkilledBirthAttendanceIn
        Labour
        :param hsi_event: HSI event in which the function has been called:
        :param for_spe: BOOL if this function is applied to woman with severe pre-eclampsia
        (STR) 'hc' == health centre, 'hp' == hospital
        """
        df = self.sim.population.props
        mni = self.sim.modules['PregnancySupervisor'].mother_and_newborn_info
        params = self.current_parameters
        person_id = hsi_event.target
        cons = self.item_codes_lab_consumables

        if ('assessment_and_treatment_of_obstructed_labour' not in params['allowed_interventions']) or \
            (df.at[person_id, 'ac_admitted_for_immediate_delivery'] == 'caesarean_now') or \
           (df.at[person_id, 'ac_admitted_for_immediate_delivery'] == 'caesarean_future'):
            return

        elif df.at[person_id, 'la_obstructed_labour'] or for_spe:
            # Define the consumables...
            hsi_event.get_consumables(item_codes=cons['obstructed_labour'])
            avail_forceps = hsi_event.get_consumables(item_codes=cons['forceps'])
            avail_vacuum = hsi_event.get_consumables(item_codes=cons['vacuum'])

            # run HCW check
            sf_check = self.check_emonc_signal_function_will_run(sf='avd',
                                                                 f_lvl=hsi_event.ACCEPTED_FACILITY_LEVEL)

            # We assume women with CPD cannot be delivered via AVD and will require a caesarean
            if not mni[person_id]['cpd']:
                # If the general package is available AND the facility has the correct tools to carry out the
                # delivery then it can occur
                if (avail_forceps or avail_vacuum) and sf_check:

                    # If AVD was successful then we record the mode of delivery. We use this variable to reduce
                    # risk of intrapartum still birth when applying risk in the death event
                    if params['prob_successful_assisted_vaginal_delivery'] > self.rng.random_sample():
                        mni[person_id]['mode_of_delivery'] = 'instrumental'

                    else:
                        # If unsuccessful, this woman will require a caesarean section
                        mni[person_id]['referred_for_cs'] = True
                        mni[person_id]['cs_indication'] = 'ol_failed_avd'  # todo: update?
                        logger.info(key='cs_ol', data={'person': person_id})

            else:
                mni[person_id]['referred_for_cs'] = True
                mni[person_id]['cs_indication'] = 'ol'
                logger.info(key='cs_ol', data={'person': person_id})

    def assessment_and_treatment_of_maternal_sepsis(self, hsi_event, labour_stage):
        """
        This function represents the diagnosis and management of maternal sepsis during or following labour. This
        function defines the required consumables and administers the intervention if they are available. The
        intervention in this function is maternal sepsis case management. It is called by either
         HSI_Labour_PresentsForSkilledBirthAttendanceInLabour OR  HSI_Labour_ReceivesPostnatalCheck
        :param hsi_event: HSI event in which the function has been called:
        (STR) 'hc' == health centre, 'hp' == hospital
        :param labour_stage: intrapartum or postpartum period of labour (STR) 'ip' or 'pp':
        """
        df = self.sim.population.props
        params = self.current_parameters
        person_id = hsi_event.target
        cons = self.item_codes_lab_consumables

        if 'assessment_and_treatment_of_maternal_sepsis' not in params['allowed_interventions']:
            return
        else:
            if (
                df.at[person_id, 'la_sepsis'] or
                df.at[person_id, 'la_sepsis_pp'] or
                ((labour_stage == 'ip') and df.at[person_id, 'ps_chorioamnionitis'] and
                 (df.at[person_id, 'ac_admitted_for_immediate_delivery'] != 'none')) or
               (labour_stage == 'pp' and df.at[person_id, 'pn_sepsis_late_postpartum'])):

                # run HCW check
                sf_check = self.check_emonc_signal_function_will_run(sf='iv_abx',
                                                                     f_lvl=hsi_event.ACCEPTED_FACILITY_LEVEL)

                avail = hsi_event.get_consumables(item_codes=cons['maternal_sepsis_core'],
                                                  optional_item_codes=cons['maternal_sepsis_optional'])

                # If delivered this intervention reduces a womans risk of dying from sepsis
                if avail and sf_check:
                    df.at[person_id, 'la_sepsis_treatment'] = True

    def assessment_and_plan_for_antepartum_haemorrhage(self, hsi_event):
        """
        This function represents the diagnosis of antepartum haemorrhage during  labour. This
        function ensures that woman is referred for comprehensive care via caesarean section and blood transfusion.
        It is called by  HSI_Labour_PresentsForSkilledBirthAttendanceInLabour
        :param hsi_event: HSI event in which the function has been called:
        (STR) 'hc' == health centre, 'hp' == hospital
        """
        df = self.sim.population.props
        params = self.current_parameters
        mni = self.sim.modules['PregnancySupervisor'].mother_and_newborn_info
        person_id = hsi_event.target

        if 'assessment_and_plan_for_referral_antepartum_haemorrhage' not in params['allowed_interventions']:
            return
        else:
            # We assume that any woman who has been referred from antenatal inpatient care due to haemorrhage are
            # automatically scheduled for blood transfusion
            if (df.at[person_id, 'ps_antepartum_haemorrhage'] != 'none') and (df.at[person_id,
                                                                                    'ac_admitted_for_immediate_'
                                                                                    'delivery'] != 'none'):

                mni[person_id]['referred_for_blood'] = True

            elif df.at[person_id, 'la_antepartum_haem'] != 'none':

                # Caesarean delivery reduces the risk of intrapartum still birth and blood transfusion reduces the risk
                # of maternal death due to bleeding
                mni[person_id]['referred_for_cs'] = True
                mni[person_id]['cs_indication'] = 'la_aph'
                mni[person_id]['referred_for_blood'] = True

    def assessment_for_referral_uterine_rupture(self, hsi_event):
        """
        This function represents the diagnosis of uterine rupture during  labour and ensures
        that a woman is referred for comprehensive care via caesarean section, surgical repair and blood transfusion.
        It is called by either HSI_Labour_PresentsForSkilledBirthAttendanceInLabour
        :param hsi_event: HSI event in which the function has been called:
        (STR) 'hc' == health centre, 'hp' == hospital
        """
        df = self.sim.population.props
        params = self.current_parameters
        mni = self.sim.modules['PregnancySupervisor'].mother_and_newborn_info
        person_id = hsi_event.target

        if 'assessment_and_plan_for_referral_uterine_rupture' not in params['allowed_interventions']:
            return

        elif df.at[person_id, 'la_uterine_rupture']:
            mni[person_id]['referred_for_surgery'] = True
            mni[person_id]['referred_for_cs'] = True
            mni[person_id]['cs_indication'] = 'ur'
            mni[person_id]['referred_for_blood'] = True

    def active_management_of_the_third_stage_of_labour(self, hsi_event):
        """
        This function represents the administration of active management of the third stage of labour. This
        function checks the availability of consumables and delivers the intervention accordingly. It is called by
        HSI_Labour_PresentsForSkilledBirthAttendanceFollowingLabour
        :param hsi_event: HSI event in which the function has been called:
        """
        mni = self.sim.modules['PregnancySupervisor'].mother_and_newborn_info
        params = self.current_parameters
        person_id = hsi_event.target
        cons = self.item_codes_lab_consumables

        if 'active_management_of_the_third_stage_of_labour' not in params['allowed_interventions']:
            return
        else:
            avail = hsi_event.get_consumables(item_codes=cons['amtsl'],
                                              optional_item_codes=cons['iv_drug_equipment'])

            # run HCW check
            sf_check = self.check_emonc_signal_function_will_run(sf='uterotonic',
                                                                 f_lvl=hsi_event.ACCEPTED_FACILITY_LEVEL)

            # This treatment reduces a womans risk of developing uterine atony AND retained placenta, both of which are
            # preceding causes of postpartum haemorrhage
            if avail and sf_check:
                mni[person_id]['amtsl_given'] = True

    def assessment_and_treatment_of_pph_uterine_atony(self, hsi_event):
        """
        This function represents the diagnosis and management of postpartum haemorrhage secondary to uterine atony
        following labour. This function defines the required consumables and administers the intervention if they are
        available. The intervention in this function is  intravenous uterotonics followed by referral for further care
        in the event of continued haemorrhage. It is called by HSI_Labour_ReceivesPostnatalCheck
        :param hsi_event: HSI event in which the function has been called
        """
        df = self.sim.population.props
        mni = self.sim.modules['PregnancySupervisor'].mother_and_newborn_info
        params = self.current_parameters
        person_id = hsi_event.target
        cons = self.item_codes_lab_consumables

        if 'assessment_and_treatment_of_pph_uterine_atony' not in params['allowed_interventions']:
            return

        elif df.at[person_id, 'la_postpartum_haem'] and not mni[person_id]['retained_placenta']:

            avail = hsi_event.get_consumables(item_codes=cons['pph_core'],
                                              optional_item_codes=cons['pph_optional'])
            # run HCW check
            sf_check = self.check_emonc_signal_function_will_run(sf='uterotonic',
                                                                 f_lvl=hsi_event.ACCEPTED_FACILITY_LEVEL)

            if avail and sf_check:

                # We apply a probability that this treatment will stop a womans bleeding in the first instance
                # meaning she will not require further treatment
                if params['prob_haemostatis_uterotonics'] > self.rng.random_sample():

                    # Bleeding has stopped, this woman will not be at risk of death
                    df.at[person_id, 'la_postpartum_haem'] = False
                    mni[person_id]['uterine_atony'] = False

                # If uterotonics do not stop bleeding the woman is referred for additional treatment
                else:
                    mni[person_id]['referred_for_surgery'] = True
                    mni[person_id]['referred_for_blood'] = True
                    return True

    def assessment_and_treatment_of_pph_retained_placenta(self, hsi_event):
        """
        This function represents the diagnosis and management of postpartum haemorrhage secondary to retained placenta
        following labour. This function defines the required consumables and administers the intervention if they are
        available. The intervention in this function is manual removal of placenta (bedside) followed by referral for
        further care in the event of continued haemorrhage. It is called by HSI_Labour_ReceivesPostnatalCheck
        :param hsi_event: HSI event in which the function has been called:
        """
        df = self.sim.population.props
        mni = self.sim.modules['PregnancySupervisor'].mother_and_newborn_info
        params = self.current_parameters
        person_id = hsi_event.target

        if 'assessment_and_treatment_of_pph_retained_placenta' not in params['allowed_interventions']:
            return

        elif (
            (df.at[person_id, 'la_postpartum_haem'] and mni[person_id]['retained_placenta']) or
            df.at[person_id, 'pn_postpartum_haem_secondary']
             ):

            # Log the consumables but dont condition the treatment on their availability - the primary mechanism of this
            # intervention doesnt require consumables
            hsi_event.get_consumables(item_codes=self.item_codes_lab_consumables['pph_optional'])

            # run HCW check
            sf_check = self.check_emonc_signal_function_will_run(sf='man_r_placenta',
                                                                 f_lvl=hsi_event.ACCEPTED_FACILITY_LEVEL)

            # Similar to uterotonics we apply a probability that this intervention will successfully stop
            # bleeding to ensure some women go on to require further care
            if sf_check and (params['prob_successful_manual_removal_placenta'] > self.rng.random_sample()):

                df.at[person_id, 'la_postpartum_haem'] = False
                mni[person_id]['retained_placenta'] = False

                if df.at[person_id, 'pn_postpartum_haem_secondary']:
                    df.at[person_id, 'pn_postpartum_haem_secondary'] = False

            else:
                mni[person_id]['referred_for_surgery'] = True
                mni[person_id]['referred_for_blood'] = True

    def surgical_management_of_pph(self, hsi_event):
        """
        This function represents the surgical management of postpartum haemorrhage (all-cause) following labour. This
        function is called during HSI_Labour_ReceivesComprehensiveEmergencyObstetricCare for women who have PPH and
        medical management has failed.
        :param hsi_event: HSI event in which the function has been called
        """
        person_id = hsi_event.target
        df = self.sim.population.props
        params = self.current_parameters
        mni = self.sim.modules['PregnancySupervisor'].mother_and_newborn_info
        cons = self.item_codes_lab_consumables

        # We log the log the required consumables and condition the surgery happening on the availability of the
        # first consumable in this package, the anaesthetic required for the surgery
        avail = hsi_event.get_consumables(item_codes=cons['obstetric_surgery_core'],
                                          optional_item_codes=cons['obstetric_surgery_optional'])

        # run HCW check
        sf_check = self.check_emonc_signal_function_will_run(sf='surg',
                                                             f_lvl=hsi_event.ACCEPTED_FACILITY_LEVEL)

        if not mni[person_id]['retained_placenta']:

            # We apply a probability that surgical techniques will be effective
            treatment_success_pph = params['success_rate_pph_surgery'] > self.rng.random_sample()

            # And store the treatment which will dramatically reduce risk of death
            if treatment_success_pph and avail and sf_check:
                self.pph_treatment.set(person_id, 'surgery')

            # If the treatment is unsuccessful then women will require a hysterectomy to stop the bleeding
            elif not treatment_success_pph and avail and sf_check:
                self.pph_treatment.set(person_id, 'hysterectomy')
                df.at[person_id, 'la_has_had_hysterectomy'] = True

        # Next we apply the effect of surgical treatment for women with retained placenta
        elif (mni[person_id]['retained_placenta'] and not self.pph_treatment.has_all(person_id,
                                                                                     'manual_removal_placenta')
              and sf_check and avail):

            self.pph_treatment.set(person_id, 'surgery')

    def blood_transfusion(self, hsi_event):
        """
        This function represents the blood transfusion during or after labour. This function is called during
        HSI_Labour_ReceivesComprehensiveEmergencyObstetricCare for women who have experience blood loss due to
        antepartum haemorrhage, postpartum haemorrhage or uterine rupture
        :param hsi_event: HSI event in which the function has been called
        """
        person_id = hsi_event.target
        mni = self.sim.modules['PregnancySupervisor'].mother_and_newborn_info
        params = self.current_parameters
        df = self.sim.population.props
        cons = self.item_codes_lab_consumables

        # Check consumables
        avail = hsi_event.get_consumables(item_codes=cons['blood_transfusion'],
                                          optional_item_codes=cons['iv_drug_equipment'])
        # check HCW
        sf_check = self.check_emonc_signal_function_will_run(sf='blood_tran',
                                                             f_lvl=hsi_event.ACCEPTED_FACILITY_LEVEL)

        if avail and sf_check:
            mni[person_id]['received_blood_transfusion'] = True

            # We assume that anaemia is corrected by blood transfusion
            if df.at[person_id, 'pn_anaemia_following_pregnancy'] != 'none':
                if params['treatment_effect_blood_transfusion_anaemia'] > self.rng.random_sample():
                    pregnancy_helper_functions.store_dalys_in_mni(person_id, mni, 'severe_anaemia_resolution',
                                                                  self.sim.date)
                    df.at[person_id, 'pn_anaemia_following_pregnancy'] = 'none'

    def assessment_and_treatment_of_anaemia(self, hsi_event):
        """
        This function represents the management of postnatal anaemia including iron and folic acid administration and
        blood testing. Women with severe anaemia are scheduled to receive blood. It is called during
        HSI_Labour_ReceivesPostnatalCheck
        :param hsi_event: HSI event in which the function has been called
        """
        df = self.sim.population.props
        person_id = hsi_event.target
        params = self.current_parameters
        mother = df.loc[person_id]
        mni = self.sim.modules['PregnancySupervisor'].mother_and_newborn_info

        # Use dx_test function to assess anaemia status
        test_result = self.sim.modules['HealthSystem'].dx_manager.run_dx_test(
            dx_tests_to_run='full_blood_count_hb_pn', hsi_event=hsi_event)

        hsi_event.get_consumables(item_codes=self.item_codes_lab_consumables['blood_test_equipment'])

        # Check consumables
        if test_result:
            # Start iron and folic acid supplementation for women not already receiving this
            if not mother.la_iron_folic_acid_postnatal:

                days = int((6 - df.at[person_id, 'pn_postnatal_period_in_weeks']) * 7)
                cons = {_i: days for _i in self.item_codes_lab_consumables['iron_folic_acid']}
                avail = hsi_event.get_consumables(item_codes=cons)

                # Start iron and folic acid treatment
                if avail:
                    df.at[person_id, 'la_iron_folic_acid_postnatal'] = True

                    if self.rng.random_sample() < params['effect_of_ifa_for_resolving_anaemia']:

                        # Store date of resolution for daly calculations
                        pregnancy_helper_functions.store_dalys_in_mni(
                            person_id, mni, f'{df.at[person_id, "pn_anaemia_following_pregnancy"]}_anaemia_resolution',
                            self.sim.date)

                        df.at[person_id, 'pn_anaemia_following_pregnancy'] = 'none'

        # Severe anaemia would require treatment via blood transfusion
            if mother.pn_anaemia_following_pregnancy == 'severe':
                mni[person_id]['referred_for_blood'] = True

    def assessment_for_depression(self, hsi_event):
        """
        This function schedules depression screening for women who attend postnatal care via the Depression module. It
        is called within HSI_Labour_ReceivesPostnatalCheck.
        :param hsi_event: HSI event in which the function has been called
        """
        df = self.sim.population.props
        person_id = hsi_event.target

        if 'Depression' in self.sim.modules.keys():
            if not df.at[person_id, 'de_ever_diagnosed_depression']:
                self.sim.modules['Depression'].do_when_suspected_depression(person_id, hsi_event)

    def interventions_delivered_pre_discharge(self, hsi_event):
        """
        This function contains the interventions that are delivered to women prior to discharge. This are considered
        part of essential postnatal care and currently include testing for HIV and postnatal iron and folic acid
        supplementation. It is called by HSI_Labour_ReceivesPostnatalCheck
        :param hsi_event: HSI event in which the function has been called:
        """
        df = self.sim.population.props
        person_id = int(hsi_event.target)
        params = self.current_parameters

        # HIV testing occurs within the HIV module for women who havent already been diagnosed
        if 'Hiv' in self.sim.modules.keys():
            if not df.at[person_id, 'hv_diagnosed']:
                self.sim.modules['HealthSystem'].schedule_hsi_event(
                    HSI_Hiv_TestAndRefer(person_id=person_id, module=self.sim.modules['Hiv']),
                    topen=self.sim.date,
                    tclose=None,
                    priority=0)

        # ------------------------------- Postnatal iron and folic acid ---------------------------------------------
        cons = {_i: params['number_ifa_tablets_required_postnatally'] for _i in
                self.item_codes_lab_consumables['iron_folic_acid']}
        avail = hsi_event.get_consumables(item_codes=cons)

        # Women are started on iron and folic acid for the next three months which reduces risk of anaemia in the
        # postnatal period
        if avail and (self.rng.random_sample() < params['prob_adherent_ifa']):
            df.at[person_id, 'la_iron_folic_acid_postnatal'] = True

    def run_if_receives_skilled_birth_attendance_cant_run(self, hsi_event):
        """
        This function is called by HSI_Labour_PresentsForSkilledBirthAttendanceFollowingLabour if the HSI is unable to
        run on the date it has been scheduled for. For these women who cannot deliver in a facility despite presenting
         for care, they will be scheduled to undergo a home birth via LabourAtHomeEvent and will continue with the
         correct schedule of labour events
        :param hsi_event: HSI event in which the function has been called:
        """
        person_id = hsi_event.target
        mni = self.sim.modules['PregnancySupervisor'].mother_and_newborn_info
        logger.debug(key='message', data=f'HSI_Labour_ReceivesSkilledBirthAttendanceDuringLabour will not run for '
                                         f'{person_id}')

        # Women may have presented to HSI_Labour_PresentsForSkilledBirthAttendanceFollowingLabour following
        # complications at a home birth. Those women should not be scheduled to LabourAtHomeEvent
        if not mni[person_id]['sought_care_for_complication']:
            mni[person_id]['delivery_setting'] = 'home_birth'
            self.sim.schedule_event(LabourAtHomeEvent(self, person_id), self.sim.date)
            mni[person_id]['hsi_cant_run'] = True

    def run_if_receives_postnatal_check_cant_run(self, hsi_event):
        """
        This function is called by HSI_Labour_ReceivesPostnatalCheck if the HSI is unable to
        run on the date it has been scheduled for. For these women who have may have experienced life threatening
        complications we apply risk of death in this function, as it would have been applied in the HSI which can not
        run
        :param hsi_event: HSI event in which the function has been called:
        """
        person_id = hsi_event.target
        logger.debug(key='message', data=f'HSI_Labour_ReceivesPostnatalCheck will not run for {person_id}')
        self.apply_risk_of_early_postpartum_death(person_id)

    def run_if_receives_comprehensive_emergency_obstetric_care_cant_run(self, hsi_event):
        """
        This function is called by HSI_Labour_ReceivesComprehensiveEmergencyObstetricCare if the HSI is unable to
        run on the date it has been scheduled for. For these women who have may have experienced life threatening
        complications we apply risk of death in this function, as it would have been applied in the HSI which can not
        run
        :param hsi_event: HSI event in which the function has been called:
        """
        person_id = hsi_event.target
        logger.debug(key='message', data=f'HSI_Labour_ReceivesComprehensiveEmergencyObstetricCare will not run for'
                                         f' {person_id}')

        # For women referred to this event after the postnatal SBA HSI we apply risk of death (as if should have been
        # applied in this event if it ran)
        if hsi_event.timing == 'postpartum':
            self.apply_risk_of_early_postpartum_death(person_id)


class LabourOnsetEvent(Event, IndividualScopeEventMixin):
    """
    This is the LabourOnsetEvent. It is scheduled by the set_date_of_labour function for all women who are newly
    pregnant. In addition it is scheduled via the Pregnancy Supervisor module for women who are going into preterm
    labour and by the Care of Women During Pregnancy module for women who require emergency delivery as an intervention
    to treat a pregnancy-threatening complication.

    It represents the start of a womans labour and is the first event all woman who are going to give birth
    pass through - regardless of mode of delivery or if they are already an inpatient. This event performs a number of
    different functions including populating the mni dictionary to store additional variables important to labour
    and HSIs, determining if and where a woman will seek care for delivery, schedules the LabourAtHome event and the
    HSI_Labour_PresentsForSkilledAttendance at birth (depending on care seeking), the BirthEvent and the
    LabourDeathEvent.
    """

    def __init__(self, module, individual_id):
        super().__init__(module, person_id=individual_id)

    def apply(self, individual_id):
        df = self.sim.population.props
        params = self.module.current_parameters
        mni = self.sim.modules['PregnancySupervisor'].mother_and_newborn_info

        # First we use this check to determine if labour can precede (includes checks on is_alive)
        if self.module.check_labour_can_proceed(individual_id):

            # We indicate this woman is now in labour using this property, and by adding her individual ID to our
            # labour list (for testing)
            df.at[individual_id, 'la_currently_in_labour'] = True
            self.module.women_in_labour.append(individual_id)

            # We then run the labour_characteristics_checker as a final check that only appropriate women are here
            self.module.labour_characteristics_checker(individual_id)

            # Update the mni with new variables
            pregnancy_helper_functions.update_mni_dictionary(self.module, individual_id)

            # ===================================== LABOUR STATE  =====================================================
            # Next we categories each woman according to her gestation age at delivery. These categories include term
            # (37-42 weeks gestational age), post term (42 weeks plus), early preterm (24-33 weeks) and late preterm
            # (34-36 weeks)

            # First we calculate foetal age - days from conception until todays date and then add 2 weeks to calculate
            # gestational age
            foetal_age_in_days = (self.sim.date - df.at[individual_id, 'date_of_last_pregnancy']).days
            gestational_age_in_days = foetal_age_in_days + 14

            # We use parameters containing the upper and lower limits, in days, that a mothers pregnancy has to be to be
            # categorised accordingly
            if params['list_limits_for_defining_term_status'][0] <= gestational_age_in_days <= \
               params['list_limits_for_defining_term_status'][1]:

                mni[individual_id]['labour_state'] = 'term_labour'

            # Here we allow a woman to go into early preterm labour with a gestational age of 23 (limit is 24) to
            # account for PregnancySupervisor only updating weekly
            elif params['list_limits_for_'
                        'defining_term_status'][2] <= gestational_age_in_days <= params['list_limits_for_'
                                                                                        'defining_term_status'][3]:

                mni[individual_id]['labour_state'] = 'early_preterm_labour'
                df.at[individual_id, 'la_has_previously_delivered_preterm'] = True

                logger.info(key='maternal_complication', data={'person': individual_id,
                                                               'type': 'early_preterm_labour',
                                                               'timing': 'intrapartum'})

            elif params['list_limits_for_defining_term_status'][4] <= gestational_age_in_days <= params['list_limits'
                                                                                                        '_for_defining'
                                                                                                        '_term_'
                                                                                                        'status'][5]:

                mni[individual_id]['labour_state'] = 'late_preterm_labour'
                df.at[individual_id, 'la_has_previously_delivered_preterm'] = True

                logger.info(key='maternal_complication', data={'person': individual_id,
                                                               'type': 'late_preterm_labour',
                                                               'timing': 'intrapartum'})

            elif gestational_age_in_days >= params['list_limits_for_defining_term_status'][6]:

                mni[individual_id]['labour_state'] = 'postterm_labour'

                logger.info(key='maternal_complication', data={'person': individual_id,
                                                               'type': 'post_term_labour',
                                                               'timing': 'intrapartum'})

            labour_state = mni[individual_id]['labour_state']

            # We check all women have had their labour state set
            if labour_state is None:
                logger.debug(key='error', data=f'Mother {individual_id} has not had their labour state stored in '
                                               f'the mni')

            logger.debug(key='message', data=f'This is LabourOnsetEvent, person {individual_id} has now gone into '
                                             f'{labour_state} on date {self.sim.date}')

            # ----------------------------------- FOETAL WEIGHT/BIRTH WEIGHT ----------------------------------------
            # Here we determine the weight of the foetus being carried by this mother, this is calculated here to allow
            # the size of the baby to effect risk of certain maternal complications (i.e. obstructed labour)
            if df.at[individual_id, 'ps_gestational_age_in_weeks'] < 24:
                mean_birth_weight_list_location = 1
            else:
                mean_birth_weight_list_location = int(min(41, df.at[individual_id, 'ps_gestational_age_in_weeks']) - 24)

            standard_deviation = params['standard_deviation_birth_weights'][mean_birth_weight_list_location]

            # We randomly draw this newborns weight from a normal distribution around the mean for their gestation
            birth_weight = self.module.rng.normal(loc=params['mean_birth_weights'][mean_birth_weight_list_location],
                                                  scale=standard_deviation)

            # Then we calculate the 10th and 90th percentile, these are the case definition for 'small for gestational
            # age and 'large for gestational age'
            small_for_gestational_age_cutoff = scipy.stats.norm.ppf(
                0.1, loc=params['mean_birth_weights'][mean_birth_weight_list_location], scale=standard_deviation)

            large_for_gestational_age_cutoff = scipy.stats.norm.ppf(
                0.9, loc=params['mean_birth_weights'][mean_birth_weight_list_location], scale=standard_deviation)

            # Make the appropriate changes to the mni dictionary (both are stored as property of the newborn on birth)
            if birth_weight >= 4000:
                mni[individual_id]['birth_weight'] = 'macrosomia'
            elif birth_weight >= 2500:
                if self.module.rng.random_sample() < params['residual_prob_of_macrosomia']:
                    mni[individual_id]['birth_weight'] = 'macrosomia'
                else:
                    mni[individual_id]['birth_weight'] = 'normal_birth_weight'
            elif 1500 <= birth_weight < 2500:
                mni[individual_id]['birth_weight'] = 'low_birth_weight'
            elif 1000 <= birth_weight < 1500:
                mni[individual_id]['birth_weight'] = 'very_low_birth_weight'
            elif birth_weight < 1000:
                mni[individual_id]['birth_weight'] = 'extremely_low_birth_weight'

            if birth_weight < small_for_gestational_age_cutoff:
                mni[individual_id]['birth_size'] = 'small_for_gestational_age'
            elif birth_weight > large_for_gestational_age_cutoff:
                mni[individual_id]['birth_size'] = 'large_for_gestational_age'
            else:
                mni[individual_id]['birth_size'] = 'average_for_gestational_age'

            # ===================================== CARE SEEKING AND DELIVERY SETTING ================================
            # Next we determine if women who are now in labour will seek care for delivery. We assume women who have
            # been admitted antenatally for delivery will be delivering in hospital and that is scheduled accordingly

            if df.at[individual_id, 'ac_admitted_for_immediate_delivery'] == 'none':

                # Here we calculate this womans predicted risk of home birth and health centre birth
                pred_hb_delivery = self.module.la_linear_models['probability_delivery_at_home'].predict(
                    df.loc[[individual_id]])[individual_id]
                pred_hc_delivery = self.module.la_linear_models['probability_delivery_health_centre'].predict(
                    df.loc[[individual_id]])[individual_id]
                pred_hp_delivery = params['probability_delivery_hospital']

                # The denominator is calculated
                denom = pred_hp_delivery + pred_hb_delivery + pred_hc_delivery

                # Followed by the probability of each of the three outcomes - home birth, health centre birth or
                # hospital birth
                prob_hb = pred_hb_delivery / denom
                prob_hc = pred_hc_delivery / denom
                prob_hp = pred_hp_delivery / denom

                # And a probability weighted random draw is used to determine where the woman will deliver
                facility_types = ['home_birth', 'health_centre', 'hospital']

                # This allows us to simply manipulate care seeking during labour test file
                if mni[individual_id]['test_run']:
                    probabilities = params['test_care_seeking_probs']
                else:
                    probabilities = [prob_hb, prob_hc, prob_hp]

                mni[individual_id]['delivery_setting'] = self.module.rng.choice(facility_types, p=probabilities)

            else:
                # We assume all women with complications will deliver in a hospital
                mni[individual_id]['delivery_setting'] = 'hospital'

            # Check all women's 'delivery setting' is set
            if mni[individual_id]['delivery_setting'] is None:
                logger.debug(key='error', data=f'Mother {individual_id} did not have their delivery setting stored in '
                                               f'the mni')

            # Women delivering at home move the the LabourAtHomeEvent as they will not receive skilled birth attendance
            if mni[individual_id]['delivery_setting'] == 'home_birth':
                self.sim.schedule_event(LabourAtHomeEvent(self.module, individual_id), self.sim.date)

            # Otherwise the appropriate HSI is scheduled
            elif mni[individual_id]['delivery_setting'] == 'health_centre':
                health_centre_delivery = HSI_Labour_ReceivesSkilledBirthAttendanceDuringLabour(
                    self.module, person_id=individual_id, facility_level_of_this_hsi='1a')
                self.sim.modules['HealthSystem'].schedule_hsi_event(health_centre_delivery, priority=0,
                                                                    topen=self.sim.date,
                                                                    tclose=self.sim.date + DateOffset(days=1))

            elif mni[individual_id]['delivery_setting'] == 'hospital':
                facility_level = self.module.rng.choice(['1a', '1b'])
                hospital_delivery = HSI_Labour_ReceivesSkilledBirthAttendanceDuringLabour(
                    self.module, person_id=individual_id, facility_level_of_this_hsi=facility_level)
                self.sim.modules['HealthSystem'].schedule_hsi_event(hospital_delivery, priority=0,
                                                                    topen=self.sim.date,
                                                                    tclose=self.sim.date + DateOffset(days=1))

            # Determine if the labouring woman will be delayed in attending for facility delivery
            pregnancy_helper_functions.check_if_delayed_careseeking(self.module, individual_id)

            # ======================================== SCHEDULING BIRTH AND DEATH EVENTS ============================
            # We schedule all women to move through both the death and birth event.

            # The death event is scheduled to happen after a woman has received care OR delivered at home to allow for
            # any treatment effects to mitigate risk of poor outcomes
            self.sim.schedule_event(LabourDeathAndStillBirthEvent(self.module, individual_id), self.sim.date +
                                    DateOffset(days=4))

            # After the death event women move to the Birth Event where, for surviving women and foetus, birth occurs
            # in the simulation
            self.sim.schedule_event(BirthAndPostnatalOutcomesEvent(self.module, individual_id), self.sim.date +
                                    DateOffset(days=5))


class LabourAtHomeEvent(Event, IndividualScopeEventMixin):
    """
    This is the LabourAtHomeEvent. It is scheduled by the LabourOnsetEvent for women who will not seek delivery care at
    a  health facility. This event applies the probability that women delivering at home will experience
    complications associated with the intrapartum phase of labour and makes the appropriate changes to the data frame.
     Additionally this event applies a probability that women who develop complications during a home birth may choose
     to seek care from at a health facility. In that case the appropriate HSI is scheduled.
     """
    def __init__(self, module, individual_id):
        super().__init__(module, person_id=individual_id)

    def apply(self, individual_id):
        df = self.sim.population.props
        mni = self.sim.modules['PregnancySupervisor'].mother_and_newborn_info
        params = self.module.current_parameters

        if not df.at[individual_id, 'is_alive']:
            return

        # Check only women delivering at home pass through this event and that the right characteristics are present
        if not mni[individual_id]['delivery_setting'] == 'home_birth':
            logger.debug(key='error', data=f'Mother {individual_id} arrived at home birth event incorrectly')
            return

        self.module.labour_characteristics_checker(individual_id)

        # ===================================  APPLICATION OF COMPLICATIONS ===========================================
        # Using the complication_application function we loop through each complication and determine if a woman
        # will experience any of these if she has delivered at home
        for complication in ['obstruction_cpd', 'obstruction_malpos_malpres', 'obstruction_other',
                             'placental_abruption', 'antepartum_haem', 'sepsis_chorioamnionitis', 'uterine_rupture']:
            self.module.set_intrapartum_complications(individual_id, complication=complication)

        if df.at[individual_id, 'la_obstructed_labour']:
            logger.info(key='maternal_complication', data={'mother': individual_id,
                                                           'type': 'obstructed_labour',
                                                           'timing': 'intrapartum'})

        # And we determine if any existing hypertensive disorders would worsen
        self.module.progression_of_hypertensive_disorders(individual_id, property_prefix='ps')

        # ==============================  CARE SEEKING FOLLOWING COMPLICATIONS ========================================
        # Next we determine if women who develop a complication during a home birth will seek care

        # (Women who have been scheduled a home birth after seeking care at a facility that didnt have capacity to
        # deliver the HSI will not try to seek care if they develop a complication)
        if not mni[individual_id]['hsi_cant_run']:

            if df.at[individual_id, 'la_obstructed_labour'] or \
                (df.at[individual_id, 'la_antepartum_haem'] != 'none') or \
                df.at[individual_id, 'la_sepsis'] or \
                (df.at[individual_id, 'ps_htn_disorders'] == 'eclampsia') or \
                ((df.at[individual_id, 'ps_htn_disorders'] == 'severe_pre_eclamp') and
                 mni[individual_id]['new_onset_spe']) or df.at[individual_id, 'la_uterine_rupture']:

                if self.module.rng.random_sample() < params['prob_careseeking_for_complication']:

                    mni[individual_id]['sought_care_for_complication'] = True
                    mni[individual_id]['sought_care_labour_phase'] = 'intrapartum'

                    # Assume all women who develop complications at home incur effect of delay
                    mni[individual_id]['delay_one_two'] = True

                    # We assume women present to the health system through the generic a&e appointment
                    from tlo.methods.hsi_generic_first_appts import (
                        HSI_GenericEmergencyFirstApptAtFacilityLevel1,
                    )

                    event = HSI_GenericEmergencyFirstApptAtFacilityLevel1(
                        module=self.module,
                        person_id=individual_id)

                    self.sim.modules['HealthSystem'].schedule_hsi_event(event,
                                                                        priority=0,
                                                                        topen=self.sim.date,
                                                                        tclose=self.sim.date + DateOffset(days=1))


class LabourDeathAndStillBirthEvent(Event, IndividualScopeEventMixin):
    """
     This is the LabourDeathAndStillBirthEvent. It is scheduled by the LabourOnsetEvent for all women in the labour
     module following the application of complications (and possibly treatment) for women who have given birth at home
     OR in a facility . This event determines if women who have experienced complications in labour will die or
     experience an intrapartum stillbirth.
     """
    def __init__(self, module, individual_id):
        super().__init__(module, person_id=individual_id)

    def apply(self, individual_id):
        df = self.sim.population.props
        mni = self.sim.modules['PregnancySupervisor'].mother_and_newborn_info
        params = self.module.current_parameters

        if not df.at[individual_id, 'is_alive']:
            return

        # Check the correct amount of time has passed between labour onset and this event event
        if not (self.sim.date - df.at[individual_id, 'la_due_date_current_pregnancy']) == pd.to_timedelta(4, unit='D'):
            logger.debug(key='error', data=f'Mother {individual_id} arrived at LabourDeathAndStillBirthEvent at the '
                                           f'wrong date')

        self.module.labour_characteristics_checker(individual_id)

        # Function checks df for any potential cause of death, uses CFR parameters to determine risk of death
        # (either from one or multiple causes) and if death occurs returns the cause
        potential_cause_of_death = pregnancy_helper_functions.check_for_risk_of_death_from_cause_maternal(
            self.module, individual_id=individual_id)

        # If a cause is returned death is scheduled
        if potential_cause_of_death:
            self.sim.modules['Demography'].do_death(individual_id=individual_id, cause=potential_cause_of_death,
                                                    originating_module=self.sim.modules['Labour'])

            mni[individual_id]['death_in_labour'] = True

        # Next we determine if she will experience a stillbirth during her delivery
        outcome_of_still_birth_equation = self.module.predict(self.module.la_linear_models['intrapartum_still_birth'],
                                                              individual_id)

        # We also assume that if a womans labour has started prior to 24 weeks the baby would not survive and we class
        # this as a stillbirth
        if (df.at[individual_id, 'ps_gestational_age_in_weeks'] < 24) or outcome_of_still_birth_equation:
            logger.debug(key='message', data=f'person {individual_id} has experienced an intrapartum still birth')

            random_draw = self.module.rng.random_sample()

            # If this woman will experience a stillbirth and she was not pregnant with twins OR she was pregnant with
            # twins but both twins have died during labour we reset/set the appropriate variables
            if not df.at[individual_id, 'ps_multiple_pregnancy'] or \
                (df.at[individual_id, 'ps_multiple_pregnancy'] and (random_draw < params['prob_both_twins_ip_still_'
                                                                                         'birth'])):

                df.at[individual_id, 'la_intrapartum_still_birth'] = True
                # This variable is therefore only ever true when the pregnancy has ended in stillbirth
                df.at[individual_id, 'ps_prev_stillbirth'] = True

                # Next reset pregnancy and update contraception
                self.sim.modules['Contraception'].end_pregnancy(individual_id)

            # If one twin survives we store this as a property of the MNI which is reference on_birth of the newborn
            # outcomes to ensure this twin pregnancy only leads to one birth
            elif (df.at[individual_id, 'ps_multiple_pregnancy'] and (random_draw > params['prob_both_twins_ip_still_'
                                                                                          'birth'])):
                df.at[individual_id, 'ps_prev_stillbirth'] = True
                mni[individual_id]['single_twin_still_birth'] = True
                logger.debug(key='msg', data=f'single twin stillbirth for {individual_id}')

        if mni[individual_id]['death_in_labour'] and df.at[individual_id, 'la_intrapartum_still_birth']:
            # We delete the mni dictionary if both mother and baby have died in labour, if the mother has died but
            # the baby has survived we delete the dictionary following the on_birth function of NewbornOutcomes
            del mni[individual_id]

        if df.at[individual_id, 'la_intrapartum_still_birth'] or mni[individual_id]['single_twin_still_birth']:
            logger.info(key='intrapartum_stillbirth', data={'mother_id': individual_id,
                                                            'date_of_ip_stillbirth': self.sim.date})

        # Finally reset delay property
        if individual_id in mni:
            mni[individual_id]['delay_one_two'] = False
            mni[individual_id]['delay_three'] = False


class BirthAndPostnatalOutcomesEvent(Event, IndividualScopeEventMixin):
    """
    This is BirthAndPostnatalOutcomesEvent. It is scheduled by LabourOnsetEvent when women go into labour. This event
    calls the do_birth function for all women who have gone into labour to generate a newborn within the simulation.
    Additionally this event applies the incidence of complications immediately following birth and determines if each
    woman will receive a full postnatal check-up and when.
    """
    def __init__(self, module, mother_id):
        super().__init__(module, person_id=mother_id)

    def apply(self, mother_id):
        df = self.sim.population.props
        person = df.loc[mother_id]
        mni = self.sim.modules['PregnancySupervisor'].mother_and_newborn_info
        params = self.module.current_parameters

        # This event tells the simulation that the woman's pregnancy is over and generates the new child in the
        # data frame - Check the correct amount of time has passed between labour onset and birth event and that women
        # at the event have the right characteristics present

        if not (self.sim.date - df.at[mother_id, 'la_due_date_current_pregnancy']) == pd.to_timedelta(5, unit='D'):
            logger.debug(key='error', data=f'Mother {mother_id} arrived at BirthAndPostnatalOutcomesEvent at the '
                                           f'wrong date')

        self.module.labour_characteristics_checker(mother_id)

        if not person.is_alive and person.la_intrapartum_still_birth:
            return

        # =============================================== BIRTH ====================================================
        # If the mother is alive and still pregnant OR has died but the foetus has survived we generate a child.

        # Live women are scheduled to move to the postpartum event to determine if they experiences any additional
        # complications

        if (person.is_alive and person.is_pregnant and not person.la_intrapartum_still_birth) or \
           (not person.is_alive and mni[mother_id]['death_in_labour'] and not person.la_intrapartum_still_birth):
            logger.info(key='message', data=f'A Birth is now occurring, to mother {mother_id}')

            # If the mother is pregnant with twins, we call the do_birth function twice and then link the twins
            # (via sibling id) in the newborn module
            if person.ps_multiple_pregnancy:
                child_one = self.sim.do_birth(mother_id)

                if not mni[mother_id]['single_twin_still_birth']:
                    child_two = self.sim.do_birth(mother_id)
                    logger.debug(key='message', data=f'Mother {mother_id} will now deliver twins {child_one} & '
                                                     f'{child_two}')
                    self.sim.modules['NewbornOutcomes'].link_twins(child_one, child_two, mother_id)
            else:
                self.sim.do_birth(mother_id)

        df = self.sim.population.props

        # If the mother survived labour but experienced a stillbirth we reset all the relevant pregnancy variables now
        if df.at[mother_id, 'is_alive'] and df.at[mother_id, 'la_intrapartum_still_birth']:
            self.sim.modules['Labour'].further_on_birth_labour(mother_id)
            self.sim.modules['PregnancySupervisor'].further_on_birth_pregnancy_supervisor(mother_id)
            self.sim.modules['PostnatalSupervisor'].further_on_birth_postnatal_supervisor(mother_id)
            self.sim.modules['CareOfWomenDuringPregnancy'].further_on_birth_care_of_women_in_pregnancy(mother_id)

        # Next we apply the risk of complications following delivery
        if df.at[mother_id, 'is_alive']:

            df.at[mother_id, 'la_is_postpartum'] = True
            df.at[mother_id, 'la_date_most_recent_delivery'] = self.sim.date

            for complication in ['sepsis_endometritis', 'sepsis_urinary_tract', 'sepsis_skin_soft_tissue',
                                 'pph_uterine_atony', 'pph_retained_placenta', 'pph_other']:
                self.module.set_postpartum_complications(mother_id, complication=complication)

            if df.at[mother_id, 'la_sepsis_pp']:
                logger.info(key='maternal_complication', data={'person': mother_id,
                                                               'type': 'sepsis_postnatal',
                                                               'timing': 'postnatal'})
            if df.at[mother_id, 'la_postpartum_haem']:
                logger.info(key='maternal_complication', data={'person': mother_id,
                                                               'type': 'primary_postpartum_haemorrhage',
                                                               'timing': 'postnatal'})

            self.module.progression_of_hypertensive_disorders(mother_id, property_prefix='pn')

            # Following this we determine if this woman will receive/seek care for postnatal care after delivery
            if(df.at[mother_id, 'la_sepsis_pp'] or
                df.at[mother_id, 'la_postpartum_haem'] or
                ((df.at[mother_id, 'pn_htn_disorders'] == 'severe_pre_eclamp') and mni[mother_id]['new_onset_spe']) or
               (df.at[mother_id, 'pn_htn_disorders'] == 'eclampsia')):

                # Women with complications have a higher baseline probability of seeking postnatal care
                prob_pnc = params['prob_careseeking_for_complication']
                has_comps = True

            else:
                # We use a linear model to determine if women without complications will receive any postnatal care
                prob_pnc = self.module.la_linear_models['postnatal_check'].predict(
                    df.loc[[mother_id]],
                    mode_of_delivery=pd.Series(mni[mother_id]['mode_of_delivery'], index=df.loc[[mother_id]].index),
                    delivery_setting=pd.Series(mni[mother_id]['delivery_setting'], index=df.loc[[mother_id]].index)
                )[mother_id]
                has_comps = False

            # If she will receive PNC, we determine if this will happen less than 48 hours from birth or later
            if self.module.rng.random_sample() < prob_pnc:
                timing = self.module.rng.choice(['<48', '>48'], p=params['prob_timings_pnc'])

                if timing == '<48' or has_comps:
                    mni[mother_id]['will_receive_pnc'] = 'early'

                    early_event = HSI_Labour_ReceivesPostnatalCheck(
                        module=self.module, person_id=mother_id)

                    self.sim.modules['HealthSystem'].schedule_hsi_event(
                        early_event,
                        priority=0,
                        topen=self.sim.date,
                        tclose=self.sim.date + DateOffset(days=1))

                else:
                    # For women who do not have prompt PNC, we determine if they will die from complications occurring
                    # following birth that have not been treated
                    mni[mother_id]['will_receive_pnc'] = 'late'
                    self.module.apply_risk_of_early_postpartum_death(mother_id)
            else:
                # Similarly for women who will not receive PNC at all we apply risk of death
                self.module.apply_risk_of_early_postpartum_death(mother_id)


class HSI_Labour_ReceivesSkilledBirthAttendanceDuringLabour(HSI_Event, IndividualScopeEventMixin):
    """
    This is the HSI_Labour_ReceivesSkilledBirthAttendanceDuringLabour. This event is the first HSI for women who have
    chosen to deliver in a health care facility. Broadly this HSI represents care provided by a skilled birth attendant
    during labour. This event...

    1.) Determines if women will benefit from prophylactic interventions and delivers the interventions
    2.) Applies risk of intrapartum complications
    3.) Determines if women who have experience complications will benefit from treatment interventions and delivers
        the interventions
    4.) Schedules additional comprehensive emergency obstetric care for women who need it. (Comprehensive
        interventions (blood transfusion, caeasarean section and surgery) are housed within a different HSI.)

    Only interventions that can be delivered in BEmONC facilities are delivered in this HSI. These include intravenous
    antibiotics, intravenous anticonvulsants and assisted vaginal delivery. Additionally women may receive
    antihypertensives in line with Malawi's EHP. Interventions will only be attempted to be delivered if the squeeze
    factor of the HSI is below a predetermined threshold of each intervention. CEmONC level interventions are managed
    within HSI_Labour_ReceivesComprehensiveEmergencyObstetricCare
    """
    def __init__(self, module, person_id, facility_level_of_this_hsi):
        super().__init__(module, person_id=person_id)
        assert isinstance(module, Labour)

        self.TREATMENT_ID = 'Labour_ReceivesSkilledBirthAttendanceDuringLabour'
        self.EXPECTED_APPT_FOOTPRINT = self.make_appt_footprint({'NormalDelivery': 1})
        self.ALERT_OTHER_DISEASES = []
        self.ACCEPTED_FACILITY_LEVEL = facility_level_of_this_hsi
        self.BEDDAYS_FOOTPRINT = self.make_beddays_footprint({'general_bed': 1})

    def apply(self, person_id, squeeze_factor):
        mni = self.sim.modules['PregnancySupervisor'].mother_and_newborn_info
        df = self.sim.population.props
        params = self.module.current_parameters
        cons = self.module.item_codes_lab_consumables

        if not df.at[person_id, 'is_alive']:
            return

        # First we capture women who have presented to this event during labour at home. Currently we just set these
        # women to be delivering at a health centre (this will need to be randomised to match any available data)
        if mni[person_id]['delivery_setting'] == 'home_birth' and mni[person_id]['sought_care_for_complication']:
            mni[person_id]['delivery_setting'] = 'health_centre'

        # Next we check this woman has the right characteristics to be at this event
        self.module.labour_characteristics_checker(person_id)

        # Log potential error
        if mni[person_id]['delivery_setting'] == 'home_birth':
            logger.debug(key='error', data=f'Mother {person_id} is receiving SBA with delivery setting as home birth')

        # Here we ensure that women who were admitted via the antenatal ward for assisted/caesarean delivery have the
        # correct variables updated leading to referral for delivery
        if (df.at[person_id, 'ac_admitted_for_immediate_delivery'] == 'caesarean_now') or \
                (df.at[person_id, 'ac_admitted_for_immediate_delivery'] == 'caesarean_future'):
            mni[person_id]['referred_for_cs'] = True

        elif df.at[person_id, 'ac_admitted_for_immediate_delivery'] == 'avd_now':
            self.module.assessment_for_assisted_vaginal_delivery(self, for_spe=True)

        # and then if the squeeze factor is too high we assume delay in receiving interventions occurs (increasing risk
        # of death if complications occur)
        pregnancy_helper_functions.check_if_delayed_care_delivery(self.module, squeeze_factor, person_id,
                                                                  hsi_type='bemonc')

        # LOG CONSUMABLES FOR DELIVERY...
        # We assume all deliveries require this basic package of consumables
        avail = self.get_consumables(item_codes=cons['delivery_core'],
                                     optional_item_codes=cons['delivery_optional'],)

        # If the clean delivery kit consumable is available, we assume women benefit from clean delivery
        if avail:
            mni[person_id]['clean_birth_practices'] = True

        # ===================================== PROPHYLACTIC CARE ===================================================
        # The following function manages the consumables and administration of prophylactic interventions in labour
        # (clean delivery practice, antibiotics for PROM, steroids for preterm labour)

        self.module.prophylactic_labour_interventions(self)

        # ================================= PROPHYLACTIC MANAGEMENT PRE-ECLAMPSIA  ==============================
        # Next we see if women with severe pre-eclampsia will be identified and treated, reducing their risk of
        # eclampsia
        self.module.assessment_and_treatment_of_severe_pre_eclampsia_mgso4(self, 'ip')

        # ===================================== APPLYING COMPLICATION INCIDENCE =======================================
        # Following administration of prophylaxis we assess if this woman will develop any complications during labour.
        # Women who have sought care because of complication have already had these risk applied so it doesnt happen
        # again

        if not mni[person_id]['sought_care_for_complication']:
            for complication in ['obstruction_cpd', 'obstruction_malpos_malpres', 'obstruction_other',
                                 'placental_abruption', 'antepartum_haem', 'sepsis_chorioamnionitis',
                                 'uterine_rupture']:

                # Uterine rupture is the only complication we dont apply the risk of here due to the causal link
                # between obstructed labour and uterine rupture. Therefore we want interventions for obstructed labour
                # to reduce the risk of uterine rupture

                self.module.set_intrapartum_complications(person_id, complication=complication)
            self.module.progression_of_hypertensive_disorders(person_id, property_prefix='ps')

            if df.at[person_id, 'la_obstructed_labour']:
                logger.info(key='maternal_complication', data={'mother': person_id,
                                                               'type': 'obstructed_labour',
                                                               'timing': 'intrapartum'})

        # ======================================= COMPLICATION MANAGEMENT ==========================
        # Next, women in labour are assessed for complications and treatment delivered if a need is identified and
        # consumables are available

        self.module.assessment_for_assisted_vaginal_delivery(self, for_spe=False)
        self.module.assessment_and_treatment_of_maternal_sepsis(self, 'ip')
        self.module.assessment_and_treatment_of_hypertension(self)
        self.module.assessment_and_plan_for_antepartum_haemorrhage(self)
        self.module.assessment_and_treatment_of_eclampsia(self, 'ip')
        self.module.assessment_for_referral_uterine_rupture(self)

        # -------------------------- Active Management of the third stage of labour ----------------------------------
        # Prophylactic treatment to prevent postpartum bleeding is applied
        if not mni[person_id]['sought_care_for_complication']:
            self.module.active_management_of_the_third_stage_of_labour(self)

        # -------------------------- Caesarean section/AVD for un-modelled reason ------------------------------------
        # We apply a probability to women who have not already been allocated to undergo assisted/caesarean delivery
        # that they will require assisted/caesarean delivery to capture indications which are not explicitly modelled
        if not mni[person_id]['referred_for_cs'] and (not mni[person_id]['mode_of_delivery'] == 'instrumental'):
            if self.module.rng.random_sample() < params['residual_prob_caesarean']:
                mni[person_id]['referred_for_cs'] = True
                mni[person_id]['cs_indication'] = 'other'
            elif self.module.rng.random_sample() < params['residual_prob_avd']:
                self.module.assessment_for_assisted_vaginal_delivery(self, for_spe=True)

        # ========================================== SCHEDULING CEMONC CARE =========================================
        # Finally women who require additional treatment have the appropriate HSI scheduled to deliver further care

        if mni[person_id]['referred_for_cs'] or \
            mni[person_id]['referred_for_surgery'] or \
           mni[person_id]['referred_for_blood']:

            surgical_management = HSI_Labour_ReceivesComprehensiveEmergencyObstetricCare(
                self.module, person_id=person_id, timing='intrapartum')
            self.sim.modules['HealthSystem'].schedule_hsi_event(surgical_management,
                                                                priority=0,
                                                                topen=self.sim.date,
                                                                tclose=self.sim.date + DateOffset(days=1))

        # If a this woman has experienced a complication the appointment footprint is changed from normal to
        # complicated
        if (
            df.at[person_id, 'la_sepsis']
            or df.at[person_id, 'la_antepartum_haem'] != 'none'
            or df.at[person_id, 'la_obstructed_labour']
            or df.at[person_id, 'la_uterine_rupture']
            or df.at[person_id, 'ps_htn_disorders'] == 'eclampsia'
            or df.at[person_id, 'ps_htn_disorders'] == 'severe_pre_eclamp'
        ):
            return self.make_appt_footprint({'CompDelivery': 1})

    def never_ran(self):
        self.module.run_if_receives_skilled_birth_attendance_cant_run(self)

    def did_not_run(self):
        self.module.run_if_receives_skilled_birth_attendance_cant_run(self)
        return False

    def not_available(self):
        self.module.run_if_receives_skilled_birth_attendance_cant_run(self)


class HSI_Labour_ReceivesPostnatalCheck(HSI_Event, IndividualScopeEventMixin):
    """
    This is HSI_Labour_ReceivesPostnatalCheck. It is scheduled by BirthAndPostnatalOutcomesEvent for all women who
    will receive full postnatal checkup after birth . This event represents the postpartum care contact after
    delivery and includes assessment and treatment of severe pre-eclampsia, hypertension, sepsis and postpartum
    bleeding. In addition woman are scheduled HIV screening if appropriate and started on postnatal iron tablets
    """
    def __init__(self, module, person_id):
        super().__init__(module, person_id=person_id)
        assert isinstance(module, Labour)

        self.TREATMENT_ID = 'Labour_ReceivesPostnatalCheck'
        self.EXPECTED_APPT_FOOTPRINT = self.make_appt_footprint({'Over5OPD': 1})
        self.ALERT_OTHER_DISEASES = []
        self.ACCEPTED_FACILITY_LEVEL = '1a'
        self.BEDDAYS_FOOTPRINT = self.make_beddays_footprint({'general_bed': 2})

    def apply(self, person_id, squeeze_factor):
        mni = self.sim.modules['PregnancySupervisor'].mother_and_newborn_info
        df = self.sim.population.props
        params = self.module.current_parameters

        if pd.isnull(df.at[person_id, 'la_date_most_recent_delivery']):
            return
        if not df.at[person_id, 'is_alive']:
            return

        # Ensure that women who were scheduled to receive early PNC have received care prior to passing through
        # PostnatalWeekOneMaternalEvent
        if (mni[person_id]['will_receive_pnc'] == 'early') and not mni[person_id]['passed_through_week_one']:
            if not self.sim.date < (df.at[person_id, 'la_date_most_recent_delivery'] + pd.DateOffset(days=2)):
                logger.debug(key='error', data=f'Mother {person_id} attended early PNC too late')

            if not df.at[person_id, 'la_pn_checks_maternal'] == 0:
                logger.debug(key='error', data=f'Mother {person_id} attended early PNC twice')

        elif mni[person_id]['will_receive_pnc'] == 'late' and not mni[person_id]['passed_through_week_one']:
            if not self.sim.date >= (df.at[person_id, 'la_date_most_recent_delivery'] + pd.DateOffset(days=2)):
                logger.debug(key='error', data=f'Mother {person_id} attended late PNC too early')

            if not df.at[person_id, 'la_pn_checks_maternal'] == 0:
                logger.debug(key='error', data=f'Mother {person_id} attended late PNC twice')

        # Run checks
        self.module.postpartum_characteristics_checker(person_id)

        # log the PNC visit
        logger.info(key='postnatal_check', data={'person_id': person_id,
                                                 'delivery_setting': mni[person_id]['delivery_setting'],
                                                 'visit_number':  df.at[person_id, 'la_pn_checks_maternal'],
                                                 'timing':  mni[person_id]['will_receive_pnc']})

        df.at[person_id, 'la_pn_checks_maternal'] += 1

        # If the squeeze factor is too high we assume delay in receiving interventions occurs (increasing risk
        # of death if complications occur)
        pregnancy_helper_functions.check_if_delayed_care_delivery(self.module, squeeze_factor, person_id, hsi_type='pn')

        # Perform assessments and treatment for each of the major complications that can occur after birth
        self.module.assessment_and_treatment_of_eclampsia(self, 'pp')
        self.module.assessment_and_treatment_of_pph_retained_placenta(self)
        self.module.assessment_and_treatment_of_pph_uterine_atony(self)

        self.module.assessment_and_treatment_of_maternal_sepsis(self, 'pp')

        self.module.assessment_and_treatment_of_severe_pre_eclampsia_mgso4(self, 'pp')
        self.module.assessment_and_treatment_of_hypertension(self)

        if self.module.rng.random_sample() < params['prob_intervention_delivered_anaemia_assessment_pnc']:
            self.module.assessment_and_treatment_of_anaemia(self)

        self.module.assessment_for_depression(self)
        self.module.interventions_delivered_pre_discharge(self)

        # Schedule higher level care for women requiring comprehensive treatment
        if mni[person_id]['referred_for_surgery'] or mni[person_id]['referred_for_blood']:
            surgical_management = HSI_Labour_ReceivesComprehensiveEmergencyObstetricCare(
                self.module, person_id=person_id, timing='postpartum')
            self.sim.modules['HealthSystem'].schedule_hsi_event(surgical_management,
                                                                priority=0,
                                                                topen=self.sim.date,
                                                                tclose=self.sim.date + DateOffset(days=1))

        # ====================================== APPLY RISK OF DEATH===================================================
        if not mni[person_id]['referred_for_surgery'] and not mni[person_id]['referred_for_blood']:
            self.module.apply_risk_of_early_postpartum_death(person_id)

        actual_appt_footprint = self.EXPECTED_APPT_FOOTPRINT
        return actual_appt_footprint

    def never_ran(self):
        self.module.run_if_receives_postnatal_check_cant_run(self)

    def did_not_run(self):
        self.module.run_if_receives_postnatal_check_cant_run(self)
        return False

    def not_available(self):
        self.module.run_if_receives_postnatal_check_cant_run(self)


class HSI_Labour_ReceivesComprehensiveEmergencyObstetricCare(HSI_Event, IndividualScopeEventMixin):
    """
    This is HSI_Labour_ReceivesComprehensiveEmergencyObstetricCare. This event houses all the interventions that are
    required to be delivered at a CEmONC level facility including caesarean section, blood transfusion and surgery
    during or following labour Currently we assume that if this even runs and the consumables are available then the
    intervention is delivered i.e. we dont apply squeeze factor threshold.
    """
    def __init__(self, module, person_id, timing):
        super().__init__(module, person_id=person_id)
        assert isinstance(module, Labour)

        self.TREATMENT_ID = 'Labour_ReceivesComprehensiveEmergencyObstetricCare'
        self.EXPECTED_APPT_FOOTPRINT = self.make_appt_footprint({'MajorSurg': 1})
        self.ACCEPTED_FACILITY_LEVEL = '1b'
        self.ALERT_OTHER_DISEASES = []
        self.BEDDAYS_FOOTPRINT = self.make_beddays_footprint({'general_bed': 2})

        self.timing = timing

    def apply(self, person_id, squeeze_factor):
        df = self.sim.population.props
        mni = self.sim.modules['PregnancySupervisor'].mother_and_newborn_info
        params = self.module.current_parameters
        cons = self.module.item_codes_lab_consumables

        # If the squeeze factor is too high we assume delay in receiving interventions occurs (increasing risk
        # of death if complications occur)
        pregnancy_helper_functions.check_if_delayed_care_delivery(self.module, squeeze_factor, person_id,
                                                                  hsi_type='cemonc')

        # We use the variable self.timing to differentiate between women sent to this event during labour and women
        # sent after labour

        # ========================================== CAESAREAN SECTION ===============================================
        # For women arriving to this event during labour who have been referred for caesarean the intervention is
        # delivered
        if mni[person_id]['referred_for_cs'] and self.timing == 'intrapartum':

            # We log the log the required consumables and condition the caesarean happening on the availability of the
            # first consumable in this package, the anaesthetic required for the surgery
            avail = self.get_consumables(item_codes=cons['caesarean_delivery_core'],
                                         optional_item_codes=cons['caesarean_delivery_optional'])

            # We check that the HCW will deliver the intervention
            sf_check = self.module.check_emonc_signal_function_will_run(sf='surg',
                                                                        f_lvl=self.ACCEPTED_FACILITY_LEVEL)

            if avail and sf_check:
                person = df.loc[person_id]
                logger.info(key='caesarean_delivery', data=person.to_dict())
                logger.info(key='cs_indications', data={'id': person_id,
                                                        'indication': mni[person_id]['cs_indication']})

                # The appropriate variables in the MNI and dataframe are stored. Current caesarean section reduces risk
                # of intrapartum still birth and death due to antepartum haemorrhage
                mni[person_id]['mode_of_delivery'] = 'caesarean_section'
                mni[person_id]['amtsl_given'] = True
                df.at[person_id, 'la_previous_cs_delivery'] = True

        # ================================ SURGICAL MANAGEMENT OF RUPTURED UTERUS =====================================
        # Women referred after the labour HSI following correct identification of ruptured uterus will also need to
        # undergo surgical repair of this complication
        if mni[person_id]['referred_for_surgery'] and self.timing == 'intrapartum' and df.at[person_id,
                                                                                             'la_uterine_rupture']:

            # We log the log the required consumables and condition the surgery happening on the availability of the
            # first consumable in this package, the anaesthetic required for the surgery
            avail = self.get_consumables(item_codes=cons['obstetric_surgery_core'],
                                         optional_item_codes=cons['obstetric_surgery_optional'])

            sf_check = self.module.check_emonc_signal_function_will_run(sf='surg',
                                                                        f_lvl=self.ACCEPTED_FACILITY_LEVEL)

            # We apply a probability that repair surgery will be successful which will reduce risk of death from
            # uterine rupture
            treatment_success_ur = params['success_rate_uterine_repair'] > self.module.rng.random_sample()

            if avail and treatment_success_ur and sf_check:
                df.at[person_id, 'la_uterine_rupture_treatment'] = True

            # Unsuccessful repair will lead to this woman requiring a hysterectomy. Hysterectomy will also reduce risk
            # of death from uterine rupture but leads to permanent infertility in the simulation
            elif avail and sf_check and not treatment_success_ur:
                df.at[person_id, 'la_has_had_hysterectomy'] = True

        # ============================= SURGICAL MANAGEMENT OF POSTPARTUM HAEMORRHAGE==================================
        # Women referred for surgery immediately following labour will need surgical management of postpartum bleeding
        # Treatment is varied accordingly to underlying cause of bleeding

        if (mni[person_id]['referred_for_surgery'] and
            (self.timing == 'postpartum') and
           (df.at[person_id, 'la_postpartum_haem'] or df.at[person_id, 'pn_postpartum_haem_secondary'])):
            self.module.surgical_management_of_pph(self)

        # =========================================== BLOOD TRANSFUSION ===============================================
        # Women referred for blood transfusion alone or in conjunction with one of the above interventions will receive
        # that here
        if mni[person_id]['referred_for_blood']:
            self.module.blood_transfusion(self)

        # Women who have passed through the postpartum SBA HSI have not yet had their risk of death calculated because
        # they required interventions delivered via this event. We now determine if these women will survive
        if self.timing == 'postpartum':
            self.module.apply_risk_of_early_postpartum_death(person_id)

        actual_appt_footprint = self.EXPECTED_APPT_FOOTPRINT

        # Here we edit the appointment footprint so only women receiving surgery require the surgical footprint
        if mni[person_id]['referred_for_surgery'] or mni[person_id]['referred_for_cs']:
            actual_appt_footprint['MajorSurg'] = actual_appt_footprint['MajorSurg']

        elif (not mni[person_id]['referred_for_surgery'] and not mni[person_id]['referred_for_cs']) and\
                mni[person_id]['referred_for_blood']:
            actual_appt_footprint['MajorSurg'] = actual_appt_footprint['InpatientDays']

    def never_ran(self):
        self.module.run_if_receives_comprehensive_emergency_obstetric_care_cant_run(self)

    def did_not_run(self):
        self.module.run_if_receives_comprehensive_emergency_obstetric_care_cant_run(self)
        return False

    def not_available(self):
        self.module.run_if_receives_comprehensive_emergency_obstetric_care_cant_run(self)


class LabourLoggingEvent(RegularEvent, PopulationScopeEventMixin):
    """This is the LabourLoggingEvent. It uses the data frame and the labour_tracker to produce summary statistics which
    are processed and presented by different analysis scripts """

    def __init__(self, module):
        self.repeat = 1
        super().__init__(module, frequency=DateOffset(years=self.repeat))

    def apply(self, population):
        df = self.sim.population.props
        repro_women = df.is_alive & (df.sex == 'F') & (df.age_years > 14) & (df.age_years < 50)

        hysterectomy = df.is_alive & (df.sex == 'F') & df.la_has_had_hysterectomy & (df.age_years > 14) & (df.age_years
                                                                                                           < 50)
        labour = df.is_alive & (df.sex == 'F') & df.la_currently_in_labour & (df.age_years > 14) & (df.age_years
                                                                                                    < 50)
        postnatal = df.is_alive & (df.sex == 'F') & df.la_is_postpartum & (df.age_years > 14) & (df.age_years
                                                                                                 < 50)
        inpatient = df.is_alive & (df.sex == 'F') & df.hs_is_inpatient & (df.age_years > 14) & (df.age_years
                                                                                                < 50)

        prop_hyst = (len(hysterectomy.loc[hysterectomy]) / len(repro_women.loc[repro_women])) * 100
        prop_in_labour = (len(labour.loc[labour]) / len(repro_women.loc[repro_women])) * 100
        prop_pn = (len(postnatal.loc[postnatal]) / len(repro_women.loc[repro_women])) * 100
        prop_ip = (len(inpatient.loc[inpatient]) / len(repro_women.loc[repro_women])) * 100

        logger.info(key='women_data_debug', data={'hyst': prop_hyst,
                                                  'labour': prop_in_labour,
                                                  'pn': prop_pn,
                                                  'ip': prop_ip})<|MERGE_RESOLUTION|>--- conflicted
+++ resolved
@@ -85,10 +85,7 @@
     }
 
     PARAMETERS = {
-<<<<<<< HEAD
-=======
         # n.b. Parameters are stored as LIST variables due to containing values to match both 2010 and 2015 data.
->>>>>>> 155d61c5
 
         #  PARITY AT BASELINE...
         'intercept_parity_lr2010': Parameter(
@@ -836,11 +833,7 @@
 
         # ---------------------------------- IRON AND FOLIC ACID ------------------------------------------------------
         self.item_codes_lab_consumables['iron_folic_acid'] = \
-<<<<<<< HEAD
             get_item_code_from_pkg('Daily iron and folic acid supplementation (pregnant women)')
-=======
-            get_item_code_from_pkg('Ferrous Salt + Folic Acid, tablet, 200 + 0.25 mg')
->>>>>>> 155d61c5
 
     def initialise_simulation(self, sim):
 
