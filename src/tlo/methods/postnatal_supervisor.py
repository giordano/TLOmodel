from pathlib import Path

import numpy as np
import pandas as pd

from tlo import DateOffset, Module, Parameter, Property, Types, logging, util
from tlo.events import Event, IndividualScopeEventMixin, PopulationScopeEventMixin, RegularEvent
from tlo.lm import LinearModel
from tlo.methods import Metadata, postnatal_supervisor_lm
from tlo.methods.causes import Cause
from tlo.methods.healthsystem import HSI_Event
from tlo.util import BitsetHandler

logger = logging.getLogger(__name__)
logger.setLevel(logging.INFO)


class PostnatalSupervisor(Module):
    """ This module is responsible for the key conditions/complications experienced by a mother and by a neonate
    following labour and the immediate postpartum period (this period, from birth to day +1, is covered by the labour
    module).

    For mothers: This module applies risk of complications across the postnatal period, which is  defined as birth
    until day 42 post-delivery. PostnatalWeekOne Event represents the first week post birth where risk of complications
    remains high. The primary mortality causing complications here are infection/sepsis, secondary postpartum
    haemorrhage and hypertension. Women with or without complications may/may not seek Postnatal Care within the Labour
    module for assessment and treatment of any complications assigned in this module.

    For neonates: This module applies risk of complications during the neonatal period, from birth until day 28. The
    PostnatalWeekOne Event applies risk of early onset neonatal sepsis (sepsis onsetting prior to day 7 of life). Care
    may be sought (as described above) and neonates can be admitted for treatment. The PostnatalSupervisor Event applies
     risk of late onset neonatal sepsis from week 2-4 (ending on day 28). This event also determines additional
    care seeking for neonates who are unwell during this time period. All neonatal variables are reset on day 28.
    """

    def __init__(self, name=None, resourcefilepath=None):
        super().__init__(name)
        self.resourcefilepath = resourcefilepath

        # First we define dictionaries which will store the current parameters of interest (to allow parameters to
        # change between 2010 and 2020) and the linear models
        self.current_parameters = dict()
        self.pn_linear_models = dict()

    INIT_DEPENDENCIES = {'Demography', 'HealthSystem',}

    ADDITIONAL_DEPENDENCIES = {'Labour', 'Lifestyle', 'NewbornOutcomes', 'PregnancySupervisor'}

    METADATA = {Metadata.DISEASE_MODULE,
                Metadata.USES_HEALTHSYSTEM,
                Metadata.USES_HEALTHBURDEN}  # declare that this is a disease module (leave as empty set otherwise)

    # Declare Causes of Death
    CAUSES_OF_DEATH = {
        'secondary_postpartum_haemorrhage': Cause(gbd_causes='Maternal disorders', label='Maternal Disorders'),
        'postpartum_sepsis': Cause(gbd_causes='Maternal disorders', label='Maternal Disorders'),
        'severe_pre_eclampsia': Cause(gbd_causes='Maternal disorders', label='Maternal Disorders'),
        'eclampsia': Cause(gbd_causes='Maternal disorders', label='Maternal Disorders'),
        'severe_gestational_hypertension': Cause(gbd_causes='Maternal disorders', label='Maternal Disorders'),
        'early_onset_sepsis': Cause(gbd_causes='Neonatal disorders', label='Neonatal Disorders'),
        'late_onset_sepsis': Cause(gbd_causes='Neonatal disorders', label='Neonatal Disorders'),
    }

    # Declare Causes of Disability
    CAUSES_OF_DISABILITY = {
        'maternal': Cause(gbd_causes='Maternal disorders', label='Maternal Disorders')
    }

    PARAMETERS = {
        # OBSTETRIC FISTULA
        'prob_obstetric_fistula': Parameter(
            Types.LIST, 'probability of a woman developing an obstetric fistula after birth'),
        'rr_obstetric_fistula_obstructed_labour': Parameter(
            Types.LIST, 'relative risk of obstetric fistula in women who experienced obstructed labour'),
        'prevalence_type_of_fistula': Parameter(
            Types.LIST, 'prevalence of 1.) vesicovaginal 2.)rectovaginal fistula '),

        # SECONDARY POSTPARTUM HAEMORRHAGE
        'prob_secondary_pph': Parameter(
            Types.LIST, 'baseline probability of secondary PPH'),
        'rr_secondary_pph_endometritis': Parameter(
            Types.LIST, 'relative risk of secondary postpartum haemorrhage in women with sepsis secondary to '
                        'endometritis'),
        'prob_secondary_pph_severity': Parameter(
            Types.LIST, 'probability of mild, moderate or severe secondary PPH'),
        'cfr_secondary_postpartum_haemorrhage': Parameter(
            Types.LIST, 'case fatality rate for secondary pph'),

        # HYPERTENSIVE DISORDERS
        'prob_htn_resolves': Parameter(
            Types.LIST, 'Weekly probability of resolution of hypertension'),
        'weekly_prob_gest_htn_pn': Parameter(
            Types.LIST, 'weekly probability of a woman developing gestational hypertension during the postnatal '
                        'period'),
        'rr_gest_htn_obesity': Parameter(
            Types.LIST, 'Relative risk of gestational hypertension for women who are obese'),
        'prob_pre_eclampsia_per_month': Parameter(
            Types.LIST, 'underlying risk of pre-eclampsia per month without the impact of risk factors'),
        'weekly_prob_pre_eclampsia_pn': Parameter(
            Types.LIST, 'weekly probability of a woman developing mild pre-eclampsia during the postnatal period'),
        'rr_pre_eclampsia_obesity': Parameter(
            Types.LIST, 'Relative risk of pre-eclampsia for women who are obese'),
        'rr_pre_eclampsia_chronic_htn': Parameter(
            Types.LIST, 'Relative risk of pre-eclampsia in women who are chronically hypertensive'),
        'rr_pre_eclampsia_diabetes_mellitus': Parameter(
            Types.LIST, 'Relative risk of pre-eclampsia in women who have diabetes mellitus'),
        'probs_for_mgh_matrix_pn': Parameter(
            Types.LIST, 'probability of mild gestational hypertension moving between states: gestational '
                        'hypertension, severe gestational hypertension, mild pre-eclampsia, severe pre-eclampsia, '
                        'eclampsia'),
        'probs_for_sgh_matrix_pn': Parameter(
            Types.LIST, 'probability of severe gestational hypertension moving between states: gestational '
                        'hypertension, severe gestational hypertension, mild pre-eclampsia, severe pre-eclampsia, '
                        'eclampsia'),
        'probs_for_mpe_matrix_pn': Parameter(
            Types.LIST, 'probability of mild pre-eclampsia moving between states: gestational '
                        'hypertension, severe gestational hypertension, mild pre-eclampsia, severe pre-eclampsia, '
                        'eclampsia'),
        'probs_for_spe_matrix_pn': Parameter(
            Types.LIST, 'probability of severe pre-eclampsia moving between states: gestational '
                        'hypertension, severe gestational hypertension, mild pre-eclampsia, severe pre-eclampsia, '
                        'eclampsia'),
        'probs_for_ec_matrix_pn': Parameter(
            Types.LIST, 'probability of eclampsia moving between states: gestational hypertension, '
                        'severe gestational hypertension, mild pre-eclampsia, severe pre-eclampsia, '
                        'eclampsia'),
        'cfr_eclampsia': Parameter(
            Types.LIST, 'case fatality rate of eclampsia in the postnatal period'),
        'cfr_severe_pre_eclampsia': Parameter(
            Types.LIST, 'case fatality rate of severe pre-eclampsia in the postnatal period'),
        'weekly_prob_death_severe_gest_htn': Parameter(
            Types.LIST, 'weekly risk of death from  severe hypertension in the postnatal period'),

        # ANAEMIA
        'baseline_prob_anaemia_per_week': Parameter(
            Types.LIST, 'Weekly probability of anaemia in pregnancy'),
        'rr_anaemia_if_iron_deficient_pn': Parameter(
            Types.LIST, 'risk of developing anaemia when iron deficient'),
        'rr_anaemia_if_folate_deficient_pn': Parameter(
            Types.LIST, 'risk of developing anaemia when folate deficient'),
        'rr_anaemia_if_b12_deficient_pn': Parameter(
            Types.LIST, 'risk of developing anaemia when b12 deficient'),
        'rr_anaemia_maternal_malaria': Parameter(
            Types.LIST, 'relative risk of anaemia secondary to malaria infection'),
        'rr_anaemia_recent_haemorrhage': Parameter(
            Types.LIST, 'relative risk of anaemia secondary to recent haemorrhage'),
        'rr_anaemia_hiv_no_art': Parameter(
            Types.LIST, 'relative risk of anaemia for a woman with HIV not on ART'),
        'prob_iron_def_per_week_pn': Parameter(
            Types.LIST, 'weekly probability of a women developing iron deficiency following pregnancy'),
        'prob_folate_def_per_week_pn': Parameter(
            Types.LIST, 'weekly probability of a women developing folate deficiency following pregnancy '),
        'prob_b12_def_per_week_pn': Parameter(
            Types.LIST, 'weekly probability of a women developing b12 deficiency following pregnancy '),
        'prob_type_of_anaemia_pn': Parameter(
            Types.LIST, 'probability of a woman with anaemia having mild, moderate or severe anaemia'),

        # MATERNAL SEPSIS
        'prob_late_sepsis_endometritis': Parameter(
            Types.LIST, 'probability of developing sepsis following postpartum endometritis infection'),
        'rr_sepsis_endometritis_post_cs': Parameter(
            Types.LIST, 'relative risk of endometritis following caesarean delivery'),
        'prob_late_sepsis_urinary_tract': Parameter(
            Types.LIST, 'probability of developing sepsis following postpartum UTI'),
        'prob_late_sepsis_skin_soft_tissue': Parameter(
            Types.LIST, 'probability of developing sepsis following postpartum skin/soft tissue infection'),
        'rr_sepsis_sst_post_cs': Parameter(
            Types.LIST, 'relative risk of skin/soft tissue sepsis following caesarean delivery'),
        'cfr_postpartum_sepsis': Parameter(
            Types.LIST, 'case fatality rate for postnatal sepsis'),

        # NEWBORN SEPSIS
        'prob_early_onset_neonatal_sepsis_week_1': Parameter(
            Types.LIST, 'Baseline probability of a newborn developing sepsis in week one of life'),
        'rr_eons_maternal_chorio': Parameter(
            Types.LIST, 'relative risk of EONS in newborns whose mothers have chorioamnionitis'),
        'rr_eons_maternal_prom': Parameter(
            Types.LIST, 'relative risk of EONS in newborns whose mothers have PROM'),
        'rr_eons_preterm_neonate': Parameter(
            Types.LIST, 'relative risk of EONS in preterm newborns'),
        'cfr_early_onset_neonatal_sepsis': Parameter(
            Types.LIST, 'case fatality for early onset neonatal sepsis'),
        'prob_late_onset_neonatal_sepsis': Parameter(
            Types.LIST, 'probability of late onset neonatal sepsis (all cause)'),
        'cfr_late_neonatal_sepsis': Parameter(
            Types.LIST, 'Risk of death from late neonatal sepsis'),
        'prob_sepsis_disabilities': Parameter(
            Types.LIST, 'Probabilities of varying disability levels after neonatal sepsis'),

        # CARE SEEKING
        'prob_care_seeking_postnatal_emergency': Parameter(
            Types.LIST, 'baseline probability of emergency care seeking for women in the postnatal period'),
        'prob_care_seeking_postnatal_emergency_neonate': Parameter(
            Types.LIST, 'baseline probability care will be sought for a neonate with a complication'),
        'odds_care_seeking_fistula_repair': Parameter(
            Types.LIST, 'odds of a woman seeking care for treatment of obstetric fistula'),
        'aor_cs_fistula_age_15_19': Parameter(
            Types.LIST, 'odds ratio for care seeking for treatment of obstetric fistula in 15-19 year olds'),
        'aor_cs_fistula_age_lowest_education': Parameter(
            Types.LIST, 'odds ratio for care seeking for treatment of obstetric fistula in women in the lowest '
                        'education quintile'),

        # TREATMENT EFFECTS
        'rr_iron_def_ifa_pn': Parameter(
            Types.LIST, 'effect of iron and folic acid treatment on risk of iron deficiency'),
        'rr_folate_def_ifa_pn': Parameter(
            Types.LIST, 'effect of iron and folic acid treatment on risk of folate deficiency '),
        'treatment_effect_early_init_bf': Parameter(
            Types.LIST, 'effect of early initiation of breastfeeding on neonatal sepsis rates '),
        'treatment_effect_iron_folic_acid_anaemia': Parameter(
            Types.LIST, 'effect of iron and folic acid supplementation on anaemia risk'),
        'treatment_effect_abx_prom': Parameter(
            Types.LIST, 'effect of early antibiotics given to a mother with PROM on neonatal sepsis rates '),
        'treatment_effect_clean_birth': Parameter(
            Types.LIST, 'Treatment effect of clean birth practices on early onset neonatal sepsis risk'),
        'treatment_effect_cord_care': Parameter(
            Types.LIST, 'Treatment effect of chlorhexidine cord care on early onset neonatal sepsis risk'),
        'treatment_effect_anti_htns_progression_pn': Parameter(
            Types.LIST, 'Treatment effect of oral anti hypertensives on progression from mild/mod to severe gestational'
                        'hypertension'),

    }

    PROPERTIES = {
        'pn_id_most_recent_child': Property(Types.INT, 'person_id of a mothers most recent child (if twins id of the '
                                                       'first born)'),
        'pn_postnatal_period_in_weeks': Property(Types.REAL, 'The number of weeks a woman is in the postnatal period '
                                                             '(1-6)'),
        'pn_htn_disorders': Property(Types.CATEGORICAL, 'Hypertensive disorders of the postnatal period',
                                     categories=['none', 'resolved', 'gest_htn', 'severe_gest_htn', 'mild_pre_eclamp',
                                                 'severe_pre_eclamp', 'eclampsia']),
        'pn_postpartum_haem_secondary': Property(Types.BOOL, 'Whether this woman is experiencing a secondary '
                                                             'postpartum haemorrhage'),
        'pn_sepsis_late_postpartum': Property(Types.BOOL, 'Whether this woman is experiencing postnatal (day7+) '
                                                          'sepsis'),
        'pn_obstetric_fistula': Property(Types.CATEGORICAL, 'Type of fistula developed after birth',
                                         categories=['none', 'vesicovaginal', 'rectovaginal']),
        'pn_sepsis_early_neonatal': Property(Types.BOOL, 'Whether this neonate has developed early onset neonatal'
                                                         ' sepsis during week one of life'),
        'pn_sepsis_late_neonatal': Property(Types.BOOL, 'Whether this neonate has developed late neonatal sepsis '
                                                        'following discharge'),
        'pn_neonatal_sepsis_disab': Property(Types.CATEGORICAL, 'Level of disability experience from a neonate post '
                                                                'sepsis', categories=['none', 'mild_motor_and_cog',
                                                                                      'mild_motor', 'moderate_motor',
                                                                                      'severe_motor']),
        'pn_deficiencies_following_pregnancy': Property(Types.INT, 'bitset column, stores types of anaemia causing '
                                                                   'deficiencies following pregnancy'),
        'pn_anaemia_following_pregnancy': Property(Types.CATEGORICAL, 'severity of anaemia following pregnancy',
                                                   categories=['none', 'mild', 'moderate', 'severe']),
        'pn_emergency_event_mother': Property(Types.BOOL, 'Whether a mother is experiencing an emergency complication'
                                                          ' postnatally'),
    }

    def read_parameters(self, data_folder):
        parameter_dataframe = pd.read_excel(Path(self.resourcefilepath) / 'ResourceFile_PostnatalSupervisor.xlsx',
                                            sheet_name='parameter_values')
        self.load_parameters_from_dataframe(parameter_dataframe)

        # For the first period (2010-2015) we use the first value in each list as a parameter
        for key, value in self.parameters.items():
            self.current_parameters[key] = self.parameters[key][0]

    def initialise_population(self, population):

        df = population.props

        df.loc[df.is_alive, 'pn_id_most_recent_child'] = -1
        df.loc[df.is_alive, 'pn_postnatal_period_in_weeks'] = 0
        df.loc[df.is_alive, 'pn_htn_disorders'] = 'none'
        df.loc[df.is_alive, 'pn_postpartum_haem_secondary'] = False
        df.loc[df.is_alive, 'pn_sepsis_late_postpartum'] = False
        df.loc[df.is_alive, 'pn_neonatal_sepsis_disab'] = 'none'
        df.loc[df.is_alive, 'pn_sepsis_early_neonatal'] = False
        df.loc[df.is_alive, 'pn_sepsis_late_neonatal'] = False
        df.loc[df.is_alive, 'pn_sepsis_late_neonatal'] = False
        df.loc[df.is_alive, 'pn_anaemia_following_pregnancy'] = 'none'
        df.loc[df.is_alive, 'pn_obstetric_fistula'] = 'none'
        df.loc[df.is_alive, 'pn_emergency_event_mother'] = False

        # This biset property deficiencies that can lead to anaemia
        self.deficiencies_following_pregnancy = BitsetHandler(self.sim.population,
                                                              'pn_deficiencies_following_pregnancy',
                                                              ['iron', 'folate', 'b12'])

    def initialise_simulation(self, sim):

        # Schedule the first instance of the PostnatalSupervisorEvent
        sim.schedule_event(PostnatalSupervisorEvent(self),
                           sim.date + DateOffset(days=0))

        # Register logging event
        sim.schedule_event(PostnatalLoggingEvent(self),
                           sim.date + DateOffset(years=1))

        # Register dx_tests used as assessment for postnatal conditions during PNC visits
        params = self.current_parameters

        # ======================================= LINEAR MODEL EQUATIONS =============================================
        # All linear equations used in this module are stored within the pn_linear_equations
        # parameter below

        self.pn_linear_models = {

            # This equation is used to determine a mothers risk of developing obstetric fistula after birth
            'obstetric_fistula': LinearModel.custom(postnatal_supervisor_lm.predict_obstetric_fistula,
                                                    parameters=params),

            # This equation is used to determine a mothers risk of secondary postpartum haemorrhage
            'secondary_postpartum_haem': LinearModel.custom(postnatal_supervisor_lm.predict_secondary_postpartum_haem,
                                                            parameters=params),

            # This equation is used to determine a mothers risk of developing a sepsis secondary to endometritis
            'sepsis_endometritis_late_postpartum': LinearModel.custom(
                postnatal_supervisor_lm.predict_sepsis_endometritis_late_postpartum, parameters=params),

            # This equation is used to determine a mothers risk of developing sepsis secondary to skin or soft tissue
            # infection
            'sepsis_sst_late_postpartum': LinearModel.custom(
                postnatal_supervisor_lm.predict_sepsis_sst_late_postpartum, parameters=params),

            # This equation is used to determine a mothers risk of developing gestational hypertension in the postnatal
            # period
            'gest_htn_pn': LinearModel.custom(postnatal_supervisor_lm.predict_gest_htn_pn, parameters=params),

            # This equation is used to determine a mothers risk of developing pre-eclampsia in in the postnatal
            # period
            'pre_eclampsia_pn': LinearModel.custom(postnatal_supervisor_lm.predict_pre_eclampsia_pn, parameters=params),

            # This equation is used to determine a mothers risk of dying due to severe hypertension
            'death_from_hypertensive_disorder_pn': LinearModel.custom(
                postnatal_supervisor_lm.predict_death_from_hypertensive_disorder_pn, parameters=params),

            # This equation is used to determine a mothers risk of developing anaemia postnatal
            'anaemia_after_pregnancy': LinearModel.custom(postnatal_supervisor_lm.predict_anaemia_after_pregnancy,
                                                          module=self),

            # This equation is used to determine a neonates risk of developing early onset neonatal sepsis
            # (sepsis onsetting prior to day 7) in the first week of life
            'early_onset_neonatal_sepsis_week_1': LinearModel.custom(
                postnatal_supervisor_lm.predict_early_onset_neonatal_sepsis_week_1, parameters=params),

            # This equation is used to determine a neonates risk of developing late onset neonatal sepsis
            # (sepsis onsetting between 7 and day 28) after  the first week of life
            'late_onset_neonatal_sepsis': LinearModel.custom(
                postnatal_supervisor_lm.predict_late_onset_neonatal_sepsis, parameters=params),

            # This equation is used to determine the probability that a woman will seek care for PNC after delivery
            'care_seeking_for_first_pnc_visit': LinearModel.custom(
                postnatal_supervisor_lm.predict_care_seeking_for_first_pnc_visit, parameters=params),

            # This equation is used to determine if a mother will seek care for treatment in the instance of an
            # emergency complication postnatally (sepsis or haemorrhage)
            'care_seeking_postnatal_complication_mother': LinearModel.custom(
                postnatal_supervisor_lm.predict_care_seeking_postnatal_complication_mother, parameters=params),

            # This equation is used to determine if a mother will seek care for treatment for her newborn in the
            # instance of them developing an emergency complication postnatally (sepsis)
            'care_seeking_postnatal_complication_neonate': LinearModel.custom(
                postnatal_supervisor_lm.predict_care_seeking_postnatal_complication_neonate, parameters=params),

            # This equation is used to determine if a mother will seek care for treatment for her obstetric fistula
            'care_seeking_for_fistula_repair': LinearModel.custom(
                postnatal_supervisor_lm.predict_care_seeking_for_fistula_repair, parameters=params),

        }

        if 'Hiv' not in self.sim.modules:
            logger.warning(key='message', data='HIV module is not registered in this simulation run and therefore HIV '
                                               'testing will not happen in postnatal care')

    def on_birth(self, mother_id, child_id):
        df = self.sim.population.props

        df.at[child_id, 'pn_id_most_recent_child'] = -1
        df.at[child_id, 'pn_postnatal_period_in_weeks'] = 0
        df.at[child_id, 'pn_htn_disorders'] = 'none'
        df.at[child_id, 'pn_postpartum_haem_secondary'] = False
        df.at[child_id, 'pn_sepsis_late_postpartum'] = False
        df.at[child_id, 'pn_sepsis_early_neonatal'] = False
        df.at[child_id, 'pn_sepsis_late_neonatal'] = False
        df.at[child_id, 'pn_neonatal_sepsis_disab'] = 'none'
        df.at[child_id, 'pn_obstetric_fistula'] = 'none'
        df.at[child_id, 'pn_anaemia_following_pregnancy'] = 'none'
        df.at[child_id, 'pn_emergency_event_mother'] = False

    def further_on_birth_postnatal_supervisor(self, mother_id, child_id):
        df = self.sim.population.props
        params = self.current_parameters
        store_dalys_in_mni = self.sim.modules['PregnancySupervisor'].store_dalys_in_mni

        # We store the ID number of the child this woman has most recently delivered as a property of the woman. This is
        # because PNC is scheduled for the woman during the Labour Module but must act on both mother and child. If this
        # is a twin birth, only the id of the first born child is stored
        if not df.at[mother_id, 'la_intrapartum_still_birth']:
            df.at[mother_id, 'pn_id_most_recent_child'] = child_id

        if df.at[mother_id, 'is_alive']:
            # Here we determine if, following childbirth, this woman will develop a fistula
            risk_of_fistula = self.pn_linear_models[
                'obstetric_fistula'].predict(df.loc[[mother_id]])[mother_id]

            if self.rng.random_sample() < risk_of_fistula:
                # We determine the specific type of fistula this woman is experiencing, to match with DALY weights
                fistula_type = self.rng.choice(['vesicovaginal', 'rectovaginal'],
                                               p=params['prevalence_type_of_fistula'])
                df.at[mother_id, 'pn_obstetric_fistula'] = fistula_type

                # Store the onset weight for daly calculations
                store_dalys_in_mni(mother_id, f'{fistula_type}_fistula_onset')

                logger.info(key='maternal_complication', data={'person': mother_id,
                                                               'type': f'{fistula_type}_fistula',
                                                               'timing': 'postnatal'})

                # Determine if she will seek care for repair
                care_seeking_for_repair = self.pn_linear_models[
                    'care_seeking_for_fistula_repair'].predict(df.loc[[mother_id]])[mother_id]

                # Schedule repair to occur for 1 week postnatal
                if care_seeking_for_repair:
                    repair_hsi = HSI_PostnatalSupervisor_TreatmentForObstetricFistula(
                        self, person_id=mother_id)
                    repair_date = self.sim.date + DateOffset(days=(self.rng.randint(7, 42)))

                    logger.debug(key='msg', data=f'Mother {mother_id} will seek care for fistula repair on '
                                                 f'{repair_date}')
                    self.sim.modules['HealthSystem'].schedule_hsi_event(repair_hsi,
                                                                        priority=0,
                                                                        topen=repair_date,
                                                                        tclose=repair_date + DateOffset(days=7))

            # ======================= CONTINUATION OF COMPLICATIONS INTO THE POSTNATAL PERIOD =========================
            # Certain conditions experienced in pregnancy are liable to continue into the postnatal period

            # HYPERTENSIVE DISORDERS...
            if df.at[mother_id, 'ps_htn_disorders'] != 'none':
                df.at[mother_id, 'pn_htn_disorders'] = df.at[mother_id, 'ps_htn_disorders']

            #  DEFICIENCIES/ANAEMIA...
            # We carry across any deficiencies that may increase this womans risk of postnatal anaemia
            if self.sim.modules['PregnancySupervisor'].deficiencies_in_pregnancy.has_any([mother_id], 'iron',
                                                                                         first=True):
                self.deficiencies_following_pregnancy.set([mother_id], 'iron')
            if self.sim.modules['PregnancySupervisor'].deficiencies_in_pregnancy.has_any([mother_id], 'folate',
                                                                                         first=True):
                self.deficiencies_following_pregnancy.set([mother_id], 'folate')
            if self.sim.modules['PregnancySupervisor'].deficiencies_in_pregnancy.has_any([mother_id], 'b12',
                                                                                         first=True):
                self.deficiencies_following_pregnancy.set([mother_id], 'b12')

            # And similarly, if she is already anaemic then she remains so in the postnatal period
            if df.at[mother_id, 'ps_anaemia_in_pregnancy'] != 'none':
                df.at[mother_id, 'pn_anaemia_following_pregnancy'] = df.at[mother_id, 'ps_anaemia_in_pregnancy']

    def on_hsi_alert(self, person_id, treatment_id):
        logger.debug(key='message', data=f'This is PostnatalSupervisor, being alerted about a health system '
                                         f'interaction person {person_id} for: {treatment_id}')

    def report_daly_values(self):
        logger.debug(key='message', data='This is PostnatalSupervisor reporting my health values')
        df = self.sim.population.props

        daly_series = pd.Series(data=0, index=df.index[df.is_alive])

        return daly_series

    def apply_linear_model(self, lm, df):
        """
        Helper function will apply the linear model (lm) on the dataframe (df) to get a probability of some event
        happening to each individual. It then returns a series with same index with bools indicating the outcome based
        on the toss of the biased coin.
        :param lm: The linear model
        :param df: The dataframe
        :return: Series with same index containing outcomes (bool)
        """
        mni = self.sim.modules['PregnancySupervisor'].mother_and_newborn_info
        mni_df = pd.DataFrame.from_dict(mni, orient='index')

        # Here we define the external variables as series to pass to the linear model
        mode_of_delivery = pd.Series(False, index=df.index)
        received_abx_for_prom = pd.Series(False, index=df.index)
        endometritis = pd.Series(False, index=df.index)
        chorio_in_preg = pd.Series(False, index=df.index)

        if 'mode_of_delivery' in mni_df.columns:
            mode_of_delivery = pd.Series(mni_df['mode_of_delivery'], index=df.index)

        if 'abx_for_prom_given' in mni_df.columns:
            received_abx_for_prom = pd.Series(mni_df['abx_for_prom_given'], index=df.index)

        if 'chorio_in_preg' in mni_df.columns:
            chorio_in_preg = pd.Series(mni_df['chorio_in_preg'], index=df.index)

        if 'endo_pp' in mni_df.columns:
            endometritis = pd.Series(mni_df['endo_pp'], index=df.index)

        maternal_prom = pd.Series(df['ps_premature_rupture_of_membranes'], index=df.index)

        return self.rng.random_sample(len(df)) < lm.predict(df,
                                                            mode_of_delivery=mode_of_delivery,
                                                            received_abx_for_prom=received_abx_for_prom,
                                                            maternal_prom=maternal_prom,
                                                            endometritis=endometritis,
                                                            maternal_chorioamnionitis=chorio_in_preg,
                                                            )

    def set_postnatal_complications_mothers(self, week):
        """
        This function is called by the PostnatalSupervisor event. It applies risk of key complications to a subset of
        women during each week of the postnatal period starting from week 2. Currently this includes infection, sepsis,
        anaemia and hypertension
        :param week: week in the postnatal period used to select women in the data frame.
         """
        df = self.sim.population.props
        params = self.current_parameters
        store_dalys_in_mni = self.sim.modules['PregnancySupervisor'].store_dalys_in_mni
        mni = self.sim.modules['PregnancySupervisor'].mother_and_newborn_info

        def onset(eq):
            """
            Runs a specific equation within the linear model for the appropriate subset of women in the postnatal period
             and returns a BOOL series
            :param eq: linear model equation
            :return: BOOL series
            """
            onset_condition = self.apply_linear_model(
                self.pn_linear_models[f'{eq}'],
                df.loc[df['is_alive'] & df['la_is_postpartum'] & (df['pn_postnatal_period_in_weeks'] == week) &
                       ~df['hs_is_inpatient']])
            return onset_condition

        # -------------------------------------- SEPSIS --------------------------------------------------------------
        # We apply risk of developing sepsis after either endometritits, urinary tract or skin/soft tissue infection.
        # If sepsis develops then the mother may choose to seek care

        onset_sepsis_endo = onset('sepsis_endometritis_late_postpartum')
        onset_sepsis_sst = onset('sepsis_sst_late_postpartum')
        at_sepsis_urinary = df.is_alive & df.la_is_postpartum & (df.pn_postnatal_period_in_weeks == week) & \
                            ~df.hs_is_inpatient

        onset_sepsis_urinary = pd.Series(
            self.rng.random_sample(len(at_sepsis_urinary.loc[at_sepsis_urinary])) <
            params['prob_late_sepsis_urinary_tract'], index=at_sepsis_urinary.loc[at_sepsis_urinary].index)

        for index_slice in [onset_sepsis_endo.loc[onset_sepsis_endo].index,
                            onset_sepsis_sst.loc[onset_sepsis_sst].index,
                            onset_sepsis_urinary.loc[onset_sepsis_urinary].index]:

            df.loc[index_slice, 'pn_sepsis_late_postpartum'] = True
            df.loc[index_slice, 'pn_emergency_event_mother'] = True

        for person in onset_sepsis_endo.loc[onset_sepsis_endo].index:
            mni[person]['endo_pp'] = True

        new_sepsis = df.is_alive & df.la_is_postpartum & (df.pn_postnatal_period_in_weeks == week) & \
                     ~df.hs_is_inpatient & df.pn_sepsis_late_postpartum

        # Log the complication for analysis
        for person in new_sepsis.loc[new_sepsis].index:
            store_dalys_in_mni(person, 'sepsis_onset')
            logger.info(key='maternal_complication', data={'person': person,
                                                           'type': 'sepsis',
                                                           'timing': 'postnatal'})

        # ------------------------------------ SECONDARY PPH ----------------------------------------------------------
        # Next we determine if any women will experience postnatal bleeding
        onset_pph = onset('secondary_postpartum_haem')
        df.loc[onset_pph.loc[onset_pph].index, 'pn_postpartum_haem_secondary'] = True

        # And set the emergency property and log the complication onset in the mni
        df.loc[onset_pph.loc[onset_pph].index, 'pn_emergency_event_mother'] = True

        for person in onset_pph.loc[onset_pph].index:
            store_dalys_in_mni(person, 'secondary_pph_onset')
            logger.info(key='maternal_complication', data={'person': person,
                                                           'type': 'secondary_postpartum_haemorrhage',
                                                           'timing': 'postnatal'})

        # ---------------------------------- DEFICIENCIES AND ANAEMIA --------------------------------------------------
        def apply_risk(deficiency):
            if deficiency == 'iron' or deficiency == 'folate':
                # First we select a subset of the pregnant population who are not suffering from the deficiency in
                # question. (When applying risk of iron/folate deficiency we fist apply risk to women not on iron/folic
                # acid treatment)
                selected_women = ~self.deficiencies_following_pregnancy.has_all(
                        df.is_alive & df.la_is_postpartum & ~df.la_iron_folic_acid_postnatal &
                        (df.pn_postnatal_period_in_weeks == week), deficiency)

            else:
                # As IFA treatment does not effect B12 we select the appropriate women regardless of IFA treatment
                # status
                selected_women = ~self.deficiencies_following_pregnancy.has_all(
                        df.is_alive & df.la_is_postpartum & (df.pn_postnatal_period_in_weeks == week), deficiency)

            # We determine their risk of deficiency
            new_def = pd.Series(self.rng.random_sample(len(selected_women)) < params[f'prob_{deficiency}_def_per'
                                                                                     f'_week_pn'],
                                index=selected_women.index)

            # And change their property accordingly
            self.deficiencies_following_pregnancy.set(new_def.loc[new_def].index, deficiency)
            for person in new_def.loc[new_def].index:
                logger.info(key='maternal_complication', data={'person': person,
                                                               'type': f'{deficiency}_deficiency',
                                                               'timing': 'postnatal'})
            if deficiency == 'b12':
                return
            else:
                # Next we select women who aren't deficient of iron/folate but are receiving IFA treatment
                def_treatment = ~self.deficiencies_following_pregnancy.has_all(
                        df.is_alive & df.la_is_postpartum & df.la_iron_folic_acid_postnatal &
                        (df.pn_postnatal_period_in_weeks == week), deficiency)

                # We reduce their individual risk of deficiencies due to treatment and make changes to the data frame
                risk_of_def = params[f'prob_{deficiency}_def_per_week_pn'] * params[f'rr_{deficiency}_def_ifa_pn']
                new_def = pd.Series(self.rng.random_sample(len(def_treatment)) < risk_of_def, index=def_treatment.index)

                self.deficiencies_following_pregnancy.set(new_def.loc[new_def].index, deficiency)

                for person in new_def.loc[new_def].index:
                    logger.info(key='maternal_complication', data={'person': person,
                                                                   'type': f'{deficiency}_deficiency',
                                                                   'timing': 'postnatal'})

        # Now we run the function for each
        for deficiency in ['iron', 'folate', 'b12']:
            apply_risk(deficiency)

        # ----------------------------------------- ANAEMIA ----------------------------------------------------------
        # Then we apply a risk of anaemia developing in this week, and determine its severity
        onset_anaemia = onset('anaemia_after_pregnancy')
        random_choice_severity = pd.Series(self.rng.choice(['mild', 'moderate', 'severe'],
                                                           p=params['prob_type_of_anaemia_pn'],
                                                           size=len(onset_anaemia.loc[onset_anaemia])),
                                           index=onset_anaemia.loc[onset_anaemia].index)

        df.loc[onset_anaemia.loc[onset_anaemia].index, 'pn_anaemia_following_pregnancy'] = random_choice_severity

        for person in onset_anaemia.loc[onset_anaemia].index:
            store_dalys_in_mni(person, f'{df.at[person, "pn_anaemia_following_pregnancy"]}_anaemia_pp_onset')
            logger.info(key='maternal_complication', data={'person': person,
                                                           'type': f'{df.at[person, "pn_anaemia_following_pregnancy"]}'
                                                                   f'_anaemia',
                                                           'timing': 'postnatal'})

        # --------------------------------------- HYPERTENSION ------------------------------------------
        # For women who are still experiencing a hypertensive disorder of pregnancy we determine if that will now
        # resolve
        women_with_htn = df.loc[
            df['is_alive'] & df['la_is_postpartum'] & (df['pn_postnatal_period_in_weeks'] == week) &
            ~df['hs_is_inpatient'] &
            (df['pn_htn_disorders'].str.contains('gest_htn|severe_gest_htn|mild_pre_eclamp|severe_pre_eclamp|'
                                                 'eclampsia'))]

        resolvers = pd.Series(self.rng.random_sample(len(women_with_htn)) < params['prob_htn_resolves'],
                              index=women_with_htn.index)

        for person in resolvers.loc[resolvers].index:
            if not pd.isnull(mni[person]['hypertension_onset']):
                store_dalys_in_mni(person, 'hypertension_resolution')

        df.loc[resolvers.loc[resolvers].index, 'pn_htn_disorders'] = 'resolved'

        # And for the women who's hypertension doesnt resolve we now see if it will progress to a worsened state
        def apply_risk(selected, risk_of_gest_htn_progression):
            # This function uses the transition_states function to move women between states based on the
            # probability matrix

            disease_states = ['gest_htn', 'severe_gest_htn', 'mild_pre_eclamp', 'severe_pre_eclamp', 'eclampsia']
            prob_matrix = pd.DataFrame(columns=disease_states, index=disease_states)

            risk_ghtn_remains_mild = 1 - (risk_of_gest_htn_progression + params['probs_for_mgh_matrix_pn'][2])

            # update the probability matrix according to treatment

            prob_matrix['gest_htn'] = [risk_ghtn_remains_mild, risk_of_gest_htn_progression,
                                       params['probs_for_mgh_matrix_pn'][2], 0.0, 0.0]
            prob_matrix['severe_gest_htn'] = params['probs_for_sgh_matrix_pn']
            prob_matrix['mild_pre_eclamp'] = params['probs_for_mpe_matrix_pn']
            prob_matrix['severe_pre_eclamp'] = params['probs_for_spe_matrix_pn']
            prob_matrix['eclampsia'] = params['probs_for_ec_matrix_pn']

            current_status = df.loc[selected, "pn_htn_disorders"]
            new_status = util.transition_states(current_status, prob_matrix, self.rng)
            df.loc[selected, "pn_htn_disorders"] = new_status

            def log_new_progressed_cases(disease):
                assess_status_change = (current_status != disease) & (new_status == disease)
                new_onset_disease = assess_status_change[assess_status_change]

                if not new_onset_disease.empty:
                    if disease == 'severe_pre_eclamp':
                        df.loc[new_onset_disease.index, 'pn_emergency_event_mother'] = True
                    elif disease == 'eclampsia':
                        df.loc[new_onset_disease.index, 'pn_emergency_event_mother'] = True
                        new_onset_disease.index.to_series().apply(store_dalys_in_mni, mni_variable='eclampsia_onset')

                    for person in new_onset_disease.index:
                        logger.info(key='maternal_complication', data={'person': person,
                                                                       'type': disease,
                                                                       'timing': 'postnatal'})

                        if disease == 'severe_pre_eclamp':
                            mni[person]['new_onset_spe'] = True

            for disease in ['mild_pre_eclamp', 'severe_pre_eclamp', 'eclampsia', 'severe_gest_htn']:
                log_new_progressed_cases(disease)

        # The function is then applied to women with hypertensive disorders who are on and not on treatment
        women_with_htn_not_on_anti_htns =\
            df.is_alive & \
            df.la_is_postpartum & \
            (df.pn_postnatal_period_in_weeks == week) & \
            (df['pn_htn_disorders'].str.contains('gest_htn|severe_gest_htn|mild_pre_eclamp|severe_pre_eclamp|'
                                                 'eclampsia')) & \
            ~df.la_gest_htn_on_treatment & ~df.hs_is_inpatient

        women_with_htn_on_anti_htns = \
            df.is_alive & \
            df.la_is_postpartum & \
            (df.pn_postnatal_period_in_weeks == week) & \
            (df['pn_htn_disorders'].str.contains('gest_htn|severe_gest_htn|mild_pre_eclamp|severe_pre_eclamp|'
                                                 'eclampsia')) & \
            df.la_gest_htn_on_treatment & ~df.hs_is_inpatient

        risk_progression_mild_to_severe_htn = params['probs_for_mgh_matrix_pn'][1]

        apply_risk(women_with_htn_not_on_anti_htns, risk_progression_mild_to_severe_htn)
        apply_risk(women_with_htn_on_anti_htns, (risk_progression_mild_to_severe_htn *
                                                 params['treatment_effect_anti_htns_progression_pn']))

        #  -------------------------------- RISK OF PRE-ECLAMPSIA HYPERTENSION --------------------------------------
        # Here we apply a risk to women developing de-novo hypertension in the later postnatal period, this includes
        # pre-eclampsia and gestational hypertension
        pre_eclampsia = self.apply_linear_model(
            self.pn_linear_models['pre_eclampsia_pn'],
            df.loc[df['is_alive'] & df['la_is_postpartum'] & (df['pn_postnatal_period_in_weeks'] == week) &
                   (df['pn_htn_disorders'] == 'none')])

        df.loc[pre_eclampsia.loc[pre_eclampsia].index, 'ps_prev_pre_eclamp'] = True
        df.loc[pre_eclampsia.loc[pre_eclampsia].index, 'pn_htn_disorders'] = 'mild_pre_eclamp'

        for person in pre_eclampsia.loc[pre_eclampsia].index:
            logger.info(key='maternal_complication', data={'person': person,
                                                           'type': 'mild_pre_eclamp',
                                                           'timing': 'postnatal'})

        #  -------------------------------- RISK OF GESTATIONAL HYPERTENSION --------------------------------------
        gest_hypertension = self.apply_linear_model(
            self.pn_linear_models['gest_htn_pn'],
            df.loc[df['is_alive'] & df['la_is_postpartum'] & (df['pn_postnatal_period_in_weeks'] == week) &
                   (df['pn_htn_disorders'] == 'none')])

        df.loc[gest_hypertension.loc[gest_hypertension].index, 'pn_htn_disorders'] = 'gest_htn'

        for person in gest_hypertension.loc[gest_hypertension].index:
            logger.info(key='maternal_complication', data={'person': person,
                                                           'type': 'mild_gest_htn',
                                                           'timing': 'postnatal'})

        # -------------------------------- RISK OF DEATH SEVERE HYPERTENSION ------------------------------------------
        # Risk of death is applied to women with severe hypertensive disease
        at_risk_of_death_htn = self.apply_linear_model(
            self.pn_linear_models['death_from_hypertensive_disorder_pn'],
            df.loc[df['is_alive'] & df['la_is_postpartum'] & (df['pn_postnatal_period_in_weeks'] == week) &
                   (df['pn_htn_disorders'] == 'severe_gest_htn')])

        # Those women who die the on_death function in demography is applied
        for person in at_risk_of_death_htn.loc[at_risk_of_death_htn].index:
            logger.info(key='direct_maternal_death', data={'person': person, 'preg_state': 'postnatal',
                                                           'year': self.sim.date.year})

            self.sim.modules['Demography'].do_death(individual_id=person, cause='severe_gestational_hypertension',
                                                    originating_module=self.sim.modules['PostnatalSupervisor'])

            del self.sim.modules['PregnancySupervisor'].mother_and_newborn_info[person]

        # ----------------------------------------- CARE SEEKING ------------------------------------------------------
        # We now use the the pn_emergency_event_mother property that has just been set for women who are experiencing
        # severe complications to select a subset of women who may choose to seek care
        care_seeking = self.apply_linear_model(
            self.pn_linear_models['care_seeking_postnatal_complication_mother'],
            df.loc[df['is_alive'] & df['la_is_postpartum'] & (df['pn_postnatal_period_in_weeks'] == week) &
                   df['pn_emergency_event_mother'] & ~df['hs_is_inpatient']])

        # Reset this property to stop repeat care seeking
        df.loc[care_seeking.index, 'pn_emergency_event_mother'] = False

        # Schedule the HSI event
        for person in care_seeking.loc[care_seeking].index:
            from tlo.methods.labour import HSI_Labour_ReceivesPostnatalCheck

            postnatal_check = HSI_Labour_ReceivesPostnatalCheck(
                self.sim.modules['Labour'], person_id=person, facility_level_of_this_hsi=1)

            self.sim.modules['HealthSystem'].schedule_hsi_event(postnatal_check,
                                                                priority=0,
                                                                topen=self.sim.date,
                                                                tclose=self.sim.date + DateOffset(days=1))

        # For women who do not seek care we immediately apply risk of death due to complications
        for person in care_seeking.loc[~care_seeking].index:
            self.apply_risk_of_maternal_or_neonatal_death_postnatal(mother_or_child='mother', individual_id=person)

        if week == 6:
            # We call a function in the PregnancySupervisor module to reset the variables from pregnancy which are not
            # longer needed
            week_6_women = df.is_alive & df.la_is_postpartum & (df.pn_postnatal_period_in_weeks == 6)

            self.sim.modules['PregnancySupervisor'].pregnancy_supervisor_property_reset(
                ind_or_df='individual', id_or_index=week_6_women.loc[week_6_women].index)

    def apply_risk_of_neonatal_complications_in_week_one(self, child_id, mother_id):
        """
        This function is called by PostnatalWeekOneEvent for newborns to determine risk of complications. Currently
        this is limited to early onset neonatal sepsis
        :param child_id: childs individual id
        :param mother_id: mothers individual id
        :return:
        """
        df = self.sim.population.props
        mni = self.sim.modules['PregnancySupervisor'].mother_and_newborn_info
        nci = self.sim.modules['NewbornOutcomes'].newborn_care_info
        mni_df = pd.DataFrame.from_dict(mni, orient='index')
        nci_df = pd.DataFrame.from_dict(nci, orient='index')

        # Set external variables used in the linear model equation
        maternal_prom = pd.Series(df.at[mother_id, 'ps_premature_rupture_of_membranes'], index=df.loc[[child_id]].index)
        received_abx_for_prom = pd.Series(nci_df.at[child_id, 'abx_for_prom_given'],  index=df.loc[[child_id]].index)
        if mother_id in mni_df.index:
            chorio_in_preg = pd.Series(mni_df.at[mother_id, 'chorio_in_preg'], index=df.loc[[child_id]].index)
        else:
            chorio_in_preg = pd.Series(False, index=df.loc[[child_id]].index)

        # We then apply a risk that this womans newborn will develop sepsis during week one
        risk_eons = self.pn_linear_models['early_onset_neonatal_sepsis_week_1'].predict(
            df.loc[[child_id]], received_abx_for_prom=received_abx_for_prom,
            maternal_chorioamnionitis=chorio_in_preg,
            maternal_prom=maternal_prom)[child_id]

        if self.rng.random_sample() < risk_eons:
            df.at[child_id, 'pn_sepsis_early_neonatal'] = True
            self.sim.modules['NewbornOutcomes'].newborn_care_info[child_id]['sepsis_postnatal'] = True

            logger.info(key='newborn_complication', data={'newborn': child_id,
                                                          'type': 'early_onset_sepsis'})

    def set_postnatal_complications_neonates(self, upper_and_lower_day_limits):
        """
        This function is called by the PostnatalSupervisor event. It applies risk of key complication to neonates
        during each week of the neonatal period after week one (weeks 2, 3 & 4). This is currently limited to sepsis but
         may be expanded at a later date
        :param upper_and_lower_day_limits: 2 value list of the first and last day of each week of the neonatal period
        """
        df = self.sim.population.props

        # Here we apply risk of late onset neonatal sepsis (sepsis onsetting after day 7) to newborns
        onset_sepsis = self.apply_linear_model(
            self.pn_linear_models['late_onset_neonatal_sepsis'],
            df.loc[df['is_alive'] & ~df['nb_death_after_birth'] & (df['age_days'] > upper_and_lower_day_limits[0]) &
                   (df['age_days'] < upper_and_lower_day_limits[1]) & (df['date_of_birth'] > self.sim.start_date) &
                   ~df['hs_is_inpatient']])

        df.loc[onset_sepsis.loc[onset_sepsis].index, 'pn_sepsis_late_neonatal'] = True
        for person in onset_sepsis.loc[onset_sepsis].index:
            self.sim.modules['NewbornOutcomes'].newborn_care_info[person]['sepsis_postnatal'] = True

            logger.info(key='newborn_complication', data={'newborn': person,
                                                          'type': 'late_onset_sepsis'})

        # Then we determine if care will be sought for newly septic newborns
        care_seeking = self.apply_linear_model(
            self.pn_linear_models['care_seeking_postnatal_complication_neonate'],
            df.loc[onset_sepsis.loc[onset_sepsis].index])

        # We schedule the HSI according
        for person in care_seeking.loc[care_seeking].index:

            from tlo.methods.newborn_outcomes import HSI_NewbornOutcomes_ReceivesPostnatalCheck
            postnatal_check = HSI_NewbornOutcomes_ReceivesPostnatalCheck(
                self.sim.modules['NewbornOutcomes'], person_id=person, facility_level_of_this_hsi=1)

            self.sim.modules['HealthSystem'].schedule_hsi_event(postnatal_check,
                                                                priority=0,
                                                                topen=self.sim.date,
                                                                tclose=self.sim.date + DateOffset(days=1))

        # And apply risk of death for newborns for which care is not sought
        for person in care_seeking.loc[~care_seeking].index:
            self.apply_risk_of_maternal_or_neonatal_death_postnatal(mother_or_child='child', individual_id=person)

    def apply_risk_of_maternal_or_neonatal_death_postnatal(self, mother_or_child, individual_id):
        """
        This function is called to calculate an individuals risk of death following the onset of a complication. For
        individuals who dont seek care this is immediately after the onset of complications. For those who seek care it
        is called at the end of the HSI to allow for treatment effects. Either a mother or a child can be passed to the
        function.
        :param mother_or_child: Person of interest for the effect of this function - pass 'mother' or 'child' to
         apply risk of death correctly
        :param individual_id: individual_id
        """
        df = self.sim.population.props
        params = self.current_parameters
        mni = self.sim.modules['PregnancySupervisor'].mother_and_newborn_info

        # Select the individuals row in the data frame to prevent repeated at based indexing
        if mother_or_child == 'mother':
            mother = df.loc[individual_id]
        if mother_or_child == 'child':
            child = df.loc[individual_id]

        # ================================== MATERNAL DEATH EQUATIONS ==============================================
        if mother_or_child == 'mother':
            causes = list()
            if mother.pn_postpartum_haem_secondary:
                causes.append('secondary_postpartum_haemorrhage')
            if mother.pn_sepsis_late_postpartum:
                causes.append('postpartum_sepsis')
            if mother.pn_htn_disorders == 'severe_pre_eclamp' and mni[individual_id]['new_onset_spe']:
                causes.append('severe_pre_eclampsia')
            if mother.pn_htn_disorders == 'eclampsia':
                causes.append('eclampsia')

            risks = dict()
            for cause in causes:
                risk = {f'{cause}': params[f'cfr_{cause}']}
                risks.update(risk)

            result = 1
            for cause in risks:
                result *= (1 - risks[cause])

            # If random draw is less that the total risk of death, she will die and the primary cause is then
            # determined
            if self.rng.random_sample() < (1 - result):
                probs = list()

                # Cycle over each cause in the dictionary and divide by the sum of the probabilities
                denominator = sum(risks.values())
                for cause in risks:
                    risks[cause] = risks[cause] / denominator
                    probs.append(risks[cause])

                cause_of_death = self.rng.choice(causes, p=probs)

                logger.info(key='direct_maternal_death', data={'person': individual_id, 'preg_state': 'postnatal',
                                                               'year': self.sim.date.year})

                self.sim.modules['Demography'].do_death(individual_id=individual_id, cause=f'{cause_of_death}',
                                                        originating_module=self.sim.modules['PostnatalSupervisor'])

                del self.sim.modules['PregnancySupervisor'].mother_and_newborn_info[individual_id]

            else:
                if mother.pn_postpartum_haem_secondary:
                    df.at[individual_id, 'pn_postpartum_haem_secondary'] = False
                if mother.pn_sepsis_late_postpartum:
                    df.at[individual_id, 'pn_sepsis_late_postpartum'] = False
                if mother.pn_htn_disorders == 'eclampsia':
                    df.at[individual_id, 'pn_htn_disorders'] = 'severe_pre_eclamp'
                if mother.pn_htn_disorders == 'severe_pre_eclamp' and mni[individual_id]['new_onset_spe']:
                    mni[individual_id]['new_onset_spe'] = False

        # ================================== NEONATAL DEATH EQUATIONS ==============================================
        if mother_or_child == 'child':
            # Neonates can have either early or late onset sepsis, not both at once- so we use either equation
            # depending on this neonates current condition
            if child.pn_sepsis_early_neonatal:
                risk_of_death = params['cfr_early_onset_neonatal_sepsis']
            elif child.pn_sepsis_late_neonatal:
                risk_of_death = params['cfr_late_neonatal_sepsis']

            if child.pn_sepsis_late_neonatal or child.pn_sepsis_early_neonatal:
                if child.pn_sepsis_late_neonatal:
                    cause = 'late_onset_sepsis'
                else:
                    cause = 'early_onset_sepsis'

                # If this neonate will die then we make the appropriate changes
                if self.rng.random_sample() < risk_of_death:
                    logger.debug(key='message', data=f'person {individual_id} has died due to late neonatal sepsis on '
                                                     f'date {self.sim.date}')

                    self.sim.modules['Demography'].do_death(individual_id=individual_id, cause=f'{cause}',
                                                            originating_module=self.sim.modules['PostnatalSupervisor'])

                # Otherwise we reset the variables in the data frame
                else:
                    df.at[individual_id, 'pn_sepsis_late_neonatal'] = False
                    df.at[individual_id, 'pn_sepsis_early_neonatal'] = False


class PostnatalSupervisorEvent(RegularEvent, PopulationScopeEventMixin):
    """ This is the PostnatalSupervisorEvent. It runs every week and applies risk of disease onset/resolution to women
    in the postnatal period of their pregnancy (48hrs - +42days post birth) """
    def __init__(self, module, ):
        super().__init__(module, frequency=DateOffset(weeks=1))

    def apply(self, population):
        df = population.props
        store_dalys_in_mni = self.sim.modules['PregnancySupervisor'].store_dalys_in_mni
        mni = self.sim.modules['PregnancySupervisor'].mother_and_newborn_info

        # ================================ UPDATING LENGTH OF POSTPARTUM PERIOD  IN WEEKS  ============================
        # Here we update how far into the postpartum period each woman who has recently delivered is
        alive_and_recently_delivered = df.is_alive & df.la_is_postpartum
        ppp_in_days = self.sim.date - df.loc[alive_and_recently_delivered, 'la_date_most_recent_delivery']
        ppp_in_weeks = ppp_in_days / np.timedelta64(1, 'W')
        rounded_weeks = np.ceil(ppp_in_weeks)

        df.loc[alive_and_recently_delivered, 'pn_postnatal_period_in_weeks'] = rounded_weeks
        logger.debug(key='message', data=f'updating postnatal periods on date {self.sim.date}')

        # Check that all women are week 1 or above
        assert (df.loc[alive_and_recently_delivered, 'pn_postnatal_period_in_weeks'] > 0).all().all()

        # ================================= COMPLICATIONS/CARE SEEKING FOR WOMEN ======================================
        # This function is called to apply risk of complications to women in weeks 2, 3, 4, 5 and 6 of the postnatal
        # period
        for week in [2, 3, 4, 5, 6]:
            self.module.set_postnatal_complications_mothers(week=week)

        # ================================= COMPLICATIONS/CARE SEEKING FOR NEONATES ===================================
        # Next this function is called to apply risk of complications to neonates in week 2, 3 and 4 of the neonatal
        # period. Upper and lower limit days in the week are used to define one week.
        for upper_and_lower_day_limits in [[7, 15], [14, 22], [21, 29]]:
            self.module.set_postnatal_complications_neonates(upper_and_lower_day_limits=upper_and_lower_day_limits)

        # -------------------------------------- RESETTING VARIABLES --------------------------------------------------
        # Finally we reset any variables that have been modified during this module
        # We make these changes 2 weeks after the end of the postnatal and neonatal period in case of either mother or
        # newborn are receiving treatment following the last PNC visit (around day 42)

        # Maternal variables
        week_8_postnatal_women_htn = \
            df.is_alive & df.la_is_postpartum & (df.pn_postnatal_period_in_weeks == 8) & \
            (df.pn_htn_disorders.str.contains('gest_htn|severe_gest_htn|mild_pre_eclamp|severe_pre_eclamp|eclampsia'))

        # Schedule date of resolution for any women with hypertension
        for person in week_8_postnatal_women_htn.loc[week_8_postnatal_women_htn].index:
            if not pd.isnull(mni[person]['hypertension_onset']):
                store_dalys_in_mni(person, 'hypertension_resolution')

        week_8_postnatal_women_anaemia = \
            df.is_alive & df.la_is_postpartum & (df.pn_postnatal_period_in_weeks == 8) & \
            (df.pn_anaemia_following_pregnancy != 'none')

        # Schedule date of resolution for any women with anaemia
        for person in week_8_postnatal_women_anaemia.loc[week_8_postnatal_women_anaemia].index:
            store_dalys_in_mni(person, f'{df.at[person, "pn_anaemia_following_pregnancy"]}_anaemia_pp_resolution')

        week_8_postnatal_women = df.is_alive & df.la_is_postpartum & (df.pn_postnatal_period_in_weeks == 8)

        # Set mni[person]['delete_mni'] to True meaning after the next DALY event each womans MNI dict is delted
        for person in week_8_postnatal_women.loc[week_8_postnatal_women].index:
            mni[person]['delete_mni'] = True
            logger.info(key='total_mat_pnc_visits', data={'mother': person,
                                                          'visits': df.at[person, 'la_pn_checks_maternal'],
                                                          'anaemia': df.at[person, 'pn_anaemia_following_pregnancy']})

        df.loc[week_8_postnatal_women, 'pn_postnatal_period_in_weeks'] = 0
        df.loc[week_8_postnatal_women, 'la_is_postpartum'] = False
        df.loc[week_8_postnatal_women, 'la_pn_checks_maternal'] = 0
        df.loc[week_8_postnatal_women, 'pn_sepsis_late_postpartum'] = False
        df.loc[week_8_postnatal_women, 'pn_postpartum_haem_secondary'] = False
        self.module.deficiencies_following_pregnancy.unset(week_8_postnatal_women, 'iron', 'folate', 'b12')

        df.loc[week_8_postnatal_women, 'pn_htn_disorders'] = 'none'
        df.loc[week_8_postnatal_women, 'pn_anaemia_following_pregnancy'] = 'none'

        # For the neonates we now determine if they will develop any long term neurodevelopmental impairment following
        # survival of the neonatal period
        week_5_postnatal_neonates = df.is_alive & (df.age_days > 28) & (df.age_days < 36) & (df.date_of_birth >
                                                                                             self.sim.start_date)

        for person in week_5_postnatal_neonates.loc[week_5_postnatal_neonates].index:
            self.sim.modules['NewbornOutcomes'].set_disability_status(person)
            logger.info(key='total_neo_pnc_visits', data={'child': person,
                                                          'visits': df.at[person, 'nb_pnc_check']})

        # And then reset any key variables
        df.loc[week_5_postnatal_neonates, 'pn_sepsis_early_neonatal'] = False
        df.loc[week_5_postnatal_neonates, 'pn_sepsis_late_neonatal'] = False


class PostnatalWeekOneMaternalEvent(Event, IndividualScopeEventMixin):
    """
    This is PostnatalWeekOneEvent. It is scheduled for all mothers who survive labour and the first 48 hours after
    birth. This event applies risk of key complications that can occur in the first week after birth. This event also
    schedules postnatal care for those women predicted to attend after 48 hours or in the situation where they have
    developed a complication. For women who dont seek care for themselves risk of death is applied.
    """
    def __init__(self, module, individual_id):
        super().__init__(module, person_id=individual_id)

    def apply(self, individual_id):
        df = self.sim.population.props
        params = self.module.current_parameters
        mni = self.sim.modules['PregnancySupervisor'].mother_and_newborn_info
        store_dalys_in_mni = self.sim.modules['PregnancySupervisor'].store_dalys_in_mni
        mother = df.loc[individual_id]

        # Run some checks on the mothers arriving to this event after delivery
        if not mother.is_alive:
            return

        assert df.at[individual_id, 'la_is_postpartum']
        assert (self.sim.date - mother.la_date_most_recent_delivery) < pd.to_timedelta(7, unit='d')
        assert not mni[individual_id]['passed_through_week_one']

        # ===============================  MATERNAL COMPLICATIONS IN WEEK ONE  ====================================
        #  ------------------------------------- SEPSIS -----------------------------------------------------------
        # We determine if the mother will develop postnatal sepsis
        logger.debug(key='message', data=f'Mother {individual_id} has arrived at PostnatalWeekOneEvent')
        mni[individual_id]['passed_through_week_one'] = True
        self.sim.modules['Labour'].women_in_labour.remove(individual_id)

        # define external variable for linear model
        mode_of_delivery = pd.Series(mni[individual_id]['mode_of_delivery'], index=df.loc[[individual_id]].index)

        risk_sepsis_endometritis = self.module.pn_linear_models['sepsis_endometritis_late_postpartum'].predict(
            df.loc[[individual_id]], mode_of_delivery=mode_of_delivery)[individual_id]
        risk_sepsis_skin_soft_tissue = self.module.pn_linear_models['sepsis_sst_late_postpartum'].predict(
            df.loc[[individual_id]], mode_of_delivery=mode_of_delivery)[individual_id]
        risk_sepsis_urinary_tract = params['prob_late_sepsis_urinary_tract']

        endo_result = risk_sepsis_endometritis > self.module.rng.random_sample()
        if endo_result:
            mni[individual_id]['endo_pp'] = True

        if endo_result or (risk_sepsis_urinary_tract > self.module.rng.random_sample()) or \
            (risk_sepsis_skin_soft_tissue > self.module.rng.random_sample()):
            df.at[individual_id, 'pn_sepsis_late_postpartum'] = True
            store_dalys_in_mni(individual_id, 'sepsis_onset')

            logger.info(key='maternal_complication', data={'person': individual_id, 'type': 'sepsis',
                                                           'timing': 'postnatal'})

        #  ---------------------------------------- SECONDARY PPH ------------------------------------------------
        # Next we apply risk of secondary postpartum bleeding
        endometritis = pd.Series(mni[individual_id]['endo_pp'], index=df.loc[[individual_id]].index)

        risk_secondary_pph = self.module.pn_linear_models['secondary_postpartum_haem'].predict(df.loc[[
            individual_id]], endometritis=endometritis)[individual_id]

        if risk_secondary_pph > self.module.rng.random_sample():
            logger.debug(key='message',
                         data=f'mother {individual_id} has developed a secondary postpartum haemorrhage during week one '
                              f'of the postnatal period')

            df.at[individual_id, 'pn_postpartum_haem_secondary'] = True
            store_dalys_in_mni(individual_id, 'secondary_pph_onset')

            logger.info(key='maternal_complication', data={'person': individual_id,
                                                            'type': 'secondary_postpartum_haemorrhage',
                                                            'timing': 'postnatal'})

        # ----------------------------------- NEW ONSET DEFICIENCIES AND ANAEMIA ----------------------------------
        # And then risk of developing deficiencies or anaemia
        if ~self.module.deficiencies_following_pregnancy.has_any([individual_id], 'iron', first=True):

            if ~mother.la_iron_folic_acid_postnatal:
                if self.module.rng.random_sample() < params['prob_iron_def_per_week_pn']:
                    self.module.deficiencies_following_pregnancy.set([individual_id], 'iron')

            elif mother.la_iron_folic_acid_postnatal:
                risk_of_iron_def = params['prob_iron_def_per_week_pn'] * params['rr_iron_def_ifa_pn']
                if self.module.rng.random_sample() < risk_of_iron_def:
                    self.module.deficiencies_following_pregnancy.set([individual_id], 'iron')

        if ~self.module.deficiencies_following_pregnancy.has_any([individual_id], 'folate', first=True):

            if ~mother.la_iron_folic_acid_postnatal:
                if self.module.rng.random_sample() < params['prob_folate_def_per_week_pn']:
                    self.module.deficiencies_following_pregnancy.set([individual_id], 'folate')

            elif mother.la_iron_folic_acid_postnatal:
                risk_of_folate_def = params['prob_folate_def_per_week_pn'] * params['rr_folate_def_ifa_pn']
                if self.module.rng.random_sample() < risk_of_folate_def:
                    self.module.deficiencies_following_pregnancy.set([individual_id], 'folate')

        if ~self.module.deficiencies_following_pregnancy.has_any([individual_id], 'b12', first=True):
            if self.module.rng.random_sample() < params['prob_b12_def_per_week_pn']:
                self.module.deficiencies_following_pregnancy.set([individual_id], 'b12')

        if mother.pn_anaemia_following_pregnancy == 'none':
            risk_anaemia_after_pregnancy = self.module.pn_linear_models['anaemia_after_pregnancy'].predict(
                df.loc[[individual_id]])[individual_id]

            if risk_anaemia_after_pregnancy > self.module.rng.random_sample():
                random_choice_severity = self.module.rng.choice(['mild', 'moderate', 'severe'],
                                                                p=params['prob_type_of_anaemia_pn'], size=1)

                df.at[individual_id, 'pn_anaemia_following_pregnancy'] = random_choice_severity

                store_dalys_in_mni(individual_id, f'{df.at[individual_id, "pn_anaemia_following_pregnancy"]}_'
                                                  f'anaemia_pp_onset')

                logger.info(key='maternal_complication',
                            data={'person': individual_id,
                                  'type': f'{df.at[individual_id, "pn_anaemia_following_pregnancy"]}_anaemia',
                                  'timing': 'postnatal'})

        # -------------------------------------------- HYPERTENSION -----------------------------------------------
        # For women who remain hypertensive after delivery we apply a probability that this will resolve in the
        # first week after birth

        if 'none' not in mother.pn_htn_disorders:
            if 'resolved' in mother.pn_htn_disorders:
                pass
            elif self.module.rng.random_sample() < params['prob_htn_resolves']:
                if not pd.isnull(mni[individual_id]['hypertension_onset']):
                    # Store date of resolution for women who were aware of their hypertension (in keeping with daly
                    # weight definition)
                    store_dalys_in_mni(individual_id, 'hypertension_resolution')
                    df.at[individual_id, 'pn_htn_disorders'] = 'resolved'

            else:
                # If not, we apply a risk that the hypertension might worsen and progress into a more severe form
                disease_states = ['gest_htn', 'severe_gest_htn', 'mild_pre_eclamp', 'severe_pre_eclamp', 'eclampsia']
                prob_matrix = pd.DataFrame(columns=disease_states, index=disease_states)

                prob_matrix['gest_htn'] = params['probs_for_mgh_matrix_pn']
                prob_matrix['severe_gest_htn'] = params['probs_for_sgh_matrix_pn']
                prob_matrix['mild_pre_eclamp'] = params['probs_for_mpe_matrix_pn']
                prob_matrix['severe_pre_eclamp'] = params['probs_for_spe_matrix_pn']
                prob_matrix['eclampsia'] = params['probs_for_ec_matrix_pn']

                # We modify the probability of progressing from mild to severe gestational hypertension for women
                # who are on anti hypertensives
                if df.at[individual_id, 'la_gest_htn_on_treatment']:
                    treatment_reduced_risk = prob_matrix['gest_htn']['severe_gest_htn'] * \
                                             params['treatment_effect_anti_htns_progression_pn']
                    prob_matrix['gest_htn']['severe_gest_htn'] = treatment_reduced_risk
                    prob_matrix['gest_htn']['gest_htn'] = 1 - (treatment_reduced_risk +
                                                               prob_matrix['gest_htn']['mild_pre_eclamp'])

                current_status = df.loc[[individual_id], 'pn_htn_disorders']
                new_status = util.transition_states(current_status, prob_matrix, self.module.rng)
                df.loc[[individual_id], "pn_htn_disorders"] = new_status

                def log_new_progressed_cases(disease):
                    assess_status_change = (current_status != disease) & (new_status == disease)
                    new_onset_disease = assess_status_change[assess_status_change]

                    if not new_onset_disease.empty:
                        for person in new_onset_disease.index:
                            logger.info(key='maternal_complication', data={'person': person,
                                                                           'type': disease,
                                                                           'timing': 'postnatal'})
                            if disease == 'severe_pre_eclamp':
                                mni[person]['new_onset_spe'] = True

                        if disease == 'eclampsia':
                            new_onset_disease.index.to_series().apply(store_dalys_in_mni,
                                                                      mni_variable='eclampsia_onset')

                for disease in ['mild_pre_eclamp', 'severe_pre_eclamp', 'eclampsia', 'severe_gest_htn']:
                    log_new_progressed_cases(disease)

        #  ---------------------------- RISK OF POSTPARTUM PRE-ECLAMPSIA/HYPERTENSION ----------------------------
        # Women who are normatensive after delivery may develop new hypertension for the first time after birth
        if df.at[individual_id, 'pn_htn_disorders'] == 'none':
            risk_pe_after_pregnancy = self.module.pn_linear_models['pre_eclampsia_pn'].predict(df.loc[[
                    individual_id]])[individual_id]

            if risk_pe_after_pregnancy > self.module.rng.random_sample():
                df.at[individual_id, 'pn_htn_disorders'] = 'mild_pre_eclamp'
                df.at[individual_id, 'ps_prev_pre_eclamp'] = True

                logger.info(key='maternal_complication', data={'person': individual_id, 'type': 'mild_pre_eclamp',
                                                               'timing': 'postnatal'})

            else:
                risk_gh_after_pregnancy = self.module.pn_linear_models['gest_htn_pn'].predict(df.loc[[
                        individual_id]])[individual_id]
                if risk_gh_after_pregnancy > self.module.rng.random_sample():
                    df.at[individual_id, 'pn_htn_disorders'] = 'gest_htn'

                    logger.info(key='maternal_complication', data={'person': individual_id,
                                                                   'type': 'mild_gest_htn',
                                                                   'timing': 'postnatal'})

            # ===============================  POSTNATAL CHECK  ==================================================
            from tlo.methods.labour import HSI_Labour_ReceivesPostnatalCheck

            pnc_one_maternal = HSI_Labour_ReceivesPostnatalCheck(
                self.sim.modules['Labour'], person_id=individual_id, facility_level_of_this_hsi=1)

            # If a mother has developed complications in the first week after birth and has been predicted to attend PNC
            # anyway she will attend now. If she was not predicted to attend but now develops complications she may
            # choose to seek care

            if df.at[individual_id, 'pn_sepsis_late_postpartum'] or\
                df.at[individual_id, 'pn_postpartum_haem_secondary'] or \
                ((df.at[individual_id, 'pn_htn_disorders'] == 'severe_pre_eclamp') and
                 mni[individual_id]['new_onset_spe']) or \
                (df.at[individual_id, 'pn_htn_disorders'] == 'eclampsia'):

                if (mni[individual_id]['will_receive_pnc'] == 'late') or \
                   (self.module.rng.random_sample() < params['prob_care_seeking_postnatal_emergency']):

                    self.sim.modules['HealthSystem'].schedule_hsi_event(
                        pnc_one_maternal, priority=0, topen=self.sim.date, tclose=self.sim.date + pd.DateOffset(days=1))

                # If she will not receive treatment for her complications we apply risk of death now
                else:
                    self.module.apply_risk_of_maternal_or_neonatal_death_postnatal(mother_or_child='mother',
                                                                                   individual_id=individual_id)
            else:
                # Women without complications in week one are scheduled to attend PNC in the future
                appt_date = self.sim.date + pd.DateOffset(self.module.rng.randint(0, 41))
                if mni[individual_id]['will_receive_pnc'] == 'late':
                    appt_date = self.sim.date + pd.DateOffset(self.module.rng.randint(0, 41))
                    self.sim.modules['HealthSystem'].schedule_hsi_event(
<<<<<<< HEAD
                        pnc_one_maternal, priority=0,
                        topen=appt_date,
                        tclose=appt_date + pd.DateOffset(days=1))
=======
                        pnc_one_maternal, priority=0, topen=appt_date, tclose=appt_date + pd.DateOffset(days=1))
>>>>>>> d390b874


class PostnatalWeekOneNeonatalEvent(Event, IndividualScopeEventMixin):
    """
    This is PostnatalWeekOneEvent. It is scheduled for all newborns who survive labour and the first 48 hours after
    birth. This event applies risk of key complications that can occur in the first week after birth. This event also
    schedules postnatal care for those newborns predicted to attend after 48 hours or in the situation where they have
    developed a complication. For newborns who dont seek care for themselves risk of death is applied.
    """

    def __init__(self, module, individual_id):
        super().__init__(module, person_id=individual_id)

    def apply(self, individual_id):
        df = self.sim.population.props
        params = self.module.current_parameters
        nci = self.sim.modules['NewbornOutcomes'].newborn_care_info
        child = df.loc[individual_id]
        mother_id = df.at[individual_id, 'mother_id']

        if not child.is_alive:
            return

        # run check
        assert child.age_days < 7
        assert not nci[individual_id]['passed_through_week_one']

        logger.debug(key='message', data=f'Newborn {individual_id} has arrived at PostnatalWeekOneEvent')

        # apply risk fo complication
        nci[individual_id]['passed_through_week_one'] = True
        self.module.apply_risk_of_neonatal_complications_in_week_one(child_id=individual_id, mother_id=mother_id)

        # ===============================  POSTNATAL CHECK  =========================================================
        from tlo.methods.newborn_outcomes import HSI_NewbornOutcomes_ReceivesPostnatalCheck

        pnc_one_neonatal = HSI_NewbornOutcomes_ReceivesPostnatalCheck(
            self.sim.modules['NewbornOutcomes'], person_id=individual_id, facility_level_of_this_hsi=1)

        if df.at[individual_id, 'pn_sepsis_early_neonatal']:
            if ((nci[individual_id]['will_receive_pnc'] == 'late') or (self.module.rng.random_sample() <
                                                                       params['prob_care_seeking_postnatal_'
                                                                              'emergency_neonate'])):

                self.sim.modules['HealthSystem'].schedule_hsi_event(pnc_one_neonatal,
                                                                    priority=0,
                                                                    topen=self.sim.date,
                                                                    tclose=self.sim.date + pd.DateOffset(days=1))
            else:
                self.module.apply_risk_of_maternal_or_neonatal_death_postnatal(mother_or_child='child',
                                                                               individual_id=individual_id)

        elif not df.at[individual_id, 'pn_sepsis_early_neonatal'] and (nci[individual_id]['will_'
                                                                                          'receive_pnc'] == 'late'):
            days_till_day_7 = 7 - df.at[individual_id, 'age_days']

            self.sim.modules['HealthSystem'].schedule_hsi_event(
                pnc_one_neonatal,
                priority=0,
                topen=self.sim.date + pd.DateOffset(self.module.rng.randint(0, days_till_day_7)),
                tclose=None)


class HSI_PostnatalSupervisor_TreatmentForObstetricFistula(HSI_Event, IndividualScopeEventMixin):
    """This is HSI_PostnatalSupervisor_TreatmentForObstetricFistula. It is scheduled by the on_birth function of this
     module for women have developed obstetric fistula and choose to seek care. Treatment delivered in this event
    includes surgical correction of obstetric fistula
    """
    def __init__(self, module, person_id):
        super().__init__(module, person_id=person_id)
        assert isinstance(module, PostnatalSupervisor)

        self.TREATMENT_ID = 'PostnatalSupervisor_TreatmentForObstetricFistula'
        self.EXPECTED_APPT_FOOTPRINT = self.make_appt_footprint({'InpatientDays': 5})
        self.ACCEPTED_FACILITY_LEVEL = 1
        self.ALERT_OTHER_DISEASES = []
        self.BEDDAYS_FOOTPRINT = self.make_beddays_footprint({'general_bed': 5})

    def apply(self, person_id, squeeze_factor):
        df = self.sim.population.props
        mother = df.loc[person_id]

        if not mother.is_alive:
            return

        # todo: no relevant consumables package identified

        self.sim.modules['PregnancySupervisor'].store_dalys_in_mni(
            person_id, f'{df.at[person_id, "pn_obstetric_fistula"]}_fistula_resolution')

        df.at[person_id, 'pn_obstetric_fistula'] = 'none'
        logger.debug(key='msg', data=f'Mother {person_id} has undergone surgical correction of her obstetric fistula')


class PostnatalLoggingEvent(RegularEvent, PopulationScopeEventMixin):
    """
    This is the PostnatalLoggingEvent. It runs every year and uses the dataframe and postnatal_tracker to generate
    summary statistics used in analysis files. This is not a finalised event and is liable to change
    """
    def __init__(self, module):
        self.repeat = 1
        super().__init__(module, frequency=DateOffset(years=self.repeat))

    def apply(self, population):
        df = self.sim.population.props

        # Previous Year...
        one_year_prior = self.sim.date - np.timedelta64(1, 'Y')

        # Denominators...
        total_births_last_year = len(df.index[(df.date_of_birth > one_year_prior) & (df.date_of_birth < self.sim.date)])
        if total_births_last_year == 0:
            total_births_last_year = 1

        # ra_lower_limit = 14
        # ra_upper_limit = 50
        # women_reproductive_age = df.index[(df.is_alive & (df.sex == 'F') & (df.age_years > ra_lower_limit) &
        #                                   (df.age_years < ra_upper_limit))]
        # total_women_reproductive_age = len(women_reproductive_age)<|MERGE_RESOLUTION|>--- conflicted
+++ resolved
@@ -1309,17 +1309,10 @@
                                                                                    individual_id=individual_id)
             else:
                 # Women without complications in week one are scheduled to attend PNC in the future
-                appt_date = self.sim.date + pd.DateOffset(self.module.rng.randint(0, 41))
                 if mni[individual_id]['will_receive_pnc'] == 'late':
                     appt_date = self.sim.date + pd.DateOffset(self.module.rng.randint(0, 41))
                     self.sim.modules['HealthSystem'].schedule_hsi_event(
-<<<<<<< HEAD
-                        pnc_one_maternal, priority=0,
-                        topen=appt_date,
-                        tclose=appt_date + pd.DateOffset(days=1))
-=======
                         pnc_one_maternal, priority=0, topen=appt_date, tclose=appt_date + pd.DateOffset(days=1))
->>>>>>> d390b874
 
 
 class PostnatalWeekOneNeonatalEvent(Event, IndividualScopeEventMixin):
