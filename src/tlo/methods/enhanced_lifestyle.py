"""
Lifestyle module
Documentation: 04 - Methods Repository/Method_Lifestyle.xlsx
"""
from pathlib import Path
from typing import Dict, List

import numpy as np
import pandas as pd

<<<<<<< HEAD
from tlo import DateOffset, Module, Parameter, Property, Types, logging
from tlo.analysis.utils import flatten_multi_index_series_into_dict_for_logging
=======
from tlo import Date, DateOffset, Module, Parameter, Property, Types, logging
>>>>>>> 267c1e85
from tlo.events import PopulationScopeEventMixin, RegularEvent
from tlo.lm import LinearModel, LinearModelType, Predictor
from tlo.util import get_person_id_to_inherit_from

logger = logging.getLogger(__name__)
logger.setLevel(logging.INFO)


class Lifestyle(Module):
    """
    Lifestyle module provides properties that are used by all disease modules if they are affected
    by urban/rural, wealth, tobacco usage etc.
    """

    def __init__(self, name=None, resourcefilepath=None):
        super().__init__(name)
        self.resourcefilepath: Path = resourcefilepath

        # a pointer to the linear models class
        self.models = None

    INIT_DEPENDENCIES = {'Demography'}

    # Declare Metadata
    METADATA = {}

    PARAMETERS = {
        # -------- list of parameters ---------------------------------------------------------------
        'init_p_urban': Parameter(Types.REAL, 'initial proportion urban'),
        'init_p_wealth_urban': Parameter(Types.LIST, 'List of probabilities of category given urban'),
        'init_p_wealth_rural': Parameter(Types.LIST, 'List of probabilities of category given rural'),
        'init_p_bmi_urban_m_not_high_sugar_age1529_not_tob_wealth1': Parameter(
            Types.LIST,
            'List of probabilities of  bmi categories '
            'for urban men age 15-29 with not high sugar, not tobacco, wealth level 1',
        ),
        'init_or_higher_bmi_f': Parameter(Types.REAL, 'odds ratio higher BMI if female'),
        'init_or_higher_bmi_rural': Parameter(Types.REAL, 'odds ratio higher BMI if rural'),
        'init_or_higher_bmi_high_sugar': Parameter(Types.REAL, 'odds ratio higher BMI if high sugar intake'),
        'init_or_higher_bmi_age3049': Parameter(Types.REAL, 'odds ratio higher BMI if age 30-49'),
        'init_or_higher_bmi_agege50': Parameter(Types.REAL, 'odds ratio higher BMI if age ge 50'),
        'init_or_higher_bmi_tob': Parameter(Types.REAL, 'odds ratio higher BMI if use tobacco'),
        'init_or_higher_bmi_per_higher_wealth': Parameter(Types.REAL, 'odds ratio higher BMI per higer wealth level'),
        'init_or_higher_bmi_per_higher_wealth_level': Parameter(
            Types.REAL, 'odds ratio for higher initial bmi category per higher wealth level'
        ),
        'init_p_high_sugar': Parameter(Types.REAL, 'initital proportion with high sugar intake'),
        'init_p_high_salt_urban': Parameter(Types.REAL, 'initital proportion with high salt intake'),
        'init_or_high_salt_rural': Parameter(Types.REAL, 'odds ratio high salt if rural'),
        'init_p_ex_alc_m': Parameter(Types.REAL, 'initital proportion of men with excess alcohol use'),
        'init_p_ex_alc_f': Parameter(Types.REAL, 'initital proportion of women with excess alcohol use'),
        'init_p_low_ex_urban_m': Parameter(Types.REAL, 'initital proportion of men with low exercise urban'),
        'init_or_low_ex_rural': Parameter(Types.REAL, 'odds ratio low exercise rural'),
        'init_or_low_ex_f': Parameter(Types.REAL, 'odds ratio low exercise female'),
        'init_p_tob_age1519_m_wealth1': Parameter(
            Types.REAL, 'initital proportion of 15-19 year old men using tobacco, wealth level 1 '
        ),
        'init_or_tob_f': Parameter(Types.REAL, 'odds ratio tobacco use females'),
        'init_or_tob_age2039_m': Parameter(Types.REAL, 'odds ratio tobacco use age2039 in men'),
        'init_or_tob_agege40_m': Parameter(Types.REAL, 'odds ratio tobacco use age40+ in men'),
        'init_or_tob_wealth2': Parameter(Types.REAL, 'odds ratio tobacco use wealth level 2'),
        'init_or_tob_wealth3': Parameter(Types.REAL, 'odds ratio tobacco use wealth level 3'),
        'init_or_tob_wealth4': Parameter(Types.REAL, 'odds ratio tobacco use wealth level 4'),
        'init_or_tob_wealth5': Parameter(Types.REAL, 'odds ratio tobacco use wealth level 5'),
        'init_dist_mar_stat_age1520': Parameter(Types.LIST, 'proportions never, current, div_wid age 15-20 baseline'),
        'init_dist_mar_stat_age2030': Parameter(Types.LIST, 'proportions never, current, div_wid age 20-30 baseline'),
        'init_dist_mar_stat_age3040': Parameter(Types.LIST, 'proportions never, current, div_wid age 30-40 baseline'),
        'init_dist_mar_stat_age4050': Parameter(Types.LIST, 'proportions never, current, div_wid age 40-50 baseline'),
        'init_dist_mar_stat_age5060': Parameter(Types.LIST, 'proportions never, current, div_wid age 50-60 baseline'),
        'init_dist_mar_stat_agege60': Parameter(Types.LIST, 'proportions never, current, div_wid age 60+ baseline'),
        'init_age2030_w5_some_ed': Parameter(
            Types.REAL, 'proportions of low wealth 20-30 year olds with some education at baseline'
        ),
        'init_or_some_ed_age0513': Parameter(Types.REAL, 'odds ratio of some education at baseline age 5-13'),
        'init_or_some_ed_age1320': Parameter(Types.REAL, 'odds ratio of some education at baseline age 13-20'),
        'init_or_some_ed_age2030': Parameter(Types.REAL, 'odds ratio of some education at baseline age 20-30'),
        'init_or_some_ed_age3040': Parameter(Types.REAL, 'odds ratio of some education at baseline age 30-40'),
        'init_or_some_ed_age4050': Parameter(Types.REAL, 'odds ratio of some education at baseline age 40-50'),
        'init_or_some_ed_age5060': Parameter(Types.REAL, 'odds ratio of some education at baseline age 50-60'),
        'init_or_some_ed_per_higher_wealth': Parameter(
            Types.REAL, 'odds ratio of some education at baseline per higher wealth level'
        ),
        'init_prop_age2030_w5_some_ed_sec': Parameter(
            Types.REAL,
            'proportion of low wealth aged 20-30 with some education who have secondary education at baseline',
        ),
        'init_or_some_ed_sec_age1320': Parameter(Types.REAL, 'odds ratio of secondary education age 13-20'),
        'init_or_some_ed_sec_age3040': Parameter(Types.REAL, 'odds ratio of secondary education age 30-40'),
        'init_or_some_ed_sec_age4050': Parameter(Types.REAL, 'odds ratio of secondary education age 40-50'),
        'init_or_some_ed_sec_age5060': Parameter(Types.REAL, 'odds ratio of secondary education age 50-60'),
        'init_or_some_ed_sec_agege60': Parameter(Types.REAL, 'odds ratio of secondary education age 60+'),
        'init_or_some_ed_sec_per_higher_wealth': Parameter(
            Types.REAL, 'odds ratio of secondary education per higher wealth level'
        ),
        'init_p_unimproved_sanitation_urban': Parameter(
            Types.REAL, 'initial probability of unimproved_sanitation given urban'
        ),
        # note that init_p_unimproved_sanitation is also used as the one-off probability of unimproved_sanitation '
        #                                                     'true to false upon move from rural to urban'
        'init_or_unimproved_sanitation_rural': Parameter(
            Types.REAL, 'initial odds ratio of unimproved_sanitation if rural'
        ),
        'init_p_no_clean_drinking_water_urban': Parameter(
            Types.REAL, 'initial probability of no_clean_drinking_water given urban'
        ),
        # note that init_p_no_clean_drinking_water is also used as the one-off probability of no_clean_drinking_water '
        #                                                     'true to false upon move from rural to urban'
        'init_or_no_clean_drinking_water_rural': Parameter(
            Types.REAL, 'initial odds ratio of no clean drinking_water if rural'
        ),
        'init_p_wood_burn_stove_urban': Parameter(Types.REAL, 'initial probability of wood_burn_stove given urban'),
        # note that init_p_wood_burn_stove is also used as the one-off probability of wood_burn_stove '
        #                                                     'true to false upon move from rural to urban'
        'init_or_wood_burn_stove_rural': Parameter(Types.REAL, 'initial odds ratio of wood_burn_stove if rural'),
        'init_p_no_access_handwashing_wealth1': Parameter(
            Types.REAL, 'initial probability of no_access_handwashing given wealth 1'
        ),
        'init_or_no_access_handwashing_per_lower_wealth': Parameter(
            Types.REAL, 'initial odds ratio of no_access_handwashing per lower wealth level'
        ),
        'init_prop_primary_edu': Parameter(Types.REAL, 'proportion of starting primary education at baseline age 5-12'),
        'init_rp_some_ed_age0513': Parameter(Types.REAL, 'relative prevalence of some education at baseline age 5-13'),
        'init_rp_some_ed_age1320': Parameter(Types.REAL, 'relative prevalence of some education at baseline age 13-20'),
        'init_rp_some_ed_age2030': Parameter(Types.REAL, 'relative prevalence of some education at baseline age 20-30'),
        'init_rp_some_ed_age3040': Parameter(Types.REAL, 'relative prevalence of some education at baseline age 30-40'),
        'init_rp_some_ed_age4050': Parameter(Types.REAL, 'relative prevalence of some education at baseline age 40-50'),
        'init_rp_some_ed_age5060': Parameter(Types.REAL, 'relative prevalence of some education at baseline age 50-60'),
        'init_rp_some_ed_per_higher_wealth': Parameter(
            Types.REAL, 'relative prevalence of some education at baseline per higher wealth level'
        ),
        'init_rp_some_ed_sec_age1320': Parameter(Types.REAL, 'relative prevalence of secondary education age 15-20'),
        'init_rp_some_ed_sec_age3040': Parameter(Types.REAL, 'relative prevalence of secondary education age 30-40'),
        'init_rp_some_ed_sec_age4050': Parameter(Types.REAL, 'relative prevalence of secondary education age 40-50'),
        'init_rp_some_ed_sec_age5060': Parameter(Types.REAL, 'relative prevalence of secondary education age 50-60'),
        'init_rp_some_ed_sec_agege60': Parameter(Types.REAL, 'relative prevalence of secondary education age 60+'),
        # Note: Added this to the properties and parameters tab of the resource file excel (init_rp_some_ed_agege60)
        # Did have a value in the parameter_values tabs but may need updating in other documents?
        'init_rp_some_ed_agege60': Parameter(
            Types.REAL, 'relative prevalence of some education at baseline age age 60+'
        ),
        'init_rp_some_ed_sec_per_higher_wealth': Parameter(
            Types.REAL, 'relative prevalence of secondary education per higher wealth level'
        ),
        # ------------ parameters relating to updating of property values over time ------------------------
        'r_urban': Parameter(Types.REAL, 'probability per 3 months of change from rural to urban'),
        'r_rural': Parameter(Types.REAL, 'probability per 3 months of change from urban to rural'),
        'r_higher_bmi': Parameter(
            Types.REAL,
            'probability per 3 months of increase in bmi category if rural male age'
            '15-29 not using tobacoo with wealth level 1 with not high sugar intake',
        ),
        'rr_higher_bmi_urban': Parameter(Types.REAL, 'probability per 3 months of increase in bmi category if '),
        'rr_higher_bmi_f': Parameter(Types.REAL, 'rate ratio for increase in bmi category for females'),
        'rr_higher_bmi_age3049': Parameter(Types.REAL, 'rate ratio for increase in bmi category for age 30-49'),
        'rr_higher_bmi_agege50': Parameter(Types.REAL, 'rate ratio for increase in bmi category for age ge 50'),
        'rr_higher_bmi_tob': Parameter(Types.REAL, 'rate ratio for increase in bmi category for tobacco users'),
        'rr_higher_bmi_per_higher_wealth': Parameter(
            Types.REAL, 'rate ratio for increase in bmi category per higher wealth level'
        ),
        'rr_higher_bmi_high_sugar': Parameter(
            Types.REAL, 'rate ratio for increase in bmi category for high sugar intake'
        ),
        'r_lower_bmi': Parameter(
            Types.REAL, 'probability per 3 months of decrease in bmi category in non tobacco users'
        ),
        'rr_lower_bmi_tob': Parameter(Types.REAL, 'rate ratio for lower bmi category for tobacco users'),
        'rr_lower_bmi_pop_advice_weight': Parameter(
            Types.REAL,
            'probability per 3 months of decrease in bmi category given population advice/campaign on weight',
        ),
        'r_high_salt_urban': Parameter(Types.REAL, 'probability per 3 months of high salt intake if urban'),
        'rr_high_salt_rural': Parameter(Types.REAL, 'rate ratio for high salt if rural'),
        'r_not_high_salt': Parameter(Types.REAL, 'probability per 3 months of not high salt intake'),
        'rr_not_high_salt_pop_advice_salt': Parameter(
            Types.REAL, 'probability per 3 months of not high salt givenpopulation advice/campaign on salt'
        ),
        'r_high_sugar': Parameter(Types.REAL, 'probability per 3 months of high sugar intake'),
        'r_not_high_sugar': Parameter(Types.REAL, 'probability per 3 months of not high sugar intake'),
        'rr_not_high_sugar_pop_advice_sugar': Parameter(
            Types.REAL, 'probability per 3 months of not high sugar givenpopulation advice/campaign on sugar'
        ),
        'r_low_ex': Parameter(Types.REAL, 'probability per 3 months of change from not low exercise to low exercise'),
        'r_not_low_ex': Parameter(
            Types.REAL, 'probability per 3 months of change from low exercise to not low exercie'
        ),
        'rr_not_low_ex_pop_advice_exercise': Parameter(
            Types.REAL, 'probability per 3 months of not low exercisepopulation advice/campaign on exercise'
        ),
        'rr_low_ex_f': Parameter(Types.REAL, 'risk ratio for becoming low exercise if female rather than male'),
        'rr_low_ex_urban': Parameter(Types.REAL, 'risk ratio for becoming low exercise if urban rather than rural'),
        'r_tob': Parameter(
            Types.REAL,
            'probability per 3 months of change from not using tobacco to using '
            'tobacco if male age 15-19 wealth level 1',
        ),
        'r_not_tob': Parameter(
            Types.REAL, 'probability per 3 months of change from tobacco using to not tobacco using'
        ),
        'rr_tob_f': Parameter(Types.REAL, 'rate ratio tobacco if female'),
        'rr_tob_age2039': Parameter(Types.REAL, 'risk ratio for tobacco using if age 20-39 compared with 15-19'),
        'rr_tob_agege40': Parameter(Types.REAL, 'risk ratio for tobacco using if age >= 40 compared with 15-19'),
        'rr_tob_wealth': Parameter(
            Types.REAL, 'risk ratio for tobacco using per 1 higher wealth level (higher wealth level = lower wealth)'
        ),
        'rr_not_tob_pop_advice_tobacco': Parameter(
            Types.REAL, 'probability per 3 months of quitting tobacco givenpopulation advice/campaign on tobacco'
        ),
        'r_ex_alc': Parameter(
            Types.REAL, 'probability per 3 months of change from not excess alcohol to excess alcohol'
        ),
        'r_not_ex_alc': Parameter(
            Types.REAL, 'probability per 3 months of change from excess alcohol to not excess alcohol'
        ),
        'rr_ex_alc_f': Parameter(Types.REAL, 'risk ratio for becoming excess alcohol if female rather than male'),
        'rr_not_ex_alc_pop_advice_alcohol': Parameter(
            Types.REAL, 'probability per 3 months of not excess alcohol givenpopulation advice/campaign on alcohol'
        ),
        'r_mar': Parameter(Types.REAL, 'probability per 3 months of marriage when age 15-30'),
        'r_div_wid': Parameter(
            Types.REAL, 'probability per 3 months of becoming divorced or widowed, amongst those married'
        ),
        'r_stop_ed': Parameter(Types.REAL, 'probabilities per 3 months of stopping education if wealth level 5'),
        'rr_stop_ed_lower_wealth': Parameter(
            Types.REAL, 'relative rate of stopping education per 1 lower wealth quintile'
        ),
        'p_ed_primary': Parameter(Types.REAL, 'probability at age 5 that start primary education if wealth level 5'),
        'rp_ed_primary_higher_wealth': Parameter(
            Types.REAL, 'relative probability of starting school per 1 higher wealth level'
        ),
        'p_ed_secondary': Parameter(
            Types.REAL,
            'probability at age 13 that start secondary education at 13 if in primary education and wealth level 5',
        ),
        'rp_ed_secondary_higher_wealth': Parameter(
            Types.REAL, 'relative probability of starting secondary school per 1 higher wealth level'
        ),
        'r_improved_sanitation': Parameter(
            Types.REAL, 'probability per 3 months of change from unimproved_sanitation true to false'
        ),
        'r_clean_drinking_water': Parameter(
            Types.REAL, 'probability per 3 months of change from drinking_water true to false'
        ),
        'r_non_wood_burn_stove': Parameter(
            Types.REAL, 'probability per 3 months of change from wood_burn_stove true to false'
        ),
        'r_access_handwashing': Parameter(
            Types.REAL, 'probability per 3 months of change from no_access_handwashing true to false'
        ),
        'start_date_campaign_exercise_increase': Parameter(
            Types.DATE, 'Date of campaign start for increased exercise'
        ),
        'start_date_campaign_quit_smoking': Parameter(
            Types.DATE, 'Date of campaign start to quit smoking'
        ),
        'start_date_campaign_alcohol_reduction': Parameter(
            Types.DATE, 'Date of campaign start for alcohol reduction'
        ),
        'proportion_of_men_that_are_assumed_to_be_circumcised_at_birth': Parameter(
            Types.REAL, 'Proportion of men that are assumed to be circumcised at birth.'
                        'The men are assumed to be circumcised at birth.'
        ),
        'proportion_of_men_circumcised_at_initiation': Parameter(
            Types.REAL, 'Proportion of men (of all ages) that are assumed to be circumcised at the initiation of the'
                        'simulation.'
        ),
        "proportion_female_sex_workers": Parameter(
            Types.REAL, "proportion of women aged 15-49 years who are sex workers"
        ),
        "fsw_transition": Parameter(
            Types.REAL, "proportion of sex workers that stop being a sex worker each year"
        )
    }

    # Properties of individuals that this module provides.
    # Again each has a name, type and description. In addition, properties may be marked
    # as optional if they can be undefined for a given individual.
    PROPERTIES = {
        'li_urban': Property(Types.BOOL, 'Currently urban'),
        'li_wealth': Property(Types.CATEGORICAL, 'wealth level: 1 (high) to 5 (low)', categories=[1, 2, 3, 4, 5]),
        'li_bmi': Property(
            Types.CATEGORICAL, 'bmi: 1 (<18) 2 (18-24.9)  3 (25-29.9) 4 (30-34.9) 5 (35+)'
                               'bmi is np.nan until age 15', categories=[1, 2, 3, 4, 5], ordered=True
        ),
        'li_exposed_to_campaign_weight_reduction': Property(
            Types.BOOL, 'currently exposed to population campaign for weight reduction if BMI >= 25'
        ),
        'li_low_ex': Property(Types.BOOL, 'currently low exercise'),
        'li_exposed_to_campaign_exercise_increase': Property(
            Types.BOOL, 'currently exposed to population campaign for increase exercise if low ex'
        ),
        'li_high_salt': Property(Types.BOOL, 'currently high salt intake'),
        'li_exposed_to_campaign_salt_reduction': Property(
            Types.BOOL, 'currently exposed to population campaign for salt reduction if high salt'
        ),
        'li_high_sugar': Property(Types.BOOL, 'currently high sugar intake'),
        'li_exposed_to_campaign_sugar_reduction': Property(
            Types.BOOL, 'currently exposed to population campaign for sugar reduction if high sugar'
        ),
        'li_tob': Property(Types.BOOL, 'current using tobacco'),
        'li_date_not_tob': Property(Types.DATE, 'date last transitioned from tob to not tob'),
        'li_exposed_to_campaign_quit_smoking': Property(
            Types.BOOL, 'currently exposed to population campaign toquit smoking if tob'
        ),
        'li_ex_alc': Property(Types.BOOL, 'current excess alcohol'),
        'li_exposed_to_campaign_alcohol_reduction': Property(
            Types.BOOL, 'currently exposed to population campaign for alcohol reduction if ex alc'
        ),
        'li_mar_stat': Property(
            Types.CATEGORICAL, 'marital status {1:never, 2:current, 3:past (widowed or divorced)}', categories=[1, 2, 3]
        ),
        'li_in_ed': Property(Types.BOOL, 'currently in education'),
        'li_ed_lev': Property(Types.CATEGORICAL, 'education level achieved as of now', categories=[1, 2, 3],
                              ordered=True),
        'li_unimproved_sanitation': Property(
            Types.BOOL, 'uninproved sanitation - anything other than own or shared latrine'
        ),
        'li_no_access_handwashing': Property(
            Types.BOOL, 'no_access_handwashing - no water, no soap, no other cleaning agent - as in DHS'
        ),
        'li_no_clean_drinking_water': Property(Types.BOOL, 'no drinking water from an improved source'),
        'li_wood_burn_stove': Property(Types.BOOL, 'wood (straw / crop)-burning stove'),
        'li_date_trans_to_urban': Property(Types.DATE, 'date transition to urban'),
        'li_date_acquire_improved_sanitation': Property(Types.DATE, 'date transition to urban'),
        'li_date_acquire_access_handwashing': Property(Types.DATE, 'date acquire access to handwashing'),
        'li_date_acquire_clean_drinking_water': Property(Types.DATE, 'date acquire clean drinking water'),
        'li_date_acquire_non_wood_burn_stove': Property(Types.DATE, 'date acquire non-wood burning stove'),
        "li_is_sexworker": Property(Types.BOOL, "Is the person a sex worker"),
        "li_is_circ": Property(Types.BOOL, "Is the person circumcised if they are male (False for all females)"),
    }

    def read_parameters(self, data_folder):
        p = self.parameters
        dfd = pd.read_excel(
            Path(self.resourcefilepath) / 'ResourceFile_Lifestyle_Enhanced.xlsx', sheet_name='parameter_values'
        )

        self.load_parameters_from_dataframe(dfd)

        # load urban rural by district data
        p['init_p_urban'] = pd.read_excel(Path(self.resourcefilepath) / 'ResourceFile_Lifestyle_Enhanced.xlsx',
                                          sheet_name='urban_rural_by_district').drop(columns=['rural', 'urban',
                                                                                              'prop_rural'], axis=1)
        # convert urban rural data from dataframe to dict
        p['init_p_urban'] = p['init_p_urban'].set_index('district').to_dict()

        # Manually set dates for campaign starts for now todo - fix this
        p['start_date_campaign_exercise_increase'] = Date(2010, 7, 1)
        p['start_date_campaign_quit_smoking'] = Date(2010, 7, 1)
        p['start_date_campaign_alcohol_reduction'] = Date(2010, 7, 1)

    def pre_initialise_population(self):
        """Initialise the linear model class"""
        self.models = LifestyleModels(self)

    def initialise_population(self, population):
        """Set our property values for the initial population.
        :param population: the population of individuals
        """
        df = population.props  # a shortcut to the data-frame storing data for individuals
        # todo: express all rates per year and divide by 4 inside program

        # initialise all properties using linear models
        self.models.initialise_all_properties(df)

    def initialise_simulation(self, sim):
        """Add lifestyle events to the simulation
        """
        event = LifestyleEvent(self)
        sim.schedule_event(event, sim.date + DateOffset(months=3))

        event = LifestylesLoggingEvent(self)
        sim.schedule_event(event, sim.date + DateOffset(months=0))

    def on_birth(self, mother_id, child_id):
        """Initialise properties for a newborn individual.
        :param mother_id: the mother for this child
        :param child_id: the new child
        """
        df = self.sim.population.props

        # Determine id from which characteristics that inherited (from mother, or if no
        # mother, from a randomly selected alive person that is not child themself)
        _id_inherit_from = get_person_id_to_inherit_from(
            child_id, mother_id, df, self.rng
        )

        df.at[child_id, 'li_urban'] = df.at[_id_inherit_from, 'li_urban']
        df.at[child_id, 'li_wealth'] = df.at[_id_inherit_from, 'li_wealth']
        df.at[child_id, 'li_bmi'] = np.nan
        df.at[child_id, 'li_exposed_to_campaign_weight_reduction'] = False
        df.at[child_id, 'li_low_ex'] = False
        df.at[child_id, 'li_exposed_to_campaign_exercise_increase'] = False
        df.at[child_id, 'li_high_salt'] = df.at[_id_inherit_from, 'li_high_salt']
        df.at[child_id, 'li_exposed_to_campaign_salt_reduction'] = False
        df.at[child_id, 'li_high_sugar'] = df.at[_id_inherit_from, 'li_high_sugar']
        df.at[child_id, 'li_exposed_to_campaign_sugar_reduction'] = False
        df.at[child_id, 'li_tob'] = False
        df.at[child_id, 'li_date_not_tob'] = pd.NaT
        df.at[child_id, 'li_exposed_to_campaign_quit_smoking'] = False
        df.at[child_id, 'li_ex_alc'] = False
        df.at[child_id, 'li_exposed_to_campaign_alcohol_reduction'] = False
        df.at[child_id, 'li_mar_stat'] = 1
        df.at[child_id, 'li_in_ed'] = False
        df.at[child_id, 'li_ed_lev'] = 1
        df.at[child_id, 'li_unimproved_sanitation'] = df.at[_id_inherit_from, 'li_unimproved_sanitation']
        df.at[child_id, 'li_no_access_handwashing'] = df.at[_id_inherit_from, 'li_no_access_handwashing']
        df.at[child_id, 'li_no_clean_drinking_water'] = df.at[_id_inherit_from, 'li_no_clean_drinking_water']
        df.at[child_id, 'li_wood_burn_stove'] = df.at[_id_inherit_from, 'li_wood_burn_stove']
        df.at[child_id, 'li_date_trans_to_urban'] = pd.NaT
        df.at[child_id, 'li_date_acquire_improved_sanitation'] = pd.NaT
        df.at[child_id, 'li_date_acquire_access_handwashing'] = pd.NaT
        df.at[child_id, 'li_date_acquire_clean_drinking_water'] = pd.NaT
        df.at[child_id, 'li_date_acquire_non_wood_burn_stove'] = pd.NaT
        df.at[child_id, 'li_is_sexworker'] = False
        df.at[child_id, 'li_is_circ'] = (
            self.rng.rand() < self.parameters['proportion_of_men_that_are_assumed_to_be_circumcised_at_birth']
        )


class EduPropertyInitialiser:
    """ a class that will initialise education property in the population dataframe. it is mimicing the
    Linear model as its predict method is expected to behave like a linear model when called inside
    Lifestyle class """

    def __init__(self, module, _property: str, ):
        # this property will be used to return the prefered series
        self.edu_property = _property
        self.module = module

    def predict(self, df, rng=None, **kwargs) -> pd.Series:
        """ use output from education linear models to set education levels and status

        :param self: a reference to EduProperties class
        :param df: population dataframe
        :param rng: random number generator """
        # create a new dataframe to hold results
        edu_df = pd.DataFrame(data=df[['li_in_ed', 'li_ed_lev']].copy(), index=df.index)
        edu_df['li_ed_lev'] = 1

        # select individuals who are alive and 5+ years
        age_gte5 = df.index[(df.age_years >= 5) & df.is_alive]

        # store population eligible for education
        edu_pop = df.loc[(df.age_years >= 5) & df.is_alive]
        rnd_draw = pd.Series(data=rng.random_sample(size=len(age_gte5)), index=age_gte5, dtype=float)

        # make some predictions
        p_some_ed = self.module.models.education_linear_models()['some_edu_linear_model'].predict(edu_pop)
        p_ed_lev_3 = self.module.models.education_linear_models()['level_3_edu_linear_model'].predict(edu_pop)

        dfx = pd.concat([(1 - p_ed_lev_3), (1 - p_some_ed)], axis=1)
        dfx.columns = ['cut_off_ed_levl_3', 'p_ed_lev_1']

        dfx['li_ed_lev'] = 2
        dfx.loc[dfx['cut_off_ed_levl_3'] < rnd_draw, 'li_ed_lev'] = 3
        dfx.loc[dfx['p_ed_lev_1'] > rnd_draw, 'li_ed_lev'] = 1

        edu_df.loc[age_gte5, 'li_ed_lev'] = dfx['li_ed_lev']

        # ---- PRIMARY EDUCATION
        # get index of all individuals alive and aged between 5 and 12 years old
        age512 = edu_df.index[df.age_years.between(5, 12) & (edu_df.li_ed_lev == 2) & df.is_alive]

        # create a series to hold the probablity of being in primary education for all individuals aged 5 to 12.
        # Here we assume a 50-50 chance of being in education
        prob_primary_edu = pd.Series(data=self.module.parameters['init_prop_primary_edu'], index=age512, dtype=float)

        # randomly select some individuals to be in education
        age512_in_edu = rng.random_sample(len(age512)) < prob_primary_edu

        # for the selected individuals, set their in education property to true
        edu_df.loc[age512[age512_in_edu], 'li_in_ed'] = True

        # --- SECONDARY EDUCATION
        edu_df.loc[df.age_years.between(13, 19) & (edu_df.li_ed_lev == 3) & df.is_alive, 'li_in_ed'] = True

        # return results based on the selected property
        return edu_df.li_in_ed if self.edu_property == 'li_in_ed' else edu_df.li_ed_lev


class BmiPropertyInitialiser:
    """ a class that will be used to initialise the bmi property in the population dataframe. it is receiving
    predictions from bmi linear models defined in LifestyleModels class and predict different bmi categories.
    This class is mimicing the Linear model as its predict method is expected to behave like a linear model
    when called inside Lifestyle class """

    def __init__(self, module):
        # initialise some parameters here
        self.module = module

    def predict(self, df, rng=None, **kwargs) -> pd.Series:
        """ set property for BMI in population dataframe

        :param df: population dataframe
        :param rng: random number generator    """

        # create a series that will hold all bmi categories
        bmi_cat_series = pd.Series(data=np.nan, index=df.index, dtype=int)

        # get indexes of population alive and 15+ years
        age_ge15_idx = df.index[df.is_alive & (df.age_years >= 15)]
        prop_df = df.loc[df.is_alive & (df.age_years >= 15)]

        # only relevant if at least one individual with age >= 15 years present
        if len(age_ge15_idx) > 0:
            # this below is the approach to apply the effect of contributing determinants on bmi levels at baseline
            # create bmi probabilities dataframe using bmi linear model and normalise to sum to 1
            df_lm = pd.DataFrame()
            bmi_pow = [-2, -1, 0, 1, 2]

            for index_ in range(0, 5):
                df_lm[index_ + 1] = self.module.models.bmi_linear_model(index_, bmi_pow[index_]).predict(prop_df)

            dfxx = df_lm.div(df_lm.sum(axis=1), axis=0)

            # for each row, make a choice
            bmi_cat = dfxx.apply(lambda p_bmi: rng.choice(dfxx.columns, p=p_bmi), axis=1)

            bmi_cat_series.loc[age_ge15_idx] = bmi_cat
            return bmi_cat_series


class LifestyleModels:
    """Helper class to store all linear models for the Lifestyle module. We have used three types of linear models
    namely logistic, multiplicative and custom linear models. We currently have defined linear models for
    the following;

            1.  urban rural status
            2.  wealth level
            3.  low exercise
            4.  tobacco use
            5.  excessive alcohol
            6.  marital status
            7.  education
            8.  unimproved sanitation
            9.  no clean drinking water
            10. wood burn stove
            11. no access hand washing
            12. salt intake
            13. sugar intake
            14. bmi
            15. male circumcision
            16. female sex workers """

    def __init__(self, module):
        # initialise variables
        self.module = module
        self.rng = self.module.rng
        self.params = module.parameters
        self.date_last_run = module.sim.date

        # define a dictionary that wll hold results from education linear models
        self.edu_lm_res = dict()

        # create all linear models dictionary for use in both initialisation and update of properties
        self._models = {
            'li_urban': {
                'init': self.rural_urban_linear_model(),
                'update': self.update_rural_urban_property_linear_model()
            },
            'li_wealth': {
                'init': self.wealth_level_linear_model(),
                'update': None
            },
            'li_low_ex': {
                'init': self.low_exercise_linear_model(),
                'update': self.update_exercise_property_linear_model()
            },
            'li_tob': {
                'init': self.tobacco_use_linear_model(),
                'update': self.update_tobacco_use_property_linear_model()
            },
            'li_ex_alc': {
                'init': self.excessive_alcohol_linear_model(),
                'update': self.update_excess_alcohol_property_linear_model()
            },
            'li_mar_stat': {
                'init': self.marital_status_linear_model(),
                'update': self.update_marital_status_linear_model()
            },
            'li_in_ed': {
                'init': EduPropertyInitialiser(self.module, 'li_in_ed'),
                'update': self.update_education_status_linear_model('li_in_ed')
            },
            'li_ed_lev': {
                'init': EduPropertyInitialiser(self.module, 'li_ed_lev'),
                'update': self.update_education_status_linear_model('li_ed_lev')
            },
            'li_unimproved_sanitation': {
                'init': self.unimproved_sanitation_linear_model(),
                'update': self.update_unimproved_sanitation_status_linear_model()
            },
            'li_no_clean_drinking_water': {
                'init': self.no_clean_drinking_water_linear_model(),
                'update': self.update_no_clean_drinking_water_linear_model()
            },
            'li_wood_burn_stove': {
                'init': self.wood_burn_stove_linear_model(),
                'update': self.update_wood_burn_stove_linear_model()
            },
            'li_no_access_handwashing': {
                'init': self.no_access_hand_washing(),
                'update': self.update_no_access_hand_washing_status_linear_model()
            },
            'li_high_salt': {
                'init': self.salt_intake_linear_model(),
                'update': self.update_high_salt_property_linear_model()
            },
            'li_high_sugar': {
                'init': self.sugar_intake_linear_model(),
                'update': self.update_high_sugar_property_linear_model()
            },
            'li_bmi': {
                'init': BmiPropertyInitialiser(self.module),
                'update': self.update_bmi_categories_linear_model()
            },
            'li_is_circ': {
                'init': self.male_circumsision_property_linear_model(),
                'update': None
            },
            'li_is_sexworker': {
                'init': self.female_sex_workers(),
                'update': self.female_sex_workers()
            }
        }

    def is_edu_dictionary_empty(self):
        """ a function to check if education dictionary is empty or not """
        return self.edu_lm_res

    def get_lm_keys(self):
        """ a function to return all linear model keys as defined in models dictionary """
        return self._models.keys()

    def initialise_all_properties(self, df):
        """ initialise population properties using linear models defined in LifestyleModels class.

        :param df: The population dataframe """
        # loop through linear models dictionary and initialise each property in the population dataframe
        for _property_name, _model in self._models.items():
            df.loc[df.is_alive, _property_name] = _model['init'].predict(
                df.loc[df.is_alive], rng=self.rng, other=self.module.sim.date, months_since_last_poll=0)

    def update_all_properties(self, df):
        """update population properties using linear models defined in LifestyleModels class. This function is to be
         called by the Lifestyle Event class

        :param df: The population dataframe """
        # get months since last poll
        now = self.module.sim.date
        months_since_last_poll = round((now - self.date_last_run) / np.timedelta64(1, "M"))
        # loop through linear models dictionary and initialise each property in the population dataframe
        for _property_name, _model in self._models.items():
            if _model['update'] is not None:
                df.loc[df.is_alive, _property_name] = _model['update'].predict(
                    df.loc[df.is_alive], rng=self.rng, other=self.module.sim.date,
                    months_since_last_poll=months_since_last_poll)
        # update date last event run
        self.date_last_run = now

    def rural_urban_linear_model(self) -> LinearModel:
        """ a function to create linear model for rural urban properties. Here we are using custom linear model and
        assigning individuals rural urban status based on their district of origin """

        def predict_rural_urban_status(self, df, rng=None, **externals) -> pd.Series:
            """ a function to assign individuals rural, urban status

            :param  self:   a reference to the calling custom linear model
            :param  df:     population dataframe
            :param  rng:    a random number generator
            :param  externals: a dict containing any other variables passed on to this function """
            # get access to module parameters
            p = self.parameters

            # generate a radom number
            rnd_draw = pd.Series(data=rng.random_sample(size=len(df)), index=df.index, dtype=float)

            # map district of residence to a series containing probabilities of becoming rural or urban
            rural_urban_props = df['district_of_residence'].map(p['init_p_urban']['prop_urban'])

            # check all districts have been corectly mapped to their rural urban proportions
            assert not rural_urban_props.isnull().any(), 'some districts are not mapped to their rural urban values'
            # check urban rural proportion is greater or equal to 0 but less or equal to 1
            assert rural_urban_props.apply(lambda x: 0.0 <= x <= 1.0).any(), 'proportion less than 0 or greater than 1'

            # get individual's rural urban status
            rural_urban = rural_urban_props > rnd_draw

            # return individual rural urban status
            return rural_urban

        # create and return wealth levels linear model
        rural_urban_lm = LinearModel.custom(predict_rural_urban_status, parameters=self.params)
        return rural_urban_lm

    def wealth_level_linear_model(self) -> LinearModel:
        """ a function to create linear model for wealth level property. Here are using custom linear model
        and are setting probabilities based on whether the individual is urban or rural

        wealth level categories here are defined as follows;

        Urban                               |         Rural
        ------------------------------------|----------------------------------------------
        leve 1 = 75% wealth level           |  level 1 = 11% wealth level
        level 2 = 16% wealth level          |  level 2 = 21% wealth level
        level 3 = 5% wealth level           |  level 3 = 23% wealth level
        level 4 = 2% wealth level           |  level 4 = 23% wealth level
        level 5 = 2% wealth level           |  level 5 = 23% wealth level

        """

        def predict_wealth_levels(self, df, rng=None, **externals) -> pd.Series:
            """ a function to assign individuals different wealth levels

            :param  self:   a reference to the calling custom linear model
            :param  df:     population dataframe
            :param  rng:    a random number generator
            :param  externals: a dict containing any other variables passed on to this function """
            # get access to module parameters
            p = self.parameters

            # create a new series to hold different wealth levels
            res = pd.Series(index=df.index, dtype=int)
            res[df.li_urban] = df.loc[df.li_urban].apply(
                lambda _: rng.choice([1, 2, 3, 4, 5], p=p['init_p_wealth_urban']), axis=1)
            res[~df.li_urban] = df.loc[~df.li_urban].apply(
                lambda _: rng.choice([1, 2, 3, 4, 5], p=p['init_p_wealth_rural']), axis=1)
            # return wealth level linear model
            return res

        # create and return wealth levels linear model
        wealth_lev_lm = LinearModel.custom(predict_wealth_levels, parameters=self.params)
        return wealth_lev_lm

    def low_exercise_linear_model(self) -> LinearModel:
        """A function to create a linear model for lower exercise property of Lifestyle module. Here we are using
        Logistic linear model and we are looking at an individual's probability of being low exercise based on
        gender and rural or urban based. Finally, we return a dictionary containing low exercise linear models """

        # get baseline odds for exercise
        init_odds_low_ex_urban_m: float = (self.params['init_p_low_ex_urban_m']
                                           / (1 - self.params['init_p_low_ex_urban_m']))

        # create low exercise linear model
        low_exercise_lm = LinearModel(LinearModelType.LOGISTIC,
                                      init_odds_low_ex_urban_m,
                                      Predictor('age_years').when('<15', 0),
                                      Predictor('sex').when('F', self.params['init_or_low_ex_f']),
                                      Predictor('li_urban').when(False, self.params['init_or_low_ex_rural'])
                                      )

        # return low exercise dictionary
        return low_exercise_lm

    def tobacco_use_linear_model(self) -> LinearModel:
        """A function to create a Linear Model for tobacco use. Here we are using Logistic Linear Model. it is
        designed to accept the outputs of standard logistic regression, which are based on 'odds'. The relationship
        between odds and probabilities are as follows: odds = prob / (1 - prob); prob = odds / (1 + odds) The
        intercept is the baseline odds and effects are the Odds Ratio. After everything we are returning the Linear
        Model to predict final outcomes based on population properties """

        # get the baseline odds
        tobacco_use_baseline_odds: float = (self.params['init_p_tob_age1519_m_wealth1'] /
                                            (1 - self.params['init_p_tob_age1519_m_wealth1']))

        # get population properties and apply effects
        tobacco_use_linear_model = LinearModel(LinearModelType.LOGISTIC,
                                               tobacco_use_baseline_odds,
                                               Predictor('age_years').when('<15', 0.0),
                                               Predictor('sex').when('F', self.params['init_or_tob_f']),
                                               Predictor().when(
                                                   '(sex == "M") & (age_years >= 20) & (age_years < 40)',
                                                   self.params['init_or_tob_age2039_m']),
                                               Predictor().when('(sex == "M") & (age_years >= 40)',
                                                                self.params['init_or_tob_agege40_m']),
                                               Predictor('li_wealth').when(2, 2)
                                               .when(3, 3)
                                               .when(4, 4)
                                               .when(5, 5)
                                               )
        # return a Linear Model object
        return tobacco_use_linear_model

    def excessive_alcohol_linear_model(self) -> LinearModel:
        """ a function to create linear model for excessive alcohol property. Here we are using additive linear model
        and are looking at individual probabilities of excessive alcohol based on their gender. In this model we are
        considering gender of an individual as either Male or Female """

        # set baseline probability for all gender male or female
        base_prob = 0.0

        # define excessive alcohol linear model
        excessive_alc_lm = LinearModel(LinearModelType.ADDITIVE,
                                       base_prob,
                                       Predictor().when('(age_years >= 15) & (sex == "M")',
                                                        self.params['init_p_ex_alc_m'])
                                       .when('(age_years >= 15) & (sex == "F")',
                                             self.params['init_p_ex_alc_f']),
                                       )
        # return excessive alcohol linear model
        return excessive_alc_lm

    def marital_status_linear_model(self) -> LinearModel:
        """A function to create linear model for individual's marital status. Here, We are using a custom
        linear model and we are assigning individual's marital status based on their age group.In this module,
        marital status is in three categories;
                1.  Never Married
                2.  Currently Married
                3   Divorced or Widowed
        """

        def init_marital_status(self, df, rng=None, **externals) -> pd.Series:
            """ a function to assign marital status to individuals of different age groups

            :param self: a reference to cutom linear model
            :param df:  population dataframe
            :param  rng:
            :param  externals a dict containing any other variables passed on to this function """
            # get access to Lifestyle module parameters
            p = self.parameters

            # create a new series to hold individual's marital status
            mar_stat = pd.Series(data=1, index=df.index, dtype=int)

            # select individuals of different age category
            age_15_19 = df.index[df.age_years.between(15, 19) & df.is_alive]
            age_20_29 = df.index[df.age_years.between(20, 29) & df.is_alive]
            age_30_39 = df.index[df.age_years.between(30, 39) & df.is_alive]
            age_40_49 = df.index[df.age_years.between(40, 49) & df.is_alive]
            age_50_59 = df.index[df.age_years.between(50, 59) & df.is_alive]
            age_gte60 = df.index[(df.age_years >= 60) & df.is_alive]

            mar_stat.loc[age_15_19] = rng.choice([1, 2, 3], size=len(age_15_19), p=p['init_dist_mar_stat_age1520'])
            mar_stat.loc[age_20_29] = rng.choice([1, 2, 3], size=len(age_20_29), p=p['init_dist_mar_stat_age2030'])
            mar_stat.loc[age_30_39] = rng.choice([1, 2, 3], size=len(age_30_39), p=p['init_dist_mar_stat_age3040'])
            mar_stat.loc[age_40_49] = rng.choice([1, 2, 3], size=len(age_40_49), p=p['init_dist_mar_stat_age4050'])
            mar_stat.loc[age_50_59] = rng.choice([1, 2, 3], size=len(age_50_59), p=p['init_dist_mar_stat_age5060'])
            mar_stat.loc[age_gte60] = rng.choice([1, 2, 3], size=len(age_gte60), p=p['init_dist_mar_stat_agege60'])
            # return marital status series
            return mar_stat

        # create and return marital status linear model
        mar_status_lm = LinearModel.custom(init_marital_status, parameters=self.params)
        return mar_status_lm

    def education_linear_models(self) -> Dict[str, LinearModel]:
        """A function to create linear models for education properties of Lifestyle module. In this case we choose
        Multiplicative linear model as our linear model Type, create two linear models one for education for all
        individuals over 5 years old and another for level 3 education and Finally, we return a linear model
        dictionary to help predict property values of a given population """

        # define a dictionary that will hold all linear models in this function
        education_lm_dict: Dict[str, LinearModel] = dict()

        # get the baseline of education for all individuals over 5 years old
        p_some_ed = self.params['init_age2030_w5_some_ed']

        # get the baseline of education level 3
        p_ed_lev_3 = self.params['init_prop_age2030_w5_some_ed_sec']

        some_education_linear_model = LinearModel(LinearModelType.MULTIPLICATIVE,  # choose linear model type
                                                  p_some_ed,  # intercept (default probability for all individuals)

                                                  # adjust probability of some education based on age
                                                  Predictor('age_years').when('<13',
                                                                              self.params['init_rp_some_ed_age0513'])
                                                  .when('.between(13, 19)', self.params['init_rp_some_ed_age1320'])
                                                  .when('.between(30, 39)', self.params['init_rp_some_ed_age3040'])
                                                  .when('.between(40, 49)', self.params['init_rp_some_ed_age4050'])
                                                  .when('.between(50, 59)', self.params['init_rp_some_ed_age5060'])
                                                  .when('>=60', self.params['init_rp_some_ed_agege60']),

                                                  # adjust probability of some education based on wealth
                                                  Predictor('li_wealth').when(1, self.params[
                                                      'init_rp_some_ed_per_higher_wealth'] ** 4)
                                                  .when(2, self.params[
                                                      'init_rp_some_ed_per_higher_wealth'] ** 3)
                                                  .when(3, self.params[
                                                      'init_rp_some_ed_per_higher_wealth'] ** 2)
                                                  .when(4, self.params[
                                                      'init_rp_some_ed_per_higher_wealth'] ** 1)
                                                  .when(5, self.params[
                                                      'init_rp_some_ed_per_higher_wealth'] ** 0)
                                                  )

        # calculate baseline of education level 3, and adjust for age and wealth
        level_3_education_linear_model = LinearModel(LinearModelType.MULTIPLICATIVE,
                                                     p_ed_lev_3,

                                                     # adjust baseline of education level 3 for age
                                                     Predictor('age_years').when('<13', 0.0)
                                                     .when('.between(13, 19)',
                                                           self.params['init_rp_some_ed_sec_age1320'])
                                                     .when('.between(30, 39)',
                                                           self.params['init_rp_some_ed_sec_age3040'])
                                                     .when('.between(40, 49)',
                                                           self.params['init_rp_some_ed_sec_age4050'])
                                                     .when('.between(50, 59)',
                                                           self.params['init_rp_some_ed_sec_age5060'])
                                                     .when('>=60',
                                                           self.params['init_rp_some_ed_sec_agege60']),

                                                     # adjust baseline of education level 3 for wealth
                                                     Predictor('li_wealth').when(1, (
                                                         self.params['init_rp_some_ed_sec_per_higher_wealth'] ** 4))
                                                     .when(2, (self.params[
                                                                   'init_rp_some_ed_sec_per_higher_wealth'] ** 3))
                                                     .when(3, (self.params[
                                                                   'init_rp_some_ed_sec_per_higher_wealth'] ** 2))
                                                     .when(4, (self.params[
                                                                   'init_rp_some_ed_sec_per_higher_wealth'] ** 1))
                                                     .when(5, (self.params[
                                                                   'init_rp_some_ed_sec_per_higher_wealth'] ** 0))
                                                     )

        # update education linear models dictionary with all defined linear models( some education linear model and
        # level 3 education linear model)
        education_lm_dict['some_edu_linear_model'] = some_education_linear_model
        education_lm_dict['level_3_edu_linear_model'] = level_3_education_linear_model

        # return a linear model dictionary
        return education_lm_dict

    def unimproved_sanitation_linear_model(self) -> LinearModel:
        """A function to create linear model for unimproved sanitation. Here, We are using a Logistic linear model
        and we are looking at an individual's probability of unimproved sanitation based on whether they are rural or
        urban based. Finally we return a linear model """

        # get the baseline odds for unimproved sanitation
        init_odds_un_imp_san: float = self.params['init_p_unimproved_sanitation_urban'] / (
            1 - self.params['init_p_unimproved_sanitation_urban'])

        # create an unimproved sanitation linear model
        un_imp_san_lm = LinearModel(LinearModelType.LOGISTIC,
                                    init_odds_un_imp_san,

                                    # update odds according to determinants of unimproved sanitation (rural status
                                    # the only determinant)
                                    Predictor('li_urban').when(False, self.params[
                                        'init_or_unimproved_sanitation_rural'])
                                    )

        # return unimproved sanitation linear model
        return un_imp_san_lm

    def no_clean_drinking_water_linear_model(self) -> LinearModel:
        """This function creates a linear model for no clean drinking water property. Here, we are using Logistic
        linear model and looking at individual's probability to have no clean drinking water based on whether they
        are rural or urban. """

        # get baseline odds for no clean drinking water
        init_odds_no_clean_drinking_water: float = self.params['init_p_no_clean_drinking_water_urban'] / (
            1 - self.params['init_p_no_clean_drinking_water_urban']
        )

        # create no clean drinking water linear model
        no_clean_drinking_water_lm = LinearModel(LinearModelType.LOGISTIC,
                                                 init_odds_no_clean_drinking_water,
                                                 Predictor('li_urban').when(False, self.params[
                                                     'init_or_no_clean_drinking_water_rural'])
                                                 )

        # return no clean drinking water linear model
        return no_clean_drinking_water_lm

    def wood_burn_stove_linear_model(self) -> LinearModel:
        """This function create a linear model for wood burn stove property. Here, we are using logistic linear model
        and looking at individual's probability of using wood burn stove based on whether they are rural or urban  """

        # get baseline odds for wood burn stove
        init_odds_wood_burn_stove: float = self.params['init_p_wood_burn_stove_urban'] / (
            1 - self.params['init_p_wood_burn_stove_urban'])

        # create wood burn stove linear model
        wood_burn_stove_lm = LinearModel(LinearModelType.LOGISTIC,
                                         init_odds_wood_burn_stove,
                                         Predictor('li_urban').when(False,
                                                                    self.params['init_or_wood_burn_stove_rural'])
                                         )

        # return wood burn stove linear model
        return wood_burn_stove_lm

    def no_access_hand_washing(self) -> LinearModel:
        """This function creates a linear model for no access to hand-washing property.  Here, we are using Logistic
        linear model and looking at individual's probability of having no access to hand washing based on their
        wealth level/status. Finally, we return a no access to hand-washing linear model """

        # get baseline odds for individuals with no access to hand-washing
        odds_no_access_hand_washing: float = 1 / (1 - self.params['init_p_no_access_handwashing_wealth1'])

        # create linear model for no access to hand-washing
        no_access_hand_washing_lm = LinearModel(LinearModelType.LOGISTIC,
                                                odds_no_access_hand_washing,
                                                Predictor('li_wealth').when(2, self.params[
                                                    'init_or_no_access_handwashing_per_lower_wealth'])
                                                .when(3, self.params[
                                                    'init_or_no_access_handwashing_per_lower_wealth'] ** 2)
                                                .when(4, self.params[
                                                    'init_or_no_access_handwashing_per_lower_wealth'] ** 3)
                                                .when(5, self.params[
                                                    'init_or_no_access_handwashing_per_lower_wealth'] ** 4)
                                                )

        # return no access hand-washing linear model
        return no_access_hand_washing_lm

    def salt_intake_linear_model(self) -> LinearModel:
        """"A function to create a linear model for salt intake property. Here, we are using logistic linear model
        and looking at individual's probability of high salt intake based on whether they are rural or urban """

        # get a baseline odds for salt intake
        odds_high_salt: float = self.params['init_p_high_salt_urban'] / (1 -
                                                                         self.params['init_p_high_salt_urban'])

        # create salt intake linear model
        high_salt_lm = LinearModel(LinearModelType.LOGISTIC,
                                   odds_high_salt,
                                   Predictor('li_urban').when(False, self.params[
                                       'init_or_high_salt_rural'])
                                   )
        # return salt intake linear model
        return high_salt_lm

    def sugar_intake_linear_model(self) -> LinearModel:
        """ a function to create linear model for sugar intake property. Here we are using additive linear model and
        have no predictors hence the base probability is used as the final value for all individuals """

        # set baseline probability
        base_prob = self.params['init_p_high_sugar']
        sugar_intake_lm = LinearModel(LinearModelType.ADDITIVE,
                                      base_prob
                                      )
        # return sugar intake linear model
        return sugar_intake_lm

    def bmi_linear_model(self, index, bmi_power) -> LinearModel:
        """ a function to create linear model for bmi. here we are using Logistic model and are
        looking at individual probabilities of a particular bmi level based on the following;
                1.  sex
                2.  age group
                3.  sugar intake
                3.  tobacco usage
                4.  rural or urban
                5.  wealth level    """

        # get bmi baseline
        init_odds_bmi_urban_m_not_high_sugar_age1529_not_tob_wealth1: List[float] = [
            i / (1 - i) for i in self.params['init_p_bmi_urban_m_not_high_sugar_age1529_not_tob_wealth1']
        ]

        # create bmi linear model
        bmi_lm = LinearModel(LinearModelType.LOGISTIC,
                             init_odds_bmi_urban_m_not_high_sugar_age1529_not_tob_wealth1[index],
                             Predictor('sex').when('F', self.params['init_or_higher_bmi_f'] ** bmi_power),
                             Predictor('li_urban').when(False, self.params['init_or_higher_bmi_rural'] ** bmi_power),
                             Predictor('li_high_sugar').when(True,
                                                             self.params['init_or_higher_bmi_high_sugar'] ** bmi_power),
                             Predictor('age_years').when('.between(30, 50, inclusive="right")',
                                                         self.params['init_or_higher_bmi_age3049'] ** bmi_power)
                             .when('>= 50', self.params['init_or_higher_bmi_agege50'] ** bmi_power),
                             Predictor('li_tob').when(True, self.params['init_or_higher_bmi_tob'] ** bmi_power),
                             Predictor('li_wealth').when(2, (
                                 self.params['init_or_higher_bmi_per_higher_wealth_level'] ** 2) ** bmi_power)
                             .when(3, (self.params['init_or_higher_bmi_per_higher_wealth_level'] ** 3) ** bmi_power)
                             .when(4, (self.params['init_or_higher_bmi_per_higher_wealth_level'] ** 4) ** bmi_power)
                             .when(5, (self.params['init_or_higher_bmi_per_higher_wealth_level'] ** 5) ** bmi_power)
                             )

        return bmi_lm

    def female_sex_workers(self) -> LinearModel:
        """ a function that is used to initialise and update the sex workers property in the population dataframe. it
        predicts the number of women who will be sex workers at both population initialisation and in Lifestyle event.
        Here we are using custom linear model """

        def predict_female_sex_workers(self, df, rng=None, **externals) -> pd.Series:
            """Determine which women will be sex workers.
            This is called by initialise_population and the LifestyleEvent.
            Subject to the constraints:
            (i) Women who are in sex work may stop and there is a proportion that stop during each year.
            (ii) New women are 'recruited' to start sex work such that the overall proportion of women who are
                sex workers does not fall below a given level.

            :param df: population dataframe
            :param rng: random number generator
            :param externals: any other variable passed on to this function """

            p = self.parameters
            # create a series that will return all female sexworkers
            f_sex_worker = df.li_is_sexworker.copy()

            # Select current sex workers to stop being a sex worker
            sw_idx = df.loc[df.is_alive & df.li_is_sexworker].index
            proportion_that_will_stop_being_sexworker = p['fsw_transition'] * externals['months_since_last_poll'] / 12
            will_stop = sw_idx[rng.rand(len(sw_idx)) < proportion_that_will_stop_being_sexworker]
            f_sex_worker.loc[will_stop] = False

            # Select women to start sex worker (irrespective of any characteristic)
            # eligible to become a sex worker: alive, unmarried, women aged 15-49 who are not currently sex worker
            eligible_idx = df.loc[df.is_alive & (df.sex == 'F') & ~df.li_is_sexworker & df.age_years.between(15, 49)
                                  & (df.li_mar_stat != 2)].index

            n_sw = len(df.loc[df.is_alive & df.li_is_sexworker].index)
            target_n_sw = int(np.round(len(df.loc[df.is_alive & (df.sex == 'F') & df.age_years.between(15, 49)].index)
                                       * p["proportion_female_sex_workers"]
                                       )
                              )
            deficit = target_n_sw - n_sw
            if deficit > 0:
                if deficit < len(eligible_idx):
                    # randomly select women to start sex work:
                    will_start_sw_idx = rng.choice(eligible_idx, deficit, replace=False)
                else:
                    # select all eligible women to start sex work:
                    will_start_sw_idx = eligible_idx
                # make is_sexworker for selected women:
                f_sex_worker.loc[will_start_sw_idx] = True

            # return updated female sexworker series
            return f_sex_worker

        # return female sex worker linear model
        f_sex_worker_lm = LinearModel.custom(predict_female_sex_workers, parameters=self.params)
        return f_sex_worker_lm

    def male_circumsision_property_linear_model(self) -> LinearModel:
        """A function to create linear model for initialising the male circumcision property. Here, we are using
        custom linear model """

        def handle_male_circumcision_prop(self, df, rng=None, **externals) -> pd.Series:
            """ # determine the proportion of men that are circumcised at initiation
            # NB. this is determined with respect to any characteristics (eg. ethnicity or religion)
            Steps:
                1.  accept a population dataframe from the predict method of a custom linear model
                2.  create a new series using `li_is_circ` column data in the population dataframe
                3.  update the series using different probabilities
                4.  return the updated series

            :param self: a reference to the calling custom linear model
            :param df: population dataframe
            :param rng: random number generator
            :param  externals a dict containing any other variables passed on to this function """

            # get module parameters
            p = self.parameters

            # create a new male circumcision series
            male_circ = pd.Series(data=False, index=df.index, dtype=bool)

            # select a population of men to be circumcised
            men = df.loc[df.is_alive & (df.sex == 'M')]
            will_be_circ = rng.rand(len(men)) < p['proportion_of_men_circumcised_at_initiation']
            male_circ.loc[men[will_be_circ].index] = True
            # return male circumcision series
            return male_circ

        # return male circumcision linear model
        male_circ_lm = LinearModel.custom(handle_male_circumcision_prop, parameters=self.params)
        return male_circ_lm

    # --------------------- LINEAR MODELS FOR UPDATING POPULATION PROPERTIES ------------------------------ #
    # todo: make exposed to campaign `_property` reflect index of individuals who have transitioned

    def update_rural_urban_property_linear_model(self) -> LinearModel:
        """A function to create linear model for updating the rural urban status of an individual. Here, we are using
        custom linear model """

        def handle_rural_urban_transitions(self, df, rng=None, **externals) -> pd.Series:
            """ a function that will return a series containing rural urban transitions in individuals
            Steps:
                1.  accept a population dataframe from the predict method of a custom linear model
                2.  create a new series using `li_urban` column data in the population dataframe
                3.  update the series using different rural urban probabilities
                4.  return the updated series

            :param self: a reference to the calling custom linear model
            :param df: population dataframe
            :param rng: random number generator
            :param  externals: a dict containing any other variables passed on to this function """

            # get module parameters
            p = self.parameters

            # create a new series that will hold all rural urban transitions
            rural_urban_trans = df.li_urban.copy()

            # get index of current urban/rural status
            currently_rural = df.index[~df.li_urban & df.is_alive]
            currently_urban = df.index[df.li_urban & df.is_alive]

            # handle new transitions
            rural_to_urban = currently_rural[rng.random_sample(size=len(currently_rural)) < p['r_urban']]
            rural_urban_trans.loc[rural_to_urban] = True

            # handle new transitions to rural
            urban_to_rural = currently_urban[rng.random_sample(size=len(currently_urban)) < p['r_rural']]
            rural_urban_trans.loc[urban_to_rural] = False

            # return updated rural urban series
            return rural_urban_trans

        # return a rural urban linear model
        rural_urban_lm = LinearModel.custom(handle_rural_urban_transitions, parameters=self.params)
        return rural_urban_lm

    def update_exercise_property_linear_model(self) -> LinearModel:
        """ A function to create linear model for updating the exercise property. Here we are using custom
        linear model and are looking at rate of transitions from low exercise to not low exercise and vice versa """

        def handle_low_exercise_transitions(self, df, rng=None, **externals) -> pd.Series:
            """ a function that will return a series containing low exercise transitions in individuals
            Steps:
                1.  accept a population dataframe from the predict method of a custom linear model
                2.  create a new series using low excerise column data in the population dataframe
                3.  update the series using diferent low exercise probabilities
                4.  return the updated series

            :param self: a reference to the calling custom linear model
            :param df: population dataframe
            :param rng: random number generator
            :param externals: an external variable passed on to this function """

            # get module parameters
            p = self.parameters

            # create a new series that will hold all low exercise transitions
            low_ex_trans = df.li_low_ex.copy()

            # transition new individuals from not low exercise to low exercise
            adults_not_low_ex = df.index[~df.li_low_ex & df.is_alive & (df.age_years >= 15)]
            eff_p_low_ex = pd.Series(data=p['r_low_ex'], index=adults_not_low_ex, dtype=float)
            eff_p_low_ex.loc[df.sex == 'F'] *= p['rr_low_ex_f']
            eff_p_low_ex.loc[df.li_urban] *= p['rr_low_ex_urban']
            low_ex_trans.loc[adults_not_low_ex] = rng.random_sample(len(adults_not_low_ex)) < eff_p_low_ex

            # transition from low exercise to not low exercise
            low_ex_idx = df.index[df.li_low_ex & df.is_alive]
            eff_rate_not_low_ex = pd.Series(data=p['r_not_low_ex'], index=low_ex_idx, dtype=float)
            eff_rate_not_low_ex.loc[df.li_exposed_to_campaign_exercise_increase] *= (
                p['rr_not_low_ex_pop_advice_exercise']
            )
            random_draw = rng.random_sample(len(low_ex_idx))
            newly_not_low_ex_idx = low_ex_idx[random_draw < eff_rate_not_low_ex]
            low_ex_trans.loc[newly_not_low_ex_idx] = False

            # setting below properties direclty here. perhaps I can do beter?
            all_idx_campaign_exercise_increase = df.index[
                df.is_alive & (externals['other'] == p['start_date_campaign_exercise_increase'])
                ]
            df.loc[all_idx_campaign_exercise_increase, 'li_exposed_to_campaign_exercise_increase'] = True

            # return an updated low exercise serie
            return low_ex_trans

        # create and return a custom linear model
        low_ex_lm = LinearModel.custom(handle_low_exercise_transitions, parameters=self.params)
        return low_ex_lm

    def update_tobacco_use_property_linear_model(self) -> LinearModel:
        """A function to create linear model for tobacco use property. Here we are using custom linear model
        and are looking at transitions from not tobacco use to tobacco use and vice versa"""

        def handle_all_tob_tansitions(self, df, rng=None, **externals) -> pd.Series:
            """ a function that will return a serie containg tobacco transitions in individuals
            Steps:
                1.  accept a population dataframe from the predict method of a custom linear model
                2.  create a new series using `li_tob` column data in the population dataframe
                3.  update the series using different tobacco use properties
                4.  return the updated series

            :param self: a reference to the calling custom linear model
            :param df: population dataframe
            :param rng: random number generator
            :param externals: any external variable passed on to this function """
            # get module parameters
            p = self.parameters

            # create a new serie that will hold all tobacco use transitions
            tob_trans = df.li_tob.copy()

            # select indiviuals 15+ who are not smoking tobacco
            adults_not_tob = df.index[(df.age_years >= 15) & df.is_alive & ~df.li_tob]

            # start tobacco use
            eff_p_tob = pd.Series(data=p['r_tob'], index=adults_not_tob, dtype=float)
            eff_p_tob.loc[(df.sex == 'M') & (df.age_years >= 20) & (df.age_years < 40)] *= p['rr_tob_age2039']
            eff_p_tob.loc[(df.sex == 'M') & df.age_years >= 40] *= p['rr_tob_agege40']
            eff_p_tob.loc[df.sex == 'F'] *= p['rr_tob_f']
            eff_p_tob *= p['rr_tob_wealth'] ** (pd.to_numeric(df.loc[adults_not_tob, 'li_wealth']) - 1)

            tob_trans.loc[adults_not_tob] = rng.random_sample(len(adults_not_tob)) < eff_p_tob

            # transition from tobacco to no tobacco
            tob_idx = df.index[df.li_tob & df.is_alive]
            eff_rate_not_tob = pd.Series(data=p['r_not_tob'], index=tob_idx, dtype=float)
            eff_rate_not_tob.loc[df.li_exposed_to_campaign_quit_smoking] *= (p['rr_not_tob_pop_advice_tobacco'])
            random_draw = rng.random_sample(len(tob_idx))
            newly_not_tob_idx = tob_idx[random_draw < eff_rate_not_tob]
            tob_trans.loc[newly_not_tob_idx] = False

            # setting below properties directly here. perhaps I can do beter?
            df.loc[newly_not_tob_idx, 'li_date_not_tob'] = externals['other']
            all_idx_campaign_quit_smoking = df.index[df.is_alive &
                                                     (externals['other'] == p['start_date_campaign_quit_smoking'])]
            df.loc[all_idx_campaign_quit_smoking, 'li_exposed_to_campaign_quit_smoking'] = True

            # return updated tobacco serie
            return tob_trans

        tob_lm = LinearModel.custom(handle_all_tob_tansitions, parameters=self.params)
        return tob_lm

    def update_excess_alcohol_property_linear_model(self) -> LinearModel:
        """ a function tp create linear model for excess alcohol property. Here we are using custom linear
        model and are looking at individuals transition from either excess alcohol to not excess alcohol or vice
        versa """

        def handle_excess_alcohol_transitions(self, df, rng=None, **externals) -> pd.Series:
            """ a function that will return a serie containg excess alcohol transitions in individuals
                        Steps:
                            1.  accept a population dataframe from the predict method of a custom linear model
                            2.  create a new series using `li_ex_alc` column data in the population dataframe
                            3.  update the series using different excess alcohol properties
                            4.  return the updated series. This will then be used to update `li_ex_alc` column
                                in the dataframe

                        :param self: a reference to the calling custom linear model
                        :param df: population dataframe
                        :param rng: random number generator
                        :param externals: any external variable passed on to this function """
            # get module parameters
            p = self.parameters

            # create a new serie that will hold all excess alcohol transitions
            li_ex_alc_trans = df.li_ex_alc.copy()

            # select index of individuals of different categories
            not_ex_alc_f = df.index[~df.li_ex_alc & df.is_alive & (df.sex == 'F') & (df.age_years >= 15)]
            not_ex_alc_m = df.index[~df.li_ex_alc & df.is_alive & (df.sex == 'M') & (df.age_years >= 15)]
            now_ex_alc = df.index[df.li_ex_alc & df.is_alive]

            # randomly select individuals to be excess alcohol or to stop being excess alcohol
            li_ex_alc_trans.loc[not_ex_alc_f] = (rng.random_sample(len(not_ex_alc_f))
                                                 < p['r_ex_alc'] * p['rr_ex_alc_f'])
            li_ex_alc_trans.loc[not_ex_alc_m] = rng.random_sample(len(not_ex_alc_m)) < p['r_ex_alc']
            li_ex_alc_trans.loc[now_ex_alc] = ~(rng.random_sample(len(now_ex_alc)) < p['r_not_ex_alc'])

            # transition from excess alcohol to not excess alcohol
            ex_alc_idx = df.index[df.li_ex_alc & df.is_alive]
            eff_rate_not_ex_alc = pd.Series(data=p['r_not_ex_alc'], index=ex_alc_idx, dtype=float)
            eff_rate_not_ex_alc.loc[df.li_exposed_to_campaign_alcohol_reduction] *= p[
                'rr_not_ex_alc_pop_advice_alcohol']
            random_draw = rng.random_sample(len(ex_alc_idx))
            newly_not_ex_alc_idx = ex_alc_idx[random_draw < eff_rate_not_ex_alc]
            li_ex_alc_trans.loc[newly_not_ex_alc_idx] = False

            # setting below properties direclty here. perhaps I can do beter?
            all_idx_campaign_alcohol_reduction = df.index[
                df.is_alive & (externals['other'] == p['start_date_campaign_alcohol_reduction'])
                ]
            df.loc[all_idx_campaign_alcohol_reduction, 'li_exposed_to_campaign_alcohol_reduction'] = True

            # return updated excess alcohol serie
            return li_ex_alc_trans

        # return excess alcohol linear model
        ex_alc_lm = LinearModel.custom(handle_excess_alcohol_transitions, parameters=self.params)
        return ex_alc_lm

    def update_marital_status_linear_model(self) -> LinearModel:
        """A function to create linear model for marital status property. Here we are using custom linear
        model and are looking at individuals ability to transition into different marital statuses """

        def handle_marital_status_transitions(self, df, rng=None, **externals) -> pd.Series:
            """ a function that will return a serie containing marital status transitions in individuals
                        Steps:
                            1.  accept a population dataframe from the predict method of a custom linear model
                            2.  create a new series using `li_mar_stat` column data in the population dataframe
                            3.  update the series using different marital status probabilities
                            4.  return the updated series. This will then be used to update `li_mar_stat` column
                                in the dataframe

                        :param self: a reference to the calling custom linear model
                        :param df: population dataframe
                        :param rng: random number generator
                        :param externals: any external variable passed on to this function """
            # get module parameters
            p = self.parameters

            # create a new serie that will hold all marital status transitions
            mar_stat_trans = df.li_mar_stat.copy()

            curr_never_mar = df.index[df.is_alive & df.age_years.between(15, 29) & (df.li_mar_stat == 1)]
            curr_mar = df.index[df.is_alive & (df.li_mar_stat == 2)]

            # update if now married
            now_mar = rng.random_sample(len(curr_never_mar)) < p['r_mar']
            mar_stat_trans.loc[curr_never_mar[now_mar]] = 2

            # update if now divorced/widowed
            now_div_wid = rng.random_sample(len(curr_mar)) < p['r_div_wid']
            mar_stat_trans.loc[curr_mar[now_div_wid]] = 3
            return mar_stat_trans

        # return marital status linear model
        mar_stat_lm = LinearModel.custom(handle_marital_status_transitions, parameters=self.params)
        return mar_stat_lm

    def update_education_status_linear_model(self, _property: str) -> LinearModel:
        """ a function to create a linear model for for education prperty. here we are using custom linear
        model and are looking at individuals ability to transition from different education levels

        :param _property: This should be either `li_ed_lev` or `li_in_ed` i.e. The two education properties """

        def handle_edu_transitions(self, df, rng=None, **externals) -> pd.Series:
            """ a function that will return a serie containing education transitions in individuals
                        Steps:
                            1.  accept a population dataframe from the predict method of a custom linear model
                            2.  create a new dataframe using data from two columns(`li_ed_lev` and `li_in_ed`)
                                in the population dataframe
                            3.  update the dataframe using different education probabilities
                            4.  return the updated column based on what argument is provided in
                                `update_education_status_linear_model` function

                        :param self: a reference to the calling custom linear model
                        :param df: population dataframe
                        :param rng: random number generator
                        :param externals: any external variable passed on to this function """
            # get module parameters
            p = self.parameters

            # create a new dataframe that will hold all education transitions
            edu_trans = df[['li_in_ed', 'li_ed_lev']].copy()

            # get all individuals currently in education
            in_ed = edu_trans.index[df.is_alive & df.li_in_ed]

            # ---- PRIMARY EDUCATION
            # get index of all children who are alive and between 5 and 5.25 years old
            age5 = edu_trans.index[(df.age_exact_years >= 5) & (df.age_exact_years < 5.25) & df.is_alive]

            # by default, these children are not in education and have education level 1
            edu_trans.loc[age5, 'li_ed_lev'] = 1
            edu_trans.loc[age5, 'li_in_ed'] = False

            # create a series to hold the probablity of primary education for children at age 5
            prob_primary = pd.Series(data=p['p_ed_primary'], index=age5, dtype=float)
            prob_primary *= p['rp_ed_primary_higher_wealth'] ** (5 - pd.to_numeric(df.loc[age5, 'li_wealth']))

            # randomly select some to have primary education
            age5_in_primary = rng.random_sample(len(age5)) < prob_primary
            edu_trans.loc[age5[age5_in_primary], 'li_ed_lev'] = 2
            edu_trans.loc[age5[age5_in_primary], 'li_in_ed'] = True
            # ---- SECONDARY EDUCATION

            # get thirteen year olds that are in primary education, any wealth level
            age13_in_primary = df.index[(df.age_years == 13) & df.is_alive & df.li_in_ed & (df.li_ed_lev == 2)]

            # they have a probability of gaining secondary education (level 3), based on wealth
            prob_secondary = pd.Series(data=p['p_ed_secondary'], index=age13_in_primary, dtype=float)
            prob_secondary *= (p['rp_ed_secondary_higher_wealth'] **
                               (5 - pd.to_numeric(df.loc[age13_in_primary, 'li_wealth'])))

            # randomly select some to get secondary education
            age13_to_secondary = rng.random_sample(len(age13_in_primary)) < prob_secondary
            edu_trans.loc[age13_in_primary[age13_to_secondary], 'li_ed_lev'] = 3

            # those who did not go on to secondary education are no longer in education
            edu_trans.loc[age13_in_primary[~age13_to_secondary], 'li_in_ed'] = False

            # print(f"those who did not go on to secondary education "
            #       f"{edu_trans.loc[age13_in_primary[~age13_to_secondary], 'li_in_ed']}"
            #       f"{len(edu_trans.loc[age13_in_primary[~age13_to_secondary], 'li_in_ed'])}")
            # ---- DROP OUT OF EDUCATION

            # baseline rate of leaving education then adjust for wealth level
            p_leave_ed = pd.Series(data=p['r_stop_ed'], index=in_ed, dtype=float)
            p_leave_ed *= (p['rr_stop_ed_lower_wealth'] ** (pd.to_numeric(df.loc[in_ed, 'li_wealth']) - 1))

            # randomly select some individuals to leave education
            now_not_in_ed = rng.random_sample(len(in_ed)) < p_leave_ed
            edu_trans.loc[in_ed[now_not_in_ed], 'li_in_ed'] = False

            # everyone leaves education at age 20
            edu_trans.loc[df.is_alive & df.li_in_ed & (df.age_years == 20), 'li_in_ed'] = False

            # return education serie based on the argument passed to `update_education_status_linear_model` function
            return edu_trans.li_in_ed if _property == 'li_in_ed' else edu_trans.li_ed_lev

        # return education linear model
        edu_lm = LinearModel.custom(handle_edu_transitions, parameters=self.params)
        return edu_lm

    def update_unimproved_sanitation_status_linear_model(self) -> LinearModel:
        """ A function to create a linear model for updating unimproved sanitation property. here we are using
        custom linear model and are looking at individual's ability to transition from unimproved sanitation to
        improved sanitation or vice versa """

        def handle_unimproved_sanitation_transitions(self, df, rng=None, **externals) -> pd.Series:
            """ a function that will return a series containing unimproved sanitation transitions in individuals
                        Steps:
                            1.  accept a population dataframe from the predict method of a custom linear model
                            2.  create a new series using `li_unimproved_sanitation` column data in the dataframe
                            3.  update the series using different unimproved sanitation probability
                            4.  return the newely created serie. This will be used to update `li_unimproved_sanitation`
                                column in the dataframe

                        :param self: a reference to the calling custom linear model
                        :param df: population dataframe
                        :param rng: random number generator
                        :param externals: any external variable passed on to this function """
            # get module parameters
            p = self.parameters

            # create a new series that will hold all unimproved sanitation transitions
            unimproved_san_trans = df.li_unimproved_sanitation.copy()

            # probability of improved sanitation at all follow-up times
            unimproved_sanitaton_idx = df.index[df.li_unimproved_sanitation & df.is_alive]

            eff_rate_improved_sanitation = pd.Series(data=p['r_improved_sanitation'], index=unimproved_sanitaton_idx,
                                                     dtype=float)

            random_draw = rng.random_sample(len(unimproved_sanitaton_idx))

            newly_improved_sanitation_idx = unimproved_sanitaton_idx[random_draw < eff_rate_improved_sanitation]
            unimproved_san_trans.loc[newly_improved_sanitation_idx] = False

            # probability of improved sanitation upon moving to urban from rural
            unimproved_sanitation_newly_urban_idx = df.index[
                df.li_unimproved_sanitation & df.is_alive & (df.li_date_trans_to_urban == externals['other'])
                ]

            random_draw = rng.random_sample(len(unimproved_sanitation_newly_urban_idx))

            eff_prev_unimproved_sanitation_urban = pd.Series(
                data=p['init_p_unimproved_sanitation_urban'], index=unimproved_sanitation_newly_urban_idx, dtype=float
            )

            unimproved_san_trans.loc[unimproved_sanitation_newly_urban_idx] = (
                random_draw < eff_prev_unimproved_sanitation_urban
            )

            # return unimproved sanitation series
            return unimproved_san_trans

        # return unimproved sanitation linear model
        unimproved_san_lm = LinearModel.custom(handle_unimproved_sanitation_transitions, parameters=self.params)
        return unimproved_san_lm

    def update_no_access_hand_washing_status_linear_model(self) -> LinearModel:
        """ a function to create linear model for updating no access to hand washing property. Here we are using
        custom linear models and are looking at individual ability to transition from no access to hand
        washing to having access to hand washing """

        def handle_no_access_hand_washing_transitions(self, df, rng=None, **externals) -> pd.Series:
            """ a function that will return a series containing no access handwashing transitions in individuals
                        Steps:
                            1.  accept a population dataframe from the predict method of a custom linear model
                            2.  create a new series using `li_no_access_handwashing` column data in the dataframe
                            3.  update the dataframe using different no access handwashing probabilities
                            4.  return the updated no access handwashing series

                        :param self: a reference to the calling custom linear model
                        :param df: population dataframe
                        :param rng: random number generator
                        :param externals: any external variable passed on to this function """
            # get module parameters
            p = self.parameters

            # create a new dataframe that will hold all no access handwashing transitions
            trans_no_access_handwashing = df.li_no_access_handwashing.copy()

            # probability of moving to access to handwashing at all follow-up times
            no_access_handwashing_idx = df.index[df.li_no_access_handwashing & df.is_alive]

            eff_rate_access_handwashing = pd.Series(data=p['r_access_handwashing'], index=no_access_handwashing_idx,
                                                    dtype=float)

            random_draw = rng.random_sample(len(no_access_handwashing_idx))

            newly_access_handwashing_idx = no_access_handwashing_idx[random_draw < eff_rate_access_handwashing]
            trans_no_access_handwashing.loc[newly_access_handwashing_idx] = False

            # setting `li_date_acquire_access_handwashing` directly here, perhaps I can do better?
            df.loc[newly_access_handwashing_idx, 'li_date_acquire_access_handwashing'] = externals['other']

            # return the updated no access handwashing series
            return trans_no_access_handwashing

        # return no access handwashing linear model
        no_access_handwashing_lm = LinearModel.custom(handle_no_access_hand_washing_transitions, parameters=self.params)
        return no_access_handwashing_lm

    def update_no_clean_drinking_water_linear_model(self) -> LinearModel:
        """ a function to create linear model for updating no clean drinking water property. Here we are using
        custom linear model and are looking at individuals ability to transition from no access to clean
        drinking water to having an access to drinking water """

        def handle_no_clean_drinking_water_transitions(self, df, rng=None, **externals) -> pd.Series:
            """ a function that will return a series containing no clean drinking water transitions in individuals
                        Steps:
                            1.  accept a population dataframe from the predict method of a custom linear model
                            2.  create a new series using data from column `li_no_clean_drinking_water` in the dataframe
                            3.  update the dataframe using different probabilities
                            4.  return the updated series

                        :param self: a reference to the calling custom linear model
                        :param df: population dataframe
                        :param rng: random number generator
                        :param externals: any external variable passed on to this function """
            # get module parameters
            p = self.parameters

            # create a new series that will hold all no clean drinking water transitions
            trans_no_clean_drinking_water = df.li_no_clean_drinking_water.copy()

            # probability of moving to clean drinking water at all follow-up times
            no_clean_drinking_water_idx = df.index[df.li_no_clean_drinking_water & df.is_alive]

            eff_rate_clean_drinking_water = pd.Series(data=p['r_clean_drinking_water'],
                                                      index=no_clean_drinking_water_idx, dtype=float)

            random_draw = rng.random_sample(len(no_clean_drinking_water_idx))

            newly_clean_drinking_water_idx = no_clean_drinking_water_idx[random_draw < eff_rate_clean_drinking_water]
            trans_no_clean_drinking_water.loc[newly_clean_drinking_water_idx] = False

            # setting property `li_date_acquire_clean_drinking_water` direct here. perhaps I can do better?
            df.loc[newly_clean_drinking_water_idx, 'li_date_acquire_clean_drinking_water'] = externals['other']

            # probability of no clean drinking water upon moving to urban from rural
            no_clean_drinking_water_newly_urban_idx = df.index[
                df.li_no_clean_drinking_water & df.is_alive & (df.li_date_trans_to_urban == externals['other'])
                ]

            random_draw = rng.random_sample(len(no_clean_drinking_water_newly_urban_idx))

            eff_prev_no_clean_drinking_water_urban = pd.Series(
                data=p['init_p_no_clean_drinking_water_urban'], index=no_clean_drinking_water_newly_urban_idx,
                dtype=float
            )

            trans_no_clean_drinking_water.loc[no_clean_drinking_water_newly_urban_idx] = (
                random_draw < eff_prev_no_clean_drinking_water_urban
            )

            # return updated series
            return trans_no_clean_drinking_water

        # return no access clean drinking water linear model
        no_clean_drinking_water_lm = LinearModel.custom(handle_no_clean_drinking_water_transitions,
                                                        parameters=self.params)
        return no_clean_drinking_water_lm

    def update_wood_burn_stove_linear_model(self) -> LinearModel:
        """ a function to create linear model for updating wood burn stove property. Here we are using
        custom linear model and are looking at individual's ability to transition from wood burn stove to non
        wood burn stove """

        def handle_wood_burn_stove_transitions(self, df, rng=None, **externals) -> pd.Series:
            """ a function that will return a series containing wood burn stove transitions in individuals
                        Steps:
                            1.  accept a population dataframe from the predict method of a custom linear model
                            2.  create a new series using data from column `li_wood_burn_stove` in the  dataframe
                            3.  update the series using different probabilities
                            4.  return the updated series

                        :param self: a reference to the calling custom linear model
                        :param df: population dataframe
                        :param rng: random number generator
                        :param externals: any external variable passed on to this function """
            # get module parameters
            p = self.parameters

            # create a new series that will hold allwood burn stove transitions
            trans_wood_burn_stove = df.li_wood_burn_stove.copy()

            # probability of moving to non wood burn stove at all follow-up times
            wood_burn_stove_idx = df.index[df.li_wood_burn_stove & df.is_alive]

            eff_rate_non_wood_burn_stove = pd.Series(data=p['r_non_wood_burn_stove'], index=wood_burn_stove_idx,
                                                     dtype=float)

            random_draw = rng.random_sample(len(wood_burn_stove_idx))

            newly_non_wood_burn_stove_idx = wood_burn_stove_idx[random_draw < eff_rate_non_wood_burn_stove]
            trans_wood_burn_stove.loc[newly_non_wood_burn_stove_idx] = False

            # setting property `li_date_acquire_non_wood_burn_stove` directly here, perhaps I can do better?
            df.loc[newly_non_wood_burn_stove_idx, 'li_date_acquire_non_wood_burn_stove'] = externals['other']

            # probability of moving to wood burn stove upon moving to urban from rural
            wood_burn_stove_newly_urban_idx = df.index[
                df.li_wood_burn_stove & df.is_alive & (df.li_date_trans_to_urban == externals['other'])
                ]

            random_draw = rng.random_sample(len(wood_burn_stove_newly_urban_idx))

            eff_prev_wood_burn_stove_urban = pd.Series(
                data=p['init_p_wood_burn_stove_urban'], index=wood_burn_stove_newly_urban_idx, dtype=float
            )

<<<<<<< HEAD
            trans_wood_burn_stove.loc[wood_burn_stove_newly_urban_idx] = \
                random_draw < eff_prev_wood_burn_stove_urban

            # return the preffered column in the dataframe
            return trans_wood_burn_stove

        # return no access clean drinking water linear model
        wood_burn_stove_lm = LinearModel.custom(handle_wood_burn_stove_transitions, parameters=self.params)
        return wood_burn_stove_lm

    def update_high_salt_property_linear_model(self) -> LinearModel:
        """ a function to create linear model for updating high salt property. here we are using custom
        linear model and are looking at individuals ability to transition from high salt to not high salt """

        def handle_high_salt_transitions(self, df, rng=None, **externals) -> pd.Series:
            """ a function that will return a series containing high salt transitions in individuals
                        Steps:
                            1.  accept a population dataframe from the predict method of a custom linear model
                            2.  create a new series using `li_high_salt` column data in the population dataframe
                            3.  update the series using different probabilities
                            4.  return the updated series

                        :param self: a reference to the calling custom linear model
                        :param df: population dataframe
                        :param rng: random number generator
                        :param externals: any external variable passed on to this function """
            # get module parameters
            p = self.parameters

            # create a new series that will hold all high salt transitions
            trans_high_salt = df.li_high_salt.copy()

            # select individuals who are not high salt and make some to be high salt
            not_high_salt_idx = df.index[~df.li_high_salt & df.is_alive]
            eff_rate_high_salt = pd.Series(data=p['r_high_salt_urban'], index=not_high_salt_idx, dtype=float)
            eff_rate_high_salt[df.li_urban] *= p['rr_high_salt_rural']
            random_draw = rng.random_sample(len(not_high_salt_idx))
            newly_high_salt = random_draw < eff_rate_high_salt
            newly_high_salt_idx = not_high_salt_idx[newly_high_salt]
            trans_high_salt.loc[newly_high_salt_idx] = True

            # transition from high salt to not high salt
            high_salt_idx = df.index[df.li_high_salt & df.is_alive]
            eff_rate_not_high_salt = pd.Series(data=p['r_not_high_salt'], index=high_salt_idx, dtype=float)
            eff_rate_not_high_salt.loc[df.li_exposed_to_campaign_salt_reduction] *= \
                p['rr_not_high_salt_pop_advice_salt']
            random_draw = rng.random_sample(len(high_salt_idx))
            newly_not_high_salt_idx = high_salt_idx[random_draw < eff_rate_not_high_salt]
            trans_high_salt.loc[newly_not_high_salt_idx] = False

            # setting `li_exposed_to_campaign_salt_reduction` directly here, perhaps I can do better?
            all_idx_campaign_salt_reduction = df.index[df.is_alive & (externals['other'] == datetime.date(2010, 7, 1))]
            df.loc[all_idx_campaign_salt_reduction, 'li_exposed_to_campaign_salt_reduction'] = True

            # return high salt transitions series
            return trans_high_salt

        # return high salt linear model
        high_salt_lm = LinearModel.custom(handle_high_salt_transitions, parameters=self.params)
        return high_salt_lm

    def update_high_sugar_property_linear_model(self) -> LinearModel:
        """ a function to create linear model for updating high sugar property. Here we are using multiplicative
        linear model and are looking at individuals ability to transition from high sugar to not high sugar """

        def handle_high_sugar_transitions(self, df, rng=None, **externals) -> pd.Series:
            """ a function that will return a series containing high sugar transitions in individuals
                       Steps:
                           1.  accept a population dataframe from the predict method of a custom linear model
                           2.  create a new series using `li_high_sugar` column data in the population dataframe
                           3.  update the series using different probabilities
                           4.  return the updated series

                       :param self: a reference to the calling custom linear model
                       :param df: population dataframe
                       :param rng: random number generator
                       :param externals: any external variable passed on to this function """
            # get module parameters
            p = self.parameters

            # create a new series that will hold all high sugar transitions
            trans_high_sugar = df.li_high_sugar.copy()

            not_high_sugar_idx = df.index[~df.li_high_sugar & df.is_alive]
            eff_p_high_sugar = pd.Series(data=p['r_high_sugar'], index=not_high_sugar_idx, dtype=float)
            random_draw = rng.random_sample(len(not_high_sugar_idx))
            newly_high_sugar_idx = not_high_sugar_idx[random_draw < eff_p_high_sugar]
            trans_high_sugar.loc[newly_high_sugar_idx] = True

            # transition from high sugar to not high sugar
            high_sugar_idx = df.index[df.li_high_sugar & df.is_alive]
            eff_rate_not_high_sugar = pd.Series(data=p['r_not_high_sugar'], index=high_sugar_idx, dtype=float)
            eff_rate_not_high_sugar.loc[
                df.li_exposed_to_campaign_sugar_reduction
            ] *= p['rr_not_high_sugar_pop_advice_sugar']
            random_draw = rng.random_sample(len(high_sugar_idx))
            newly_not_high_sugar_idx = high_sugar_idx[random_draw < eff_rate_not_high_sugar]
            trans_high_sugar.loc[newly_not_high_sugar_idx] = False

            # make exposed to campaing sugar reduction reflect index of individuals who have transition
            # from high sugar to not high sugar. setting `li_exposed_to_campaign_sugar_reduction` directly here,
            # perhaps we can do better?
            all_idx_campaign_sugar_reduction = df.index[df.is_alive & (externals['other'] == datetime.date(2010, 7, 1))]
            df.loc[all_idx_campaign_sugar_reduction, 'li_exposed_to_campaign_sugar_reduction'] = True

            # return series containing high sugar transitions
            return trans_high_sugar

        # return high sugar linear model
        high_sugar_lm = LinearModel.custom(handle_high_sugar_transitions, parameters=self.params)
        return high_sugar_lm

    def update_bmi_categories_linear_model(self) -> LinearModel:
        """ a function to create linear model for updating bmi categories. here we are using multiplicative linear
        model and are looking at individual's ability to transition from different bmi categories """

        def handle_bmi_transitions(self, df, rng=None, **externals) -> pd.Series:
            """ a function that will return a serie containing bmi transitions in individuals
                        Steps:
                            1.  accept a population dataframe from the predict method of a custom linear model
                            2.  create a new series using `li_bmi` column data in the population dataframe
                            3.  update the series using different bmi probabilities
                            4.  return the updated series

                        :param self: a reference to the calling custom linear model
                        :param df: population dataframe
                        :param rng: random number generator
                        :param externals: any external variable passed on to this function """
            # get module parameters
            p = self.parameters

            # create a new series that will hold all bmi transitions
            trans_bmi = pd.Series(data=df.li_bmi.copy(), index=df.index, dtype=float)

            # those reaching age 15 allocated bmi 2
            age15_idx = df.index[df.is_alive & (df.age_exact_years >= 15) & (df.age_exact_years < 15.25)]
            trans_bmi.loc[age15_idx] = 2

            # possible increase in category of bmi
            bmi_cat_1_to_4_idx = df.index[df.is_alive & (df.age_years >= 15) & df.li_bmi.isin(range(1, 5))]
            eff_rate_higher_bmi = pd.Series(data=p['r_higher_bmi'], index=bmi_cat_1_to_4_idx, dtype=float)
            eff_rate_higher_bmi[df.li_urban] *= p['rr_higher_bmi_urban']
            eff_rate_higher_bmi[df.sex == 'F'] *= p['rr_higher_bmi_f']
            eff_rate_higher_bmi[df.age_years.between(30, 49)] *= p['rr_higher_bmi_age3049']
            eff_rate_higher_bmi[df.age_years >= 50] *= p['rr_higher_bmi_agege50']
            eff_rate_higher_bmi[df.li_tob] *= p['rr_higher_bmi_tob']
            eff_rate_higher_bmi[df.li_wealth == 2] *= p['rr_higher_bmi_per_higher_wealth'] ** 2
            eff_rate_higher_bmi[df.li_wealth == 3] *= p['rr_higher_bmi_per_higher_wealth'] ** 3
            eff_rate_higher_bmi[df.li_wealth == 4] *= p['rr_higher_bmi_per_higher_wealth'] ** 4
            eff_rate_higher_bmi[df.li_wealth == 5] *= p['rr_higher_bmi_per_higher_wealth'] ** 5
            eff_rate_higher_bmi[df.li_high_sugar] *= p['rr_higher_bmi_high_sugar']

            random_draw = rng.random_sample(len(bmi_cat_1_to_4_idx))
            newly_increase_bmi_cat_idx = bmi_cat_1_to_4_idx[random_draw < eff_rate_higher_bmi]
            # increase bmi
            trans_bmi.loc[newly_increase_bmi_cat_idx] += 1
            trans_bmi.loc[newly_increase_bmi_cat_idx].fillna(1)

            # possible decrease in category of bmi
            bmi_cat_3_to_5_idx = df.index[df.is_alive & df.li_bmi.isin(range(3, 6)) & (df.age_years >= 15)]
            eff_rate_lower_bmi = pd.Series(data=p['r_lower_bmi'], index=bmi_cat_3_to_5_idx, dtype=float)
            eff_rate_lower_bmi[df.li_urban] *= p['rr_lower_bmi_tob']
            eff_rate_lower_bmi.loc[df.li_exposed_to_campaign_weight_reduction] *= p['rr_lower_bmi_pop_advice_weight']
            random_draw = rng.random_sample(len(bmi_cat_3_to_5_idx))
            newly_decrease_bmi_cat_idx = bmi_cat_3_to_5_idx[random_draw < eff_rate_lower_bmi]
            # decrease bmi
            trans_bmi.loc[newly_decrease_bmi_cat_idx] -= 1

            # make exposed to campaing weigh reduction reflect individuals who have decreased their bmi category.
            # setting `li_exposed_to_campaign_weight_reduction` directly here, perhaps we can do better?
            all_idx_campaign_weight_reduction = df.index[df.is_alive & (externals['other'] == datetime.date(2010, 7, 1)
                                                                        )]
            df.loc[all_idx_campaign_weight_reduction, 'li_exposed_to_campaign_weight_reduction'] = True

            # return updated bmi categories
            return trans_bmi

        # return bmi categories linear model
        bmi_lm = LinearModel.custom(handle_bmi_transitions, parameters=self.params)
        return bmi_lm


class LifestyleEvent(RegularEvent, PopulationScopeEventMixin):
    """
    Regular event that updates all lifestyle properties for population
    """

    def __init__(self, module):
        """schedule to run every 3 months
        note: if change this offset from 3 months need to consider code conditioning on age.years_exact
        :param module: the module that created this event
        """
        self.repeat_months = 3
        self.module = module
        super().__init__(module, frequency=DateOffset(months=self.repeat_months))
        assert isinstance(module, Lifestyle)

    def apply(self, population):
        """ Apply this event to the population.
        :param population: the current population
        """
        df = self.module.sim.population.props
        # update all properties on Lifestyle Event run
        self.module.models.update_all_properties(df)
=======
        df.loc[wood_burn_stove_newly_urban_idx, 'li_wood_burn_stove'] = random_draw < eff_prev_wood_burn_stove_urban

        # -------------------- HIGH SALT ----------------------------------------------------------

        not_high_salt_idx = df.index[~df.li_high_salt & df.is_alive]
        eff_rate_high_salt = pd.Series(m.parameters['r_high_salt_urban'], index=not_high_salt_idx)
        eff_rate_high_salt[df.li_urban] *= m.parameters['rr_high_salt_rural']
        random_draw = rng.random_sample(len(not_high_salt_idx))
        newly_high_salt = random_draw < eff_rate_high_salt
        newly_high_salt_idx = not_high_salt_idx[newly_high_salt]
        df.loc[newly_high_salt_idx, 'li_high_salt'] = True

        # transition from high salt to not high salt
        high_salt_idx = df.index[df.li_high_salt & df.is_alive]
        eff_rate_not_high_salt = pd.Series(m.parameters['r_not_high_salt'], index=high_salt_idx)
        eff_rate_not_high_salt.loc[
            df.li_exposed_to_campaign_salt_reduction
        ] *= m.parameters['rr_not_high_salt_pop_advice_salt']
        random_draw = rng.random_sample(len(high_salt_idx))
        newly_not_high_salt_idx = high_salt_idx[random_draw < eff_rate_not_high_salt]
        df.loc[newly_not_high_salt_idx, 'li_high_salt'] = False

        all_idx_campaign_salt_reduction = df.index[df.is_alive & (self.sim.date == Date(2010, 7, 1))]
        df.loc[all_idx_campaign_salt_reduction, 'li_exposed_to_campaign_salt_reduction'] = True

        # -------------------- HIGH SUGAR ----------------------------------------------------------

        not_high_sugar_idx = df.index[~df.li_high_sugar & df.is_alive]
        eff_p_high_sugar = pd.Series(m.parameters['r_high_sugar'], index=not_high_sugar_idx)
        random_draw = rng.random_sample(len(not_high_sugar_idx))
        newly_high_sugar_idx = not_high_sugar_idx[random_draw < eff_p_high_sugar]
        df.loc[newly_high_sugar_idx, 'li_high_sugar'] = True

        # transition from high sugar to not high sugar
        high_sugar_idx = df.index[df.li_high_sugar & df.is_alive]
        eff_rate_not_high_sugar = pd.Series(m.parameters['r_not_high_sugar'], index=high_sugar_idx)
        eff_rate_not_high_sugar.loc[
            df.li_exposed_to_campaign_sugar_reduction
        ] *= m.parameters['rr_not_high_sugar_pop_advice_sugar']
        random_draw = rng.random_sample(len(high_sugar_idx))
        newly_not_high_sugar_idx = high_sugar_idx[random_draw < eff_rate_not_high_sugar]
        df.loc[newly_not_high_sugar_idx, 'li_high_sugar'] = False

        all_idx_campaign_sugar_reduction = df.index[df.is_alive & (self.sim.date == Date(2010, 7, 1))]
        df.loc[all_idx_campaign_sugar_reduction, 'li_exposed_to_campaign_sugar_reduction'] = True

        # -------------------- BMI ----------------------------------------------------------

        # those reaching age 15 allocated bmi 3

        age15_idx = df.index[df.is_alive & (df.age_exact_years >= 15) & (df.age_exact_years < 15.25)]
        df.loc[age15_idx, 'li_bmi'] = 3

        # possible increase in category of bmi

        bmi_cat_1_to_4_idx = df.index[df.is_alive & (df.age_years >= 15) & df.li_bmi.between(1, 4)]
        eff_rate_higher_bmi = pd.Series(m.parameters['r_higher_bmi'], index=bmi_cat_1_to_4_idx)
        eff_rate_higher_bmi[df.li_urban] *= m.parameters['rr_higher_bmi_urban']
        eff_rate_higher_bmi[df.sex == 'F'] *= m.parameters['rr_higher_bmi_f']
        eff_rate_higher_bmi[df.age_years.between(30, 49)] *= m.parameters['rr_higher_bmi_age3049']
        eff_rate_higher_bmi[df.age_years >= 50] *= m.parameters['rr_higher_bmi_agege50']
        eff_rate_higher_bmi[df.li_tob] *= m.parameters['rr_higher_bmi_tob']
        eff_rate_higher_bmi[df.li_wealth == 2] *= m.parameters['rr_higher_bmi_per_higher_wealth'] ** 2
        eff_rate_higher_bmi[df.li_wealth == 3] *= m.parameters['rr_higher_bmi_per_higher_wealth'] ** 3
        eff_rate_higher_bmi[df.li_wealth == 4] *= m.parameters['rr_higher_bmi_per_higher_wealth'] ** 4
        eff_rate_higher_bmi[df.li_wealth == 5] *= m.parameters['rr_higher_bmi_per_higher_wealth'] ** 5
        eff_rate_higher_bmi[df.li_high_sugar] *= m.parameters['rr_higher_bmi_high_sugar']

        random_draw = rng.random_sample(len(bmi_cat_1_to_4_idx))
        newly_increase_bmi_cat_idx = bmi_cat_1_to_4_idx[random_draw < eff_rate_higher_bmi]
        df.loc[newly_increase_bmi_cat_idx, 'li_bmi'] = df['li_bmi'] + 1

        # possible decrease in category of bmi

        bmi_cat_3_to_5_idx = df.index[df.is_alive & df.li_bmi.between(3, 5) & (df.age_years >= 15)]
        eff_rate_lower_bmi = pd.Series(m.parameters['r_lower_bmi'], index=bmi_cat_3_to_5_idx)
        eff_rate_lower_bmi[df.li_urban] *= m.parameters['rr_lower_bmi_tob']
        eff_rate_lower_bmi.loc[
            df.li_exposed_to_campaign_weight_reduction
        ] *= m.parameters['rr_lower_bmi_pop_advice_weight']
        random_draw = rng.random_sample(len(bmi_cat_3_to_5_idx))
        newly_decrease_bmi_cat_idx = bmi_cat_3_to_5_idx[random_draw < eff_rate_lower_bmi]
        df.loc[newly_decrease_bmi_cat_idx, 'li_bmi'] = df['li_bmi'] - 1

        all_idx_campaign_weight_reduction = df.index[df.is_alive & (self.sim.date == Date(2010, 7, 1))]
        df.loc[all_idx_campaign_weight_reduction, 'li_exposed_to_campaign_weight_reduction'] = True

        # --- FSW ---
        self.module.determine_who_will_be_sexworker(months_since_last_poll=self.repeat_months)
>>>>>>> 267c1e85


class LifestylesLoggingEvent(RegularEvent, PopulationScopeEventMixin):
    """Handles lifestyle logging"""

    def __init__(self, module):
        """schedule logging to repeat every 3 months
        """
        self.repeat = 3
        super().__init__(module, frequency=DateOffset(months=self.repeat))
        assert isinstance(module, Lifestyle)

    def apply(self, population):
        """Apply this event to the population.
        :param population: the current population
        """
        # get some summary statistics
        df = population.props
        all_lm_keys = self.module.models.get_lm_keys()
        # log summary of each lifestyle property
        # NB: In addition to logging properties by sex and age groups, there are some properties that requires
        # individual's urban or rural status. define and log these properties separately
        cat_by_rural_urban_props = ['li_wealth', 'li_bmi', 'li_low_ex', 'li_ex_alc', 'li_wood_burn_stove',
                                    'li_unimproved_sanitation', 'li_no_clean_drinking_water']
        # these properties are applicable to individuals 15+ years
        log_by_age_15up = ['li_low_ex', 'li_mar_stat', 'li_ex_alc', 'li_bmi', 'li_tob']

        for _property in all_lm_keys:
            if _property in log_by_age_15up:
                if _property in cat_by_rural_urban_props:
                    data = df.loc[df.is_alive & (df.age_years >= 15)].groupby(by=[
                        df.loc[df.is_alive & (df.age_years >= 15), 'li_urban'],
                        df.loc[df.is_alive & (df.age_years >= 15), 'sex'],
                        df.loc[df.is_alive & (df.age_years >= 15), _property],
                        df.loc[df.is_alive & (df.age_years >= 15), 'age_range'],
                    ]).size()
                else:
                    data = df.loc[df.is_alive & (df.age_years >= 15)].groupby(by=[
                        df.loc[df.is_alive & (df.age_years >= 15), 'sex'],
                        df.loc[df.is_alive & (df.age_years >= 15), _property],
                        df.loc[df.is_alive & (df.age_years >= 15), 'age_range'],
                    ]).size()

            elif _property == 'li_in_ed':
                data = df.loc[df.is_alive & df.age_years.between(5, 19)].groupby(by=[
                    df.loc[df.is_alive & df.age_years.between(5, 19), 'sex'],
                    df.loc[df.is_alive & df.age_years.between(5, 19), 'li_wealth'],
                    df.loc[df.is_alive & df.age_years.between(5, 19), _property],
                    df.loc[df.is_alive & df.age_years.between(5, 19), 'age_years']]).size()

            elif _property == 'li_ed_lev':
                data = df.loc[df.is_alive & df.age_years.between(15, 49)].groupby(by=[
                    df.loc[df.is_alive & df.age_years.between(15, 49), 'sex'],
                    df.loc[df.is_alive & df.age_years.between(15, 49), 'li_wealth'],
                    df.loc[df.is_alive & df.age_years.between(15, 49), _property],
                    df.loc[df.is_alive & df.age_years.between(15, 49), 'age_years']]).size()

            elif _property == 'li_is_sexworker':
                data = df.loc[df.is_alive & (df.age_years.between(15, 49))].groupby(by=[
                    df.loc[df.is_alive & (df.age_years.between(15, 49)), 'sex'],
                    df.loc[df.is_alive & (df.age_years.between(15, 49)), _property],
                    df.loc[df.is_alive & (df.age_years.between(15, 49)), 'age_range'],
                ]).size()

            elif _property in cat_by_rural_urban_props:
                # log all properties that are also categorised by rural or urban in addition to ex and age groups
                data = df.loc[df.is_alive].groupby(by=[
                    df.loc[df.is_alive, 'li_urban'],
                    df.loc[df.is_alive, 'sex'],
                    df.loc[df.is_alive, _property],
                    df.loc[df.is_alive, 'age_range'],
                ]).size()

            else:
                # log all other remaining properties
                data = df.loc[df.is_alive].groupby(by=['sex', _property, 'age_range']).size()

            # log data
            logger.info(
                key=_property,
                data=flatten_multi_index_series_into_dict_for_logging(data)
            )<|MERGE_RESOLUTION|>--- conflicted
+++ resolved
@@ -8,12 +8,8 @@
 import numpy as np
 import pandas as pd
 
-<<<<<<< HEAD
-from tlo import DateOffset, Module, Parameter, Property, Types, logging
+from tlo import Date, DateOffset, Module, Parameter, Property, Types, logging
 from tlo.analysis.utils import flatten_multi_index_series_into_dict_for_logging
-=======
-from tlo import Date, DateOffset, Module, Parameter, Property, Types, logging
->>>>>>> 267c1e85
 from tlo.events import PopulationScopeEventMixin, RegularEvent
 from tlo.lm import LinearModel, LinearModelType, Predictor
 from tlo.util import get_person_id_to_inherit_from
@@ -1718,7 +1714,6 @@
                 data=p['init_p_wood_burn_stove_urban'], index=wood_burn_stove_newly_urban_idx, dtype=float
             )
 
-<<<<<<< HEAD
             trans_wood_burn_stove.loc[wood_burn_stove_newly_urban_idx] = \
                 random_draw < eff_prev_wood_burn_stove_urban
 
@@ -1769,8 +1764,8 @@
             newly_not_high_salt_idx = high_salt_idx[random_draw < eff_rate_not_high_salt]
             trans_high_salt.loc[newly_not_high_salt_idx] = False
 
-            # setting `li_exposed_to_campaign_salt_reduction` directly here, perhaps I can do better?
-            all_idx_campaign_salt_reduction = df.index[df.is_alive & (externals['other'] == datetime.date(2010, 7, 1))]
+            # setting `li_exposed_to_campaign_salt_reduction` directly here
+            all_idx_campaign_salt_reduction = df.index[df.is_alive & (externals['other'] == Date(2010, 7, 1))]
             df.loc[all_idx_campaign_salt_reduction, 'li_exposed_to_campaign_salt_reduction'] = True
 
             # return high salt transitions series
@@ -1820,8 +1815,7 @@
 
             # make exposed to campaing sugar reduction reflect index of individuals who have transition
             # from high sugar to not high sugar. setting `li_exposed_to_campaign_sugar_reduction` directly here,
-            # perhaps we can do better?
-            all_idx_campaign_sugar_reduction = df.index[df.is_alive & (externals['other'] == datetime.date(2010, 7, 1))]
+            all_idx_campaign_sugar_reduction = df.index[df.is_alive & (externals['other'] == Date(2010, 7, 1))]
             df.loc[all_idx_campaign_sugar_reduction, 'li_exposed_to_campaign_sugar_reduction'] = True
 
             # return series containing high sugar transitions
@@ -1888,8 +1882,8 @@
             trans_bmi.loc[newly_decrease_bmi_cat_idx] -= 1
 
             # make exposed to campaing weigh reduction reflect individuals who have decreased their bmi category.
-            # setting `li_exposed_to_campaign_weight_reduction` directly here, perhaps we can do better?
-            all_idx_campaign_weight_reduction = df.index[df.is_alive & (externals['other'] == datetime.date(2010, 7, 1)
+            # setting `li_exposed_to_campaign_weight_reduction` directly here,
+            all_idx_campaign_weight_reduction = df.index[df.is_alive & (externals['other'] == Date(2010, 7, 1)
                                                                         )]
             df.loc[all_idx_campaign_weight_reduction, 'li_exposed_to_campaign_weight_reduction'] = True
 
@@ -1923,97 +1917,6 @@
         df = self.module.sim.population.props
         # update all properties on Lifestyle Event run
         self.module.models.update_all_properties(df)
-=======
-        df.loc[wood_burn_stove_newly_urban_idx, 'li_wood_burn_stove'] = random_draw < eff_prev_wood_burn_stove_urban
-
-        # -------------------- HIGH SALT ----------------------------------------------------------
-
-        not_high_salt_idx = df.index[~df.li_high_salt & df.is_alive]
-        eff_rate_high_salt = pd.Series(m.parameters['r_high_salt_urban'], index=not_high_salt_idx)
-        eff_rate_high_salt[df.li_urban] *= m.parameters['rr_high_salt_rural']
-        random_draw = rng.random_sample(len(not_high_salt_idx))
-        newly_high_salt = random_draw < eff_rate_high_salt
-        newly_high_salt_idx = not_high_salt_idx[newly_high_salt]
-        df.loc[newly_high_salt_idx, 'li_high_salt'] = True
-
-        # transition from high salt to not high salt
-        high_salt_idx = df.index[df.li_high_salt & df.is_alive]
-        eff_rate_not_high_salt = pd.Series(m.parameters['r_not_high_salt'], index=high_salt_idx)
-        eff_rate_not_high_salt.loc[
-            df.li_exposed_to_campaign_salt_reduction
-        ] *= m.parameters['rr_not_high_salt_pop_advice_salt']
-        random_draw = rng.random_sample(len(high_salt_idx))
-        newly_not_high_salt_idx = high_salt_idx[random_draw < eff_rate_not_high_salt]
-        df.loc[newly_not_high_salt_idx, 'li_high_salt'] = False
-
-        all_idx_campaign_salt_reduction = df.index[df.is_alive & (self.sim.date == Date(2010, 7, 1))]
-        df.loc[all_idx_campaign_salt_reduction, 'li_exposed_to_campaign_salt_reduction'] = True
-
-        # -------------------- HIGH SUGAR ----------------------------------------------------------
-
-        not_high_sugar_idx = df.index[~df.li_high_sugar & df.is_alive]
-        eff_p_high_sugar = pd.Series(m.parameters['r_high_sugar'], index=not_high_sugar_idx)
-        random_draw = rng.random_sample(len(not_high_sugar_idx))
-        newly_high_sugar_idx = not_high_sugar_idx[random_draw < eff_p_high_sugar]
-        df.loc[newly_high_sugar_idx, 'li_high_sugar'] = True
-
-        # transition from high sugar to not high sugar
-        high_sugar_idx = df.index[df.li_high_sugar & df.is_alive]
-        eff_rate_not_high_sugar = pd.Series(m.parameters['r_not_high_sugar'], index=high_sugar_idx)
-        eff_rate_not_high_sugar.loc[
-            df.li_exposed_to_campaign_sugar_reduction
-        ] *= m.parameters['rr_not_high_sugar_pop_advice_sugar']
-        random_draw = rng.random_sample(len(high_sugar_idx))
-        newly_not_high_sugar_idx = high_sugar_idx[random_draw < eff_rate_not_high_sugar]
-        df.loc[newly_not_high_sugar_idx, 'li_high_sugar'] = False
-
-        all_idx_campaign_sugar_reduction = df.index[df.is_alive & (self.sim.date == Date(2010, 7, 1))]
-        df.loc[all_idx_campaign_sugar_reduction, 'li_exposed_to_campaign_sugar_reduction'] = True
-
-        # -------------------- BMI ----------------------------------------------------------
-
-        # those reaching age 15 allocated bmi 3
-
-        age15_idx = df.index[df.is_alive & (df.age_exact_years >= 15) & (df.age_exact_years < 15.25)]
-        df.loc[age15_idx, 'li_bmi'] = 3
-
-        # possible increase in category of bmi
-
-        bmi_cat_1_to_4_idx = df.index[df.is_alive & (df.age_years >= 15) & df.li_bmi.between(1, 4)]
-        eff_rate_higher_bmi = pd.Series(m.parameters['r_higher_bmi'], index=bmi_cat_1_to_4_idx)
-        eff_rate_higher_bmi[df.li_urban] *= m.parameters['rr_higher_bmi_urban']
-        eff_rate_higher_bmi[df.sex == 'F'] *= m.parameters['rr_higher_bmi_f']
-        eff_rate_higher_bmi[df.age_years.between(30, 49)] *= m.parameters['rr_higher_bmi_age3049']
-        eff_rate_higher_bmi[df.age_years >= 50] *= m.parameters['rr_higher_bmi_agege50']
-        eff_rate_higher_bmi[df.li_tob] *= m.parameters['rr_higher_bmi_tob']
-        eff_rate_higher_bmi[df.li_wealth == 2] *= m.parameters['rr_higher_bmi_per_higher_wealth'] ** 2
-        eff_rate_higher_bmi[df.li_wealth == 3] *= m.parameters['rr_higher_bmi_per_higher_wealth'] ** 3
-        eff_rate_higher_bmi[df.li_wealth == 4] *= m.parameters['rr_higher_bmi_per_higher_wealth'] ** 4
-        eff_rate_higher_bmi[df.li_wealth == 5] *= m.parameters['rr_higher_bmi_per_higher_wealth'] ** 5
-        eff_rate_higher_bmi[df.li_high_sugar] *= m.parameters['rr_higher_bmi_high_sugar']
-
-        random_draw = rng.random_sample(len(bmi_cat_1_to_4_idx))
-        newly_increase_bmi_cat_idx = bmi_cat_1_to_4_idx[random_draw < eff_rate_higher_bmi]
-        df.loc[newly_increase_bmi_cat_idx, 'li_bmi'] = df['li_bmi'] + 1
-
-        # possible decrease in category of bmi
-
-        bmi_cat_3_to_5_idx = df.index[df.is_alive & df.li_bmi.between(3, 5) & (df.age_years >= 15)]
-        eff_rate_lower_bmi = pd.Series(m.parameters['r_lower_bmi'], index=bmi_cat_3_to_5_idx)
-        eff_rate_lower_bmi[df.li_urban] *= m.parameters['rr_lower_bmi_tob']
-        eff_rate_lower_bmi.loc[
-            df.li_exposed_to_campaign_weight_reduction
-        ] *= m.parameters['rr_lower_bmi_pop_advice_weight']
-        random_draw = rng.random_sample(len(bmi_cat_3_to_5_idx))
-        newly_decrease_bmi_cat_idx = bmi_cat_3_to_5_idx[random_draw < eff_rate_lower_bmi]
-        df.loc[newly_decrease_bmi_cat_idx, 'li_bmi'] = df['li_bmi'] - 1
-
-        all_idx_campaign_weight_reduction = df.index[df.is_alive & (self.sim.date == Date(2010, 7, 1))]
-        df.loc[all_idx_campaign_weight_reduction, 'li_exposed_to_campaign_weight_reduction'] = True
-
-        # --- FSW ---
-        self.module.determine_who_will_be_sexworker(months_since_last_poll=self.repeat_months)
->>>>>>> 267c1e85
 
 
 class LifestylesLoggingEvent(RegularEvent, PopulationScopeEventMixin):
