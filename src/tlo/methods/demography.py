--- conflicted
+++ resolved
@@ -395,46 +395,7 @@
         self.cause = cause
 
     def apply(self, individual_id):
-<<<<<<< HEAD
-        df = self.sim.population.props
-
-        logger.debug(key='death_occurring', data=f"@@@@ A Death is now occurring, to person {individual_id}")
-
-        if df.at[individual_id, 'is_alive']:
-            # here comes the death.......
-            df.at[individual_id, 'is_alive'] = False
-            df.at[individual_id, 'date_of_death'] = self.sim.date
-            df.at[individual_id, 'cause_of_death'] = self.cause
-
-            # release any beds-days that would be used by this person:
-            #if 'HealthSystem' in self.sim.modules:
-            #    self.sim.modules['HealthSystem'].remove_beddays_footprint(person_id=individual_id)
-
-        logger.debug(key='official_death',
-                     data=(f"*******************************************The person {individual_id} "
-                           f"is now officially dead and has died of {self.cause}"))
-
-        # Log the death
-        logger.info(
-            key='death',
-            data={'age': df.at[individual_id, 'age_years'],
-                  'sex': df.at[individual_id, 'sex'],
-                  'cause': self.cause,
-                  'person_id': individual_id
-                  })
-
-        # Report the deaths to the healthburden module (if present) so that it tracks the live years lost
-        if 'HealthBurden' in self.sim.modules.keys():
-            date_of_birth = df.at[individual_id, 'date_of_birth']
-            sex = df.at[individual_id, 'sex']
-            label = self.module.name + '_' + self.cause  # creates a label for these YLL of
-            # <ModuleName>_<CauseOfDeath>
-            self.sim.modules['HealthBurden'].report_live_years_lost(sex=sex,
-                                                                    date_of_birth=date_of_birth,
-                                                                    label=label)
-=======
         self.sim.modules['Demography'].do_death(individual_id, cause=self.cause, originating_module=self.module)
->>>>>>> bcb6f9f0
 
 
 class DemographyLoggingEvent(RegularEvent, PopulationScopeEventMixin):
