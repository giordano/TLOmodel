"""
The core demography module and its associated events.
Expects input in format of the 'Demography.xlsx'  of TimH, sent 3/10. Uses the 'Interpolated
population structure' worksheet within to initialise the age & sex distribution of population.
"""

import logging
import math
import os
from collections import defaultdict
from pathlib import Path

import numpy as np
import pandas as pd

from tlo import Date, DateOffset, Module, Parameter, Property, Types
from tlo.events import Event, IndividualScopeEventMixin, PopulationScopeEventMixin, RegularEvent

logger = logging.getLogger(__name__)
logger.setLevel(logging.CRITICAL)

# Limits for setting up age range categories
MIN_AGE_FOR_RANGE = 0
MAX_AGE_FOR_RANGE = 100
AGE_RANGE_SIZE = 5

MAX_AGE = 120


def make_age_range_lookup():
    """Returns a dictionary mapping age (in years) to age range
    i.e. { 0: '0-4', 1: '0-4', ..., 119: '100+', 120: '100+' }
    """

    def chunks(items, n):
        """Takes a list and divides it into parts of size n"""
        for index in range(0, len(items), n):
            yield items[index:index + n]

    # split all the ages from min to limit (100 years) into 5 year ranges
    parts = chunks(range(MIN_AGE_FOR_RANGE, MAX_AGE_FOR_RANGE), AGE_RANGE_SIZE)

    # any ages >= 100 are in the '100+' category
    default_category = '%d+' % MAX_AGE_FOR_RANGE
    lookup = defaultdict(lambda: default_category)

    # collect the possible ranges
    ranges = []

    # loop over each range and map all ages falling within the range to the range
    for part in parts:
        start = part.start
        end = part.stop - 1
        value = '%s-%s' % (start, end)
        ranges.append(value)
        for i in range(start, part.stop):
            lookup[i] = value

    ranges.append(default_category)
    return ranges, lookup


class Demography(Module):
    """
    The core demography modules handling age and sex of individuals. Also is responsible for their
    'is_alive' status
    """

    def __init__(self, name=None, resourcefilepath=None):
        super().__init__(name)
        self.resourcefilepath = resourcefilepath
<<<<<<< HEAD
=======

>>>>>>> ea885a2a
    AGE_RANGE_CATEGORIES, AGE_RANGE_LOOKUP = make_age_range_lookup()

    # We should have 21 age range categories
    assert len(AGE_RANGE_CATEGORIES) == 21

    # Here we declare parameters for this module. Each parameter has a name, data type,
    # and longer description.
    PARAMETERS = {
        'interpolated_pop': Parameter(Types.DATA_FRAME, 'Interpolated population structure'),
        'fertility_schedule': Parameter(Types.DATA_FRAME, 'Age-spec fertility rates'),
        'mortality_schedule': Parameter(Types.DATA_FRAME, 'Age-spec fertility rates'),
        'fraction_of_births_male': Parameter(Types.REAL, 'Birth Sex Ratio'),
<<<<<<< HEAD
        'Village_District_Region_Data': Parameter(Types.DATA_FRAME,
                                                  'Census data on the number of persons in '
                                                  'residence in each district')
=======
        'district_and_region_data': Parameter(Types.DATA_FRAME,
                                              'Census data on the number of persons in '
                                              'residence in each district')
>>>>>>> ea885a2a
    }

    # Next we declare the properties of individuals that this module provides.
    # Again each has a name, type and description. In addition, properties may be marked
    # as optional if they can be undefined for a given individual.
    PROPERTIES = {
        'is_alive': Property(Types.BOOL, 'Whether this individual is alive'),
        'date_of_birth': Property(Types.DATE, 'Date of birth of this individual'),
        'date_of_death': Property(Types.DATE, 'Date of death of this individual'),
        'sex': Property(Types.CATEGORICAL, 'Male or female', categories=['M', 'F']),
        'mother_id': Property(Types.INT, 'Unique identifier of mother of this individual'),
        'is_pregnant': Property(Types.BOOL, 'Whether this individual is currently pregnant'),
        'date_of_last_pregnancy': Property(Types.DATE,
                                           'Date of the last pregnancy of this individual'),
        'is_married': Property(Types.BOOL, 'Whether this individual is currently married'),
        'contraception': Property(Types.CATEGORICAL, 'Current contraceptive method',
                                  categories=['not using',
                                              'injections',
                                              'condom',
                                              'periodic abstinence',
                                              'norplant']),
        # Age calculation is handled by demography module
        'age_exact_years': Property(Types.REAL, 'The age of the individual in exact years'),
        'age_years': Property(Types.INT, 'The age of the individual in years'),
        'age_range': Property(Types.CATEGORICAL,
                              'The age range category of the individual',
                              categories=AGE_RANGE_CATEGORIES),
        'age_days': Property(Types.INT, 'The age of the individual in whole days'),

<<<<<<< HEAD
#       'region_of_residence': Property(Types.STRING, 'The region in which the person in resident'),
#       'district_of_residence': Property(Types.STRING, 'The district in which the person is resident'),
#       'village_of_residence': Property(Types.STRING, 'The village in which the person is resident')
=======
        'region_of_residence': Property(Types.STRING, 'The region in which the person in resident'),
        'district_of_residence': Property(Types.STRING, 'The district in which the person is resident'),
>>>>>>> ea885a2a
    }

    def read_parameters(self, data_folder):
        """Read parameter values from file, if required.
        Loads the 'Interpolated Pop Structure' worksheet from the Demography Excel workbook.
        :param data_folder: path of a folder supplied to the Simulation containing data files.
          Typically modules would read a particular file within here.
        """
<<<<<<< HEAD
        workbook = pd.read_excel(os.path.join(self.resourcefilepath,
                                              'ResourceFile_DemographicData.xlsx'),
=======
        workbook = pd.read_excel(Path(self.resourcefilepath) / 'ResourceFile_DemographicData.xlsx',
>>>>>>> ea885a2a
                                 sheet_name=None)

        self.parameters['interpolated_pop'] = workbook['Interpolated Pop Structure']
        self.parameters['fertility_schedule'] = workbook['Age_spec fertility']

        # create new variable that will align with population.sex
        ms = workbook['Mortality Rate']
        ms['sex'] = ms.gender.map({'male': 'M', 'female': 'F'})
        # long-list the column to avoid the problem about these being irregular age-groups
        ms_new = []
        for row in ms.itertuples():
            age_high = row.age_to
            if age_high == 99:
                age_high = MAX_AGE
            for age_years in range(row.age_from, age_high + 1):
                ms_new.append(row._replace(age_from=age_years))
        ms_new = pd.DataFrame(ms_new)
        ms_new = ms_new.drop('age_to', axis=1)  # delete the un-needed column
        self.parameters['mortality_schedule'] = ms_new.rename(columns={'age_from': 'age_years'})
        self.parameters['fraction_of_births_male'] = 0.5

<<<<<<< HEAD
        self.parameters['Village_District_Region_Data'] = \
            pd.read_csv(os.path.join(self.resourcefilepath,
                                     'ResourceFile_PopBreakdownbyVillage.csv'))
=======
        self.parameters['district_and_region_data'] = \
            pd.read_csv(Path(self.resourcefilepath) / 'ResourceFile_District_Population_Data.csv')
>>>>>>> ea885a2a

    def initialise_population(self, population):
        """Set our property values for the initial population.
        This method is called by the simulation when creating the initial population, and is
        responsible for assigning initial values, for every individual, of those properties
        'owned' by this module, i.e. those declared in the PROPERTIES dictionary above.
        :param population: the population of individuals
        """
        df = population.props

        df.date_of_death = pd.NaT

        worksheet = self.parameters['interpolated_pop']

        # get a subset of the rows from the interpolated population worksheet
        intpop = worksheet.loc[worksheet.year == self.sim.date.year].copy().reset_index()

        # get the probability of occurrence for each sex+age range in the population
        intpop['probability'] = intpop.value / intpop.value.sum()

        # calculate the month range interval for age ranges which are exactly 1 year
        intpop['month_range'] = 12
        is_age_range = (intpop['age_to'] != intpop['age_from'])
        intpop.loc[is_age_range, 'month_range'] = (intpop['age_to'] - intpop['age_from']) * 12

        # randomly rows indices from the worksheet
        pop_sample = intpop.iloc[self.rng.choice(intpop.index.values,
                                                 size=len(df),
                                                 replace=True,
                                                 p=intpop.probability.values)]
        pop_sample = pop_sample.reset_index()

        # select a random number of months into age_range
        months: pd.Series = pop_sample.month_range * self.rng.random_sample(size=len(df))
        pop_sample['months'] = pd.Series(pd.to_timedelta(months.astype(int), unit='M', box=False))

        # The entire initial population is alive!
<<<<<<< HEAD
        df.is_alive: pd.Series = True
=======
        df.is_alive.values[:] = True
>>>>>>> ea885a2a

        years_ago = pd.to_timedelta(pop_sample['age_from'], unit='Y') + pop_sample['months']
        df.loc[df.is_alive, 'date_of_birth'] = self.sim.date - years_ago
        df.loc[df.is_alive, 'sex'] = pop_sample['gender'].map({'female': 'F', 'male': 'M'})

        # we can't use np.nan because that casts the series into a float
        df.loc[df.is_alive, 'mother_id'] = -1

<<<<<<< HEAD

        # Assign village, district and region of residence
        region_info = self.parameters['Village_District_Region_Data']
        prob_in_village = region_info['Population']/region_info['Population'].sum()
        village_indx = self.rng.choice(region_info.index, size=df.is_alive.sum(), p=prob_in_village)

        def get_mapping(list_of_words: pd.Series):
            return {v: k for k, v in enumerate(list_of_words.unique())}

        region_info['Region_ID'] = region_info['Region'].map(get_mapping(region_info['Region']))
        region_info['District_ID'] = region_info['District'].map(get_mapping(region_info['District']))
        region_info['Village_ID'] = region_info['Village'].map(get_mapping(region_info['Village']))

        df.loc[df.is_alive, 'region_of_residence'] = region_info.loc[village_indx, 'Region'].values
        df.loc[df.is_alive, 'district_of_residence'] = region_info.loc[village_indx, 'District'].values
        df.loc[df.is_alive, 'village_of_residence'] = region_info.loc[village_indx, 'Village'].values
=======
        # Assign district and region of residence
        district_info = self.parameters['district_and_region_data']
        prob_in_district = district_info['District Total'] / district_info['District Total'].sum()

        assigned_district = district_info.loc[
            self.rng.choice(np.arange(0, len(prob_in_district)), size=df.is_alive.sum(), p=prob_in_district),
            ['District', 'Region']].copy().reset_index(drop=True)

        df.loc[df.is_alive, 'region_of_residence'] = assigned_district['Region']
        df.loc[df.is_alive, 'district_of_residence'] = assigned_district['District']
>>>>>>> ea885a2a

        # Check for no bad values being assigned to persons in the dataframe:
        assert (not pd.isnull(df['region_of_residence']).any())
        assert (not pd.isnull(df['district_of_residence']).any())
<<<<<<< HEAD
        assert (not pd.isnull(df['village_of_residence']).any())

=======
>>>>>>> ea885a2a

        # assign that none of the adult (woman) population is pregnant
        df.loc[df.is_alive, 'is_pregnant'] = False
        df.loc[df.is_alive, 'date_of_last_pregnancy'] = pd.NaT

        # TODO: Lifestyle module should look after contraception property
        df.loc[df.is_alive, 'contraception'] = 'not using'  # this will be ascribed by the lifestype module

        age_in_days = self.sim.date - df.loc[df.is_alive, 'date_of_birth']
        df.loc[df.is_alive, 'age_exact_years'] = age_in_days / np.timedelta64(1, 'Y')
        df.loc[df.is_alive, 'age_years'] = df.loc[df.is_alive, 'age_exact_years'].astype(int)
        df.loc[df.is_alive, 'age_range'] = df.loc[df.is_alive, 'age_years'].map(self.AGE_RANGE_LOOKUP)
        df.loc[df.is_alive, 'age_days'] = age_in_days.dt.days

        # assign that half the adult population is married (will be done in lifestyle module)
        df.loc[df.is_alive, 'is_married'] = False  # TODO: Lifestyle module should look after married property
        adults = (df.loc[df.is_alive, 'age_years'] >= 18)
        df.loc[adults, 'is_married'] = self.rng.choice([True, False], size=adults.sum(), p=[0.5, 0.5], replace=True)

    def initialise_simulation(self, sim):
        """Get ready for simulation start.
        This method is called just before the main simulation loop begins, and after all
        modules have read their parameters and the initial population has been created.
        It is a good place to add initial events to the event queue.
        """
        # Update age information every day
        sim.schedule_event(AgeUpdateEvent(self, self.AGE_RANGE_LOOKUP),
                           sim.date + DateOffset(days=1))

        # check all population to determine if pregnancy should be triggered (repeats every month)
        sim.schedule_event(PregnancyPoll(self), sim.date + DateOffset(months=1))

        # check all population to determine if person should die (from causes other than those
        # explicitly modelled) (repeats every month)
        sim.schedule_event(OtherDeathPoll(self), sim.date + DateOffset(months=1))

        # Launch the repeating event that will store statistics about the population structure
        sim.schedule_event(DemographyLoggingEvent(self), sim.date + DateOffset(days=0))

    def on_birth(self, mother_id, child_id):
        """Initialise our properties for a newborn individual.
        This is called by the simulation whenever a new person is born.
        :param mother_id: the mother for this child
        :param child_id: the new child
        """
        df = self.sim.population.props

        df.at[child_id, 'is_alive'] = True
        df.at[child_id, 'date_of_birth'] = self.sim.date

        f_male = self.parameters['fraction_of_births_male']
        df.at[child_id, 'sex'] = self.rng.choice(['M', 'F'], p=[f_male, 1 - f_male])

        df.at[child_id, 'mother_id'] = mother_id
        df.at[child_id, 'is_pregnant'] = False
        df.at[child_id, 'date_of_last_pregnancy'] = pd.NaT

        df.at[child_id, 'is_married'] = False
        df.at[child_id, 'contraception'] = 'not using'  # TODO: contraception should be governed by lifestyle module

        df.at[child_id, 'age_exact_years'] = 0.0
        df.at[child_id, 'age_years'] = 0
        df.at[child_id, 'age_range'] = self.AGE_RANGE_LOOKUP[0]

        # Reset the mother's is_pregnant status showing that she is no longer pregnant
        df.at[mother_id, 'is_pregnant'] = False

        # Child's residence is inherited from the mother
        df.at[child_id, 'region_of_residence'] = df.at[mother_id, 'region_of_residence']
        df.at[child_id, 'district_of_residence'] = df.at[mother_id, 'district_of_residence']
<<<<<<< HEAD
        df.at[child_id, 'village_of_residence'] = df.at[mother_id, 'village_of_residence']
=======
>>>>>>> ea885a2a

        # Log the birth:
        logger.info('%s|on_birth|%s',
                    self.sim.date,
                    {
                        'mother': mother_id,
                        'child': child_id,
                        'mother_age': df.at[mother_id, 'age_years']
                    })


class AgeUpdateEvent(RegularEvent, PopulationScopeEventMixin):
    """
    This event updates the age_exact_years, age_years and age_range columns for the population based
    on the current simulation date
    """

    def __init__(self, module, age_range_lookup):
        super().__init__(module, frequency=DateOffset(days=1))
        self.age_range_lookup = age_range_lookup

    def apply(self, population):
        df = population.props
        age_in_days = population.sim.date - df.loc[df.is_alive, 'date_of_birth']

        df.loc[df.is_alive, 'age_exact_years'] = age_in_days / np.timedelta64(1, 'Y')
        df.loc[df.is_alive, 'age_years'] = df.loc[df.is_alive, 'age_exact_years'].astype(int)
#       df.loc[df.is_alive, 'age_range'] = df.age_years.map(self.age_range_lookup)
        df.loc[df.is_alive, 'age_days'] = age_in_days.dt.days


class PregnancyPoll(RegularEvent, PopulationScopeEventMixin):
    """
    This event looks across each woman in the population to determine who will become pregnant
    """

    def __init__(self, module):
        super().__init__(module, frequency=DateOffset(months=1))
        self.age_low = 15
        self.age_high = 49

    def apply(self, population):

        logger.debug('Checking to see if anyone should become pregnant....')

        if self.sim.date > Date(2035, 1, 1):
            logger.debug('Now after 2035')

        df = population.props  # get the population dataframe

        # get the subset of women from the population dataframe and relevant characteristics
        subset = (df.sex == 'F') & df.is_alive & df.age_years.between(self.age_low, self.age_high) & ~df.is_pregnant
        females = df.loc[subset, ['contraception', 'age_years']]

        # load the fertility schedule (imported datasheet from excel workbook)
        fertility_schedule = self.module.parameters['fertility_schedule']

        # --------

        # get the probability of pregnancy for each woman in the model, through merging with the fert_schedule data
        len_before_merge = len(females)
        females = females.reset_index().merge(fertility_schedule,
                                              left_on=['age_years', 'contraception'],
                                              right_on=['age', 'cmeth'],
                                              how='inner').set_index('person')
        assert len(females) == len_before_merge

        # flipping the coin to determine if this woman will become pregnant
        newly_pregnant = (self.module.rng.random_sample(size=len(females)) < females.basefert_dhs / 12)

        # the imported number is a yearly proportion. So adjust the rate according
        # to the frequency with which the event is recurring
        # TODO: this should be linked to the self.frequency value

        newly_pregnant_ids = females.index[newly_pregnant]

        # updating the pregancy status for that women
        df.loc[newly_pregnant_ids, 'is_pregnant'] = True
        df.loc[newly_pregnant_ids, 'date_of_last_pregnancy'] = self.sim.date

        # loop through each newly pregnant women in order to schedule them a 'delayed birth event'
        for female_id in newly_pregnant_ids:
            logger.debug('female %d pregnant at age: %d', female_id, females.at[female_id, 'age_years'])

            # schedule the birth event for this woman (9 months plus/minus 2 wks)
            date_of_birth = self.sim.date + DateOffset(months=9,
                                                       weeks=-2 + 4 * self.module.rng.random_sample())

            # Schedule the Birth
            self.sim.schedule_event(DelayedBirthEvent(self.module, female_id),
                                    date_of_birth)

            logger.debug('birth booked for: %s', date_of_birth)


class DelayedBirthEvent(Event, IndividualScopeEventMixin):
    """A one-off event in which a pregnant mother gives birth.
    """

    def __init__(self, module, mother_id):
        """Create a new birth event.
        We need to pass the person this event happens to to the base class constructor
        using super(). We also pass the module that created this event, so that random
        number generators can be scoped per-module.
        :param module: the module that created this event
        :param mother_id: the person giving birth
        """
        super().__init__(module, person_id=mother_id)

    def apply(self, mother_id):
        """Apply this event to the given person.
        Assuming the person is still alive, we ask the simulation to create a new offspring.
        :param mother_id: the person the event happens to, i.e. the mother giving birth
        """

        logger.debug('@@@@ A Birth is now occuring, to mother %s', mother_id)

        df = self.sim.population.props

        # If the mother is alive and still pregnant
        if df.at[mother_id, 'is_alive'] and df.at[mother_id, 'is_pregnant']:
            self.sim.do_birth(mother_id)


class OtherDeathPoll(RegularEvent, PopulationScopeEventMixin):
    """
    This event looks across each person in the population to see if they should die.
    During development this will be applying WPP all-cause death rates...
    ... But once we have diseases causing their own deaths, it will become the mortality schedule
    ... from all cases other than those explicitly modelled
    """

    def __init__(self, module):
        super().__init__(module, frequency=DateOffset(months=1))

    def apply(self, population):
        logger.debug('Checking to see if anyone should die...')
        df = population.props
        over_max_age = df.index[df.is_alive & (df.age_years > MAX_AGE)]
        for individual_id in over_max_age:
            self.sim.schedule_event(InstantaneousDeath(self.module, individual_id, 'OverMaxAge'))

        # get the mortality schedule for now...

        # load the mortality schedule (imported datasheet from excel workbook)
        mort_sched = self.module.parameters['mortality_schedule']

        # get the subset of mortality rates for this year.
        # confirms that we go to the five year period that we are in, not the exact year.
        fallbackyear = int(math.floor(self.sim.date.year / 5) * 5)

        mort_sched = mort_sched.loc[mort_sched.year == fallbackyear, ['age_years', 'sex', 'value']].copy()

        # get the population
        alive = df.loc[df.is_alive & (df.age_years <= MAX_AGE), ['sex', 'age_years']].copy()

        # merge the popualtion dataframe with the parameter dataframe to pick-up the risk of
        # mortality for each person in the model
        length_before_merge = len(alive)
        alive = alive.reset_index().merge(mort_sched,
                                          left_on=['age_years', 'sex'],
                                          right_on=['age_years', 'sex'],
                                          how='inner').set_index('person')
        assert length_before_merge == len(alive)

        # flipping the coin to determine if this person will die
        will_die = (self.module.rng.random_sample(size=len(alive)) < alive.value / 12)

        logger.debug('Will die count: %d', will_die.sum())

        # the imported number is a yearly proportion. So adjust the rate according
        # to the frequency with which the event is recurring
        # TODO: this should be linked to the self.frequency value

        # loop through to see who is going to die:
        for person in alive.index[will_die]:
            # schedule the death for "now"
            self.sim.schedule_event(InstantaneousDeath(self.module, person, cause='Other'),
                                    self.sim.date)


class InstantaneousDeath(Event, IndividualScopeEventMixin):
    """
    Performs the Death operation on an individual and logs it.
    """

    def __init__(self, module, individual_id, cause):
        super().__init__(module, person_id=individual_id)
        self.cause = cause

    def apply(self, person_id):
        df = self.sim.population.props

    def apply(self, individual_id):
        df = self.sim.population.props

        logger.debug("@@@@ A Death is now occuring, to person %s", individual_id)

        if df.at[individual_id, 'is_alive']:
            # here comes the death.......
            df.at[individual_id, 'is_alive'] = False
            # the person is now dead
            df.at[individual_id, 'date_of_death'] = self.sim.date

        logger.debug("*******************************************The person %s "
                     "is now officially dead and has died of %s", individual_id, self.cause)

        # Log the death
        logger.info('%s|death|%s', self.sim.date,
                    {
                        'age': df.at[individual_id, 'age_years'],
                        'cause': self.cause,
                        'person_id': individual_id
                    })

        # Report the deaths to the healthburden module (if present) so that it tracks the live years lost
        if 'HealthBurden' in self.sim.modules.keys():
            date_of_birth = df.at[individual_id, 'date_of_birth']
            sex = df.at[individual_id, 'sex']
            label = self.module.name + '_' + self.cause  # creates a label for these YLL of <ModuleName>_<CauseOfDeath>
            self.sim.modules['HealthBurden'].report_live_years_lost(sex=sex,
                                                                    date_of_birth=date_of_birth,
                                                                    label=label)


class DemographyLoggingEvent(RegularEvent, PopulationScopeEventMixin):
    def __init__(self, module):
        """comments...
        """
        # run this event every 12 months (every year)
        self.repeat = 12
        super().__init__(module, frequency=DateOffset(months=self.repeat))

    def apply(self, population):
        df = population.props

        sex_count = df[df.is_alive].groupby('sex').size()

        logger.info('%s|population|%s',
                    self.sim.date,
                    {
                        'total': sum(sex_count),
                        'male': sex_count['M'],
                        'female': sex_count['F']
                    })

        # if you groupby both sex and age_range, you weirdly lose categories where size==0, so
        # get the counts separately
        m_age_counts = df[df.is_alive & (df.sex == 'M')].groupby('age_range').size()
        f_age_counts = df[df.is_alive & (df.sex == 'F')].groupby('age_range').size()

        logger.info('%s|age_range_m|%s', self.sim.date,
                    m_age_counts.to_dict())

        logger.info('%s|age_range_f|%s', self.sim.date,
                    f_age_counts.to_dict())<|MERGE_RESOLUTION|>--- conflicted
+++ resolved
@@ -1,12 +1,12 @@
 """
 The core demography module and its associated events.
+
 Expects input in format of the 'Demography.xlsx'  of TimH, sent 3/10. Uses the 'Interpolated
 population structure' worksheet within to initialise the age & sex distribution of population.
 """
 
 import logging
 import math
-import os
 from collections import defaultdict
 from pathlib import Path
 
@@ -17,7 +17,7 @@
 from tlo.events import Event, IndividualScopeEventMixin, PopulationScopeEventMixin, RegularEvent
 
 logger = logging.getLogger(__name__)
-logger.setLevel(logging.CRITICAL)
+logger.setLevel(logging.INFO)
 
 # Limits for setting up age range categories
 MIN_AGE_FOR_RANGE = 0
@@ -69,10 +69,7 @@
     def __init__(self, name=None, resourcefilepath=None):
         super().__init__(name)
         self.resourcefilepath = resourcefilepath
-<<<<<<< HEAD
-=======
-
->>>>>>> ea885a2a
+
     AGE_RANGE_CATEGORIES, AGE_RANGE_LOOKUP = make_age_range_lookup()
 
     # We should have 21 age range categories
@@ -85,15 +82,9 @@
         'fertility_schedule': Parameter(Types.DATA_FRAME, 'Age-spec fertility rates'),
         'mortality_schedule': Parameter(Types.DATA_FRAME, 'Age-spec fertility rates'),
         'fraction_of_births_male': Parameter(Types.REAL, 'Birth Sex Ratio'),
-<<<<<<< HEAD
-        'Village_District_Region_Data': Parameter(Types.DATA_FRAME,
-                                                  'Census data on the number of persons in '
-                                                  'residence in each district')
-=======
         'district_and_region_data': Parameter(Types.DATA_FRAME,
                                               'Census data on the number of persons in '
                                               'residence in each district')
->>>>>>> ea885a2a
     }
 
     # Next we declare the properties of individuals that this module provides.
@@ -102,7 +93,6 @@
     PROPERTIES = {
         'is_alive': Property(Types.BOOL, 'Whether this individual is alive'),
         'date_of_birth': Property(Types.DATE, 'Date of birth of this individual'),
-        'date_of_death': Property(Types.DATE, 'Date of death of this individual'),
         'sex': Property(Types.CATEGORICAL, 'Male or female', categories=['M', 'F']),
         'mother_id': Property(Types.INT, 'Unique identifier of mother of this individual'),
         'is_pregnant': Property(Types.BOOL, 'Whether this individual is currently pregnant'),
@@ -123,28 +113,19 @@
                               categories=AGE_RANGE_CATEGORIES),
         'age_days': Property(Types.INT, 'The age of the individual in whole days'),
 
-<<<<<<< HEAD
-#       'region_of_residence': Property(Types.STRING, 'The region in which the person in resident'),
-#       'district_of_residence': Property(Types.STRING, 'The district in which the person is resident'),
-#       'village_of_residence': Property(Types.STRING, 'The village in which the person is resident')
-=======
         'region_of_residence': Property(Types.STRING, 'The region in which the person in resident'),
         'district_of_residence': Property(Types.STRING, 'The district in which the person is resident'),
->>>>>>> ea885a2a
     }
 
     def read_parameters(self, data_folder):
         """Read parameter values from file, if required.
+
         Loads the 'Interpolated Pop Structure' worksheet from the Demography Excel workbook.
+
         :param data_folder: path of a folder supplied to the Simulation containing data files.
           Typically modules would read a particular file within here.
         """
-<<<<<<< HEAD
-        workbook = pd.read_excel(os.path.join(self.resourcefilepath,
-                                              'ResourceFile_DemographicData.xlsx'),
-=======
         workbook = pd.read_excel(Path(self.resourcefilepath) / 'ResourceFile_DemographicData.xlsx',
->>>>>>> ea885a2a
                                  sheet_name=None)
 
         self.parameters['interpolated_pop'] = workbook['Interpolated Pop Structure']
@@ -166,25 +147,19 @@
         self.parameters['mortality_schedule'] = ms_new.rename(columns={'age_from': 'age_years'})
         self.parameters['fraction_of_births_male'] = 0.5
 
-<<<<<<< HEAD
-        self.parameters['Village_District_Region_Data'] = \
-            pd.read_csv(os.path.join(self.resourcefilepath,
-                                     'ResourceFile_PopBreakdownbyVillage.csv'))
-=======
         self.parameters['district_and_region_data'] = \
             pd.read_csv(Path(self.resourcefilepath) / 'ResourceFile_District_Population_Data.csv')
->>>>>>> ea885a2a
 
     def initialise_population(self, population):
         """Set our property values for the initial population.
+
         This method is called by the simulation when creating the initial population, and is
         responsible for assigning initial values, for every individual, of those properties
         'owned' by this module, i.e. those declared in the PROPERTIES dictionary above.
+
         :param population: the population of individuals
         """
         df = population.props
-
-        df.date_of_death = pd.NaT
 
         worksheet = self.parameters['interpolated_pop']
 
@@ -211,11 +186,7 @@
         pop_sample['months'] = pd.Series(pd.to_timedelta(months.astype(int), unit='M', box=False))
 
         # The entire initial population is alive!
-<<<<<<< HEAD
-        df.is_alive: pd.Series = True
-=======
         df.is_alive.values[:] = True
->>>>>>> ea885a2a
 
         years_ago = pd.to_timedelta(pop_sample['age_from'], unit='Y') + pop_sample['months']
         df.loc[df.is_alive, 'date_of_birth'] = self.sim.date - years_ago
@@ -224,24 +195,6 @@
         # we can't use np.nan because that casts the series into a float
         df.loc[df.is_alive, 'mother_id'] = -1
 
-<<<<<<< HEAD
-
-        # Assign village, district and region of residence
-        region_info = self.parameters['Village_District_Region_Data']
-        prob_in_village = region_info['Population']/region_info['Population'].sum()
-        village_indx = self.rng.choice(region_info.index, size=df.is_alive.sum(), p=prob_in_village)
-
-        def get_mapping(list_of_words: pd.Series):
-            return {v: k for k, v in enumerate(list_of_words.unique())}
-
-        region_info['Region_ID'] = region_info['Region'].map(get_mapping(region_info['Region']))
-        region_info['District_ID'] = region_info['District'].map(get_mapping(region_info['District']))
-        region_info['Village_ID'] = region_info['Village'].map(get_mapping(region_info['Village']))
-
-        df.loc[df.is_alive, 'region_of_residence'] = region_info.loc[village_indx, 'Region'].values
-        df.loc[df.is_alive, 'district_of_residence'] = region_info.loc[village_indx, 'District'].values
-        df.loc[df.is_alive, 'village_of_residence'] = region_info.loc[village_indx, 'Village'].values
-=======
         # Assign district and region of residence
         district_info = self.parameters['district_and_region_data']
         prob_in_district = district_info['District Total'] / district_info['District Total'].sum()
@@ -252,16 +205,10 @@
 
         df.loc[df.is_alive, 'region_of_residence'] = assigned_district['Region']
         df.loc[df.is_alive, 'district_of_residence'] = assigned_district['District']
->>>>>>> ea885a2a
 
         # Check for no bad values being assigned to persons in the dataframe:
         assert (not pd.isnull(df['region_of_residence']).any())
         assert (not pd.isnull(df['district_of_residence']).any())
-<<<<<<< HEAD
-        assert (not pd.isnull(df['village_of_residence']).any())
-
-=======
->>>>>>> ea885a2a
 
         # assign that none of the adult (woman) population is pregnant
         df.loc[df.is_alive, 'is_pregnant'] = False
@@ -283,6 +230,7 @@
 
     def initialise_simulation(self, sim):
         """Get ready for simulation start.
+
         This method is called just before the main simulation loop begins, and after all
         modules have read their parameters and the initial population has been created.
         It is a good place to add initial events to the event queue.
@@ -303,7 +251,9 @@
 
     def on_birth(self, mother_id, child_id):
         """Initialise our properties for a newborn individual.
+
         This is called by the simulation whenever a new person is born.
+
         :param mother_id: the mother for this child
         :param child_id: the new child
         """
@@ -332,10 +282,6 @@
         # Child's residence is inherited from the mother
         df.at[child_id, 'region_of_residence'] = df.at[mother_id, 'region_of_residence']
         df.at[child_id, 'district_of_residence'] = df.at[mother_id, 'district_of_residence']
-<<<<<<< HEAD
-        df.at[child_id, 'village_of_residence'] = df.at[mother_id, 'village_of_residence']
-=======
->>>>>>> ea885a2a
 
         # Log the birth:
         logger.info('%s|on_birth|%s',
@@ -363,7 +309,7 @@
 
         df.loc[df.is_alive, 'age_exact_years'] = age_in_days / np.timedelta64(1, 'Y')
         df.loc[df.is_alive, 'age_years'] = df.loc[df.is_alive, 'age_exact_years'].astype(int)
-#       df.loc[df.is_alive, 'age_range'] = df.age_years.map(self.age_range_lookup)
+        df.loc[df.is_alive, 'age_range'] = df.age_years.map(self.age_range_lookup)
         df.loc[df.is_alive, 'age_days'] = age_in_days.dt.days
 
 
@@ -437,9 +383,11 @@
 
     def __init__(self, module, mother_id):
         """Create a new birth event.
+
         We need to pass the person this event happens to to the base class constructor
         using super(). We also pass the module that created this event, so that random
         number generators can be scoped per-module.
+
         :param module: the module that created this event
         :param mother_id: the person giving birth
         """
@@ -526,9 +474,6 @@
         super().__init__(module, person_id=individual_id)
         self.cause = cause
 
-    def apply(self, person_id):
-        df = self.sim.population.props
-
     def apply(self, individual_id):
         df = self.sim.population.props
 
@@ -538,7 +483,6 @@
             # here comes the death.......
             df.at[individual_id, 'is_alive'] = False
             # the person is now dead
-            df.at[individual_id, 'date_of_death'] = self.sim.date
 
         logger.debug("*******************************************The person %s "
                      "is now officially dead and has died of %s", individual_id, self.cause)
