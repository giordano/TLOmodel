"""
The core demography module and its associated events.

Expects input in format of the 'Demography.xlsx'  of TimH, sent 3/10. Uses the 'Interpolated
population structure' worksheet within to initialise the age & sex distribution of population.
"""
import logging
from collections import defaultdict

import numpy as np
import pandas as pd

<<<<<<< HEAD
from tlo import Module, Parameter, Property, Types, DateOffset
from tlo.events import Event, PopulationScopeEventMixin, RegularEvent, IndividualScopeEventMixin


# from tlo.methods.pregnancy_and_newborn_supervisor import Pregnancy_And_Newborn_Supervisor_Event
=======
from tlo import Date, DateOffset, Module, Parameter, Property, Types
from tlo.events import Event, IndividualScopeEventMixin, PopulationScopeEventMixin, RegularEvent

logger = logging.getLogger(__name__)
logger.setLevel(logging.INFO)

# Limits for setting up age range categories
MIN_AGE_FOR_RANGE = 0
MAX_AGE_FOR_RANGE = 100
AGE_RANGE_SIZE = 5


def make_age_range_lookup():
    """Returns a dictionary mapping age (in years) to age range
    i.e. { 0: '0-4', 1: '0-4', ..., 119: '100+', 120: '100+' }
    """
    def chunks(items, n):
        """Takes a list and divides it into parts of size n"""
        for index in range(0, len(items), n):
            yield items[index:index + n]

    # split all the ages from min to limit (100 years) into 5 year ranges
    parts = chunks(range(MIN_AGE_FOR_RANGE, MAX_AGE_FOR_RANGE), AGE_RANGE_SIZE)

    # any ages >= 100 are in the '100+' category
    default_category = '%d+' % MAX_AGE_FOR_RANGE
    lookup = defaultdict(lambda: default_category)

    # collect the possible ranges
    ranges = []

    # loop over each range and map all ages falling within the range to the range
    for part in parts:
        start = part.start
        end = part.stop - 1
        value = '%s-%s' % (start, end)
        ranges.append(value)
        for i in range(start, part.stop):
            lookup[i] = value

    ranges.append(default_category)
    return ranges, lookup
>>>>>>> 8fa58063


class Demography(Module):
    """
    The core demography modules handling age and sex of individuals. Also is responsible for their
    'is_alive' status
    """

    def __init__(self, name=None, workbook_path=None):
        super().__init__(name)
        self.workbook_path = workbook_path
<<<<<<< HEAD
        self.store = {'Time': [], 'Population_Total': [], 'Population_Men': [], 'Population0-5': [],
                      'Population5-10': []}
=======
    AGE_RANGE_CATEGORIES, AGE_RANGE_LOOKUP = make_age_range_lookup()

    # We should have 21 age range categories
    assert len(AGE_RANGE_CATEGORIES) == 21
>>>>>>> 8fa58063

    # Here we declare parameters for this module. Each parameter has a name, data type,
    # and longer description.
    PARAMETERS = {
        'interpolated_pop': Parameter(Types.DATA_FRAME, 'Interpolated population structure'),
        'fertility_schedule': Parameter(Types.DATA_FRAME, 'Age-spec fertility rates'),
        'mortality_schedule': Parameter(Types.DATA_FRAME, 'Age-spec fertility rates'),
        'fraction_of_births_male': Parameter(Types.REAL, 'Birth Sex Ratio')
    }

    # Next we declare the properties of individuals that this module provides.
    # Again each has a name, type and description. In addition, properties may be marked
    # as optional if they can be undefined for a given individual.
    PROPERTIES = {
        'is_alive': Property(Types.BOOL, 'Whether this individual is alive'),
        'date_of_birth': Property(Types.DATE, 'Date of birth of this individual'),
        'sex': Property(Types.CATEGORICAL, 'Male or female', categories=['M', 'F']),
        'mother_id': Property(Types.INT, 'Unique identifier of mother of this individual'),
<<<<<<< HEAD
        'is_alive': Property(Types.BOOL, 'Whether this individual is alive'),
        'is_pregnant': Property(Types.BOOL, 'Whether this individual is currently pregnant'),
        'date_of_last_pregnancy': Property(Types.DATE, 'Date of the last pregnancy of this individual'),
        'is_married': Property(Types.BOOL, 'Whether this individual is currently married'),
        'contraception': Property(Types.CATEGORICAL, 'Contraception method',
                                  categories=['Not using', 'Pill', 'iud', 'Injections', 'Condom',
                                              'Female Sterilization',
                                              'Male Sterilization', 'Periodic Abstinence', 'Withdrawal', 'Other',
                                              'Norplant'])
=======
        'is_pregnant': Property(Types.BOOL, 'Whether this individual is currently pregnant'),
        'date_of_last_pregnancy': Property(Types.DATE, 'Date of the last pregnancy of this individual'),
        'is_married': Property(Types.BOOL, 'Whether this individual is currently married'),
        'contraception': Property(Types.CATEGORICAL, 'Current contraceptive method',
                                  categories=['not using',
                                              'injections',
                                              'condom',
                                              'periodic abstinence',
                                              'norplant']),
        # Age calculation is handled by demography module
        'age_exact_years': Property(Types.REAL, 'The age of the individual in exact years'),
        'age_years': Property(Types.INT, 'The age of the individual in years'),
        'age_range': Property(Types.CATEGORICAL,
                              'The age range category of the individual',
                              categories=AGE_RANGE_CATEGORIES),
>>>>>>> 8fa58063
    }

    def read_parameters(self, data_folder):
        """Read parameter values from file, if required.

        Loads the 'Interpolated Pop Structure' worksheet from the Demography Excel workbook.

        :param data_folder: path of a folder supplied to the Simulation containing data files.
          Typically modules would read a particular file within here.
        """
<<<<<<< HEAD
        # TODO: Read in excel file only once
        self.parameters['interpolated_pop'] = pd.read_excel(self.workbook_path,
                                                            sheet_name='Interpolated Pop Structure')
=======
        workbook = pd.read_excel(self.workbook_path, sheet_name=None)
        self.parameters['interpolated_pop'] = workbook['Interpolated Pop Structure']
        self.parameters['fertility_schedule'] = workbook['Age_spec fertility']

        # create new variable that will align with population.sex
        ms = workbook['Mortality Rate']
        ms['sex'] = np.where(ms['gender'] == 'male', 'M', 'F')
        self.parameters['mortality_schedule'] = ms

        self.parameters['fraction_of_births_male'] = 0.5
>>>>>>> 8fa58063

        self.parameters['fertility_schedule'] = pd.read_excel(self.workbook_path,
                                                              sheet_name='Age_spec fertility')

        self.parameters['mortality_schedule'] = pd.read_excel(self.workbook_path,
                                                              sheet_name='Mortality Rate')

        self.parameters['fraction_of_births_male'] = 0.5

    def initialise_population(self, population):
        """Set our property values for the initial population.

        This method is called by the simulation when creating the initial population, and is
        responsible for assigning initial values, for every individual, of those properties
        'owned' by this module, i.e. those declared in the PROPERTIES dictionary above.

        :param population: the population of individuals
        """
        df = population.props

        worksheet = self.parameters['interpolated_pop']

        # get a subset of the rows from the interpolated population worksheet
        intpop = worksheet.loc[worksheet.year == self.sim.date.year].copy().reset_index()

        # get the probability of occurrance for each sex+age range in the population
        intpop['probability'] = intpop.value / intpop.value.sum()

        # calculate the month range interval for age ranges which are exactly 1 year
        intpop['month_range'] = 12
        is_age_range = (intpop['age_to'] != intpop['age_from'])
        intpop.loc[is_age_range, 'month_range'] = (intpop['age_to'] - intpop['age_from']) * 12

<<<<<<< HEAD
        pop_sample = intpop.iloc[self.sim.rng.choice(intpop.index.values,
                                                     size=len(population),
                                                     p=intpop.probability.values)]
        pop_sample = pop_sample.reset_index()
        months = pd.Series(pd.to_timedelta(self.sim.rng.randint(low=0,
                                                                high=12,
                                                                size=len(population)),
                                           unit='M',
                                           box=False))
=======
        # randomly rows indices from the worksheet
        pop_sample = intpop.iloc[self.rng.choice(intpop.index.values,
                                                 size=len(df),
                                                 replace=True,
                                                 p=intpop.probability.values)]
        pop_sample = pop_sample.reset_index()
>>>>>>> 8fa58063

        # select a random number of months into age_range
        months: pd.Series = pop_sample.month_range * self.rng.random_sample(size=len(df))
        pop_sample['months'] = pd.Series(pd.to_timedelta(months.astype(int), unit='M', box=False))

        # The entire initial population is alive!
        df.is_alive = True

<<<<<<< HEAD
        # assign that half the adult population is married (will be done in lifestyle module)
        df.is_married = False

        adults = (population.age.years >= 18)
        df.loc[adults, 'is_married'] = self.sim.rng.choice([True, False], size=adults.sum(), p=[0.5, 0.5])

        df.contraception.values[:] = 'Not using'

        # assign that none of the adult (woman) population is pregnant
        df.is_pregnant = False
        df.date_of_last_pregnancy = pd.DateOffset(months=0)
=======
        years_ago = pd.to_timedelta(pop_sample['age_from'], unit='Y') + pop_sample['months']
        df.loc[df.is_alive, 'date_of_birth'] = self.sim.date - years_ago
        df.loc[df.is_alive, 'sex'] = pop_sample['gender'].map({'female': 'F', 'male': 'M'})
        df.loc[df.is_alive, 'mother_id'] = -1  # we can't use np.nan because that casts the series into a float

        # assign that none of the adult (woman) population is pregnant
        df.loc[df.is_alive, 'is_pregnant'] = False
        df.loc[df.is_alive, 'date_of_last_pregnancy'] = pd.NaT

        # TODO: Lifestyle module should look after contraception property
        df.loc[df.is_alive, 'contraception'] = 'not using'  # this will be ascribed by the lifestype module

        age_in_days = self.sim.date - df.loc[df.is_alive, 'date_of_birth']
        df.loc[df.is_alive, 'age_exact_years'] = age_in_days / np.timedelta64(1, 'Y')
        df.loc[df.is_alive, 'age_years'] = df.loc[df.is_alive, 'age_exact_years'].astype(int)
        df.loc[df.is_alive, 'age_range'] = df.loc[df.is_alive, 'age_years'].map(self.AGE_RANGE_LOOKUP)

        # assign that half the adult population is married (will be done in lifestyle module)
        df.loc[df.is_alive, 'is_married'] = False  # TODO: Lifestyle module should look after married property
        adults = (df.loc[df.is_alive, 'age_years'] >= 18)
        df.loc[adults, 'is_married'] = self.rng.choice([True, False], size=adults.sum(), p=[0.5, 0.5], replace=True)
>>>>>>> 8fa58063

    def initialise_simulation(self, sim):
        """Get ready for simulation start.

        This method is called just before the main simulation loop begins, and after all
        modules have read their parameters and the initial population has been created.
        It is a good place to add initial events to the event queue.
        """
<<<<<<< HEAD

        # Launch the repeating events for demoraphy...
        sim.schedule_event(PregnancyPoll(self), sim.date + DateOffset(
            months=1))  # check all population to determine if pregnancy should be triggered (repeats every month)
        sim.schedule_event(OtherDeathPoll(self), sim.date + DateOffset(
            months=1))  # check all population to determine if person should die (from causes other than those explicitly modelled) (repeats every month)

        # Launch the repeating event that will store statistics about the population structure
        sim.schedule_event(DemographyLoggingEvent(self), sim.date + DateOffset(months=12))
=======
        # Update age information every day
        sim.schedule_event(AgeUpdateEvent(self, self.AGE_RANGE_LOOKUP),
                           sim.date + DateOffset(days=1))

        # check all population to determine if pregnancy should be triggered (repeats every month)
        sim.schedule_event(PregnancyPoll(self), sim.date+DateOffset(months=1))

        # check all population to determine if person should die (from causes other than those
        # explicitly modelled) (repeats every month)
        sim.schedule_event(OtherDeathPoll(self), sim.date+DateOffset(months=1))
>>>>>>> 8fa58063

        # Launch the repeating event that will store statistics about the population structure
        sim.schedule_event(DemographyLoggingEvent(self), sim.date + DateOffset(days=0))

    def on_birth(self, mother_id, child_id):
        """Initialise our properties for a newborn individual.

        This is called by the simulation whenever a new person is born.

        :param mother_id: the mother for this child
        :param child_id: the new child
        """
        df = self.sim.population.props

        df.at[child_id, 'is_alive'] = True
        df.at[child_id, 'date_of_birth'] = self.sim.date

        f_male = self.parameters['fraction_of_births_male']
        df.at[child_id, 'sex'] = self.rng.choice(['M', 'F'], p=[f_male, 1 - f_male])

        df.at[child_id, 'mother_id'] = mother_id
        df.at[child_id, 'is_pregnant'] = False
        df.at[child_id, 'date_of_last_pregnancy'] = pd.NaT

        df.at[child_id, 'is_married'] = False
        df.at[child_id, 'contraception'] = 'not using'  # TODO: contraception should be governed by lifestyle module

        df.at[child_id, 'age_exact_years'] = 0.0
        df.at[child_id, 'age_years'] = 0
        df.at[child_id, 'age_range'] = self.AGE_RANGE_LOOKUP[0]

        # Reset the mother's is_pregnant status showing that she is no longer pregnant
        df.at[mother_id, 'is_pregnant'] = False

        # Log the birth:
        logger.info('%s|on_birth|%s',
                    self.sim.date,
                    {
                        'mother': mother_id,
                        'child': child_id,
                        'mother_age': df.at[mother_id, 'age_years'],
                        'xxx': 0
                    })


class AgeUpdateEvent(RegularEvent, PopulationScopeEventMixin):
    """
    This event updates the age_exact_years, age_years and age_range columns for the population based
    on the current simulation date
    """
    def __init__(self, module, age_range_lookup):
        super().__init__(module, frequency=DateOffset(days=1))
        self.age_range_lookup = age_range_lookup

    def apply(self, population):
        df = population.props
        age_in_days = population.sim.date - df.loc[df.is_alive, 'date_of_birth']

        df.loc[df.is_alive, 'age_exact_years'] = age_in_days / np.timedelta64(1, 'Y')
        df.loc[df.is_alive, 'age_years'] = df.loc[df.is_alive, 'age_exact_years'].astype(int)
        df.loc[df.is_alive, 'age_range'] = df.age_years.map(self.age_range_lookup)


class PregnancyPoll(RegularEvent, PopulationScopeEventMixin):
    """
    This event looks across each woman in the population to determine who will become pregnant
    """

    def __init__(self, module):
        super().__init__(module, frequency=DateOffset(months=1))
        self.age_low = 15
        self.age_high = 49

    def apply(self, population):

        logger.debug('Checking to see if anyone should become pregnant....')

        if self.sim.date > Date(2035, 1, 1):
            logger.debug('Now after 2035')

        df = population.props  # get the population dataframe

        # get the subset of women from the population dataframe and relevant characteristics
        subset = (df.sex == 'F') & df.is_alive & df.age_years.between(self.age_low, self.age_high) & ~df.is_pregnant
        females = df.loc[subset, ['contraception', 'age_years']]

        # load the fertility schedule (imported datasheet from excel workbook)
        fertility_schedule = self.module.parameters['fertility_schedule']

        # --------

        # get the probability of pregnancy for each woman in the model, through merging with the fert_schedule data
        len_before_merge = len(females)
        females = females.reset_index().merge(fertility_schedule,
                                              left_on=['age_years', 'contraception'],
                                              right_on=['age', 'cmeth'],
                                              how='inner').set_index('person')
        assert len(females) == len_before_merge

        # flipping the coin to determine if this woman will become pregnant
        newly_pregnant = (self.module.rng.random_sample(size=len(females)) < females.basefert_dhs / 12)

        # the imported number is a yearly proportion. So adjust the rate according
        # to the frequency with which the event is recurring
        # TODO: this should be linked to the self.frequency value

        newly_pregnant_ids = females.index[newly_pregnant]

        # updating the pregancy status for that women
        df.loc[newly_pregnant_ids, 'is_pregnant'] = True
        df.loc[newly_pregnant_ids, 'date_of_last_pregnancy'] = self.sim.date

        # loop through each newly pregnant women in order to schedule them a 'delayed birth event'
        for female_id in newly_pregnant_ids:
            logger.debug('female %d pregnant at age: %d', female_id, females.at[female_id, 'age_years'])

            # schedule the birth event for this woman (9 months plus/minus 2 wks)
            date_of_birth = self.sim.date + DateOffset(months=9,
                                                       weeks=-2 + 4 * self.module.rng.random_sample())

            # Schedule the Birth
            self.sim.schedule_event(DelayedBirthEvent(self.module, female_id),
                                    date_of_birth)

            logger.debug('birth booked for: %s', date_of_birth)


class DelayedBirthEvent(Event, IndividualScopeEventMixin):
    """A one-off event in which a pregnant mother gives birth.
    """

    def __init__(self, module, mother_id):
        """Create a new birth event.

        We need to pass the person this event happens to to the base class constructor
        using super(). We also pass the module that created this event, so that random
        number generators can be scoped per-module.

        :param module: the module that created this event
        :param mother_id: the person giving birth
        """
        super().__init__(module, person_id=mother_id)

    def apply(self, mother_id):
        """Apply this event to the given person.
        Assuming the person is still alive, we ask the simulation to create a new offspring.
        :param mother_id: the person the event happens to, i.e. the mother giving birth
        """

        logger.debug('@@@@ A Birth is now occuring, to mother %s', mother_id)

        df = self.sim.population.props

        # If the mother is alive and still pregnant
        if df.at[mother_id, 'is_alive'] and df.at[mother_id, 'is_pregnant']:
            self.sim.do_birth(mother_id)


class OtherDeathPoll(RegularEvent, PopulationScopeEventMixin):
    """
    This event looks across each person in the population to see if they should die.
    During development this will be applying WPP all-cause death rates...
    ... But once we have diseases causing their own deaths, it will become the mortality schedule
    ... from all cases other than those explicitly modelled
    """

    def __init__(self, module):
        super().__init__(module, frequency=DateOffset(months=1))

    def apply(self, population):
        logger.debug('Checking to see if anyone should die...')

        # get the mortality schedule for now...

        # load the mortality schedule (imported datasheet from excel workbook)
        mort_sched = self.module.parameters['mortality_schedule']

        # get the subset of mortality rates for this year.
        mort_sched = mort_sched.loc[mort_sched.year == self.sim.date.year, ['age_from', 'sex', 'value']].copy()

        # get the population
        df = population.props
        alive = df.loc[df.is_alive, ['sex', 'age_years']].copy()

        # --------
        # TODO: mortality schedule worksheet should be updated to use the property date ranges
        # add age-groups to each dataframe (this to be done by the population object later)
        # NB... the age-groups here are -1:<0 year-olds; 0:1-4 yearolds; 1:5-9 yearolds; etc..)
        alive['agegrp'] = -99
        alive['agegrp'] = 1 + np.floor(alive.age_years / 5)
        alive.loc[alive.age_years == 0, 'agegrp'] = -1  # overwriting with -1 for the <0 year-olds

        mort_sched['agegrp'] = -99
        mort_sched['agegrp'] = np.floor(mort_sched.age_from / 5)
        mort_sched.loc[mort_sched.age_from == 0, 'agegrp'] = -1
        # -------

        # merge the popualtion dataframe with the parameter dataframe to pick-up the risk of
        # mortality for each person in the model
        alive = alive.reset_index().merge(mort_sched,
                                          left_on=['agegrp', 'sex'],
                                          right_on=['agegrp', 'sex'],
                                          how='inner').set_index('person')

        # flipping the coin to determine if this person will die
        will_die = (self.module.rng.random_sample(size=len(alive)) < alive.value / 12)

        # the imported number is a yearly proportion. So adjust the rate according
        # to the frequency with which the event is recurring
        # TODO: this should be linked to the self.frequency value

        # loop through to see who is going to die:
        for person in alive.index[will_die]:
            # schedule the death for "now"
            self.sim.schedule_event(InstantaneousDeath(self.module, person, cause='Other'),
                                    self.sim.date)


class InstantaneousDeath(Event, IndividualScopeEventMixin):
    """
    Performs the Death operation on an individual and logs it.
    """
    def __init__(self, module, individual_id, cause):
        super().__init__(module, person_id=individual_id)
        self.cause = cause

    def apply(self, individual_id):
        df = self.sim.population.props

        logger.debug("@@@@ A Death is now occuring, to person %s", individual_id)

        if df.at[individual_id, 'is_alive']:
            # here comes the death..
            df.at[individual_id, 'is_alive'] = False
            # the person is now dead

        logger.debug("*******************************************The person %s "
                     "is now officially dead and has died of %s", individual_id, self.cause)

        # Log the death
        logger.info('%s|death|%s', self.sim.date,
                    {
                        'age': df.at[individual_id, 'age_years'],
                        'cause': self.cause
                    })


class DemographyLoggingEvent(RegularEvent, PopulationScopeEventMixin):
    def __init__(self, module):
        """comments...
        """
<<<<<<< HEAD
        child.date_of_birth = self.sim.date
        child.sex = self.sim.rng.choice(['M', 'F'], p=[self.parameters['fraction_of_births_male'],
                                                  (1 - self.parameters['fraction_of_births_male'])])
        child.mother_id = mother.index
        child.is_alive = True

        #print("A new child has been born:", child.index)


class PregnancyPoll(RegularEvent, PopulationScopeEventMixin):
    """
    This event looks across each woman in the population to determine who will become pregnant
    """

    def __init__(self, module):
        super().__init__(module, frequency=DateOffset(months=1))

    def apply(self, population):
        #print('Checking to see if anyone should become pregnant....')

        df = population.props  # get the population dataframe

        female = df.loc[df.sex == 'F', ['contraception', 'is_married',
                                        'is_pregnant']]  # get the subset of women from the population dataframe and relevant characteristics
        female = pd.merge(female, population.age, left_index=True, right_index=True)  # merge in the ages

        fert_schedule = self.module.parameters[
            'fertility_schedule']  # load the fertility schedule (imported datasheet from excel workbook)
        fert_schedule = fert_schedule.loc[
            fert_schedule.year == self.sim.date.year]  # get the subset of fertility rates for this year.

        # --------
        # add age-groups to each dataframe (this to be done by the population object later)
        # (NB. Why does fert_schedule['agegrp']=0 create a warning when the same line on 'females' doesn't)
        # TODO: add age-group cateogory to population method so that this isn't done here
        female['agegrp'] = 0
        female['agegrp'] = np.floor(female['years'] / 5)
        fert_schedule['agegrp'] = 0
        fert_schedule['agegrp'] = np.floor(fert_schedule['age_from'] / 5)
        # --------

        # get the probability of pregnancy for each woman in the model, through merging with the fert_schedule data
        female = female.reset_index().merge(fert_schedule, left_on=['agegrp', 'contraception', 'is_married'],
                                            right_on=['agegrp', 'cmeth', 'married'], how='left').set_index('person')
        female = female[
            female.value.notna()]  # clean up items that didn't merge (those with ages not referenced in the fert_schedule sheet)

        female.loc[female['is_pregnant'] == True, 'value'] = 0  # zero-out risk of pregnancy if already pregnant

        newlypregnant = (self.sim.rng.random_sample(
            size=len(female)) < female.value / 12)  # flipping the coin to determine if this woman will become pregnant
        # the imported number is a yearly proportion. So adjust the rate according
        # to the frequency with which the event is recurring
        # TODO: this should be linked to the self.frequency value

        df.loc[female.index[newlypregnant], 'is_pregnant'] = True  # updating the pregancy status for that women
        df.loc[female.index[newlypregnant], 'date_of_last_pregnancy'] = self.sim.date

        # loop through each newly pregnant women in order to schedule them a 'delayed birth event'
        personnumbers_of_newlypregnant = female.index[newlypregnant]
        for personnumber in personnumbers_of_newlypregnant:
            #print('Woman number: ', population[personnumber])
            #print('Her age is:', female.loc[personnumber, 'years'])

            # schedule the birth event for this woman (9 months plus/minus 2 wks)
            birth_date_of_child = self.sim.date + DateOffset(months=9) + DateOffset(
                weeks=-2 + 4 * self.sim.rng.random_sample())

            mother = population[personnumber]  # get the index of the mother (**Q: what data type is this....)

            # Schedule the Birth
            birth = DelayedBirthEvent(self.module, mother)  # prepare for that birth event
            self.sim.schedule_event(birth, birth_date_of_child)
            #print("The birth is now booked for: ", birth_date_of_child)

            # Launch the Pregnancy_And_Newborn_Supervisor
            # p_and_n_supervisor=Pregnancy_And_Newborn_Supervisor_Event(self.module,mother)
            # self.sim.schedule_event(p_and_n_supervisor, DateOffset(weeks=1))


class DelayedBirthEvent(Event, IndividualScopeEventMixin):
    """A one-off event in which a pregnant mother gives birth.
    """

    def __init__(self, module, mother):
        """Create a new birth event.

        We need to pass the person this event happens to to the base class constructor
        using super(). We also pass the module that created this event, so that random
        number generators can be scoped per-module.

        :param module: the module that created this event
        :param mother: the person giving birth
        """
        super().__init__(module, person=mother)

    def apply(self, mother):
        """Apply this event to the given person.
        Assuming the person is still alive, we ask the simulation to create a new offspring.
        :param person: the person the event happens to, i.e. the mother giving birth
        """

        #print("@@@@ A Birth is now occuring, to mother", mother)
        if mother.is_alive:
            self.sim.do_birth

        # Reset the mother's is_pregnant status showing that she is no longer pregnant
        mother.is_pregnant = False


class OtherDeathPoll(RegularEvent, PopulationScopeEventMixin):
    """
    This event looks across each person in the population to see if they should die.
    During development this will be applying WPP all-cause death rates...
    ... But once we have diseases causing their own deaths, it will become the mortality schedule
    ... from all cases other than those explicitly modelled
    """

    def __init__(self, module):
        super().__init__(module, frequency=DateOffset(months=1))

    def apply(self, population):
        #print("Checking to see if anyone should die....")

        # get the mortality schedule for now...
        mort_schedule = self.module.parameters[
            'mortality_schedule']  # load the mortality schedule (imported datasheet from excel workbook)
        mort_schedule = mort_schedule.loc[
            mort_schedule.year == self.sim.date.year]  # get the subset of mortality rates for this year.
        # create new variable that will align with population.sex
        mort_schedule['sex'] = np.where(mort_schedule['gender'] == 'male', 'M', 'F')

        # get the population
        df = population.props
        df = pd.merge(df, population.age, left_index=True, right_index=True)  # merge in the ages

        # --------
        # add age-groups to each dataframe (this to be done by the population object later)
        # NB... the age-groups here are -1:<0 year-olds; 0:1-4 yearolds; 1:5-9 yearolds; etc..)
        df['agegrp'] = -99
        df['agegrp'] = 1 + np.floor(df.years / 5)
        df.loc[df.years == 0, 'agegrp'] = -1  # overwriting with -1 for the <0 year-olds

        mort_schedule['agegrp'] = -99
        mort_schedule['agegrp'] = np.floor(mort_schedule.age_from / 5)
        mort_schedule.loc[mort_schedule.age_from == 0, 'agegrp'] = -1
        # -------

        # merge the popualtion dataframe with the parameter dataframe to pick-up the risk of mortality for each person in the model
        df = df.reset_index().merge(mort_schedule, left_on=['agegrp', 'sex'], right_on=['agegrp', 'sex'],
                                    how='left').set_index('person')

        outcome = (self.sim.rng.random_sample(
            size=len(df)) < df.value / 12)  # flipping the coin to determine if this woman will die
        # the imported number is a yearly proportion. So adjust the rate according
        # to the frequency with which the event is recurring
        # TODO: this should be linked to the self.frequency value

        # loop through to see who is going to die:
        willdie = (df[outcome == True]).index
        cause = 'other'
        for i in willdie:
            person = population[i]
            death = InstantaneousDeath(self.module, person, cause='Other')  # make that death event
            self.sim.schedule_event(death, self.sim.date)  # schedule the death for "now"


class InstantaneousDeath(Event, IndividualScopeEventMixin):
    """
    Performs the Death operation on an individual and logs it.

    """

    def __init__(self, module, individual, cause):
        super().__init__(module, person=individual)
        self.cause = cause

    def apply(self, individual):
        #print("@@@@ A Death is now occuring, to person", individual)
        if individual.is_alive:
            # here comes the death..
            individual.is_alive = False

            # the person is now dead
            #print("*******************************************The person", individual,
            #      "is now officially dead and has died of :", self.cause)


class DemographyLoggingEvent(RegularEvent, PopulationScopeEventMixin):
    def __init__(self, module):
        """comments...
        """
=======
>>>>>>> 8fa58063
        # run this event every 12 months (every year)
        self.repeat = 12
        super().__init__(module, frequency=DateOffset(months=self.repeat))

    def apply(self, population):
<<<<<<< HEAD
        # get some summary statistics
        df = population.props

        Num_Women = ((df['sex'] == 'F') & (df['is_alive'] == True)).sum()
        Num_Men = ((df['sex'] == 'M') & (df['is_alive'] == True)).sum()
        Num_Total = (df['is_alive'] == True).sum()

        counts = {'Num_Women': Num_Women, 'Num_Men': Num_Men, 'Num_Total': Num_Total}

        #print('>>>> %s - Demography: {Num_Women: %d; Num_Men: %d; Num_Total: %d}' %
         #     (self.sim.date, Num_Women, Num_Men, Num_Total), flush=True)

        self.module.store['Time'].append(self.sim.date)
        self.module.store['Population_Total'].append(Num_Total)
=======
        df = population.props

        sex_count = df[df.is_alive].groupby('sex').size()

        logger.info('%s|population|%s',
                    self.sim.date,
                    {
                        'total': sum(sex_count),
                        'male': sex_count['M'],
                        'female': sex_count['F']
                    })

        # if you groupby both sex and age_range, you weirdly lose categories where size==0, so
        # get the counts separately
        m_age_counts = df[df.is_alive & (df.sex == 'M')].groupby('age_range').size()
        f_age_counts = df[df.is_alive & (df.sex == 'F')].groupby('age_range').size()

        logger.info('%s|age_range_m|%s', self.sim.date,
                    list(m_age_counts))

        logger.info('%s|age_range_f|%s', self.sim.date,
                    list(f_age_counts))
>>>>>>> 8fa58063
<|MERGE_RESOLUTION|>--- conflicted
+++ resolved
@@ -10,13 +10,6 @@
 import numpy as np
 import pandas as pd
 
-<<<<<<< HEAD
-from tlo import Module, Parameter, Property, Types, DateOffset
-from tlo.events import Event, PopulationScopeEventMixin, RegularEvent, IndividualScopeEventMixin
-
-
-# from tlo.methods.pregnancy_and_newborn_supervisor import Pregnancy_And_Newborn_Supervisor_Event
-=======
 from tlo import Date, DateOffset, Module, Parameter, Property, Types
 from tlo.events import Event, IndividualScopeEventMixin, PopulationScopeEventMixin, RegularEvent
 
@@ -59,7 +52,6 @@
 
     ranges.append(default_category)
     return ranges, lookup
->>>>>>> 8fa58063
 
 
 class Demography(Module):
@@ -71,15 +63,10 @@
     def __init__(self, name=None, workbook_path=None):
         super().__init__(name)
         self.workbook_path = workbook_path
-<<<<<<< HEAD
-        self.store = {'Time': [], 'Population_Total': [], 'Population_Men': [], 'Population0-5': [],
-                      'Population5-10': []}
-=======
     AGE_RANGE_CATEGORIES, AGE_RANGE_LOOKUP = make_age_range_lookup()
 
     # We should have 21 age range categories
     assert len(AGE_RANGE_CATEGORIES) == 21
->>>>>>> 8fa58063
 
     # Here we declare parameters for this module. Each parameter has a name, data type,
     # and longer description.
@@ -98,17 +85,6 @@
         'date_of_birth': Property(Types.DATE, 'Date of birth of this individual'),
         'sex': Property(Types.CATEGORICAL, 'Male or female', categories=['M', 'F']),
         'mother_id': Property(Types.INT, 'Unique identifier of mother of this individual'),
-<<<<<<< HEAD
-        'is_alive': Property(Types.BOOL, 'Whether this individual is alive'),
-        'is_pregnant': Property(Types.BOOL, 'Whether this individual is currently pregnant'),
-        'date_of_last_pregnancy': Property(Types.DATE, 'Date of the last pregnancy of this individual'),
-        'is_married': Property(Types.BOOL, 'Whether this individual is currently married'),
-        'contraception': Property(Types.CATEGORICAL, 'Contraception method',
-                                  categories=['Not using', 'Pill', 'iud', 'Injections', 'Condom',
-                                              'Female Sterilization',
-                                              'Male Sterilization', 'Periodic Abstinence', 'Withdrawal', 'Other',
-                                              'Norplant'])
-=======
         'is_pregnant': Property(Types.BOOL, 'Whether this individual is currently pregnant'),
         'date_of_last_pregnancy': Property(Types.DATE, 'Date of the last pregnancy of this individual'),
         'is_married': Property(Types.BOOL, 'Whether this individual is currently married'),
@@ -124,7 +100,6 @@
         'age_range': Property(Types.CATEGORICAL,
                               'The age range category of the individual',
                               categories=AGE_RANGE_CATEGORIES),
->>>>>>> 8fa58063
     }
 
     def read_parameters(self, data_folder):
@@ -135,11 +110,6 @@
         :param data_folder: path of a folder supplied to the Simulation containing data files.
           Typically modules would read a particular file within here.
         """
-<<<<<<< HEAD
-        # TODO: Read in excel file only once
-        self.parameters['interpolated_pop'] = pd.read_excel(self.workbook_path,
-                                                            sheet_name='Interpolated Pop Structure')
-=======
         workbook = pd.read_excel(self.workbook_path, sheet_name=None)
         self.parameters['interpolated_pop'] = workbook['Interpolated Pop Structure']
         self.parameters['fertility_schedule'] = workbook['Age_spec fertility']
@@ -150,15 +120,6 @@
         self.parameters['mortality_schedule'] = ms
 
         self.parameters['fraction_of_births_male'] = 0.5
->>>>>>> 8fa58063
-
-        self.parameters['fertility_schedule'] = pd.read_excel(self.workbook_path,
-                                                              sheet_name='Age_spec fertility')
-
-        self.parameters['mortality_schedule'] = pd.read_excel(self.workbook_path,
-                                                              sheet_name='Mortality Rate')
-
-        self.parameters['fraction_of_births_male'] = 0.5
 
     def initialise_population(self, population):
         """Set our property values for the initial population.
@@ -184,24 +145,12 @@
         is_age_range = (intpop['age_to'] != intpop['age_from'])
         intpop.loc[is_age_range, 'month_range'] = (intpop['age_to'] - intpop['age_from']) * 12
 
-<<<<<<< HEAD
-        pop_sample = intpop.iloc[self.sim.rng.choice(intpop.index.values,
-                                                     size=len(population),
-                                                     p=intpop.probability.values)]
-        pop_sample = pop_sample.reset_index()
-        months = pd.Series(pd.to_timedelta(self.sim.rng.randint(low=0,
-                                                                high=12,
-                                                                size=len(population)),
-                                           unit='M',
-                                           box=False))
-=======
         # randomly rows indices from the worksheet
         pop_sample = intpop.iloc[self.rng.choice(intpop.index.values,
                                                  size=len(df),
                                                  replace=True,
                                                  p=intpop.probability.values)]
         pop_sample = pop_sample.reset_index()
->>>>>>> 8fa58063
 
         # select a random number of months into age_range
         months: pd.Series = pop_sample.month_range * self.rng.random_sample(size=len(df))
@@ -210,19 +159,6 @@
         # The entire initial population is alive!
         df.is_alive = True
 
-<<<<<<< HEAD
-        # assign that half the adult population is married (will be done in lifestyle module)
-        df.is_married = False
-
-        adults = (population.age.years >= 18)
-        df.loc[adults, 'is_married'] = self.sim.rng.choice([True, False], size=adults.sum(), p=[0.5, 0.5])
-
-        df.contraception.values[:] = 'Not using'
-
-        # assign that none of the adult (woman) population is pregnant
-        df.is_pregnant = False
-        df.date_of_last_pregnancy = pd.DateOffset(months=0)
-=======
         years_ago = pd.to_timedelta(pop_sample['age_from'], unit='Y') + pop_sample['months']
         df.loc[df.is_alive, 'date_of_birth'] = self.sim.date - years_ago
         df.loc[df.is_alive, 'sex'] = pop_sample['gender'].map({'female': 'F', 'male': 'M'})
@@ -244,7 +180,6 @@
         df.loc[df.is_alive, 'is_married'] = False  # TODO: Lifestyle module should look after married property
         adults = (df.loc[df.is_alive, 'age_years'] >= 18)
         df.loc[adults, 'is_married'] = self.rng.choice([True, False], size=adults.sum(), p=[0.5, 0.5], replace=True)
->>>>>>> 8fa58063
 
     def initialise_simulation(self, sim):
         """Get ready for simulation start.
@@ -253,17 +188,6 @@
         modules have read their parameters and the initial population has been created.
         It is a good place to add initial events to the event queue.
         """
-<<<<<<< HEAD
-
-        # Launch the repeating events for demoraphy...
-        sim.schedule_event(PregnancyPoll(self), sim.date + DateOffset(
-            months=1))  # check all population to determine if pregnancy should be triggered (repeats every month)
-        sim.schedule_event(OtherDeathPoll(self), sim.date + DateOffset(
-            months=1))  # check all population to determine if person should die (from causes other than those explicitly modelled) (repeats every month)
-
-        # Launch the repeating event that will store statistics about the population structure
-        sim.schedule_event(DemographyLoggingEvent(self), sim.date + DateOffset(months=12))
-=======
         # Update age information every day
         sim.schedule_event(AgeUpdateEvent(self, self.AGE_RANGE_LOOKUP),
                            sim.date + DateOffset(days=1))
@@ -274,7 +198,6 @@
         # check all population to determine if person should die (from causes other than those
         # explicitly modelled) (repeats every month)
         sim.schedule_event(OtherDeathPoll(self), sim.date+DateOffset(months=1))
->>>>>>> 8fa58063
 
         # Launch the repeating event that will store statistics about the population structure
         sim.schedule_event(DemographyLoggingEvent(self), sim.date + DateOffset(days=0))
@@ -526,222 +449,11 @@
     def __init__(self, module):
         """comments...
         """
-<<<<<<< HEAD
-        child.date_of_birth = self.sim.date
-        child.sex = self.sim.rng.choice(['M', 'F'], p=[self.parameters['fraction_of_births_male'],
-                                                  (1 - self.parameters['fraction_of_births_male'])])
-        child.mother_id = mother.index
-        child.is_alive = True
-
-        #print("A new child has been born:", child.index)
-
-
-class PregnancyPoll(RegularEvent, PopulationScopeEventMixin):
-    """
-    This event looks across each woman in the population to determine who will become pregnant
-    """
-
-    def __init__(self, module):
-        super().__init__(module, frequency=DateOffset(months=1))
-
-    def apply(self, population):
-        #print('Checking to see if anyone should become pregnant....')
-
-        df = population.props  # get the population dataframe
-
-        female = df.loc[df.sex == 'F', ['contraception', 'is_married',
-                                        'is_pregnant']]  # get the subset of women from the population dataframe and relevant characteristics
-        female = pd.merge(female, population.age, left_index=True, right_index=True)  # merge in the ages
-
-        fert_schedule = self.module.parameters[
-            'fertility_schedule']  # load the fertility schedule (imported datasheet from excel workbook)
-        fert_schedule = fert_schedule.loc[
-            fert_schedule.year == self.sim.date.year]  # get the subset of fertility rates for this year.
-
-        # --------
-        # add age-groups to each dataframe (this to be done by the population object later)
-        # (NB. Why does fert_schedule['agegrp']=0 create a warning when the same line on 'females' doesn't)
-        # TODO: add age-group cateogory to population method so that this isn't done here
-        female['agegrp'] = 0
-        female['agegrp'] = np.floor(female['years'] / 5)
-        fert_schedule['agegrp'] = 0
-        fert_schedule['agegrp'] = np.floor(fert_schedule['age_from'] / 5)
-        # --------
-
-        # get the probability of pregnancy for each woman in the model, through merging with the fert_schedule data
-        female = female.reset_index().merge(fert_schedule, left_on=['agegrp', 'contraception', 'is_married'],
-                                            right_on=['agegrp', 'cmeth', 'married'], how='left').set_index('person')
-        female = female[
-            female.value.notna()]  # clean up items that didn't merge (those with ages not referenced in the fert_schedule sheet)
-
-        female.loc[female['is_pregnant'] == True, 'value'] = 0  # zero-out risk of pregnancy if already pregnant
-
-        newlypregnant = (self.sim.rng.random_sample(
-            size=len(female)) < female.value / 12)  # flipping the coin to determine if this woman will become pregnant
-        # the imported number is a yearly proportion. So adjust the rate according
-        # to the frequency with which the event is recurring
-        # TODO: this should be linked to the self.frequency value
-
-        df.loc[female.index[newlypregnant], 'is_pregnant'] = True  # updating the pregancy status for that women
-        df.loc[female.index[newlypregnant], 'date_of_last_pregnancy'] = self.sim.date
-
-        # loop through each newly pregnant women in order to schedule them a 'delayed birth event'
-        personnumbers_of_newlypregnant = female.index[newlypregnant]
-        for personnumber in personnumbers_of_newlypregnant:
-            #print('Woman number: ', population[personnumber])
-            #print('Her age is:', female.loc[personnumber, 'years'])
-
-            # schedule the birth event for this woman (9 months plus/minus 2 wks)
-            birth_date_of_child = self.sim.date + DateOffset(months=9) + DateOffset(
-                weeks=-2 + 4 * self.sim.rng.random_sample())
-
-            mother = population[personnumber]  # get the index of the mother (**Q: what data type is this....)
-
-            # Schedule the Birth
-            birth = DelayedBirthEvent(self.module, mother)  # prepare for that birth event
-            self.sim.schedule_event(birth, birth_date_of_child)
-            #print("The birth is now booked for: ", birth_date_of_child)
-
-            # Launch the Pregnancy_And_Newborn_Supervisor
-            # p_and_n_supervisor=Pregnancy_And_Newborn_Supervisor_Event(self.module,mother)
-            # self.sim.schedule_event(p_and_n_supervisor, DateOffset(weeks=1))
-
-
-class DelayedBirthEvent(Event, IndividualScopeEventMixin):
-    """A one-off event in which a pregnant mother gives birth.
-    """
-
-    def __init__(self, module, mother):
-        """Create a new birth event.
-
-        We need to pass the person this event happens to to the base class constructor
-        using super(). We also pass the module that created this event, so that random
-        number generators can be scoped per-module.
-
-        :param module: the module that created this event
-        :param mother: the person giving birth
-        """
-        super().__init__(module, person=mother)
-
-    def apply(self, mother):
-        """Apply this event to the given person.
-        Assuming the person is still alive, we ask the simulation to create a new offspring.
-        :param person: the person the event happens to, i.e. the mother giving birth
-        """
-
-        #print("@@@@ A Birth is now occuring, to mother", mother)
-        if mother.is_alive:
-            self.sim.do_birth
-
-        # Reset the mother's is_pregnant status showing that she is no longer pregnant
-        mother.is_pregnant = False
-
-
-class OtherDeathPoll(RegularEvent, PopulationScopeEventMixin):
-    """
-    This event looks across each person in the population to see if they should die.
-    During development this will be applying WPP all-cause death rates...
-    ... But once we have diseases causing their own deaths, it will become the mortality schedule
-    ... from all cases other than those explicitly modelled
-    """
-
-    def __init__(self, module):
-        super().__init__(module, frequency=DateOffset(months=1))
-
-    def apply(self, population):
-        #print("Checking to see if anyone should die....")
-
-        # get the mortality schedule for now...
-        mort_schedule = self.module.parameters[
-            'mortality_schedule']  # load the mortality schedule (imported datasheet from excel workbook)
-        mort_schedule = mort_schedule.loc[
-            mort_schedule.year == self.sim.date.year]  # get the subset of mortality rates for this year.
-        # create new variable that will align with population.sex
-        mort_schedule['sex'] = np.where(mort_schedule['gender'] == 'male', 'M', 'F')
-
-        # get the population
-        df = population.props
-        df = pd.merge(df, population.age, left_index=True, right_index=True)  # merge in the ages
-
-        # --------
-        # add age-groups to each dataframe (this to be done by the population object later)
-        # NB... the age-groups here are -1:<0 year-olds; 0:1-4 yearolds; 1:5-9 yearolds; etc..)
-        df['agegrp'] = -99
-        df['agegrp'] = 1 + np.floor(df.years / 5)
-        df.loc[df.years == 0, 'agegrp'] = -1  # overwriting with -1 for the <0 year-olds
-
-        mort_schedule['agegrp'] = -99
-        mort_schedule['agegrp'] = np.floor(mort_schedule.age_from / 5)
-        mort_schedule.loc[mort_schedule.age_from == 0, 'agegrp'] = -1
-        # -------
-
-        # merge the popualtion dataframe with the parameter dataframe to pick-up the risk of mortality for each person in the model
-        df = df.reset_index().merge(mort_schedule, left_on=['agegrp', 'sex'], right_on=['agegrp', 'sex'],
-                                    how='left').set_index('person')
-
-        outcome = (self.sim.rng.random_sample(
-            size=len(df)) < df.value / 12)  # flipping the coin to determine if this woman will die
-        # the imported number is a yearly proportion. So adjust the rate according
-        # to the frequency with which the event is recurring
-        # TODO: this should be linked to the self.frequency value
-
-        # loop through to see who is going to die:
-        willdie = (df[outcome == True]).index
-        cause = 'other'
-        for i in willdie:
-            person = population[i]
-            death = InstantaneousDeath(self.module, person, cause='Other')  # make that death event
-            self.sim.schedule_event(death, self.sim.date)  # schedule the death for "now"
-
-
-class InstantaneousDeath(Event, IndividualScopeEventMixin):
-    """
-    Performs the Death operation on an individual and logs it.
-
-    """
-
-    def __init__(self, module, individual, cause):
-        super().__init__(module, person=individual)
-        self.cause = cause
-
-    def apply(self, individual):
-        #print("@@@@ A Death is now occuring, to person", individual)
-        if individual.is_alive:
-            # here comes the death..
-            individual.is_alive = False
-
-            # the person is now dead
-            #print("*******************************************The person", individual,
-            #      "is now officially dead and has died of :", self.cause)
-
-
-class DemographyLoggingEvent(RegularEvent, PopulationScopeEventMixin):
-    def __init__(self, module):
-        """comments...
-        """
-=======
->>>>>>> 8fa58063
         # run this event every 12 months (every year)
         self.repeat = 12
         super().__init__(module, frequency=DateOffset(months=self.repeat))
 
     def apply(self, population):
-<<<<<<< HEAD
-        # get some summary statistics
-        df = population.props
-
-        Num_Women = ((df['sex'] == 'F') & (df['is_alive'] == True)).sum()
-        Num_Men = ((df['sex'] == 'M') & (df['is_alive'] == True)).sum()
-        Num_Total = (df['is_alive'] == True).sum()
-
-        counts = {'Num_Women': Num_Women, 'Num_Men': Num_Men, 'Num_Total': Num_Total}
-
-        #print('>>>> %s - Demography: {Num_Women: %d; Num_Men: %d; Num_Total: %d}' %
-         #     (self.sim.date, Num_Women, Num_Men, Num_Total), flush=True)
-
-        self.module.store['Time'].append(self.sim.date)
-        self.module.store['Population_Total'].append(Num_Total)
-=======
         df = population.props
 
         sex_count = df[df.is_alive].groupby('sex').size()
@@ -763,5 +475,4 @@
                     list(m_age_counts))
 
         logger.info('%s|age_range_f|%s', self.sim.date,
-                    list(f_age_counts))
->>>>>>> 8fa58063
+                    list(f_age_counts))