"""
The core demography module and its associated events.
* Sets initial population size
* Determines the 'is_alive', age-related, and residential location properties.
* Runs the OtherDeathPoll which represents the deaths due to causes other than those represented by disease modules.
"""

import math
from collections import defaultdict
from pathlib import Path

import numpy as np
import pandas as pd

from tlo import DateOffset, Module, Parameter, Property, Types, logging
from tlo.events import Event, IndividualScopeEventMixin, PopulationScopeEventMixin, RegularEvent
from tlo.methods.causes import (
    Cause,
    collect_causes_from_disease_modules,
    create_mappers_from_causes_to_label,
)
from tlo.util import create_age_range_lookup, get_person_id_to_inherit_from

# Standard logger
logger = logging.getLogger(__name__)
logger.setLevel(logging.INFO)

# Detailed logger
logger_detail = logging.getLogger(f"{__name__}.detail")
logger_detail.setLevel(logging.INFO)

# Limits for setting up age range categories
MIN_AGE_FOR_RANGE = 0
MAX_AGE_FOR_RANGE = 100
AGE_RANGE_SIZE = 5
MAX_AGE = 120


class Demography(Module):
    """
    The core demography module.
    """

    def __init__(self, name=None, resourcefilepath=None):
        super().__init__(name)
        self.resourcefilepath = resourcefilepath
        self.initial_model_to_data_popsize_ratio = None  # will store scaling factor
        self.popsize_by_year = dict()  # will store total population size each year
        self.causes_of_death = dict()  # will store all the causes of death that are possible in the simulation
        self.gbd_causes_of_death = set()  # will store all the causes of death defined in the GBD data
        self.gbd_causes_of_death_not_represented_in_disease_modules = set()
        #  will store causes of death in GBD not represented in the simulation
        self.other_death_poll = None    # will hold pointer to the OtherDeathPoll object
        self.districts = None  # will store all the districts in a list

    AGE_RANGE_CATEGORIES, AGE_RANGE_LOOKUP = create_age_range_lookup(
        min_age=MIN_AGE_FOR_RANGE,
        max_age=MAX_AGE_FOR_RANGE,
        range_size=AGE_RANGE_SIZE)

    # We should have 21 age range categories
    assert len(AGE_RANGE_CATEGORIES) == 21

    # Here we declare parameters for this module. Each parameter has a name, data type,
    # and longer description.
    PARAMETERS = {
        'max_age_initial': Parameter(Types.INT, 'The oldest age (in whole years) in the initial population'),
        'pop_2010': Parameter(Types.DATA_FRAME, 'Population in 2010 for initialising population'),
        'district_num_to_district_name': Parameter(Types.DICT, 'Mapping from district_num to district name'),
        'district_num_to_region_name': Parameter(Types.DICT, 'Mapping from district_num to region name'),
        'districts_in_region': Parameter(Types.DICT, 'Set of districts (by name) that are within a region (by name)'),
        'all_cause_mortality_schedule': Parameter(Types.DATA_FRAME, 'All-cause age-specific mortality rates from WPP'),
        'fraction_of_births_male': Parameter(Types.REAL, 'Birth Sex Ratio'),
        'gbd_causes_of_death_data': Parameter(Types.DATA_FRAME,
                                              'Proportion of deaths in each age/sex group attributable to each possible'
                                              ' cause of death in the GBD dataset.'),
    }

    # Next we declare the properties of individuals that this module provides.
    # Again each has a name, type and description. In addition, properties may be marked
    # as optional if they can be undefined for a given individual.
    PROPERTIES = {
        'is_alive': Property(Types.BOOL, 'Whether this individual is alive'),
        'date_of_birth': Property(Types.DATE, 'Date of birth of this individual'),
        'date_of_death': Property(Types.DATE, 'Date of death of this individual'),
        'sex': Property(Types.CATEGORICAL, 'Male or female', categories=['M', 'F']),
        'mother_id': Property(Types.INT, 'Unique identifier of mother of this individual'),
        'district_num_of_residence': Property(Types.INT, 'The district number in which the person is resident'),

        # the categories of these properties are set in `pre_initialise_population`
        'cause_of_death': Property(
            Types.CATEGORICAL,
            'The cause of death of this individual (the tlo_cause defined by the module)',
            categories=['SET_AT_RUNTIME']
        ),

        'district_of_residence': Property(
            Types.CATEGORICAL,
            'The district (name) of residence (mapped from district_num_of_residence).',
            categories=['SET_AT_RUNTIME']
        ),

        'region_of_residence': Property(
            Types.CATEGORICAL,
            'The region of residence (mapped from district_num_of_residence).',
            categories=['SET_AT_RUNTIME']
        ),

        # Age calculation is handled by demography module
        'age_exact_years': Property(Types.REAL, 'The age of the individual in exact years'),
        'age_years': Property(Types.INT, 'The age of the individual in years'),
        'age_range': Property(Types.CATEGORICAL,
                              'The age range category of the individual',
                              categories=AGE_RANGE_CATEGORIES),
        'age_days': Property(Types.INT, 'The age of the individual in whole days'),
    }

    def read_parameters(self, data_folder):
        """Load the parameters from `ResourceFile_Demography_parameters.csv` and data from other `ResourceFiles`."""

        # General parameters
        self.load_parameters_from_dataframe(pd.read_csv(
            Path(self.resourcefilepath) / 'demography' / 'ResourceFile_Demography_parameters.csv')
        )

        # Initial population size:
        self.parameters['pop_2010'] = pd.read_csv(
            Path(self.resourcefilepath) / 'demography' / 'ResourceFile_Population_2010.csv'
        )

        # Lookup dicts to map from district_num_of_residence (in the df) and District name and Region name
        self.districts = self.parameters['pop_2010']['District'].drop_duplicates().to_list()
        self.parameters['district_num_to_district_name'] = \
            self.parameters['pop_2010'][['District_Num', 'District']].drop_duplicates()\
                                                                     .set_index('District_Num')['District']\
                                                                     .to_dict()

        self.parameters['district_num_to_region_name'] = \
            self.parameters['pop_2010'][['District_Num', 'Region']].drop_duplicates()\
                                                                   .set_index('District_Num')['Region']\
                                                                   .to_dict()

        districts_in_region = defaultdict(set)
        for _district in self.parameters['pop_2010'][['District', 'Region']].drop_duplicates().itertuples():
            districts_in_region[_district.Region].add(_district.District)
        self.parameters['districts_in_region'] = districts_in_region

        # Fraction of babies that are male
        self.parameters['fraction_of_births_male'] = pd.read_csv(
            Path(self.resourcefilepath) / 'demography' / 'ResourceFile_Pop_Frac_Births_Male.csv'
        ).set_index('Year')['frac_births_male']

        # All-Cause Mortality schedule:
        self.parameters['all_cause_mortality_schedule'] = pd.read_csv(
            Path(self.resourcefilepath) / 'demography' / 'ResourceFile_Pop_DeathRates_Expanded_WPP.csv'
        )

        # GBD Dataset for Causes of Death
        self.parameters['gbd_causes_of_death_data'] = pd.read_csv(
            Path(self.resourcefilepath) / 'gbd' / 'ResourceFile_CausesOfDeath_GBD2019.csv'
        ).set_index(['Sex', 'Age_Grp'])

    def pre_initialise_population(self):
        """
        1) Store all the cause of death represented in the imported GBD data
        2) Process the declarations of causes of death made by the disease modules
        3) Define categorical properties for 'cause_of_death', 'region_of_residence' and 'district_of_residence'
        """

        # 1) Store all the cause of death represented in the imported GBD data
        self.gbd_causes_of_death = set(self.parameters['gbd_causes_of_death_data'].columns)

        # 2) Process the declarations of causes of death made by the disease modules
        self.process_causes_of_death()

        # 3) Define categorical properties for 'cause_of_death', 'region_of_residence' and 'district_of_residence'
        # Nb. This couldn't be done before categories for each of these has been determined following read-in of data
        # and initialising of other modules.
        self.PROPERTIES['cause_of_death'] = Property(
            Types.CATEGORICAL,
            'The cause of death of this individual (the tlo_cause defined by the module)',
            categories=list(self.causes_of_death.keys())
        )
        self.PROPERTIES['district_of_residence'] = Property(
            Types.CATEGORICAL,
            'The district (name) of residence (mapped from district_num_of_residence).',
            categories=self.parameters['pop_2010']['District'].unique().tolist()
        )
        self.PROPERTIES['region_of_residence'] = Property(
            Types.CATEGORICAL,
            'The region of residence (mapped from district_num_of_residence).',
            categories=self.parameters['pop_2010']['Region'].unique().tolist()
        )

    def initialise_population(self, population):
        """Set properties for this module and compute the initial population scaling factor"""
        df = population.props

        # Compute the initial population scaling factor
        self.initial_model_to_data_popsize_ratio = \
            self.compute_initial_model_to_data_popsize_ratio(population.initial_size)

        init_pop = self.parameters['pop_2010']
        init_pop['prob'] = init_pop['Count'] / init_pop['Count'].sum()

        init_pop = self._edit_init_pop_to_prevent_persons_greater_than_max_age(
            init_pop,
            max_age=self.parameters['max_age_initial']
        )

        # randomly pick from the init_pop sheet, to allocate characteristic to each person in the df
        demog_char_to_assign = init_pop.iloc[self.rng.choice(init_pop.index.values,
                                                             size=len(df),
                                                             replace=True,
                                                             p=init_pop.prob)][
            ['District', 'District_Num', 'Region', 'Sex', 'Age']] \
            .reset_index(drop=True)

        # make a date of birth that is consistent with the allocated age of each person
        demog_char_to_assign['days_since_last_birthday'] = self.rng.randint(0, 365, len(demog_char_to_assign))

        demog_char_to_assign['date_of_birth'] = [
            self.sim.date - DateOffset(years=int(demog_char_to_assign['Age'][i]),
                                       days=int(demog_char_to_assign['days_since_last_birthday'][i]))
            for i in demog_char_to_assign.index]
        demog_char_to_assign['age_in_days'] = self.sim.date - demog_char_to_assign['date_of_birth']

        # Assign the characteristics
        df.is_alive.values[:] = True
        df.loc[df.is_alive, 'date_of_birth'] = demog_char_to_assign['date_of_birth']
        df.loc[df.is_alive, 'date_of_death'] = pd.NaT
        df.loc[df.is_alive, 'cause_of_death'] = np.nan
        df.loc[df.is_alive, 'sex'] = demog_char_to_assign['Sex']
        df.loc[df.is_alive, 'mother_id'] = -1
        df.loc[df.is_alive, 'district_num_of_residence'] = demog_char_to_assign['District_Num'].values[:]
        df.loc[df.is_alive, 'district_of_residence'] = demog_char_to_assign['District'].values[:]
        df.loc[df.is_alive, 'region_of_residence'] = demog_char_to_assign['Region'].values[:]

        df.loc[df.is_alive, 'age_exact_years'] = demog_char_to_assign['age_in_days'] / np.timedelta64(1, 'Y')
        df.loc[df.is_alive, 'age_years'] = df.loc[df.is_alive, 'age_exact_years'].astype('int64')
        df.loc[df.is_alive, 'age_range'] = df.loc[df.is_alive, 'age_years'].map(self.AGE_RANGE_LOOKUP)
        df.loc[df.is_alive, 'age_days'] = demog_char_to_assign['age_in_days'].dt.days

    def initialise_simulation(self, sim):
        """
        * Schedule the AgeUpdateEvent, the OtherDeathPoll and the DemographyLoggingEvent
        * Output to the log the initial population scaling factor.
        """
        # Update age information every day (first time after one day)
        sim.schedule_event(AgeUpdateEvent(self, self.AGE_RANGE_LOOKUP), sim.date + DateOffset(days=1))

        # Launch the repeating event that will store statistics about the population structure
        sim.schedule_event(DemographyLoggingEvent(self), sim.date)

        # Create (and store pointer to) the OtherDeathPoll and schedule first occurrence immediately
        self.other_death_poll = OtherDeathPoll(self)
        sim.schedule_event(self.other_death_poll, sim.date)

        # Log the initial population scaling-factor (to the logger of this module and that of `tlo.methods.population`)
        for _logger in (logger,  logging.getLogger('tlo.methods.population')):
            _logger.info(
                key='scaling_factor',
                data={'scaling_factor': 1.0 / self.initial_model_to_data_popsize_ratio},
                description='The data-to-model scaling factor (based on the initial population size, used to '
                            'multiply-up results so that they correspond to the real population size.'
            )

        # Check that the simulation does not run too long
        if self.sim.end_date.year >= 2100:
            raise Exception('Year is after 2100: Demographic data do not extend that far.')

    def on_birth(self, mother_id, child_id):
        """Initialise our properties for a newborn individual.
        This is called by the simulation whenever a new person is born.
        :param mother_id: the mother for this child
        :param child_id: the new child
        """
        df = self.sim.population.props
        rng = self.rng

        fraction_of_births_male = self.parameters['fraction_of_births_male'][self.sim.date.year]

        # Determine characteristics that are inherited from mother (and if no mother,
        # from a randomly selected person)
        _id_inherit_from = get_person_id_to_inherit_from(child_id, mother_id, df, rng)
        _district_num_of_residence = df.at[_id_inherit_from, 'district_num_of_residence']
        _district_of_residence = df.at[_id_inherit_from, 'district_of_residence']
        _region_of_residence = df.at[_id_inherit_from, 'region_of_residence']

        child = {
            'is_alive': True,
            'date_of_birth': self.sim.date,
            'date_of_death': pd.NaT,
            'cause_of_death': np.nan,
            'sex': 'M' if rng.random_sample() < fraction_of_births_male else 'F',
            'mother_id': mother_id,
            'district_num_of_residence': _district_num_of_residence,
            'district_of_residence': _district_of_residence,
            'region_of_residence': _region_of_residence,
            'age_exact_years': 0.0,
            'age_years': 0,
            'age_range': self.AGE_RANGE_LOOKUP[0]
        }
        df.loc[child_id, child.keys()] = child.values()

        # Log the birth:
        _mother_age_at_birth = df.at[mother_id, 'age_years'] if mother_id != -1 else -1
        _mother_age_at_pregnancy = int(
            (df.at[mother_id, 'date_of_last_pregnancy'] - df.at[mother_id, 'date_of_birth'])
            / np.timedelta64(1, 'Y')) if mother_id != -1 else -1

        logger.info(
            key='on_birth',
            data={'mother': mother_id,
                  'child': child_id,
                  'mother_age': _mother_age_at_birth,
                  'mother_age_at_pregnancy': _mother_age_at_pregnancy}
        )

    def _edit_init_pop_to_prevent_persons_greater_than_max_age(self, df, max_age: int):
        """Return an edited version of the `pd.DataFrame` describing the probability of persons in the population being
        created with certain characteristics to reflect the constraint the persons aged greater than `max_age_initial`
        should not be created."""

        if (max_age == 0) or (max_age > MAX_AGE):
            raise ValueError("The value of parameter `max_age_initial` is not valid.")

        _df = df.drop(df.index[df.Age > max_age])  # Remove characteristics with age greater than max_age
        _df.prob = _df.prob / _df.prob.sum()  # Rescale `prob` so that it sums to 1.0
        return _df.reset_index(drop=True)

    def process_causes_of_death(self):
        """
        1) Register all causes of deaths defined by Module
        2) Define the "Other" causes of death (that is managed in this module by the OtherDeathPoll)
        3) Output to the log mappers for causes of death (tlo_cause --> label; gbd_cause --> label).
        """
        # 1) Register all the causes of death from the disease modules: gives dict(<tlo_cause>: <Cause instance>)
        self.causes_of_death = collect_causes_from_disease_modules(
            all_modules=self.sim.modules.values(),
            collect='CAUSES_OF_DEATH',
            acceptable_causes=self.gbd_causes_of_death
        )

        # 2) Define the "Other" tlo_cause of death (that is managed in this module by the OtherDeathPoll)
        self.gbd_causes_of_death_not_represented_in_disease_modules = \
            self.get_gbd_causes_of_death_not_represented_in_disease_modules(self.causes_of_death)
        self.causes_of_death['Other'] = Cause(
            label='Other',
            gbd_causes=self.gbd_causes_of_death_not_represented_in_disease_modules
        )

        # 3) Output to the log mappers for causes of death
        mapper_from_tlo_causes, mapper_from_gbd_causes = self.create_mappers_from_causes_of_death_to_label()
        logger.info(
            key='mapper_from_tlo_cause_to_common_label',
            data=mapper_from_tlo_causes
        )
        logger.info(
            key='mapper_from_gbd_cause_to_common_label',
            data=mapper_from_gbd_causes
        )

    def do_death(self, individual_id: int, cause: str, originating_module: Module):
        """Register and log the death of an individual from a specific cause.
        * 'individual_id' is the index in the population.props dataframe to the (one) person.
        * 'cause' is the "tlo cause" that is defined by the disease module.
        * 'originating_module' is the disease module that is causing the death.
        """

        assert not hasattr(individual_id, '__iter__'), 'do_death must be called for one individual at a time.'

        df = self.sim.population.props

        if not df.at[individual_id, 'is_alive']:
            return

        # Check that the cause is declared, and declared for use by the originating module:
        assert cause in self.causes_of_death, f'The cause of death {cause} is not declared.'
        if originating_module is not self:
            assert cause in originating_module.CAUSES_OF_DEATH, \
                f'The cause of death {cause} is not declared for use by the module {originating_module.name}.'

        # Register the death:
        df.loc[individual_id, ['is_alive', 'date_of_death', 'cause_of_death']] = (False, self.sim.date, cause)

        person = df.loc[individual_id]

        # Log the death
        # - log the line-list of summary information about each death
        data_to_log_for_each_death = {
            'age': person['age_years'],
            'sex': person['sex'],
            'cause': cause,
            'label': self.causes_of_death[cause].label,
            'person_id': individual_id,
            'li_wealth': person['li_wealth'] if 'li_wealth' in person else -99,
        }

        if ('Contraception' in self.sim.modules) or ('SimplifiedBirths' in self.sim.modules):
            # If possible, append to the log additional information about pregnancy:
            data_to_log_for_each_death.update({
                'pregnancy': person['is_pregnant'],
            })

        logger.info(key='death', data=data_to_log_for_each_death)

        # - log all the properties for the deceased person
        logger_detail.info(key='properties_of_deceased_persons',
                           data=person.to_dict(),
                           description='values of all properties at the time of death for deceased persons')

        # Report the deaths to the healthburden module (if present) so that it tracks the live years lost
        if 'HealthBurden' in self.sim.modules.keys():
            # report the death so that a computation of lost life-years due to this cause to be recorded
            self.sim.modules['HealthBurden'].report_live_years_lost(sex=person['sex'],
                                                                    date_of_birth=person['date_of_birth'],
                                                                    cause_of_death=cause)

        # Release any beds-days that would be used by this person:
        if 'HealthSystem' in self.sim.modules:
            if person.hs_is_inpatient:
                self.sim.modules['HealthSystem'].remove_beddays_footprint(person_id=individual_id)

    def get_gbd_causes_of_death_not_represented_in_disease_modules(self, causes_of_death):
        """
        Find the causes of death in the GBD datasets that are not represented within the causes of death defined in the
        modules registered in this simulation.
        :return: set of gbd_causes of death that are not represented in disease modules
        """
        all_gbd_causes_in_sim = set()
        for c in causes_of_death.values():
            all_gbd_causes_in_sim.update(c.gbd_causes)

        return self.gbd_causes_of_death - all_gbd_causes_in_sim

    def create_mappers_from_causes_of_death_to_label(self):
        """Use a helper function to create mappers for causes of death to label."""
        return create_mappers_from_causes_to_label(
            causes=self.causes_of_death,
            all_gbd_causes=self.gbd_causes_of_death
        )

    def calc_py_lived_in_last_year(self, delta=pd.DateOffset(years=1), mask=None):
        """
        This is a helper method to compute the person-years that were lived in the previous year by age.
        It outputs a pd.DataFrame with the index being single year of age, 0 to 99.
        """
        df = self.sim.population.props

        # if a mask is passed to the function, restricts the PY calculation to individuals who don't have the condition
        # specified by the mask
        if mask is not None:
            df = df[mask]

        # get everyone who was alive during the previous year
        one_year_ago = self.sim.date - delta
        condition = df.is_alive | (df.date_of_death > one_year_ago)
        df_py = df.loc[condition, ['sex', 'age_exact_years', 'age_years', 'date_of_birth']]

        # renaming columns for clarity
        df_py = df_py.rename({'age_exact_years': 'age_exact_end', 'age_years': 'age_years_end'}, axis=1)

        # exact age at the start
        df_py['age_exact_start'] = (one_year_ago - df_py.date_of_birth) / np.timedelta64(1, 'Y')
        df_py['age_years_start'] = np.floor(df_py.age_exact_start).astype(np.int64)  # int age at start of the period
        df_py['years_in_age_start'] = df_py.age_years_end - df_py.age_exact_start  # time spent in age at start
        df_py['years_in_age_end'] = df_py.age_exact_end - df_py.age_years_end  # time spent in age at end

        # correction for those individuals who started the year and then died at the same age
        condition = df_py.age_years_end == df_py.age_years_start
        df_py.loc[condition, 'years_in_age_start'] = df_py.age_exact_end - df_py.age_exact_start
        df_py.loc[condition, 'years_in_age_end'] = 0

        # zero out entries for those born in the year passed (no time spend in age at start of year)
        condition = df_py.age_exact_start < 0
        df_py.loc[condition, 'years_in_age_start'] = 0
        df_py.loc[condition, 'age_years_start'] = 0
        df_py.loc[condition, 'age_exact_start'] = 0

        # collected all time spent in age at start of period
        df1 = df_py[['sex', 'years_in_age_start', 'age_years_start']].groupby(by=['sex', 'age_years_start']).sum()
        df1 = df1.unstack('sex')
        df1.columns = df1.columns.droplevel(0)
        df1.index.rename('age_years', inplace=True)

        # collect all time spent in age at end of period
        df2 = df_py[['sex', 'years_in_age_end', 'age_years_end']].groupby(by=['sex', 'age_years_end']).sum()
        df2 = df2.unstack('sex')
        df2.columns = df2.columns.droplevel(0)
        df2.index.rename('age_years', inplace=True)

        # add the two time spent together
        py = pd.DataFrame(
            index=pd.Index(data=list(self.AGE_RANGE_LOOKUP.keys()), name='age_years'),
            columns=['M', 'F'],
            data=0.0
        )
        py = py.add(df1, fill_value=0).add(df2, fill_value=0)

        return py

    def compute_initial_model_to_data_popsize_ratio(self, initial_population_size):
        """Compute ratio of initial model population size to estimated population size in 2010.

        Uses the total of the per-region estimated populations in 2010 used to
        initialise the simulation population as the baseline figure, with this value
        corresponding to the 2010 projected population from [wpp2019]_.

        .. [wpp2019] World Population Prospects 2019. United Nations Department of
        Economic and Social Affairs. URL:
        https://population.un.org/wpp/Download/Standard/Population/

        :param initial_population_size: Initial population size to calculate ratio for.

        :returns: Ratio of ``initial_population`` to 2010 baseline population.
        """
        return initial_population_size / self.parameters['pop_2010']['Count'].sum()


class AgeUpdateEvent(RegularEvent, PopulationScopeEventMixin):
    """
    This event updates the age_exact_years, age_years and age_range columns for the population based
    on the current simulation date
    """

    def __init__(self, module, age_range_lookup):
        super().__init__(module, frequency=DateOffset(days=1))
        self.age_range_lookup = age_range_lookup

    def apply(self, population):
        df = population.props
        age_in_days = population.sim.date - df.loc[df.is_alive, 'date_of_birth']

        df.loc[df.is_alive, 'age_exact_years'] = age_in_days / np.timedelta64(1, 'Y')
        df.loc[df.is_alive, 'age_years'] = df.loc[df.is_alive, 'age_exact_years'].astype('int64')
        df.loc[df.is_alive, 'age_range'] = df.loc[df.is_alive, 'age_years'].map(self.age_range_lookup)
        df.loc[df.is_alive, 'age_days'] = age_in_days.dt.days


class OtherDeathPoll(RegularEvent, PopulationScopeEventMixin):
    """
    This event causes deaths to persons from cause that are _not_ being modelled explicitly by a disease module.
    It does this by computing the GBD death rates that are implied by all the causes of death other than those that are
    represented in the disease module registered in this simulation.
    """
    def __init__(self, module):
        super().__init__(module, frequency=DateOffset(months=1))
        self.causes_to_represent = self.module.gbd_causes_of_death_not_represented_in_disease_modules
        self.mort_risk_per_poll = self.get_mort_risk_per_poll()

    def get_mort_risk_per_poll(self):
        """Compute the death-rates to use (i.e., those from causes of death defined in `self.causes_to_represent`).
        This is based on using the WPP schedule for all-cause deaths and scaling by the proportion of deaths caused by
        those caused defined in `self.causes_to_represent` (as per the latest available GBD data).
        These mortality rates are used to compute a risk of death per person per occurrence of the polling event.
        """

        # Get the all-cause risk of death per poll
        all_cause_mort_risk = self.get_all_cause_mort_risk_per_poll()

        # Get the proportion of the total death rates that the OtherDeathPollEvent must represent (and log it)
        prop_of_deaths_to_represent = self.get_proportion_of_deaths_to_represent_as_other_deaths()
        logger.info(
            key='other_deaths',
            data=prop_of_deaths_to_represent.reset_index().to_dict(),
            description='proportion of all deaths that are represented as OtherDeaths'
        )

        # Mulitiply probabilities by the proportion of deaths that are to be represented by OtherDeathPollEvent
        all_cause_mort_risk['age_group'] = all_cause_mort_risk['age_years'].map(self.module.AGE_RANGE_LOOKUP)
        mort_risk = all_cause_mort_risk.merge(prop_of_deaths_to_represent.reset_index(name='prop'),
                                              left_on=['sex', 'age_group'],
                                              right_on=['Sex', 'Age_Grp'],
                                              how='left')
        mort_risk['prop'] = mort_risk['prop'].fillna(method='ffill')
        mort_risk['prob_of_dying_before_next_poll'] *= mort_risk['prop']
        assert not mort_risk['prob_of_dying_before_next_poll'].isna().any()

        return mort_risk[['fallbackyear', 'sex', 'age_years', 'prob_of_dying_before_next_poll']]

    def get_all_cause_mort_risk_per_poll(self):
        """Compute the all-cause risk of death per poll"""
        # Get time elapsed between each poll:
        dur_in_years_between_polls = np.timedelta64(self.frequency.months, 'M') / np.timedelta64(1, 'Y')

        # Compute all-cause mortality risk per poll
        return self.module.parameters['all_cause_mortality_schedule'].assign(
            prob_of_dying_before_next_poll=lambda x: (1.0 - np.exp(-x.death_rate * dur_in_years_between_polls))
        ).drop(columns={'death_rate'})

    def get_proportion_of_deaths_to_represent_as_other_deaths(self):
        """Compute the fraction of deaths that will be reprsented by the OtherDeathPoll"""
        # Get the breakdown of deaths by cause from GBD data:
        gbd_deaths = self.module.parameters['gbd_causes_of_death_data']

        # Find the proportion of deaths to be represented by the OtherDeathPoll
        return gbd_deaths[sorted(self.causes_to_represent)].sum(axis=1)
<<<<<<< HEAD
        #return gbd_deaths[self.causes_to_represent].sum(axis=1)
=======
>>>>>>> 877ed29f

    def apply(self, population):
        """Randomly select some persons to die of the 'Other' tlo cause (the causes of death that are not represented
        by the disease modules)."""
        # Get shortcut to main dataframe
        df = population.props

        # Cause the death immediately for anyone that the maximum age or older
        max_age_or_older = df.index[df.is_alive & (df.age_years >= MAX_AGE)]
        for individual_id in max_age_or_older:
            self.module.do_death(individual_id=individual_id, cause='Other', originating_module=self.module)

        # Get the mortality schedule for the five-year calendar period we are currently in.
        fallbackyear = int(math.floor(self.sim.date.year / 5) * 5)

        mort_risk = self.mort_risk_per_poll.loc[
            self.mort_risk_per_poll.fallbackyear == fallbackyear, [
                'age_years', 'sex', 'prob_of_dying_before_next_poll']].copy()

        # get the population
        alive = df.loc[df.is_alive & (df.age_years < MAX_AGE), ['sex', 'age_years']].copy()

        # merge the population dataframe with the parameter dataframe to pick-up the death_rate for each person
        length_before_merge = len(alive)
        alive = alive.reset_index().merge(mort_risk,
                                          left_on=['age_years', 'sex'],
                                          right_on=['age_years', 'sex'],
                                          how='inner').set_index('person')
        assert length_before_merge == len(alive)

        # flipping the coin to determine if this person will die
        will_die = (self.module.rng.random_sample(size=len(alive)) < alive.prob_of_dying_before_next_poll)

        # loop through to see who is going to die:
        for person in alive.index[will_die]:
            # schedule the death for some point in the next month
            self.sim.schedule_event(InstantaneousDeath(self.module, person, cause='Other'),
                                    self.sim.date + DateOffset(days=self.module.rng.randint(0, 30)))


class InstantaneousDeath(Event, IndividualScopeEventMixin):
    """
    Call the do_death function to cause the person to die.

    Note that no checking is done here. (Checking is done within `do_death` which can also be called directly.)

    The 'individual_id' is the index in the population.props dataframe. It is for _one_ person only.
    The 'cause' is the cause that is defined by the disease module (aka, "tlo cause").
    The 'module' passed to this event is the disease module that is causing the death.
    """

    def __init__(self, module, individual_id, cause):
        super().__init__(module, person_id=individual_id)
        self.cause = cause

    def apply(self, individual_id):
        self.sim.modules['Demography'].do_death(individual_id, cause=self.cause, originating_module=self.module)


class DemographyLoggingEvent(RegularEvent, PopulationScopeEventMixin):
    def __init__(self, module):
        """
        Logging event running every year.
        * Update internal storage of population size
        * Output statistics to the log
        """
        # run this event every 12 months (every year)
        self.repeat = 12
        super().__init__(module, frequency=DateOffset(months=self.repeat))

    def apply(self, population):
        df = population.props

        # 1) Update internal storage of the total population size each year.
        self.module.popsize_by_year[self.sim.date.year] = df.is_alive.sum()

        # 2) Compute Statistics for the log
        sex_count = df[df.is_alive].groupby('sex').size()

        logger.info(
            key='population',
            data={'total': sum(sex_count),
                  'male': sex_count['M'],
                  'female': sex_count['F']
                  })

        # (nb. if you groupby both sex and age_range, you weirdly lose categories where size==0, so
        # get the counts separately.)
        m_age_counts = df[df.is_alive & (df.sex == 'M')].groupby('age_range').size()
        f_age_counts = df[df.is_alive & (df.sex == 'F')].groupby('age_range').size()

        logger.info(key='age_range_m', data=m_age_counts.to_dict())

        logger.info(key='age_range_f', data=f_age_counts.to_dict())

        # Output by single year of age for under-fives
        # (need to guarantee output always is for each of the years - even if size() is 0)
        num_children = pd.Series(index=range(5), data=0).add(
            df[df.is_alive & (df.age_years < 5)].groupby('age_years').size(),
            fill_value=0
        )

        logger.info(key='num_children', data=num_children.to_dict())

        # Output the person-years lived by single year of age in the past year
        py = self.module.calc_py_lived_in_last_year()
        logger.info(key='person_years', data=py.to_dict())<|MERGE_RESOLUTION|>--- conflicted
+++ resolved
@@ -596,10 +596,6 @@
 
         # Find the proportion of deaths to be represented by the OtherDeathPoll
         return gbd_deaths[sorted(self.causes_to_represent)].sum(axis=1)
-<<<<<<< HEAD
-        #return gbd_deaths[self.causes_to_represent].sum(axis=1)
-=======
->>>>>>> 877ed29f
 
     def apply(self, population):
         """Randomly select some persons to die of the 'Other' tlo cause (the causes of death that are not represented
