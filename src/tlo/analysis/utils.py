"""
General utility functions for TLO analysis
"""
import logging
from ast import literal_eval
from pathlib import Path

import pandas as pd
from pandas.api.types import CategoricalDtype

from tlo import util
from tlo.util import create_age_range_lookup

from tlo import util
from tlo.util import create_age_range_lookup

logger = logging.getLogger(__name__)
logger.setLevel(logging.INFO)


def parse_line(line):
    """
    Parses a single line of logged outputs. It has the format:
    INFO|<logger name>|<simulation date>|<log key>|<python object>

    It returns the dictionary:
        { 'logger': <logger name>,
          'sim_date': <simulation date>,
          'key': <the key of this log entry>,
          'object': <the logged python object>
        }

    :param line: the full line from log file
    :return: a dictionary with parsed line
    """
    parts = line.split('|')
    if len(parts) != 5:
        return None
    logger.debug('%s', line)
    info = {
        'logger': parts[1],
        'sim_date': parts[2],
        'key': parts[3],
        'object': literal_eval(parts[4])
    }
    logger.debug('%s', info)
    return info


def parse_log_file(filepath):
    """
    Parses logged outputs from a TLO run and create Pandas dataframes for analysis. See
    parse_output() for details

    :param filepath: file path to log file
    :return: dictionary of parsed log data
    """
    with open(filepath) as log_file:
        return parse_output(log_file.readlines())


def parse_output(list_of_log_lines):
    """
    Parses logged outputs from a TLO run and create Pandas dataframes for analysis.

    Use parse_log_file() wrapper if required

    Each input line follows the format:
    INFO|<logger name>|<simulation datestamp>|<log key>|<python list or dictionary>

    e.g.

    [
    'INFO|tlo.methods.demography|2010-11-02 23:00:59.111968|on_birth|{'mother': 17, 'child': 50}',
    'INFO|tlo.methods.demography|2011-01-01 00:00:00|population|{'total': 51, 'male': 21, 'female': 30}',
    'INFO|tlo.methods.demography|2011-01-01 00:00:00|age_range_m|[5, 4, 1, 1, 1, 2, 1, 2, 2, 1, 1, 0]',
    'INFO|tlo.methods.demography|2011-01-01 00:00:00|age_range_f|[4, 7, 5, 1, 5, 1, 2, 0, 1, 2, 0, 1]',
    ]

    The dictionary returned has the format:
    {
        <logger 1 name>: {
                           <log key 1>: <pandas dataframe>,
                           <log key 2>: <pandas dataframe>,
                           <log key 3>: <pandas dataframe>
                         },

        <logger 2 name>: {
                           <log key 4>: <pandas dataframe>,
                           <log key 5>: <pandas dataframe>,
                           <log key 6>: <pandas dataframe>
                         },
        ...
    }

    :param list_of_log_lines: a list of log lines in the required format
    :return: a dictionary holding logged data as Python objects
    """
    o = dict()

    # for each logged line
    for line in list_of_log_lines:
        # we only parse 'INFO' lines that have 5 parts
        if line.startswith('INFO'):
            i = parse_line(line.strip())
            # if this line isn't in the right format
            if not i:
                continue
            # add a dictionary for the logger name, if required
            if i['logger'] not in o:
                o[i['logger']] = dict()
            # add a dataframe for the name/key of this log entry, if required
            if i['key'] not in o[i['logger']]:
                # if the logged data is a list, it doesn't have column names
                if isinstance(i['object'], list):
                    # create column names for each entry in the list
                    columns = ['col_%d' % x for x in range(0, len(i['object']))]
                else:
                    # create column names from the keys of the dictionary
                    columns = list(i['object'].keys())
                columns.insert(0, 'date')
                o[i['logger']][i['key']] = pd.DataFrame(columns=columns)

            df = o[i['logger']][i['key']]

            # create a new row to append to the dataframe, add the simulation date
            if isinstance(i['object'], dict):
                row = i['object']
                row['date'] = i['sim_date']
            elif isinstance(i['object'], list):
                if len(df.columns) - 1 != len(i['object']):
                    logger.warning('List to dataframe %s, number of columns do not match', i['key'])
                # add list to columns (skip first column, which is date)
                row = dict(zip(df.columns[1:], i['object']))
                row['date'] = i['sim_date']
            else:
                print('Could not parse line: %s' % line)
                continue
            # append the new row to the dataframe for this logger & log name
            o[i['logger']][i['key']] = df.append(row, ignore_index=True)
    return o


<<<<<<< HEAD
def scale_to_population(parsed_output, resourcefilepath):
    """
    This helper function scales certain outputs so that they can create statistics for the whole population.
    e.g. Population Size, Number of deaths are scaled by the factor of {Model Pop Size at Start of Simulation} to {
    {Real Population at the same time}.

    NB. This file gives precedence to the Malawi Population Census

    :param parsed_outoput: The outputs from parse_output
    :param resourcefilepath: The resourcefilepath
    :return: a new version of parsed_output that includes certain variables scaled
    """

    # Get information about the real population size (Malawi Census in 2018)
    cens_tot = pd.read_csv(Path(resourcefilepath) / "ResourceFile_PopulationSize_2018Census.csv")['Count'].sum()
    cens_yr = 2018

    # Get information about the model population size in 2018 (and fail if no 2018)
    model_res = parsed_output['tlo.methods.demography']['population']
    model_res['year'] = pd.to_datetime(model_res.date).dt.year

    assert cens_yr in model_res.year.values, "Model results do not contain the year of the census, so cannot scale"
    model_tot = model_res.loc[model_res['year'] == cens_yr, 'total'].values[0]

    # Calculate ratio for scaling
    ratio_data_to_model = cens_tot / model_tot

    # Do the scaling on selected columns in the parsed outputs:
    o = parsed_output.copy()

    # Multiply population count summaries by ratio
    o['tlo.methods.demography']['population']['male'] *= ratio_data_to_model
    o['tlo.methods.demography']['population']['female'] *= ratio_data_to_model
    o['tlo.methods.demography']['population']['total'] *= ratio_data_to_model

    o['tlo.methods.demography']['age_range_m'].iloc[:, 1:] *= ratio_data_to_model
    o['tlo.methods.demography']['age_range_f'].iloc[:, 1:] *= ratio_data_to_model

    # For individual-level reporting, construct groupby's and then multipy by ratio
    # 1) Counts of numbers of death by year/age/cause
    deaths = o['tlo.methods.demography']['death']
    deaths.index = pd.to_datetime(deaths['date'])
    deaths['year'] = deaths.index.year.astype(int)

    deaths_groupby_scaled = deaths[['year', 'sex', 'age', 'cause', 'person_id']].groupby(
        by=['year', 'sex', 'age', 'cause']).count().unstack(fill_value=0).stack() * ratio_data_to_model
    deaths_groupby_scaled.rename(columns={'person_id': 'count'}, inplace=True)
    o['tlo.methods.demography'].update({'death_groupby_scaled': deaths_groupby_scaled})

    # 2) Counts of numbers of births by year/age-of-mother
    births = o['tlo.methods.demography']['on_birth']
    births.index = pd.to_datetime(births['date'])
    births['year'] = births.index.year
    births_groupby_scaled = \
        births[['year', 'mother_age', 'mother']].groupby(by=['year', 'mother_age']).count() \
        * ratio_data_to_model
    births_groupby_scaled.rename(columns={'mother': 'count'}, inplace=True)
    o['tlo.methods.demography'].update({'birth_groupby_scaled': births_groupby_scaled})

    # TODO: Do this kind of manipulation for all things in the log that are /
    #  flagged are being subject to scaling - issue raised.
    return o


=======
>>>>>>> ec1a48b4
def make_calendar_period_lookup():
    """Returns a dictionary mapping calendar year (in years) to five year period
    i.e. { 0: '0-4', 1: '0-4', ..., 119: '100+', 120: '100+' }
    """

    # Recycles the code used to make age-range lookups:
    ranges, lookup = util.create_age_range_lookup(1950, 2100, 5)

    # Removes the '1950-' category
<<<<<<< HEAD
    ranges.remove('1950-')
=======
    ranges.remove('0-1950')
>>>>>>> ec1a48b4
    for year in range(1950):
        lookup.pop(year)

    return ranges, lookup


def make_age_grp_types():
    """
    Make an ordered categorical type for age-groups
    Returns CategoricalDType
    """
<<<<<<< HEAD

    (__tmp__, age_grp_lookup) = create_age_range_lookup(min_age=0, max_age=100, range_size=5)
    age_grp_cats = list()
    for i in age_grp_lookup.values():
        if i not in age_grp_cats:
            age_grp_cats.append(i)

    age_grp_type = CategoricalDtype(categories=age_grp_cats, ordered=True)

    return age_grp_type
=======
    keys, _ = create_age_range_lookup(min_age=0, max_age=100, range_size=5)
    return pd.CategoricalIndex(categories=keys, ordered=True)
>>>>>>> ec1a48b4


def make_calendar_period_type():
    """
    Make an ordered categorical type for calendar periods
    Returns CategoricalDType
    """
<<<<<<< HEAD
    (__tmp__, calendar_period_lookup) = make_calendar_period_lookup()

    cal_per_cats = list()
    for i in calendar_period_lookup.values():
        if i not in cal_per_cats:
            cal_per_cats.append(i)

    cal_period_type = CategoricalDtype(categories=cal_per_cats, ordered=True)

    return cal_period_type
=======
    keys, _ = make_calendar_period_lookup()
    return pd.CategoricalIndex(categories=keys, ordered=True)
>>>>>>> ec1a48b4
<|MERGE_RESOLUTION|>--- conflicted
+++ resolved
@@ -3,13 +3,8 @@
 """
 import logging
 from ast import literal_eval
-from pathlib import Path
 
 import pandas as pd
-from pandas.api.types import CategoricalDtype
-
-from tlo import util
-from tlo.util import create_age_range_lookup
 
 from tlo import util
 from tlo.util import create_age_range_lookup
@@ -20,7 +15,7 @@
 
 def parse_line(line):
     """
-    Parses a single line of logged outputs. It has the format:
+    Parses a single line of logged output. It has the format:
     INFO|<logger name>|<simulation date>|<log key>|<python object>
 
     It returns the dictionary:
@@ -49,7 +44,7 @@
 
 def parse_log_file(filepath):
     """
-    Parses logged outputs from a TLO run and create Pandas dataframes for analysis. See
+    Parses logged output from a TLO run and create Pandas dataframes for analysis. See
     parse_output() for details
 
     :param filepath: file path to log file
@@ -61,7 +56,7 @@
 
 def parse_output(list_of_log_lines):
     """
-    Parses logged outputs from a TLO run and create Pandas dataframes for analysis.
+    Parses logged output from a TLO run and create Pandas dataframes for analysis.
 
     Use parse_log_file() wrapper if required
 
@@ -141,73 +136,6 @@
     return o
 
 
-<<<<<<< HEAD
-def scale_to_population(parsed_output, resourcefilepath):
-    """
-    This helper function scales certain outputs so that they can create statistics for the whole population.
-    e.g. Population Size, Number of deaths are scaled by the factor of {Model Pop Size at Start of Simulation} to {
-    {Real Population at the same time}.
-
-    NB. This file gives precedence to the Malawi Population Census
-
-    :param parsed_outoput: The outputs from parse_output
-    :param resourcefilepath: The resourcefilepath
-    :return: a new version of parsed_output that includes certain variables scaled
-    """
-
-    # Get information about the real population size (Malawi Census in 2018)
-    cens_tot = pd.read_csv(Path(resourcefilepath) / "ResourceFile_PopulationSize_2018Census.csv")['Count'].sum()
-    cens_yr = 2018
-
-    # Get information about the model population size in 2018 (and fail if no 2018)
-    model_res = parsed_output['tlo.methods.demography']['population']
-    model_res['year'] = pd.to_datetime(model_res.date).dt.year
-
-    assert cens_yr in model_res.year.values, "Model results do not contain the year of the census, so cannot scale"
-    model_tot = model_res.loc[model_res['year'] == cens_yr, 'total'].values[0]
-
-    # Calculate ratio for scaling
-    ratio_data_to_model = cens_tot / model_tot
-
-    # Do the scaling on selected columns in the parsed outputs:
-    o = parsed_output.copy()
-
-    # Multiply population count summaries by ratio
-    o['tlo.methods.demography']['population']['male'] *= ratio_data_to_model
-    o['tlo.methods.demography']['population']['female'] *= ratio_data_to_model
-    o['tlo.methods.demography']['population']['total'] *= ratio_data_to_model
-
-    o['tlo.methods.demography']['age_range_m'].iloc[:, 1:] *= ratio_data_to_model
-    o['tlo.methods.demography']['age_range_f'].iloc[:, 1:] *= ratio_data_to_model
-
-    # For individual-level reporting, construct groupby's and then multipy by ratio
-    # 1) Counts of numbers of death by year/age/cause
-    deaths = o['tlo.methods.demography']['death']
-    deaths.index = pd.to_datetime(deaths['date'])
-    deaths['year'] = deaths.index.year.astype(int)
-
-    deaths_groupby_scaled = deaths[['year', 'sex', 'age', 'cause', 'person_id']].groupby(
-        by=['year', 'sex', 'age', 'cause']).count().unstack(fill_value=0).stack() * ratio_data_to_model
-    deaths_groupby_scaled.rename(columns={'person_id': 'count'}, inplace=True)
-    o['tlo.methods.demography'].update({'death_groupby_scaled': deaths_groupby_scaled})
-
-    # 2) Counts of numbers of births by year/age-of-mother
-    births = o['tlo.methods.demography']['on_birth']
-    births.index = pd.to_datetime(births['date'])
-    births['year'] = births.index.year
-    births_groupby_scaled = \
-        births[['year', 'mother_age', 'mother']].groupby(by=['year', 'mother_age']).count() \
-        * ratio_data_to_model
-    births_groupby_scaled.rename(columns={'mother': 'count'}, inplace=True)
-    o['tlo.methods.demography'].update({'birth_groupby_scaled': births_groupby_scaled})
-
-    # TODO: Do this kind of manipulation for all things in the log that are /
-    #  flagged are being subject to scaling - issue raised.
-    return o
-
-
-=======
->>>>>>> ec1a48b4
 def make_calendar_period_lookup():
     """Returns a dictionary mapping calendar year (in years) to five year period
     i.e. { 0: '0-4', 1: '0-4', ..., 119: '100+', 120: '100+' }
@@ -217,11 +145,7 @@
     ranges, lookup = util.create_age_range_lookup(1950, 2100, 5)
 
     # Removes the '1950-' category
-<<<<<<< HEAD
-    ranges.remove('1950-')
-=======
     ranges.remove('0-1950')
->>>>>>> ec1a48b4
     for year in range(1950):
         lookup.pop(year)
 
@@ -233,21 +157,8 @@
     Make an ordered categorical type for age-groups
     Returns CategoricalDType
     """
-<<<<<<< HEAD
-
-    (__tmp__, age_grp_lookup) = create_age_range_lookup(min_age=0, max_age=100, range_size=5)
-    age_grp_cats = list()
-    for i in age_grp_lookup.values():
-        if i not in age_grp_cats:
-            age_grp_cats.append(i)
-
-    age_grp_type = CategoricalDtype(categories=age_grp_cats, ordered=True)
-
-    return age_grp_type
-=======
     keys, _ = create_age_range_lookup(min_age=0, max_age=100, range_size=5)
     return pd.CategoricalIndex(categories=keys, ordered=True)
->>>>>>> ec1a48b4
 
 
 def make_calendar_period_type():
@@ -255,18 +166,5 @@
     Make an ordered categorical type for calendar periods
     Returns CategoricalDType
     """
-<<<<<<< HEAD
-    (__tmp__, calendar_period_lookup) = make_calendar_period_lookup()
-
-    cal_per_cats = list()
-    for i in calendar_period_lookup.values():
-        if i not in cal_per_cats:
-            cal_per_cats.append(i)
-
-    cal_period_type = CategoricalDtype(categories=cal_per_cats, ordered=True)
-
-    return cal_period_type
-=======
     keys, _ = make_calendar_period_lookup()
-    return pd.CategoricalIndex(categories=keys, ordered=True)
->>>>>>> ec1a48b4
+    return pd.CategoricalIndex(categories=keys, ordered=True)