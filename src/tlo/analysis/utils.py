"""
General utility functions for TLO analysis
"""
import json
import os
import pickle
from collections.abc import Mapping
from pathlib import Path
from typing import Dict, Optional, TextIO

import numpy as np
import pandas as pd

from tlo import logging, util
from tlo.logging.reader import LogData
from tlo.util import create_age_range_lookup

logger = logging.getLogger(__name__)
logger.setLevel(logging.INFO)


def _parse_log_file_inner_loop(filepath, level: int = logging.INFO):
    """Parses the log file and returns dictionary of dataframes"""
    log_data = LogData()
    with open(filepath) as log_file:
        for line in log_file:
            # only parse json entities
            if line.startswith('{'):
                log_data.parse_log_line(line, level)
            else:
                print('FAILURE: found old-style log:')
                print(line)
                raise RuntimeError
    # convert dictionaries to dataframes
    output_logs = {**log_data.get_log_dataframes()}
    return output_logs


<<<<<<< HEAD
def parse_log_file(log_filepath, level=logging.INFO):
=======
def parse_log_file(log_filepath):
>>>>>>> 89f680c7
    """Parses logged output from a TLO run, split it into smaller logfiles and returns a class containing paths to
    these split logfiles.

    :param log_filepath: file path to log file
<<<<<<< HEAD
    :param level: logging level to be parsed for structured logging
=======
>>>>>>> 89f680c7
    :return: a class containing paths to split logfiles
    """
    print(f'Processing log file {log_filepath}')
    uuid_to_module_name: Dict[str, str] = dict()  # uuid to module name
    module_name_to_filehandle: Dict[str, TextIO] = dict()  # module name to file handle

    log_directory = Path(log_filepath).parent
    print(f'Writing module-specific log files to {log_directory}')

    # iterate over each line in the logfile
    with open(log_filepath) as log_file:
        for line in log_file:
            # only parse lines that are json log lines (old-style logging is not supported)
            if line.startswith('{'):
                log_data_json = json.loads(line)
                uuid = log_data_json['uuid']
                # if this is a header line (only header lines have a `type` key)
                if 'type' in log_data_json:
                    module_name = log_data_json["module"]
                    uuid_to_module_name[uuid] = module_name
                    # we only need to create the file if we don't already have one for this module
                    if module_name not in module_name_to_filehandle:
                        module_name_to_filehandle[module_name] = open(log_directory / f"{module_name}.log", mode="w")
                # copy line from log file to module-specific log file (both headers and non-header lines)
                module_name_to_filehandle[uuid_to_module_name[uuid]].write(line)

    print('Finished writing module-specific log files.')

    # close all module-specific files
    for file_handle in module_name_to_filehandle.values():
        file_handle.close()

    # return an object that accepts as an argument a dictionary containing paths to split logfiles
<<<<<<< HEAD
    return LogsDict(module_name_to_filehandle)
=======
    return LogsDict({name: handle.name for name, handle in module_name_to_filehandle.items()})
>>>>>>> 89f680c7


def write_log_to_excel(filename, log_dataframes):
    """Takes the output of parse_log_file() and creates an Excel file from dataframes"""
    metadata = list()
    sheet_count = 0
    for module, dataframes in log_dataframes.items():
        for key, dataframe in dataframes.items():
            if key != '_metadata':
                sheet_count += 1
                metadata.append([module, key, sheet_count, dataframes['_metadata'][module][key]['description']])

    writer = pd.ExcelWriter(filename)
    index = pd.DataFrame(data=metadata, columns=['module', 'key', 'sheet', 'description'])
    index.to_excel(writer, sheet_name='Index')

    sheet_count = 0
    for module, dataframes in log_dataframes.items():
        for key, df in dataframes.items():
            if key != '_metadata':
                sheet_count += 1
                df.to_excel(writer, sheet_name=f'Sheet {sheet_count}')
    writer.save()


def make_calendar_period_lookup():
    """Returns a dictionary mapping calendar year (in years) to five year period
    i.e. { 1950: '1950-1954', 1951: '1950-1954, ...}
    """

    # Recycles the code used to make age-range lookups:
    ranges, lookup = util.create_age_range_lookup(1950, 2100, 5)

    # Removes the '0-1950' category
    ranges.remove('0-1950')

    for year in range(1950):
        lookup.pop(year)

    return ranges, lookup


def make_calendar_period_type():
    """
    Make an ordered categorical type for calendar periods
    Returns CategoricalDType
    """
    keys, _ = make_calendar_period_lookup()
    return pd.CategoricalDtype(categories=keys, ordered=True)


def make_age_grp_lookup():
    """Returns a dictionary mapping age (in years) to five year period
    i.e. { 0: '0-4', 1: '0-4', ..., 119: '100+', 120: '100+' }
    """
    return create_age_range_lookup(min_age=0, max_age=100, range_size=5)


def make_age_grp_types():
    """
    Make an ordered categorical type for age-groups
    Returns CategoricalDType
    """
    keys, _ = create_age_range_lookup(min_age=0, max_age=100, range_size=5)
    return pd.CategoricalDtype(categories=keys, ordered=True)


def get_scenario_outputs(scenario_filename: str, outputs_dir: Path) -> list:
    """Returns paths of folders associated with a batch_file, in chronological order."""
    stub = scenario_filename.rstrip('.py')
    f: os.DirEntry
    folders = [Path(f.path) for f in os.scandir(outputs_dir) if f.is_dir() and f.name.startswith(stub)]
    folders.sort()
    return folders


def get_scenario_info(scenario_output_dir: Path) -> dict:
    """Utility function to get the the number draws and the number of runs in a batch set.

    TODO: read the JSON file to get further information
    """
    info = dict()
    f: os.DirEntry
    draw_folders = [f for f in os.scandir(scenario_output_dir) if f.is_dir()]

    info['number_of_draws'] = len(draw_folders)

    run_folders = [f for f in os.scandir(draw_folders[0]) if f.is_dir()]
    info['runs_per_draw'] = len(run_folders)

    return info


def load_pickled_dataframes(results_folder: Path, draw=0, run=0, name=None) -> dict:
    """Utility function to create a dict contaning all the logs from the specified run within a batch set"""
    folder = results_folder / str(draw) / str(run)
    p: os.DirEntry
    pickles = [p for p in os.scandir(folder) if p.name.endswith('.pickle')]
    if name is not None:
        pickles = [p for p in pickles if p.name in f"{name}.pickle"]

    output = dict()
    for p in pickles:
        name = os.path.splitext(p.name)[0]
        with open(p.path, "rb") as f:
            output[name] = pickle.load(f)

    return output


def extract_params(results_folder: Path) -> Optional[pd.DataFrame]:
    """Utility function to get overridden parameters from scenario runs

    Returns dateframe summarizing parameters that change across the draws. It produces a dataframe with index of draw
    and columns of each parameters that is specified to be varied in the batch. NB. This does the extraction from run 0
    in each draw, under the assumption that the over-written parameters are the same in each run.
    """

    try:
        f: os.DirEntry
        # Get the paths for the draws
        draws = [f for f in os.scandir(results_folder) if f.is_dir()]

        list_of_param_changes = list()

        for d in draws:
            p = load_pickled_dataframes(results_folder, d.name, 0, name="tlo.scenario")
            p = p["tlo.scenario"]["override_parameter"]

            p['module_param'] = p['module'] + ':' + p['name']
            p.index = [int(d.name)] * len(p.index)

            list_of_param_changes.append(p[['module_param', 'new_value']])

        params = pd.concat(list_of_param_changes)
        params.index.name = 'draw'
        params = params.rename(columns={'new_value': 'value'})
        params = params.sort_index()
        return params

    except KeyError:
        print("No parameters changed between the runs")
        return None


def extract_results(results_folder: Path,
                    module: str,
                    key: str,
                    column: str = None,
                    index: str = None,
                    custom_generate_series=None,
                    do_scaling: bool = False,
                    ) -> pd.DataFrame:
    """Utility function to unpack results

    Produces a dataframe that summaries one series from the log, with column multi-index for the draw/run. If an 'index'
    component of the log_element is provided, the dataframe uses that index (but note that this will only work if the
    index is the same in each run).
    Optionally, instead of a series that exists in the dataframe already, a function can be provided that, when applied
    to the dataframe indicated, yields a new pd.Series.
    Optionally, with `do_scaling`, each element is multiplied by the the scaling_factor recorded in the simulation
    (if available)
    """

    # get number of draws and numbers of runs
    info = get_scenario_info(results_folder)

    cols = pd.MultiIndex.from_product(
        [range(info['number_of_draws']), range(info['runs_per_draw'])],
        names=["draw", "run"]
    )

    def get_multiplier(_draw, _run):
        """Helper function to get the multiplier from the simulation, if it's specified and do_scaling=True"""
        if not do_scaling:
            return 1.0
        else:
            try:
                return load_pickled_dataframes(results_folder, _draw, _run, 'tlo.methods.demography'
                                               )['tlo.methods.demography']['scaling_factor']['scaling_factor'].values[0]
            except KeyError:
                return 1.0

    if custom_generate_series is None:

        assert column is not None, "Must specify which column to extract"

        results_index = None
        if index is not None:
            # extract the index from the first log, and use this ensure that all other are exactly the same.
            filename = f"{module}.pickle"
            df: pd.DataFrame = load_pickled_dataframes(results_folder, draw=0, run=0, name=filename)[module][key]
            results_index = df[index]

        results = pd.DataFrame(columns=cols)
        for draw in range(info['number_of_draws']):
            for run in range(info['runs_per_draw']):

                try:
                    df: pd.DataFrame = load_pickled_dataframes(results_folder, draw, run, module)[module][key]
                    results[draw, run] = df[column] * get_multiplier(draw, run)

                    if index is not None:
                        idx = df[index]
                        assert idx.equals(results_index), "Indexes are not the same between runs"

                except ValueError:
                    results[draw, run] = np.nan

        # if 'index' is provided, set this to be the index of the results
        if index is not None:
            results.index = results_index

        return results

    else:
        # A custom commaand to generate a series has been provided.
        # No other arguements should be provided.
        assert index is None, "Cannot specify an index if using custom_generate_series"
        assert column is None, "Cannot specify a column if using custom_generate_series"

        # Collect results and then use pd.concat as indicies may be different betweeen runs
        res = dict()
        for draw in range(info['number_of_draws']):
            for run in range(info['runs_per_draw']):
                df: pd.DataFrame = load_pickled_dataframes(results_folder, draw, run, module)[module][key]
                output_from_eval = custom_generate_series(df)
                assert pd.Series == type(output_from_eval), 'Custom command does not generate a pd.Series'
                res[f"{draw}_{run}"] = output_from_eval * get_multiplier(draw, run)
        results = pd.concat(res.values(), axis=1).fillna(0)
        results.columns = cols

        return results


def summarize(results: pd.DataFrame, only_mean: bool = False, collapse_columns: bool = False) -> pd.DataFrame:
    """Utility function to compute summary statistics

    Finds mean value and 95% interval across the runs for each draw.
    """

    summary = pd.DataFrame(
        columns=pd.MultiIndex.from_product(
            [
                results.columns.unique(level='draw'),
                ["mean", "lower", "upper"]
            ],
            names=['draw', 'stat']),
        index=results.index
    )

    summary.loc[:, (slice(None), "mean")] = results.groupby(axis=1, by='draw').mean().values
    summary.loc[:, (slice(None), "lower")] = results.groupby(axis=1, by='draw').quantile(0.025).values
    summary.loc[:, (slice(None), "upper")] = results.groupby(axis=1, by='draw').quantile(0.975).values

    if only_mean and (not collapse_columns):
        # Remove other metrics and simplify if 'only_mean' across runs for each draw is required:
        om: pd.DataFrame = summary.loc[:, (slice(None), "mean")]
        om.columns = [c[0] for c in om.columns.to_flat_index()]
        return om

    elif collapse_columns and (len(summary.columns.levels[0]) == 1):
        # With 'collapse_columns', if number of draws is 1, then collapse columns multi-index:
        summary_droppedlevel = summary.droplevel('draw', axis=1)
        if only_mean:
            return summary_droppedlevel['mean']
        else:
            return summary_droppedlevel

    else:
        return summary


def get_grid(params: pd.DataFrame, res: pd.Series):
    """Utility function to create the arrays needed to plot a heatmap.

    :param pd.DataFrame params: the dataframe of parameters with index=draw (made using `extract_params()`).
    :param pd.Series res: results of interest with index=draw (can be made using `extract_params()`)
    :returns: grid as dictionary
    """
    res = pd.concat([params.pivot(columns='module_param', values='value'), res], axis=1)
    piv = res.pivot_table(index=res.columns[0], columns=res.columns[1], values=res.columns[2])

    grid = dict()
    grid[res.columns[0]], grid[res.columns[1]] = np.meshgrid(piv.index, piv.columns)
    grid[res.columns[2]] = piv.values

    return grid


def format_gbd(gbd_df: pd.DataFrame):
    """Format GBD data to give standarize categories for age_group and period"""

    # Age-groups:
    gbd_df['Age_Grp'] = gbd_df['Age_Grp'].astype(make_age_grp_types())

    # label periods:
    calperiods, calperiodlookup = make_calendar_period_lookup()
    gbd_df['Period'] = gbd_df['Year'].map(calperiodlookup).astype(make_calendar_period_type())

    return gbd_df


def create_pickles_locally(scenario_output_dir):
    """For a run from the Batch system that has not resulted in the creation of the pickles, reconstruct the pickles
     locally."""

    def turn_log_into_pickles(logfile):
        print(f"Opening {logfile}")
        outputs = parse_log_file(logfile)
        for key, output in outputs.items():
            if key.startswith("tlo."):
                print(f" - Writing {key}.pickle")
                with open(logfile.parent / f"{key}.pickle", "wb") as f:
                    pickle.dump(output, f)

    f: os.DirEntry
    draw_folders = [f for f in os.scandir(scenario_output_dir) if f.is_dir()]
    for draw_folder in draw_folders:
        run_folders = [f for f in os.scandir(draw_folder) if f.is_dir()]
        for run_folder in run_folders:
            logfile = [x for x in os.listdir(run_folder) if x.endswith('.log')][0]
            turn_log_into_pickles(Path(run_folder) / logfile)


def compare_number_of_deaths(logfile: Path, resourcefilepath: Path):
    """Helper function to produce tables summarising deaths in the model run (given be a logfile) and the corresponding
    number of deaths in the GBD dataset.
    NB.
    * Requires output from the module `tlo.methods.demography`
    * Will do scaling automatically if the scaling-factor has been computed in the simulation (but not otherwise).
    """
    output = parse_log_file(logfile)

    # 1) Get model outputs:
    # - get scaling factor if it has been computed:
    if 'scaling_factor' in output['tlo.methods.demography']:
        sf = output['tlo.methods.demography']['scaling_factor']['scaling_factor'].values[0]
    else:
        sf = 1.0

    # - extract number of death by period/sex/age-group
    model = output['tlo.methods.demography']['death'].assign(
        year=lambda x: x['date'].dt.year
    ).groupby(
        ['sex', 'year', 'age', 'label']
    )['person_id'].count().mul(sf)

    # - format categories:
    agegrps, agegrplookup = make_age_grp_lookup()
    calperiods, calperiodlookup = make_calendar_period_lookup()
    model = model.reset_index()
    model['age_grp'] = model['age'].map(agegrplookup).astype(make_age_grp_types())
    model['period'] = model['year'].map(calperiodlookup).astype(make_calendar_period_type())
    model = model.drop(columns=['age', 'year'])

    # - sum over period and divide by five to give yearly averages
    model = model.groupby(['period', 'sex', 'age_grp', 'label']).sum().div(5.0).rename(
        columns={'person_id': 'model'}).replace({0: np.nan})

    # 2) Load comparator GBD datasets
    # - Load data, format and limit to deaths only:
    gbd_dat = format_gbd(pd.read_csv(resourcefilepath / 'gbd' / 'ResourceFile_Deaths_And_DALYS_GBD2019.csv'))
    gbd_dat = gbd_dat.loc[gbd_dat['measure_name'] == 'Deaths']
    gbd_dat = gbd_dat.rename(columns={
        'Sex': 'sex',
        'Age_Grp': 'age_grp',
        'Period': 'period',
        'GBD_Est': 'mean',
        'GBD_Lower': 'lower',
        'GBD_Upper': 'upper'})

    # - Label GBD causes of death by 'label' defined in the simulation
    mapper_from_gbd_causes = pd.Series(
        output['tlo.methods.demography']['mapper_from_gbd_cause_to_common_label'].drop(columns={'date'}).loc[0]
    ).to_dict()
    gbd_dat['label'] = gbd_dat['cause_name'].map(mapper_from_gbd_causes)
    assert not gbd_dat['label'].isna().any()

    # - Create comparable data structure:
    gbd = gbd_dat.groupby(['period', 'sex', 'age_grp', 'label'])[['mean', 'lower', 'upper']].sum().div(5.0)
    gbd = gbd.add_prefix('GBD_')

    # 3) Return summary
    return gbd.merge(model, on=['period', 'sex', 'age_grp', 'label'], how='left')


def flatten_multi_index_series_into_dict_for_logging(ser: pd.Series) -> dict:
    """Helper function that converts a pd.Series with multi-index into a dict format that is suitable for logging.
    It does this by converting the multi-index into keys of type `str` in a format that later be used to reconstruct
    the multi-index (using `unflatten_flattened_multi_index_in_logging`)."""

    assert not ser.index.has_duplicates, "There should not be any duplicates in the multi-index. These will be lost" \
                                         "in the conversion to a dict."

    names_of_multi_index = ser.index.names
    _df = ser.reset_index()
    flat_index = list()
    for _, row in _df.iterrows():
        flat_index.append('|'.join([f"{col}={row[col]}" for col in names_of_multi_index]))
    return dict(zip(flat_index, ser.values))


def unflatten_flattened_multi_index_in_logging(_x: pd.DataFrame) -> pd.DataFrame:
    """Helper function that recreate the multi-index of logged results from a pd.DataFrame that is generated by
    `parse_log`.
    If a pd.DataFrame created by `parse_log` is the result of repeated logging of a pd.Series with a multi-index that
    was transformed before logging using `flatten_multi_index_series_into_dict_for_logging`, then the pd.DataFrame's
    columns will be those flattened labels. This helper function recreates the original multi-index from which the
    flattened labels were created and applies it to the pd.DataFrame."""
    cols = _x.columns
    index_value_list = list()
    for col in cols.str.split('|'):
        index_value_list.append(tuple(component.split('=')[1] for component in col))
    index_name_list = tuple(component.split('=')[0] for component in cols[0].split('|'))
    _y = _x.copy()
    _y.columns = pd.MultiIndex.from_tuples(index_value_list, names=index_name_list)
    return _y


<<<<<<< HEAD
class LogsDict(dict):
=======
class LogsDict(Mapping):
>>>>>>> 89f680c7
    """Parses module-specific log files and returns Pandas dataframes.

        The dictionary returned has the format::

            {
                <logger 1 name>: {
                                   <log key 1>: <pandas dataframe>,
                                   <log key 2>: <pandas dataframe>,
                                   <log key 3>: <pandas dataframe>
                                 },

                <logger 2 name>: {
                                   <log key 4>: <pandas dataframe>,
                                   <log key 5>: <pandas dataframe>,
                                   <log key 6>: <pandas dataframe>
                                 },
                ...
<<<<<<< HEAD
            } """
=======
            }
    """

>>>>>>> 89f680c7
    def __init__(self, file_names_and_paths):
        super().__init__()
        # initialise class with module-specific log files paths
        self._logfile_names_and_paths: Dict[str, str] = file_names_and_paths

        # create a dictionary that will contain cached data
        self._results_cache: Dict[str, Dict] = dict()

<<<<<<< HEAD
    def __setitem__(self, key, item):
        # restrict resetting of dictionary items
        raise NotImplementedError

=======
>>>>>>> 89f680c7
    def __getitem__(self, key, cache=True):
        # check if the requested key is found in a dictionary containing module name and log file paths. if key
        # is found, return parsed logs else return KeyError
        if key in self._logfile_names_and_paths:
            # check if key is found in cache
            if key not in self._results_cache:
<<<<<<< HEAD
                result_df = _parse_log_file_inner_loop(self._logfile_names_and_paths[key].name)
=======
                result_df = _parse_log_file_inner_loop(self._logfile_names_and_paths[key])
>>>>>>> 89f680c7
                # get metadata for the selected log file and merge it all with the selected key
                result_df[key]['_metadata'] = result_df['_metadata']
                if not cache:  # check if caching is disallowed
                    return result_df[key]
                self._results_cache[key] = result_df[key]    # add key specific parsed results to cache
            return self._results_cache[key]  # return the added results

        else:
            return KeyError

    def __contains__(self, k):
        # return true if key is found in module specific log files dictionary else return KeyError
        return True if k in self._logfile_names_and_paths else KeyError

    def items(self):
        # parse module-specific log file and return results as a generator
        for key in self._logfile_names_and_paths.keys():
            module_specific_logs = self.__getitem__(key, cache=False)
            yield key, module_specific_logs

<<<<<<< HEAD
    def update(self, *args, **kwargs):
        raise NotImplementedError

=======
>>>>>>> 89f680c7
    def __repr__(self):
        return repr(self._logfile_names_and_paths)

    def __len__(self):
        return len(self._logfile_names_and_paths)

<<<<<<< HEAD
    def __delitem__(self, key):
        raise NotImplementedError

    def clear(self):
        raise NotImplementedError

    def copy(self):
        raise NotImplementedError

=======
>>>>>>> 89f680c7
    def keys(self):
        # return dictionary keys
        return self._logfile_names_and_paths.keys()

    def values(self):
        # parse module-specific log file and yield the results
        for key in self._logfile_names_and_paths.keys():
            module_specific_logs = self.__getitem__(key, cache=False)
            yield module_specific_logs

<<<<<<< HEAD
    def pop(self, *args):
        raise NotImplementedError

    def __cmp__(self, dict_):
        raise NotImplementedError

    def __iter__(self):
        raise NotImplementedError

    def __unicode__(self):
        raise NotImplementedError
=======
    def __iter__(self):
        return iter(self._logfile_names_and_paths)

    def __getstate__(self):
        # Ensure all items cached before pickling
        for key in self.keys():
            self.__getitem__(key, cache=True)
        return self.__dict__
>>>>>>> 89f680c7
<|MERGE_RESOLUTION|>--- conflicted
+++ resolved
@@ -36,19 +36,11 @@
     return output_logs
 
 
-<<<<<<< HEAD
-def parse_log_file(log_filepath, level=logging.INFO):
-=======
 def parse_log_file(log_filepath):
->>>>>>> 89f680c7
     """Parses logged output from a TLO run, split it into smaller logfiles and returns a class containing paths to
     these split logfiles.
 
     :param log_filepath: file path to log file
-<<<<<<< HEAD
-    :param level: logging level to be parsed for structured logging
-=======
->>>>>>> 89f680c7
     :return: a class containing paths to split logfiles
     """
     print(f'Processing log file {log_filepath}')
@@ -82,11 +74,7 @@
         file_handle.close()
 
     # return an object that accepts as an argument a dictionary containing paths to split logfiles
-<<<<<<< HEAD
-    return LogsDict(module_name_to_filehandle)
-=======
     return LogsDict({name: handle.name for name, handle in module_name_to_filehandle.items()})
->>>>>>> 89f680c7
 
 
 def write_log_to_excel(filename, log_dataframes):
@@ -507,11 +495,7 @@
     return _y
 
 
-<<<<<<< HEAD
-class LogsDict(dict):
-=======
 class LogsDict(Mapping):
->>>>>>> 89f680c7
     """Parses module-specific log files and returns Pandas dataframes.
 
         The dictionary returned has the format::
@@ -529,13 +513,9 @@
                                    <log key 6>: <pandas dataframe>
                                  },
                 ...
-<<<<<<< HEAD
-            } """
-=======
             }
     """
 
->>>>>>> 89f680c7
     def __init__(self, file_names_and_paths):
         super().__init__()
         # initialise class with module-specific log files paths
@@ -544,24 +524,13 @@
         # create a dictionary that will contain cached data
         self._results_cache: Dict[str, Dict] = dict()
 
-<<<<<<< HEAD
-    def __setitem__(self, key, item):
-        # restrict resetting of dictionary items
-        raise NotImplementedError
-
-=======
->>>>>>> 89f680c7
     def __getitem__(self, key, cache=True):
         # check if the requested key is found in a dictionary containing module name and log file paths. if key
         # is found, return parsed logs else return KeyError
         if key in self._logfile_names_and_paths:
             # check if key is found in cache
             if key not in self._results_cache:
-<<<<<<< HEAD
-                result_df = _parse_log_file_inner_loop(self._logfile_names_and_paths[key].name)
-=======
                 result_df = _parse_log_file_inner_loop(self._logfile_names_and_paths[key])
->>>>>>> 89f680c7
                 # get metadata for the selected log file and merge it all with the selected key
                 result_df[key]['_metadata'] = result_df['_metadata']
                 if not cache:  # check if caching is disallowed
@@ -582,30 +551,12 @@
             module_specific_logs = self.__getitem__(key, cache=False)
             yield key, module_specific_logs
 
-<<<<<<< HEAD
-    def update(self, *args, **kwargs):
-        raise NotImplementedError
-
-=======
->>>>>>> 89f680c7
     def __repr__(self):
         return repr(self._logfile_names_and_paths)
 
     def __len__(self):
         return len(self._logfile_names_and_paths)
 
-<<<<<<< HEAD
-    def __delitem__(self, key):
-        raise NotImplementedError
-
-    def clear(self):
-        raise NotImplementedError
-
-    def copy(self):
-        raise NotImplementedError
-
-=======
->>>>>>> 89f680c7
     def keys(self):
         # return dictionary keys
         return self._logfile_names_and_paths.keys()
@@ -616,19 +567,6 @@
             module_specific_logs = self.__getitem__(key, cache=False)
             yield module_specific_logs
 
-<<<<<<< HEAD
-    def pop(self, *args):
-        raise NotImplementedError
-
-    def __cmp__(self, dict_):
-        raise NotImplementedError
-
-    def __iter__(self):
-        raise NotImplementedError
-
-    def __unicode__(self):
-        raise NotImplementedError
-=======
     def __iter__(self):
         return iter(self._logfile_names_and_paths)
 
@@ -636,5 +574,4 @@
         # Ensure all items cached before pickling
         for key in self.keys():
             self.__getitem__(key, cache=True)
-        return self.__dict__
->>>>>>> 89f680c7
+        return self.__dict__