--- conflicted
+++ resolved
@@ -805,12 +805,8 @@
     'AIDS': 'deepskyblue',
     'Malaria': 'lightsteelblue',
     'Measles': 'cornflowerblue',
-<<<<<<< HEAD
-    'non_AIDS_TB': 'mediumslateblue',
+    'TB (non-AIDS)': 'mediumslateblue',
     'Schistosomiasis': 'black',  # todo <---- choose different colour
-=======
-    'TB (non-AIDS)': 'mediumslateblue',
->>>>>>> fc21d56f
 
     'Heart Disease': 'sienna',
     'Kidney Disease': 'chocolate',
