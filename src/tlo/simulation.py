"""The main simulation controller."""

import datetime
import heapq
import itertools
import time
from collections import OrderedDict
from pathlib import Path
from typing import Dict, Union

import numpy as np

from tlo import Date, Population, logging
from tlo.events import IndividualScopeEventMixin
from tlo.progressbar import ProgressBar

logger = logging.getLogger(__name__)
logger.setLevel(logging.INFO)


class Simulation:
    """The main control centre for a simulation.

    This class contains the core simulation logic and event queue, and holds
    references to all the information required to run a complete simulation:
    the population, disease modules, etc.

    Key attributes include:

    `date`
        The current simulation date.

    `modules`
        A list of the disease modules contributing to this simulation.

    `population`
        The Population being simulated.

    `rng`
        The simulation-level random number generator.
        Note that individual modules also have their own random number generator
        with independent state.
    """

    def __init__(self, *, start_date: Date, seed: int = None, log_config: dict = None,
                 show_progress_bar=False):
        """Create a new simulation.

        :param start_date: the date the simulation begins; must be given as
            a keyword parameter for clarity
        :param seed: the seed for random number generator. class will create one if not supplied
        :param log_config: sets up the logging configuration for this simulation
        :param show_progress_bar: whether to show a progress bar instead of the logger
            output during the simulation
        """
        # simulation
        self.date = self.start_date = start_date
        self.modules = OrderedDict()
        self.event_queue = EventQueue()
        self.end_date = None
        self.output_file = None

        self.show_progress_bar = show_progress_bar

        # logging
        if log_config is None:
            log_config = dict()
        self._custom_log_levels = None
        self._log_filepath = None
        self.configure_logging(**log_config)

        # random number generator
        if seed is None:
            seed = np.random.randint(2 ** 31 - 1)
            seed_from = 'auto'
        else:
            seed_from = 'user'
        self._seed = seed
        logger.info(key='info', data=f'Simulation RNG {seed_from} seed: {self._seed}')
        self.rng = np.random.RandomState(self._seed)

    def configure_logging(self, filename: str = None, directory: Union[Path, str] = "./outputs",
                          custom_levels: Dict[str, int] = None):
        """Configure logging, can write logging to a logfile in addition the default of stdout.

        Minimum custom levels for each loggers can be specified for filtering out messages.

        :param filename: Prefix for logfile name, final logfile will have a datetime appended
        :param directory: Path to output directory, default value is the outputs folder.
        :param custom_levels: dictionary to set logging levels, '*' can be used as a key for all registered modules.
                              This is likely to be used to disable all disease modules, and then enable one of interest
                              e.g. ``{'*': logging.CRITICAL 'tlo.methods.hiv': logging.INFO}``

        :return: Path of the log file if a filename has been given.
        """
        # clear logging environment
        # if using progress bar we do not print log messages to stdout to avoid
        # clashes between progress bar and log output
        logging.init_logging(add_stdout_handler=not self.show_progress_bar)
        logging.set_simulation(self)

        if custom_levels:
            # if modules have already been registered
            if self.modules:
                module_paths = (module.__module__ for module in self.modules.values())
                logging.set_logging_levels(custom_levels, module_paths)
            else:
                # save the configuration and apply in the `register` phase
                self._custom_log_levels = custom_levels

        if filename:
            timestamp = datetime.datetime.now().strftime('%Y-%m-%dT%H%M%S')
            log_path = Path(directory) / f"{filename}__{timestamp}.log"
            self.output_file = logging.set_output_file(log_path)
            logger.info(key='info', data=f'Log output: {log_path}')
            self._log_filepath = log_path
            return log_path

    @property
    def log_filepath(self):
        return self._log_filepath

    def _set_module_log_level(self, module_path, level):
        logging.set_logging_levels({module_path: level}, [module_path])

    def register(self, *modules):
        """Register one or more disease modules with the simulation.

        :param modules: the disease module(s) to use as part of this simulation.
            Multiple modules may be given as separate arguments to one call.
        """
        for module in modules:
            assert module.name not in self.modules, (
                'A module named {} has already been registered'.format(module.name))

            # set the rng seed for the registered module
            module_seed = self.rng.randint(2 ** 31 - 1)
            logger.info(key='info', data=f'{module.name} RNG auto seed: {module_seed}')
            module.rng = np.random.RandomState(module_seed)

            # if user provided custom log levels
            if self._custom_log_levels is not None:
                # get the log level of this module
                path = module.__module__
                if path in self._custom_log_levels:
                    self._set_module_log_level(path, self._custom_log_levels[path])
                elif '*' in self._custom_log_levels:
                    self._set_module_log_level(path, self._custom_log_levels['*'])

            self.modules[module.name] = module
            module.sim = self
            module.read_parameters('')

    def seed_rngs(self, seed):
        """Seed the random number generator (RNG) for the Simulation instance and registered modules

        The Simulation instance has its RNG seeded with the supplied value. Each module has its own
        RNG with its own state, which is seeded using a random integer drawn from the (newly seeded)
        Simulation RNG

        :param seed: the seed for the Simulation RNG. If seed is not provided, a random seed will be
            used.
        """
        logger.warning(key='warning', data='seed_rngs() is deprecated. Provide `seed` argument to Simulation().')
        self.rng.seed(seed)
        logger.info(key='info', data=f'Simulation RNG user seed: {seed}')
        for module in self.modules.values():
            module_seed = self.rng.randint(2 ** 31 - 1)
            logger.info(key='info', data=f'{module.name} RNG auto seed: {module_seed}')
            module.rng = np.random.RandomState(module_seed)

    def make_initial_population(self, *, n):
        """Create the initial population to simulate.

        :param n: the number of individuals to create; must be given as
            a keyword parameter for clarity
        """
        start = time.time()

        # Collect information from all modules, that is required the population dataframe
        for module in self.modules.values():
            module.pre_initialise_population()

        # Make the initial population
        self.population = Population(self, n)
        for module in self.modules.values():
            start1 = time.time()
            module.initialise_population(self.population)
            logger.debug(key='debug', data=f'{module.name}.initialise_population() {time.time() - start1} s')

        end = time.time()
        logger.info(key='info', data=f'make_initial_population() {end - start} s')

    def simulate(self, *, end_date):
        """Simulation until the given end date

        :param end_date: when to stop simulating. Only events strictly before this
            date will be allowed to occur.
            Must be given as a keyword parameter for clarity.
        """
        start = time.time()
        self.end_date = end_date  # store the end_date so that others can reference it

        for module in self.modules.values():
            module.initialise_simulation(self)

        if self.show_progress_bar:
            start_date = self.date
            num_simulated_days = (end_date - start_date).days
            progress_bar = ProgressBar(
                num_simulated_days, "Simulation progress", unit="day")
            progress_bar.start()

        while self.event_queue:
            event, date = self.event_queue.next_event()

            if self.show_progress_bar:
                simulation_day = (date - start_date).days
                progress_bar.update(
                    simulation_day,
                    stats_dict={"date": str(date.date())}
                )

            if date >= end_date:
                self.date = end_date
                break
            self.fire_single_event(event, date)

<<<<<<< HEAD
        # The simulation has ended. Call 'on_simulation_end' method at the end of simulation
=======
        if self.show_progress_bar:
            progress_bar.stop()

        # The simulation has ended. Call 'on_simulation_end' method at the end of simulation (if a module has it)
>>>>>>> 62793059
        for module in self.modules.values():
            module.on_simulation_end()

        # complete logging
        if self.output_file:
            self.output_file.flush()
            self.output_file.close()

        logger.info(key='info', data=f'simulate() {time.time() - start} s')

    def schedule_event(self, event, date):
        """Schedule an event to happen on the given future date.

        :param event: the Event to schedule
        :param date: when the event should happen
        :param force_over_from_healthsystem: allows an HSI event to enter the scheduler
        """
        assert date >= self.date, 'Cannot schedule events in the past'

        assert 'TREATMENT_ID' not in dir(event), \
            'This looks like an HSI event. It should be handed to the healthsystem scheduler'
        assert (event.__str__().find('HSI_') < 0), \
            'This looks like an HSI event. It should be handed to the healthsystem scheduler'

        self.event_queue.schedule(event, date)

    def fire_single_event(self, event, date):
        """Fires the event once for the given date

        :param event: :py:class:`Event` to fire
        :param date: the date of the event
        """
        self.date = date
        event.run()

    def do_birth(self, mother_id):
        """Create a new child person.

        We create a new person in the population and then call the `on_birth` method in
        all modules to initialise the child's properties.

        :param mother_id: the maternal parent
        :return: the new child
        """
        child_id = self.population.do_birth()
        for module in self.modules.values():
            module.on_birth(mother_id, child_id)
        return child_id

    def find_events_for_person(self, person_id: int):
        """Find the events in the queue for a particular person.
        :param person_id: the person_id of interest
        :returns list of tuples (date_of_event, event) for that person_id in the queue.

        NB. This is for debugging and testing only - not for use in real simulations as it is slow
        """
        person_events = list()

        for date, counter, event in self.event_queue.queue:
            if isinstance(event, IndividualScopeEventMixin):
                if event.target == person_id:
                    person_events.append((date, event))

        return person_events


class EventQueue:
    """A simple priority queue for events.

    This doesn't really care what events and dates are, provided dates are comparable
    so we can tell which is least, i.e. earliest.
    """

    def __init__(self):
        """Create an empty event queue."""
        self.counter = itertools.count()
        self.queue = []

    def schedule(self, event, date):
        """Schedule a new event.

        :param event: the event to schedule
        :param date: when it should happen
        """

        entry = (date, next(self.counter), event)
        heapq.heappush(self.queue, entry)

    def next_event(self):
        """Get the earliest event in the queue.

        :returns: an (event, date) pair
        """
        date, count, event = heapq.heappop(self.queue)
        return event, date

    def __len__(self):
        """:return: the length of the queue"""
        return len(self.queue)<|MERGE_RESOLUTION|>--- conflicted
+++ resolved
@@ -226,14 +226,11 @@
                 break
             self.fire_single_event(event, date)
 
-<<<<<<< HEAD
         # The simulation has ended. Call 'on_simulation_end' method at the end of simulation
-=======
         if self.show_progress_bar:
             progress_bar.stop()
 
         # The simulation has ended. Call 'on_simulation_end' method at the end of simulation (if a module has it)
->>>>>>> 62793059
         for module in self.modules.values():
             module.on_simulation_end()
 
