--- conflicted
+++ resolved
@@ -70,11 +70,7 @@
         # We randomly sample birth dates for the initial population during the preceding decade
         start_date = population.sim.date
         dates = pd.date_range(start_date - DateOffset(years=10), start_date, freq='M')
-<<<<<<< HEAD
-     #  population.date_of_birth = self.rng.choice(dates, size=len(population))
-=======
         df.date_of_birth = self.rng.choice(dates, size=len(df))
->>>>>>> 8fa58063
         # No children have yet been born. We iterate over the population to ensure each
         # person gets a distinct list.
         for index, row in df.iterrows():
