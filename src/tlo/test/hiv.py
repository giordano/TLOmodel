--- conflicted
+++ resolved
@@ -19,39 +19,6 @@
 # check use of self
 # initialise population function was renamed as there were unresolved differences
 
-<<<<<<< HEAD
-
-# read in data files #
-# use function read.parameters in class HIV to do this?
-# file_path = 'Q:\Thanzi la Onse\HIV\Method_HIV.xlsx'
-
-file_path = '/Users/Tara/Documents/Method_HIV.xlsx'
-file_path2 = '/Users/Tara/Documents/Method_ART.xlsx'
-
-HIV_prev = pd.read_excel(file_path, sheet_name='prevalence2018', header=0)  # July 1st estimates not full year
-
-HIV_death = pd.read_excel(file_path, sheet_name='deaths2009_2021', header=0)
-
-HIV_inc = pd.read_excel(file_path, sheet_name='incidence2009_2021', header=0)
-
-ad_mort = pd.read_excel(file_path2, sheet_name='mortality_on_ART', header=0)
-
-paed_mortART = pd.read_excel(file_path2, sheet_name='paed_mortality_on_ART', header=0)
-
-CD4_base = pd.read_excel(file_path, sheet_name='CD4_distribution2018', header=0)
-
-time_CD4 = pd.read_excel(file_path, sheet_name='Time_spent_by_CD4', header=0)
-
-initial_state_probs = pd.read_excel(file_path, sheet_name='Initial_state_probs', header=0)
-
-age_distr = pd.read_excel(file_path, sheet_name='age_distribution2018', header=0)
-
-inds = pd.read_csv('Q:/Thanzi la Onse/HIV/initial_pop_dataframe2018.csv')
-p = inds.shape[0]  # number of rows in pop (# individuals)
-
-
-=======
->>>>>>> a853d043
 # sim_size = int(100)
 # current_time = 2018
 
@@ -90,60 +57,6 @@
     # Here we declare parameters for this module. Each parameter has a name, data type,
     # and longer description.
     PARAMETERS = {
-<<<<<<< HEAD
-        'prob_infant_fast_progressor': Parameter(
-            Types.LIST,
-            'Probabilities that infants are fast or slow progressors'),
-        'infant_progression_category': Parameter(
-            Types.CATEGORICAL,
-            'Classification of infants into fast or slow progressors'),
-        'exp_rate_mort_infant_fast_progressor': Parameter(
-            Types.REAL,
-            'Exponential rate parameter for mortality in infants fast progressors'),
-        'weibull_scale_mort_infant_slow_progressor': Parameter(
-            Types.REAL,
-            'Weibull scale parameter for mortality in infants slow progressors'),
-        'weibull_shape_mort_infant_slow_progressor': Parameter(
-            Types.REAL,
-            'Weibull shape parameter for mortality in infants slow progressors'),
-
-        'weibull_shape_mort_adult': Parameter(
-            Types.REAL,
-            'Weibull shape parameter for mortality in adults'),
-
-        'proportion_high_sexual_risk_male': Parameter(
-            Types.REAL,
-            'proportion of men who have high sexual risk behaviour'),
-        'proportion_high_sexual_risk_female': Parameter(
-            Types.REAL,
-            'proportion of women who have high sexual risk behaviour'),
-        'rr_HIV_high_sexual_risk': Parameter(
-            Types.REAL,
-            'relative risk of acquiring HIV with high risk sexual behaviour'),
-
-        'rr_STI': Parameter(
-            Types.REAL,
-            'relative risk of acquiring HIV with concurrent STI'),
-        'impact_condom_HIV_transmission': Parameter(
-            Types.REAL,
-            'efficacy of condoms in reducing HIV transmission'),
-        'impact_VMMC_HIV_transmission': Parameter(
-            Types.REAL,
-            'efficacy of VMMV in reducing HIV transmission'),
-        'impact_PrEP_HIV_transmission': Parameter(
-            Types.REAL,
-            'efficacy of PrEP in reducing HIV transmission'),
-        'impact_microbicide_HIV_transmission': Parameter(
-            Types.REAL,
-            'efficacy of microbicide in reducing HIV transmission'),
-
-        'proportion_on_ART_infectious': Parameter(
-            Types.REAL,
-            'proportion of people on ART contributing to transmission as not virally suppressed'),
-        'rel_infectiousness_ART': Parameter(
-            Types.REAL,
-            'relative infectiousness of those on ART'),
-=======
         'prob_infant_fast_progressor':
             Parameter(Types.LIST, 'Probabilities that infants are fast or slow progressors'),
         'infant_progression_category':
@@ -164,7 +77,6 @@
             Parameter(Types.REAL, 'relative risk of acquiring HIV with high risk sexual behaviour'),
         'proportion_on_ART_infectious':
             Parameter(Types.REAL, 'proportion of people on ART contributing to transmission as not virally suppressed'),
->>>>>>> a853d043
     }
 
     # Next we declare the properties of individuals that this module provides.
@@ -205,14 +117,7 @@
         params['proportion_high_sexual_risk_male'] = 0.0913
         params['proportion_high_sexual_risk_female'] = 0.0095
         params['rr_HIV_high_sexual_risk'] = 2
-        params['rr_STI'] = 8
-        params['impact_condom_HIV_transmission'] = 0.8
-        params['impact_VMMC_HIV_transmission'] = 0.6
-        params['impact_PrEP_HIV_transmission'] = 0.6
-        params['impact_microbicide_HIV_transmission'] = 0.6
         params['proportion_on_ART_infectious'] = 0.2
-        params['rel_infectiousness_ART'] = 0.06
-
 
     def initialise_population(self, population):
         # TODO: this should be moved to core demography module
@@ -265,13 +170,11 @@
     # then could include the infant fast progressors
     # currently infant fast progressors will always have time to death shorter than time infected
 
-    # HELPER FUNCTION - should this go in class(HIV)?
-    # should this be a static method?
-    @staticmethod
-    def get_index(df, has_hiv, sex, age_low, age_high, CD4_state):
+    # HELPER FUNCTION - should these go in class(HIV)?
+    def get_index(self, df, has_hiv, sex, age_low, age_high, CD4_state):
 
         index = df.index[
-            (df.has_hiv == has_hiv) &
+            (df.has_hiv == 1) &
             (df.sex == sex) &
             (df.age >= age_low) & (df.age < age_high) &
             (df.CD4_state == CD4_state)]
