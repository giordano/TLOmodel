import time
from tlo.analysis.utils import parse_log_file
import datetime
import os
import matplotlib.pyplot as plt
import pandas as pd
from pathlib import Path

# import xlsxwriter

from tlo import Date, Simulation, logging
from tlo.methods import (
    demography,
    contraception,
    healthburden,
    healthsystem,
    enhanced_lifestyle,
    malaria,
    dx_algorithm_child,
    dx_algorithm_adult,
    healthseekingbehaviour,
    symptommanager,
)

t0 = time.time()

# Where will outputs go - by default, wherever this script is run
outputpath = Path("./outputs/malaria")

# date-stamp to label log files and any other outputs
datestamp = datetime.date.today().strftime("__%Y_%m_%d")

# The resource files
resourcefilepath = Path("./resources")

start_date = Date(2010, 1, 1)
<<<<<<< HEAD
end_date = Date(2013, 12, 31)
popsize = 10000
=======
end_date = Date(2014, 12, 31)
popsize = 500
>>>>>>> 28cc661c

# Establish the simulation object
sim = Simulation(start_date=start_date)

# ----- Control over the types of intervention that can occur -----
# Make a list that contains the treatment_id that will be allowed. Empty list means nothing allowed.
# '*' means everything. It will allow any treatment_id that begins with a stub (e.g. Mockitis*)
service_availability = ["*"]
malaria_strat = 1  # levels: 0 = national; 1 = district
malaria_testing = 0.35  # adjust this to match rdt/tx levels

# Register the appropriate modules
sim.register(demography.Demography(resourcefilepath=resourcefilepath))
sim.register(
    healthsystem.HealthSystem(
        resourcefilepath=resourcefilepath,
        service_availability=service_availability,
        mode_appt_constraints=0,
        ignore_cons_constraints=True,
        ignore_priority=True,
        capabilities_coefficient=1.0,
        disable=True,
    )
)  # disables the health system constraints so all HSI events run
sim.register(symptommanager.SymptomManager(resourcefilepath=resourcefilepath))
sim.register(healthseekingbehaviour.HealthSeekingBehaviour())
sim.register(dx_algorithm_child.DxAlgorithmChild())
sim.register(dx_algorithm_adult.DxAlgorithmAdult())
sim.register(healthburden.HealthBurden(resourcefilepath=resourcefilepath))
sim.register(contraception.Contraception(resourcefilepath=resourcefilepath))
sim.register(enhanced_lifestyle.Lifestyle(resourcefilepath=resourcefilepath))
sim.register(
    malaria.Malaria(
        resourcefilepath=resourcefilepath,
        level=malaria_strat,
        testing=malaria_testing,
        itn=None,
    )
)

custom_levels = {"*": logging.WARNING, "tlo.methods.malaria": logging.INFO}

# configure_logging automatically appends datetime
logfile = sim.configure_logging(filename="Malaria_LogFile", custom_levels=custom_levels)

# Run the simulation
# TODO change the seed and filepath for each simulation
sim.seed_rngs(25)
sim.make_initial_population(n=popsize)
sim.simulate(end_date=end_date)

t1 = time.time()
print("Time taken", t1 - t0)

# %% read the results
# model outputs
output = parse_log_file(logfile)
resourcefilepath = Path("./resources")

inc = output["tlo.methods.malaria"]["incidence"]
pfpr = output["tlo.methods.malaria"]["prevalence"]
tx = output["tlo.methods.malaria"]["tx_coverage"]
mort = output["tlo.methods.malaria"]["ma_mortality"]
# symp = output['tlo.methods.malaria']['symptoms']

prev_district = output["tlo.methods.malaria"]["prev_district"]

# ----------------------------------- SAVE OUTPUTS -----------------------------------
# out_path = '//fi--san02/homes/tmangal/Thanzi la Onse/Malaria/model_outputs/'
#
# if malaria_strat == 0:
#     savepath = out_path + "national_output_" + datestamp + ".xlsx"
# else:
#     savepath = out_path + "district_output_" + datestamp + ".xlsx"
#
# writer = pd.ExcelWriter(savepath, engine='xlsxwriter')
#
# inc_df = pd.DataFrame(inc)
# inc_df.to_excel(writer, sheet_name='inc')
#
# pfpr_df = pd.DataFrame(pfpr)
# pfpr_df.to_excel(writer, sheet_name='pfpr')
#
# tx_df = pd.DataFrame(tx)
# tx_df.to_excel(writer, sheet_name='tx')
#
# mort_df = pd.DataFrame(mort)
# mort_df.to_excel(writer, sheet_name='mort')
#
# # symp_df = pd.DataFrame(symp)
# # symp_df.to_excel(writer, sheet_name='symp')
#
# prev_district_df = pd.DataFrame(prev_district)
# prev_district_df.to_excel(writer, sheet_name='prev_district')
#
# writer.save()

# ----------------------------------- CREATE PLOTS-----------------------------------

# get model output dates in correct format
model_years = pd.to_datetime(inc.date)
model_years = model_years.dt.year
start_date = 2010
end_date = 2025

# import malaria data
# MAP
incMAP_data = pd.read_excel(
    Path(resourcefilepath) / "ResourceFile_malaria.xlsx",
    sheet_name="inc1000py_MAPdata",
)
PfPRMAP_data = pd.read_excel(
    Path(resourcefilepath) / "ResourceFile_malaria.xlsx", sheet_name="PfPR_MAPdata",
)
mortMAP_data = pd.read_excel(
    Path(resourcefilepath) / "ResourceFile_malaria.xlsx",
    sheet_name="mortalityRate_MAPdata",
)
txMAP_data = pd.read_excel(
    Path(resourcefilepath) / "ResourceFile_malaria.xlsx", sheet_name="txCov_MAPdata",
)

# WHO
WHO_data = pd.read_excel(
    Path(resourcefilepath) / "ResourceFile_malaria.xlsx", sheet_name="WHO_MalReport",
)

# ------------------------------------- SINGLE RUN FIGURES -----------------------------------------#
# FIGURES
plt.style.use("ggplot")
plt.figure(1, figsize=(10, 10))

# Malaria incidence per 1000py - all ages with MAP model estimates
ax = plt.subplot(221)  # numrows, numcols, fignum
plt.plot(incMAP_data.Year, incMAP_data.inc_1000pyMean)  # MAP data
plt.fill_between(
    incMAP_data.Year,
    incMAP_data.inc_1000py_Lower,
    incMAP_data.inc_1000pyUpper,
    alpha=0.5,
)
plt.plot(WHO_data.Year, WHO_data.cases1000pyPoint)  # WHO data
plt.fill_between(
    WHO_data.Year, WHO_data.cases1000pyLower, WHO_data.cases1000pyUpper, alpha=0.5
)
plt.plot(
    model_years, inc.inc_1000py, color="mediumseagreen"
)  # model - using the clinical counter for multiple episodes per person
plt.title("Malaria Inc / 1000py")
plt.xlabel("Year")
plt.ylabel("Incidence (/1000py)")
plt.xticks(rotation=90)
plt.gca().set_xlim(start_date, end_date)
plt.legend(["MAP", "WHO", "Model"])
plt.tight_layout()

# Malaria parasite prevalence rate - 2-10 year olds with MAP model estimates
# expect model estimates to be slightly higher as some will have
# undetectable parasitaemia
ax2 = plt.subplot(222)  # numrows, numcols, fignum
plt.plot(PfPRMAP_data.Year, PfPRMAP_data.PfPR_median)  # MAP data
plt.fill_between(
    PfPRMAP_data.Year, PfPRMAP_data.PfPR_LCI, PfPRMAP_data.PfPR_UCI, alpha=0.5
)
plt.plot(model_years, pfpr.child2_10_prev, color="mediumseagreen")  # model
plt.title("Malaria PfPR 2-10 yrs")
plt.xlabel("Year")
plt.xticks(rotation=90)
plt.ylabel("PfPR (%)")
plt.gca().set_xlim(start_date, end_date)
plt.legend(["MAP", "Model"])
plt.tight_layout()

# Malaria treatment coverage - all ages with MAP model estimates
ax3 = plt.subplot(223)  # numrows, numcols, fignum
plt.plot(txMAP_data.Year, txMAP_data.ACT_coverage)  # MAP data
plt.plot(model_years, tx.treatment_coverage, color="mediumseagreen")  # model
plt.title("Malaria Treatment Coverage")
plt.xlabel("Year")
plt.xticks(rotation=90)
plt.ylabel("Treatment coverage (%)")
plt.gca().set_xlim(start_date, end_date)
plt.gca().set_ylim(0.0, 1.0)
plt.legend(["MAP", "Model"])
plt.tight_layout()

# Malaria mortality rate - all ages with MAP model estimates
ax4 = plt.subplot(224)  # numrows, numcols, fignum
plt.plot(mortMAP_data.Year, mortMAP_data.mortality_rate_median)  # MAP data
plt.fill_between(
    mortMAP_data.Year,
    mortMAP_data.mortality_rate_LCI,
    mortMAP_data.mortality_rate_UCI,
    alpha=0.5,
)
plt.plot(WHO_data.Year, WHO_data.MortRatePerPersonPoint)  # WHO data
plt.fill_between(
    WHO_data.Year,
    WHO_data.MortRatePerPersonLower,
    WHO_data.MortRatePerPersonUpper,
    alpha=0.5,
)
plt.plot(model_years, mort.mort_rate, color="mediumseagreen")  # model
plt.title("Malaria Mortality Rate")
plt.xlabel("Year")
plt.xticks(rotation=90)
plt.ylabel("Mortality rate")
plt.gca().set_xlim(start_date, end_date)
plt.gca().set_ylim(0.0, 0.0015)
plt.legend(["MAP", "WHO", "Model"])
plt.tight_layout()

# out_path = "//fi--san02/homes/tmangal/Thanzi la Onse/Malaria/model_outputs/ITN_projections_28Jan2010/"
# figpath = out_path + "Baseline_averages29Jan2010" + datestamp + ".png"
# plt.savefig(figpath, bbox_inches="tight")

plt.show()

plt.close()<|MERGE_RESOLUTION|>--- conflicted
+++ resolved
@@ -34,16 +34,14 @@
 resourcefilepath = Path("./resources")
 
 start_date = Date(2010, 1, 1)
-<<<<<<< HEAD
-end_date = Date(2013, 12, 31)
-popsize = 10000
-=======
 end_date = Date(2014, 12, 31)
 popsize = 500
->>>>>>> 28cc661c
 
 # Establish the simulation object
 sim = Simulation(start_date=start_date)
+
+# TODO change the seed and filepath for each simulation
+sim.seed_rngs(25)
 
 # ----- Control over the types of intervention that can occur -----
 # Make a list that contains the treatment_id that will be allowed. Empty list means nothing allowed.
@@ -81,14 +79,12 @@
     )
 )
 
+# Sets all modules to WARNING threshold, then alters hiv, tb and male_circumcision to INFO
 custom_levels = {"*": logging.WARNING, "tlo.methods.malaria": logging.INFO}
-
 # configure_logging automatically appends datetime
 logfile = sim.configure_logging(filename="Malaria_LogFile", custom_levels=custom_levels)
 
-# Run the simulation
-# TODO change the seed and filepath for each simulation
-sim.seed_rngs(25)
+# Run the simulation and flush the logger
 sim.make_initial_population(n=popsize)
 sim.simulate(end_date=end_date)
 
