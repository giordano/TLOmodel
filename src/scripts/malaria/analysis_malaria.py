"""
this file runs the malaria module and outputs graphs with data for comparison
"""
import random
import time
from pathlib import Path

import pandas as pd
from matplotlib import pyplot as plt

from tlo import Date, Simulation, logging
from tlo.analysis.utils import parse_log_file
from tlo.methods import (
    demography,
    enhanced_lifestyle,
    healthburden,
    healthseekingbehaviour,
    healthsystem,
    malaria,
    simplified_births,
    symptommanager,
)

t0 = time.time()

# The resource files
resources = Path("./resources")

start_date = Date(2010, 1, 1)
<<<<<<< HEAD
end_date = Date(2013, 12, 31)
=======
end_date = Date(2018, 12, 31)
>>>>>>> 89f680c7
popsize = 5000

# Establish the simulation object
log_config = {
    'filename': 'Malaria_LogFile',
    'directory': './outputs',
    'custom_levels': {"*": logging.WARNING, "tlo.methods.malaria": logging.DEBUG}
}

seed = random.randint(0, 50000)
sim = Simulation(start_date=start_date, seed=seed, log_config=log_config)

# ----- Control over the types of intervention that can occur -----
# Make a list that contains the treatment_id that will be allowed. Empty list means nothing allowed.
# '*' means everything. It will allow any treatment_id that begins with a stub (e.g. Mockitis*)
service_availability = ["*"]
# malaria_testing = 0.35  # adjust this to match rdt/tx levels
# itn = 0.6  # adjust if changing ITN coverage from 2019 onwards, should be <=0.7 for matching to ICL incidence tables

# Register the appropriate modules
sim.register(
    demography.Demography(resourcefilepath=resources),
    simplified_births.SimplifiedBirths(resourcefilepath=resources),
    healthsystem.HealthSystem(
        resourcefilepath=resources,
        service_availability=service_availability,
        mode_appt_constraints=0,
        ignore_priority=True,
        capabilities_coefficient=1.0,
        disable=True,
    ),
    symptommanager.SymptomManager(resourcefilepath=resources),
    healthseekingbehaviour.HealthSeekingBehaviour(resourcefilepath=resources),
    healthburden.HealthBurden(resourcefilepath=resources),
    enhanced_lifestyle.Lifestyle(resourcefilepath=resources),
    malaria.Malaria(
        resourcefilepath=resources,
    )
)

# Run the simulation and flush the logger
sim.make_initial_population(n=popsize)
sim.simulate(end_date=end_date)

t1 = time.time()
print("Time taken", t1 - t0)

# %% read the results
# model outputs
output = parse_log_file(sim.log_filepath)

inc = output["tlo.methods.malaria"]["incidence"]
pfpr = output["tlo.methods.malaria"]["prevalence"]
tx = output["tlo.methods.malaria"]["tx_coverage"]
# mort = output["tlo.methods.malaria"]["ma_mortality"]
# symp = output['tlo.methods.malaria']['symptoms']

prev_district = output["tlo.methods.malaria"]["prev_district"]

# ----------------------------------- SAVE OUTPUTS -----------------------------------
# out_path = '//fi--san02/homes/tmangal/Thanzi la Onse/Malaria/model_outputs/'
#
# if malaria_strat == 0:
#     savepath = out_path + "national_output_" + datestamp + ".xlsx"
# else:
#     savepath = out_path + "district_output_" + datestamp + ".xlsx"
#
# writer = pd.ExcelWriter(savepath, engine='xlsxwriter')
#
# inc_df = pd.DataFrame(inc)
# inc_df.to_excel(writer, sheet_name='inc')
#
# pfpr_df = pd.DataFrame(pfpr)
# pfpr_df.to_excel(writer, sheet_name='pfpr')
#
# tx_df = pd.DataFrame(tx)
# tx_df.to_excel(writer, sheet_name='tx')
#
# mort_df = pd.DataFrame(mort)
# mort_df.to_excel(writer, sheet_name='mort')
#
# # symp_df = pd.DataFrame(symp)
# # symp_df.to_excel(writer, sheet_name='symp')
#
# prev_district_df = pd.DataFrame(prev_district)
# prev_district_df.to_excel(writer, sheet_name='prev_district')
#
# writer.save()

# ----------------------------------- CREATE PLOTS-----------------------------------

# get model output dates in correct format
model_years = pd.to_datetime(inc.date)
model_years = model_years.dt.year
start_date = 2010
end_date = 2025

# import malaria data
# MAP
incMAP_data = pd.read_excel(
    Path(resources) / "ResourceFile_malaria.xlsx",
    sheet_name="inc1000py_MAPdata",
)
PfPRMAP_data = pd.read_excel(
    Path(resources) / "ResourceFile_malaria.xlsx", sheet_name="PfPR_MAPdata",
)
mortMAP_data = pd.read_excel(
    Path(resources) / "ResourceFile_malaria.xlsx",
    sheet_name="mortalityRate_MAPdata",
)
txMAP_data = pd.read_excel(
    Path(resources) / "ResourceFile_malaria.xlsx", sheet_name="txCov_MAPdata",
)

# WHO
WHO_data = pd.read_excel(
    Path(resources) / "ResourceFile_malaria.xlsx", sheet_name="WHO_MalReport",
)

# ------------------------------------- SINGLE RUN FIGURES -----------------------------------------#
# FIGURES
plt.style.use("ggplot")
plt.figure(1, figsize=(10, 10))

# Malaria incidence per 1000py - all ages with MAP model estimates
ax = plt.subplot(221)  # numrows, numcols, fignum
plt.plot(incMAP_data.Year, incMAP_data.inc_1000pyMean)  # MAP data
plt.fill_between(
    incMAP_data.Year,
    incMAP_data.inc_1000py_Lower,
    incMAP_data.inc_1000pyUpper,
    alpha=0.5,
)
plt.plot(WHO_data.Year, WHO_data.cases1000pyPoint)  # WHO data
plt.fill_between(
    WHO_data.Year, WHO_data.cases1000pyLower, WHO_data.cases1000pyUpper, alpha=0.5
)
plt.plot(
    model_years, inc.inc_1000py, color="mediumseagreen"
)  # model - using the clinical counter for multiple episodes per person
plt.title("Malaria Inc / 1000py")
plt.xlabel("Year")
plt.ylabel("Incidence (/1000py)")
plt.xticks(rotation=90)
plt.gca().set_xlim(start_date, end_date)
plt.legend(["MAP", "WHO", "Model"])
plt.tight_layout()

# Malaria parasite prevalence rate - 2-10 year olds with MAP model estimates
# expect model estimates to be slightly higher as some will have
# undetectable parasitaemia
ax2 = plt.subplot(222)  # numrows, numcols, fignum
plt.plot(PfPRMAP_data.Year, PfPRMAP_data.PfPR_median)  # MAP data
plt.fill_between(
    PfPRMAP_data.Year, PfPRMAP_data.PfPR_LCI, PfPRMAP_data.PfPR_UCI, alpha=0.5
)
plt.plot(model_years, pfpr.child2_10_prev, color="mediumseagreen")  # model
plt.title("Malaria PfPR 2-10 yrs")
plt.xlabel("Year")
plt.xticks(rotation=90)
plt.ylabel("PfPR (%)")
plt.gca().set_xlim(start_date, end_date)
plt.legend(["MAP", "Model"])
plt.tight_layout()

# Malaria treatment coverage - all ages with MAP model estimates
ax3 = plt.subplot(223)  # numrows, numcols, fignum
plt.plot(txMAP_data.Year, txMAP_data.ACT_coverage)  # MAP data
plt.plot(model_years, tx.treatment_coverage, color="mediumseagreen")  # model
plt.title("Malaria Treatment Coverage")
plt.xlabel("Year")
plt.xticks(rotation=90)
plt.ylabel("Treatment coverage (%)")
plt.gca().set_xlim(start_date, end_date)
plt.gca().set_ylim(0.0, 1.0)
plt.legend(["MAP", "Model"])
plt.tight_layout()

# # Malaria mortality rate - all ages with MAP model estimates
# ax4 = plt.subplot(224)  # numrows, numcols, fignum
# plt.plot(mortMAP_data.Year, mortMAP_data.mortality_rate_median)  # MAP data
# plt.fill_between(
#     mortMAP_data.Year,
#     mortMAP_data.mortality_rate_LCI,
#     mortMAP_data.mortality_rate_UCI,
#     alpha=0.5,
# )
# plt.plot(WHO_data.Year, WHO_data.MortRatePerPersonPoint)  # WHO data
# plt.fill_between(
#     WHO_data.Year,
#     WHO_data.MortRatePerPersonLower,
#     WHO_data.MortRatePerPersonUpper,
#     alpha=0.5,
# )
# plt.plot(model_years, mort.mort_rate, color="mediumseagreen")  # model
# plt.title("Malaria Mortality Rate")
# plt.xlabel("Year")
# plt.xticks(rotation=90)
# plt.ylabel("Mortality rate")
# plt.gca().set_xlim(start_date, end_date)
# plt.gca().set_ylim(0.0, 0.0015)
# plt.legend(["MAP", "WHO", "Model"])
# plt.tight_layout()

# out_path = "//fi--san02/homes/tmangal/Thanzi la Onse/Malaria/model_outputs/ITN_projections_28Jan2010/"
# figpath = out_path + "Baseline_averages29Jan2010" + datestamp + ".png"
# plt.savefig(figpath, bbox_inches="tight")

plt.show()

plt.close()<|MERGE_RESOLUTION|>--- conflicted
+++ resolved
@@ -27,11 +27,7 @@
 resources = Path("./resources")
 
 start_date = Date(2010, 1, 1)
-<<<<<<< HEAD
-end_date = Date(2013, 12, 31)
-=======
 end_date = Date(2018, 12, 31)
->>>>>>> 89f680c7
 popsize = 5000
 
 # Establish the simulation object
