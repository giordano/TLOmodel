"""
This will run the Diarrhoea Module and plot the rate of death for diarrhoea overall and compare with data.
There is treatment.
"""

# %% Import Statements and initial declarations
import datetime
from pathlib import Path

import pandas as pd
from matplotlib import pyplot as plt

from tlo import Date, Simulation, logging
from tlo.analysis.utils import compare_number_of_deaths, parse_log_file
from tlo.methods import (
    demography,
    diarrhoea,
    dx_algorithm_child,
    enhanced_lifestyle,
    healthburden,
    healthseekingbehaviour,
    healthsystem,
<<<<<<< HEAD
    labour,
    pregnancy_supervisor,
    symptommanager, simplified_births
=======
    simplified_births,
    symptommanager,
>>>>>>> ad0e7511
)

# %%
outputpath = Path("./outputs")
resourcefilepath = Path("./resources")

# Create name for log-file
datestamp = datetime.date.today().strftime("__%Y_%m_%d")

# %% Run the Simulation

start_date = Date(2010, 1, 1)
<<<<<<< HEAD
end_date = Date(2015, 1, 1)
popsize = 20000
=======
end_date = Date(2020, 1, 1)
popsize = 20_000
>>>>>>> ad0e7511

log_config = {
    'filename': 'LogFile',
    'custom_levels': {
        '*': logging.WARNING,
        'tlo.methods.demography': logging.INFO,
        'tlo.methods.diarrhoea': logging.INFO
    }
}

# add file handler for the purpose of logging
sim = Simulation(start_date=start_date, seed=0, log_config=log_config, show_progress_bar=True)

# run the simulation
sim.register(demography.Demography(resourcefilepath=resourcefilepath),
<<<<<<< HEAD
             # contraception.Contraception(resourcefilepath=resourcefilepath),
=======
             simplified_births.SimplifiedBirths(resourcefilepath=resourcefilepath),
>>>>>>> ad0e7511
             enhanced_lifestyle.Lifestyle(resourcefilepath=resourcefilepath),
             symptommanager.SymptomManager(resourcefilepath=resourcefilepath),
             healthseekingbehaviour.HealthSeekingBehaviour(resourcefilepath=resourcefilepath),
             healthburden.HealthBurden(resourcefilepath=resourcefilepath),
<<<<<<< HEAD
             simplified_births.SimplifiedBirths(resourcefilepath=resourcefilepath),
             # labour.Labour(resourcefilepath=resourcefilepath),
             # pregnancy_supervisor.PregnancySupervisor(resourcefilepath=resourcefilepath),
=======
             healthsystem.HealthSystem(resourcefilepath=resourcefilepath, disable=True),
             dx_algorithm_child.DxAlgorithmChild(resourcefilepath=resourcefilepath),
>>>>>>> ad0e7511
             diarrhoea.Diarrhoea(resourcefilepath=resourcefilepath),
             )

sim.make_initial_population(n=popsize)
sim.simulate(end_date=end_date)

# Get the output from the logfile
output = parse_log_file(sim.log_filepath)

# %% ----------------------------  INCIDENCE RATE OF DIARRHOEA BY PATHOGEN  ----------------------------

#  Calculate the "incidence rate" from the output counts of incidence
counts = output['tlo.methods.diarrhoea']['incidence_count_by_pathogen']
counts['year'] = pd.to_datetime(counts['date']).dt.year
counts.drop(columns='date', inplace=True)
counts.set_index(
    'year',
    drop=True,
    inplace=True
)

# get person-years of 0 year-old, 1 year-olds and 2-4 year-old
py_ = output['tlo.methods.demography']['person_years']
years = pd.to_datetime(py_['date']).dt.year
py = pd.DataFrame(index=years, columns=['0y', '1y', '2-4y'])
for year in years:
    tot_py = (
        (py_.loc[pd.to_datetime(py_['date']).dt.year == year]['M']).apply(pd.Series) +
        (py_.loc[pd.to_datetime(py_['date']).dt.year == year]['F']).apply(pd.Series)
    ).transpose()
    tot_py.index = tot_py.index.astype(int)
    py.loc[year, '0y'] = tot_py.loc[0].values[0]
    py.loc[year, '1y'] = tot_py.loc[1].values[0]
    py.loc[year, '2-4y'] = tot_py.loc[2:4].sum().values[0]
    # py.loc[year, '<5y'] = tot_py.loc[0:4].sum().values[0]

# # get population size to make a comparison
pop = output['tlo.methods.demography']['num_children']
pop.set_index(
    'date',
    drop=True,
    inplace=True
)
pop.columns = pop.columns.astype(int)
pop['0y'] = pop[0]
pop['1y'] = pop[1]
pop['2-4y'] = pop[2] + pop[3] + pop[4]
# pop['<5y'] = pop[0] + pop[1] + pop[2] + pop[3] + pop[4]
pop.drop(columns=[x for x in range(5)], inplace=True)

# Incidence rate among 0, 1, 2-4 year-olds
inc_rate = dict()
for age_grp in ['0y', '1y', '2-4y']:
    inc_rate[age_grp] = counts[age_grp].apply(pd.Series).div(py[age_grp], axis=0).dropna()

# Load the incidence rate data to which we calibrate
calibration_incidence_rate_0_year_olds = {
    'rotavirus': 17.5245863 / 100.0,
    'shigella': 11.7936462 / 100.0,
    'adenovirus': 5.866180 / 100.0,
    'cryptosporidium': 3.0886699 / 100.0,
    'campylobacter': 9.8663257 / 100.0,
    'ETEC': 27.925146 / 100.0,
    'sapovirus': 10.0972179 / 100.0,
    'norovirus': 20.4864004 / 100.0,
    'astrovirus': 5.4208352 / 100.0,
    'tEPEC': 6.0822457 / 100.0
}

calibration_incidence_rate_1_year_olds = {
    'rotavirus': 9.7007598 / 100.0,
    'shigella': 7.8794104 / 100.0,
    'adenovirus': 5.8661803 / 100.0,
    'cryptosporidium': 1.1792363 / 100.0,
    'campylobacter': 2.7915478 / 100.0,
    'ETEC': 17.0477152 / 100.0,
    'sapovirus': 13.2603114 / 100.0,
    'norovirus': 6.6146727 / 100.0,
    'astrovirus': 3.5974076 / 100.0,
    'tEPEC': 2.2716889 / 100.0
}

calibration_incidence_rate_2_to_4_year_olds = {
    'rotavirus': 0.9324 / 100.0,
    'shigella': 9.3018 / 100.0,
    'adenovirus': 0.6438 / 100.0,
    'cryptosporidium': 0.4662 / 100.0,
    'campylobacter': 0.4884 / 100.0,
    'ETEC': 1.9758 / 100.0,
    'sapovirus': 0.555 / 100.0,
    'norovirus': 0.0888 / 100.0,
    'astrovirus': 0.1332 / 100.0,
    'tEPEC': 0.1998 / 100.0
}

# Produce a set of line plot comparing to the calibration data
fig, axes = plt.subplots(ncols=2, nrows=5, sharey=True)
for ax_num, pathogen in enumerate(sim.modules['Diarrhoea'].pathogens):
    ax = fig.axes[ax_num]
    inc_rate['0y'][pathogen].plot(ax=ax, label='Model output')
    ax.hlines(y=calibration_incidence_rate_0_year_olds[pathogen],
              xmin=min(inc_rate['0y'].index),
              xmax=max(inc_rate['0y'].index),
              label='calibrating_data'
              )
    ax.set_title(f'{pathogen}')
    ax.set_xlabel("Year")
    ax.set_ylabel("Incidence Rate")
    ax.legend()
plt.show()

# Produce a bar plot for means of incidence rate during the simulation:
inc_mean = pd.DataFrame()
inc_mean['0y_model_output'] = inc_rate['0y'].mean()
inc_mean['1y_model_output'] = inc_rate['1y'].mean()
inc_mean['2-4y_model_output'] = inc_rate['2-4y'].mean()

# put in the inputs:
inc_mean['0y_calibrating_data'] = pd.Series(data=calibration_incidence_rate_0_year_olds)
inc_mean['1y_calibrating_data'] = pd.Series(data=calibration_incidence_rate_1_year_olds)
inc_mean['2-4y_calibrating_data'] = pd.Series(data=calibration_incidence_rate_2_to_4_year_olds)

# 0 year-olds
inc_mean.plot.bar(y=['0y_model_output', '0y_calibrating_data'])
plt.title('Incidence Rate: 0 year-olds')
plt.xlabel('Pathogen')
plt.ylabel('Risk of pathogen causing diarrhoea per year')
plt.savefig(outputpath / ("Diarrhoea_inc_rate_calibration_0_year_olds" + datestamp + ".pdf"), format='pdf')
plt.tight_layout()
plt.show()

# 1 year-olds
inc_mean.plot.bar(y=['1y_model_output', '1y_calibrating_data'])
plt.title('Incidence Rate: 1 year-olds')
plt.xlabel('Pathogen')
plt.ylabel('Risk of pathogen causing diarrhoea per year')
plt.xlabel('Pathogen')
plt.ylabel('Risk of pathogen causing diarrhoea per year')
plt.savefig(outputpath / ("Diarrhoea_inc_rate_calibration_1_year_olds" + datestamp + ".pdf"), format='pdf')
plt.tight_layout()
plt.show()

# 2-4 year-olds
inc_mean.plot.bar(y=['2-4y_model_output', '2-4y_calibrating_data'])
plt.title('Incidence Rate: 2-4 year-olds')
plt.xlabel('Pathogen')
plt.ylabel('Risk of pathogen causing diarrhoea per year')
plt.xlabel('Pathogen')
plt.ylabel('Risk of pathogen causing diarrhoea per year')
plt.savefig(outputpath / ("Diarrhoea_inc_rate_calibration_2-4_year_olds" + datestamp + ".pdf"), format='pdf')
plt.tight_layout()
plt.show()

# %% ----------------------------  MEAN DEATH RATE BY PATHOGEN  ----------------------------
# Load the death data to which we calibrate:
# IHME (www.healthdata.org) / GBD project --> total deaths due to diarrhoea in Malawi,
# per 100,000 child-years (under 5's) https://vizhub.healthdata.org/gbd-compare/
# http://ghdx.healthdata.org/gbd-results-tool?params=gbd-api-2017-permalink/9dd202e225b13cc2df7557a5759a0aca

calibration_death_rate_per_year_under_5s = {
    '2010': 148 / 100000,  # CI: 111-190
    '2017': 93 / 100000  # CI: 61-135
}

all_deaths = output['tlo.methods.demography']['death']
all_deaths['year'] = pd.to_datetime(all_deaths['date']).dt.year
all_deaths = all_deaths.loc[all_deaths['age'] < 5].copy()
all_deaths['age_grp'] = all_deaths['age'].map(
    {0: '0y',
     1: '1y',
     2: '2-4y',
     3: '2-4y',
     4: '2-4y'}
)
deaths = all_deaths.groupby(by=['year', 'age_grp', 'cause']).size().reset_index()
deaths['cause_simplified'] = [x[0] for x in deaths['cause'].str.split('_')]
deaths = deaths.drop(deaths.loc[deaths['cause_simplified'] != 'Diarrhoea'].index)
deaths = deaths.groupby(by=['age_grp', 'year']).size().reset_index()
deaths.rename(columns={0: 'count'}, inplace=True)
# deaths.drop(deaths.index[deaths['year'] > 2010.0], inplace=True)
deaths = deaths.pivot(values='count', columns='age_grp', index='year')

# Death Rate = death count (by year, by age-group) / person-years
death_rate = deaths.div(py)

# produce plot comparison in 2010 (<5s):
death_rate_comparison = pd.Series(
    data={
        'data (2010)': calibration_death_rate_per_year_under_5s['2010'],
        'data (2017)': calibration_death_rate_per_year_under_5s['2017'],
        'model': death_rate.loc[2010].mean()
    }
)

death_rate_comparison.plot.bar()
plt.title('Death Rate to Diarrhoea in Under 5s')
plt.savefig(outputpath / ("Diarrhoea_death_rate_0-5_year_olds" + datestamp + ".pdf"), format='pdf')
plt.show()

# %% Plot total numbers of death against comparable estimate from GBD

# Get comparison
comparison = compare_number_of_deaths(logfile=sim.log_filepath, resourcefilepath=resourcefilepath)

# Make a simple bar chart
comparison.loc[('2015-2019', slice(None), '0-4', 'Childhood Diarrhoea')].sum().plot.bar()
plt.title('Deaths per year due to Childhood Diarrhoea, 2015-2019')
plt.tight_layout()
plt.show()

# %% Look at Case Fatality Rate
cfr = dict()
for age_grp in ['0y', '1y', '2-4y']:
    cfr[age_grp] = deaths[age_grp] / counts[age_grp].apply(pd.Series).sum(axis=1)
cfr = pd.DataFrame(cfr).drop(index=2015).mean() * 100_000

cfr.plot.bar()
plt.title('Case Fatality Rate for Diarrhoea')
plt.ylabel('Deaths per 100k Cases')
plt.xlabel('Age-Group')
plt.show()<|MERGE_RESOLUTION|>--- conflicted
+++ resolved
@@ -20,14 +20,8 @@
     healthburden,
     healthseekingbehaviour,
     healthsystem,
-<<<<<<< HEAD
-    labour,
-    pregnancy_supervisor,
-    symptommanager, simplified_births
-=======
     simplified_births,
     symptommanager,
->>>>>>> ad0e7511
 )
 
 # %%
@@ -40,13 +34,8 @@
 # %% Run the Simulation
 
 start_date = Date(2010, 1, 1)
-<<<<<<< HEAD
-end_date = Date(2015, 1, 1)
-popsize = 20000
-=======
 end_date = Date(2020, 1, 1)
 popsize = 20_000
->>>>>>> ad0e7511
 
 log_config = {
     'filename': 'LogFile',
@@ -62,23 +51,13 @@
 
 # run the simulation
 sim.register(demography.Demography(resourcefilepath=resourcefilepath),
-<<<<<<< HEAD
-             # contraception.Contraception(resourcefilepath=resourcefilepath),
-=======
              simplified_births.SimplifiedBirths(resourcefilepath=resourcefilepath),
->>>>>>> ad0e7511
              enhanced_lifestyle.Lifestyle(resourcefilepath=resourcefilepath),
              symptommanager.SymptomManager(resourcefilepath=resourcefilepath),
              healthseekingbehaviour.HealthSeekingBehaviour(resourcefilepath=resourcefilepath),
              healthburden.HealthBurden(resourcefilepath=resourcefilepath),
-<<<<<<< HEAD
-             simplified_births.SimplifiedBirths(resourcefilepath=resourcefilepath),
-             # labour.Labour(resourcefilepath=resourcefilepath),
-             # pregnancy_supervisor.PregnancySupervisor(resourcefilepath=resourcefilepath),
-=======
              healthsystem.HealthSystem(resourcefilepath=resourcefilepath, disable=True),
              dx_algorithm_child.DxAlgorithmChild(resourcefilepath=resourcefilepath),
->>>>>>> ad0e7511
              diarrhoea.Diarrhoea(resourcefilepath=resourcefilepath),
              )
 
@@ -232,7 +211,9 @@
 plt.tight_layout()
 plt.show()
 
+
 # %% ----------------------------  MEAN DEATH RATE BY PATHOGEN  ----------------------------
+# # TODO: this set of graphs
 # Load the death data to which we calibrate:
 # IHME (www.healthdata.org) / GBD project --> total deaths due to diarrhoea in Malawi,
 # per 100,000 child-years (under 5's) https://vizhub.healthdata.org/gbd-compare/
@@ -258,7 +239,7 @@
 deaths = deaths.drop(deaths.loc[deaths['cause_simplified'] != 'Diarrhoea'].index)
 deaths = deaths.groupby(by=['age_grp', 'year']).size().reset_index()
 deaths.rename(columns={0: 'count'}, inplace=True)
-# deaths.drop(deaths.index[deaths['year'] > 2010.0], inplace=True)
+deaths.drop(deaths.index[deaths['year'] > 2010.0], inplace=True)
 deaths = deaths.pivot(values='count', columns='age_grp', index='year')
 
 # Death Rate = death count (by year, by age-group) / person-years
