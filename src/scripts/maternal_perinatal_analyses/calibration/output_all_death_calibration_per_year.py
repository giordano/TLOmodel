import os
from pathlib import Path

import numpy as np
import pandas as pd
from matplotlib import pyplot as plt

from src.scripts.maternal_perinatal_analyses import analysis_utility_functions
from tlo.analysis.utils import extract_results, get_scenario_outputs

<<<<<<< HEAD
plt.style.use('seaborn')


def output_all_death_calibration_per_year(scenario_filename, outputspath, pop_size, sim_years, daly_years):
    results_folder = get_scenario_outputs(scenario_filename, outputspath)[-1]

    # Create folder to store graphs (if it hasnt already been created when ran previously)
    path = f'{outputspath}/calibration_output_graphs_{pop_size}_{results_folder.name}/death'
    if not os.path.isdir(path):
        os.makedirs(f'{outputspath}/calibration_output_graphs_{pop_size}_{results_folder.name}/death')

    graph_location = path

    # read in daly data
    dalys_data = pd.read_csv(Path('./resources/gbd') / 'ResourceFile_Deaths_and_DALYS_GBD2019.CSV')
    gbd_years = [2010, 2011, 2012, 2013, 2014, 2015, 2016, 2017, 2018, 2019]

=======
from .. import analysis_utility_functions

plt.style.use('seaborn')


def output_all_death_calibration_per_year(scenario_filename, outputspath, pop_size, sim_years, daly_years):
    results_folder = get_scenario_outputs(scenario_filename, outputspath)[-1]

    # Create folder to store graphs (if it hasnt already been created when ran previously)
    path = f'{outputspath}/calibration_output_graphs_{pop_size}_{results_folder.name}/death'
    if not os.path.isdir(path):
        os.makedirs(f'{outputspath}/calibration_output_graphs_{pop_size}_{results_folder.name}/death')

    graph_location = path

    # read in daly data
    dalys_data = pd.read_csv(Path('./resources/gbd') / 'ResourceFile_Deaths_and_DALYS_GBD2019.CSV')
    gbd_years = [2010, 2011, 2012, 2013, 2014, 2015, 2016, 2017, 2018, 2019]

>>>>>>> f9df7546
    # ============================================HELPER FUNCTIONS... =================================================
    def simple_line_chart_two_targets(model_rate, target_rate_one, target_rate_two, x_title, y_title, title, file_name):
        plt.plot(sim_years, model_rate, 'o-g', label="Model", color='deepskyblue')
        plt.plot(sim_years, target_rate_one, 'o-g', label="Target", color='darkseagreen')
        plt.plot(sim_years, target_rate_two, 'o-g', label="Target (adj.)", color='powderblue')
        plt.xlabel(x_title)
        plt.ylabel(y_title)
        plt.title(title)
        plt.legend()
        plt.savefig(f'{graph_location}/{file_name}.png')
        plt.show()

    def get_target_rate(first_rate, second_rate):
        target_rate = list()
        target_rate_adjusted = list()

        for year in sim_years:
            if year < 2015:
                target_rate.append(first_rate)
                target_rate_adjusted.append(first_rate * 0.64)
            else:
                target_rate.append(second_rate)
                target_rate_adjusted.append(second_rate * 0.70)

        return [target_rate, target_rate_adjusted]

    def get_modules_maternal_complication_dataframes(module):
        complications_df = extract_results(
            results_folder,
            module=f"tlo.methods.{module}",
            key="maternal_complication",
            custom_generate_series=(
                lambda df_: df_.assign(year=df_['date'].dt.year).groupby(['year', 'type'])['person'].count()),
            do_scaling=False
        )

        return complications_df

    #  COMPLICATION DATA FRAMES....
    an_comps = get_modules_maternal_complication_dataframes('pregnancy_supervisor')
    la_comps = get_modules_maternal_complication_dataframes('labour')
    pn_comps = get_modules_maternal_complication_dataframes('postnatal_supervisor')

    # ============================================  Total births... ===================================================
    # births_results = extract_results(
    #     results_folder,
    #    module="tlo.methods.demography",
    #    key="on_birth",
    #    custom_generate_series=(
    #        lambda df: df.assign(year=df['date'].dt.year).groupby(['year'])['year'].count()
    #    ),
    # )

    births_results_exc_2010 = extract_results(
        results_folder,
        module="tlo.methods.demography",
        key="on_birth",
        custom_generate_series=(
            lambda df:
            df.loc[(df['mother'] != -1)].assign(year=df['date'].dt.year).groupby(['year'])['year'].count()))

    # birth_data = analysis_utility_functions.get_mean_and_quants(births_results, sim_years)
    # total_births_per_year = birth_data[0]
    total_births_per_year_ex2010_data = analysis_utility_functions.get_mean_and_quants(births_results_exc_2010,
                                                                                       sim_years)
    total_births_per_year_ex2010 = total_births_per_year_ex2010_data[0]
    # =========================================  Direct maternal causes of death... ===================================
    direct_causes = ['ectopic_pregnancy', 'spontaneous_abortion', 'induced_abortion',
                     'severe_gestational_hypertension', 'severe_pre_eclampsia', 'eclampsia', 'antenatal_sepsis',
                     'uterine_rupture', 'intrapartum_sepsis', 'postpartum_sepsis', 'postpartum_haemorrhage',
                     'secondary_postpartum_haemorrhage', 'antepartum_haemorrhage']

    # ==============================================  YEARLY MMR... ==================================================
    # Output direct deaths...
    death_results_labels = extract_results(
        results_folder,
        module="tlo.methods.demography",
        key="death",
        custom_generate_series=(
            lambda df: df.assign(year=df['date'].dt.year).groupby(['year', 'label'])['year'].count()
        ),
    )
    mm = analysis_utility_functions.get_comp_mean_and_rate('Maternal Disorders', total_births_per_year_ex2010,
                                                           death_results_labels, 100000, sim_years)

    # Output indirect deaths...
    indirect_deaths = extract_results(
        results_folder,
        module="tlo.methods.demography.detail",
        key="properties_of_deceased_persons",
        custom_generate_series=(
            lambda df: df.loc[(df['is_pregnant'] | df['la_is_postpartum']) &
                              df['cause_of_death'].str.contains(
                                  'AIDS|Malaria|TB|Suicide|ever_stroke|diabetes|chronic_ischemic_hd|'
                                  'ever_heart_attack|ever_stroke|chronic_kidney_disease')].assign(
                year=df['date'].dt.year).groupby(['year'])['year'].count()))

    id_preg_data = analysis_utility_functions.get_mean_and_quants(indirect_deaths, sim_years)

    id_mmr_data = [[(x / y) * 100000 for x, y in zip(id_preg_data[0], total_births_per_year_ex2010)],
                   [(x / y) * 100000 for x, y in zip(id_preg_data[1], total_births_per_year_ex2010)],
                   [(x / y) * 100000 for x, y in zip(id_preg_data[2], total_births_per_year_ex2010)]]

    total_mmr_data = [[x + y for x, y in zip(id_mmr_data[0], mm[0])],
                      [x + y for x, y in zip(id_mmr_data[1], mm[1])],
                      [x + y for x, y in zip(id_mmr_data[2], mm[2])]]

    for data, title, l_colour, f_colour in zip([mm, id_mmr_data, total_mmr_data],
                                               ['Direct', 'Indirect', 'Total'],
                                               ['deepskyblue', 'mediumpurple', 'coral'],
                                               ['b', 'mediumslateblue', 'lightcoral']):

        if title == 'Direct':
            mp = 0.7
        elif title == 'Indirect':
            mp = 0.3
        else:
            mp = 1

        fig, ax = plt.subplots()
        ax.plot(sim_years, data[0], label="Model (mean)", color=l_colour)
        ax.fill_between(sim_years, data[1], data[2], color=f_colour, alpha=.1)
        plt.errorbar(2010, (675*mp), yerr=((780*mp)-(570*mp))/2, label='DHS 2010', fmt='o', color='green',
                     ecolor='mediumseagreen',
                     elinewidth=3, capsize=0)
        plt.errorbar(2015, (439*mp), yerr=((531*mp)-(348*mp))/2, label='DHS 2015', fmt='o', color='green',
                     ecolor='mediumseagreen',
                     elinewidth=3, capsize=0)
        ax.plot([2011, 2015, 2017], [(444*mp), (370*mp), (349*mp)], label="WHO MMEIG", color='red')
        ax.fill_between([2011, 2015, 2017], [(347*mp), (269*mp), (244*mp)], [(569*mp), (517*mp), (507*mp)],
                        color='pink', alpha=.1)
        ax.plot([2011, 2012, 2013, 2014, 2015, 2016, 2017, 2018, 2019],
                [242*mp, 235*mp, 229*mp, 223*mp, 219*mp, 219*mp, 217*mp, 214*mp, 209*mp],
                label="GBD (2019)", color='black')
        ax.fill_between([2011, 2012, 2013, 2014, 2015, 2016, 2017, 2018, 2019],
                        [168*mp, 165*mp, 158*mp, 151*mp, 150*mp, 146*mp, 141*mp, 141*mp, 134*mp],
                        [324*mp, 313*mp, 310*mp, 307*mp, 304*mp, 307*mp, 304*mp, 300*mp, 294*mp], color='grey',
                        alpha=.1)
        if title == 'Direct':
            ax.set(ylim=(0, 750))
        else:
            ax.set(ylim=(0, 3500))
        plt.xlabel('Year')
        plt.ylabel("Deaths per 100,000 live births")
        plt.title(f'{title} Maternal Mortality Ratio per Year')
        plt.legend()
        plt.savefig(f'{graph_location}/{title}_mmr.png')
        plt.show()

    target_indirect_mmr_dict = {
        'double': True,
        'first': {'year': 2010, 'value': 675*0.3, 'label': 'DHS 2010', 'ci': ((780*0.3)-(570*0.3))/2},
        'second': {'year': 2015, 'value': 439*0.3, 'label': 'DHS 2015', 'ci': ((531*0.3)-(348*0.3))/2}}

    analysis_utility_functions.line_graph_with_ci_and_target_rate(
        sim_years, id_mmr_data[0], id_mmr_data[1], id_mmr_data[2], target_indirect_mmr_dict, '% of total births',
        'Indirect Maternal Mortality Ratio per Year (w/v Target)', graph_location, 'indirect_mmr_w_target')

    labels = sim_years
    width = 0.35  # the width of the bars: can also be len(x) sequence
    fig, ax = plt.subplots()
    ax.bar(labels, mm[0], width, label='Direct', color='brown')
    ax.bar(labels, id_mmr_data[0], width, bottom=mm[0], label='Indirect', color='lightsalmon')
    ax.set_ylabel('Maternal Deaths per 100,000 live births')
    ax.set_title('Total Maternal Mortality Ratio per Year')
    ax.legend()
    plt.savefig(f'{graph_location}/total_mmr_bar.png')
    plt.show()

    # ---------------------------------------- PROPORTION OF INDIRECT DEATHS BY CAUSE --------------------------------
    indirect_deaths_by_cause = extract_results(
        results_folder,
        module="tlo.methods.demography.detail",
        key="properties_of_deceased_persons",
        custom_generate_series=(
            lambda df: df.loc[(df['is_pregnant'] | df['la_is_postpartum']) &
                              df['cause_of_death'].str.contains(
                                  'AIDS|Malaria|TB|Suicide|ever_stroke|diabetes|chronic_ischemic_hd|'
                                  'ever_heart_attack|chronic_kidney_disease')].assign(
                year=df['date'].dt.year).groupby(['year', 'cause_of_death'])['year'].count()))

    indirect_causes = ['AIDS', 'Malaria', 'TB', 'Suicide', 'ever_stroke', 'diabetes', 'chronic_ischemic_hd',
                       'ever_heart_attack', 'chronic_kidney_disease']

    indirect_deaths_means = {}

    for complication in indirect_causes:
        indirect_deaths_means.update({complication: []})

        for year in sim_years:
            if complication in indirect_deaths_by_cause.loc[year].index:
                births = births_results_exc_2010.loc[year].mean()
                deaths = indirect_deaths_by_cause.loc[year, complication].mean()
                indirect_deaths_means[complication].append((deaths/births) * 100000)
            else:
                indirect_deaths_means[complication].append(0)

    labels = sim_years
    width = 0.35  # the width of the bars: can also be len(x) sequence
    fig, ax = plt.subplots()

    ax.bar(labels, indirect_deaths_means['chronic_kidney_disease'], width, label='CKD',
           bottom=[a + b + c + d + e + f + g + h for a, b, c, d, e, f, g, h in zip(
               indirect_deaths_means['AIDS'],  indirect_deaths_means['Malaria'], indirect_deaths_means['TB'],
               indirect_deaths_means['Suicide'],  indirect_deaths_means['ever_stroke'],
               indirect_deaths_means['diabetes'], indirect_deaths_means['chronic_ischemic_hd'],
               indirect_deaths_means['ever_heart_attack'], )],
           color='pink')

    ax.bar(labels, indirect_deaths_means['ever_heart_attack'], width, label='MI',
           bottom=[a+b+c+d+e+f+g for a, b, c, d, e, f, g in zip(indirect_deaths_means['AIDS'],
                                                                indirect_deaths_means['Malaria'],
                                                                indirect_deaths_means['TB'],
                                                                indirect_deaths_means['Suicide'],
                                                                indirect_deaths_means['ever_stroke'],
                                                                indirect_deaths_means['diabetes'],
                                                                indirect_deaths_means['chronic_ischemic_hd'])],
           color='darkred')

    ax.bar(labels, indirect_deaths_means['chronic_ischemic_hd'], width, label='Chronic HD',
           bottom=[a+b+c+d+e+f for a, b, c, d, e, f in zip(indirect_deaths_means['AIDS'],
                                                           indirect_deaths_means['Malaria'],
                                                           indirect_deaths_means['TB'],
                                                           indirect_deaths_means['Suicide'],
                                                           indirect_deaths_means['ever_stroke'],
                                                           indirect_deaths_means['diabetes'])], color='grey')

    ax.bar(labels, indirect_deaths_means['diabetes'], width, label='Diabetes',
           bottom=[a+b+c+d+e for a, b, c, d, e in zip(indirect_deaths_means['AIDS'], indirect_deaths_means['Malaria'],
                                                      indirect_deaths_means['TB'], indirect_deaths_means['Suicide'],
                                                      indirect_deaths_means['ever_stroke'])], color='darkorange')

    ax.bar(labels, indirect_deaths_means['ever_stroke'], width, label='Stoke',
           bottom=[a + b + c + d for a, b, c, d in zip(indirect_deaths_means['AIDS'],
                                                       indirect_deaths_means['Malaria'],
                                                       indirect_deaths_means['TB'],
                                                       indirect_deaths_means['Suicide'])], color='yellowgreen')
    ax.bar(labels, indirect_deaths_means['Suicide'], width, label='Suicide',
           bottom=[a + b + c for a, b, c in zip(indirect_deaths_means['AIDS'],
                                                indirect_deaths_means['Malaria'],
                                                indirect_deaths_means['TB'])], color='cornflowerblue')
    ax.bar(labels, indirect_deaths_means['TB'], width, label='TB',
           bottom=[a + b for a, b in zip(indirect_deaths_means['AIDS'], indirect_deaths_means['Malaria'])],
           color='darkmagenta')
    ax.bar(labels, indirect_deaths_means['Malaria'], width, label='Malaria', bottom=indirect_deaths_means['AIDS'],
           color='slategrey')
    ax.bar(labels, indirect_deaths_means['AIDS'], width, label='AIDS', color='hotpink')
    ax.set(ylim=(0, 3000))
    ax.set_ylabel('Deaths per 100,000 live births')
    ax.set_ylabel('Year')
    ax.set_title('Indirect Causes of Maternal Death During Pregnancy')
    ax.legend()
    plt.savefig(f'{graph_location}/indirect_death_mmr_cause.png')
    plt.show()

    # ==============================================  DEATHS... ======================================================
    scaled_deaths = extract_results(
        results_folder,
        module="tlo.methods.demography",
        key="death",
        custom_generate_series=(
            lambda df: df.assign(year=df['date'].dt.year).groupby(['year', 'label'])['year'].count()),
        do_scaling=True
    )

    m_deaths = analysis_utility_functions.get_mean_and_quants_from_str_df(scaled_deaths, 'Maternal Disorders',
                                                                          gbd_years)

    def extract_deaths_gbd_data(group):
        dalys_df = dalys_data.loc[(dalys_data['measure_name'] == 'Deaths') &
                                  (dalys_data['cause_name'] == group) & (dalys_data['Year'] > 2009)]
        gbd_deaths = list()
        gbd_deaths_lq = list()
        gbd_deaths_uq = list()

        for year in daly_years:
            gbd_deaths.append(dalys_df.loc[(dalys_df['Year'] == year)].sum()['GBD_Est'])
            gbd_deaths_lq.append(dalys_df.loc[(dalys_df['Year'] == year)].sum()['GBD_Lower'])
            gbd_deaths_uq.append(dalys_df.loc[(dalys_df['Year'] == year)].sum()['GBD_Upper'])

        return [gbd_deaths, gbd_deaths_lq, gbd_deaths_uq]

    gbd_deaths_2010_2019_data = extract_deaths_gbd_data('Maternal disorders')

    model_ci = [(x - y) / 2 for x, y in zip(m_deaths[2], m_deaths[1])]
    gbd_ci = [(x - y) / 2 for x, y in zip(gbd_deaths_2010_2019_data[2], gbd_deaths_2010_2019_data[1])]

    N = len(m_deaths[0])
    ind = np.arange(N)
    width = 0.35
    plt.bar(ind, m_deaths[0], width, label='Model', yerr=model_ci, color='teal')
    plt.bar(ind + width, gbd_deaths_2010_2019_data[0], width, label='GBD', yerr=gbd_ci, color='olivedrab')
    plt.ylabel('Total Deaths Maternal Deaths (scaled)')
    plt.title('Yearly Modelled Maternal Deaths Compared to GBD')
    plt.xticks(ind + width / 2, gbd_years)
    plt.legend(loc='best')
    plt.savefig(f'{graph_location}/deaths_gbd_comparison.png')
    plt.show()

    # do WHO estiamte also

    # =================================== COMPLICATION LEVEL MMR ======================================================
    death_results = extract_results(
        results_folder,
        module="tlo.methods.demography",
        key="death",
        custom_generate_series=(
            lambda df: df.assign(year=df['date'].dt.year).groupby(['year', 'cause'])['year'].count()
        ),
    )

    simplified_causes = ['ectopic_pregnancy', 'abortion', 'severe_pre_eclampsia', 'sepsis', 'uterine_rupture',
                         'postpartum_haemorrhage',  'antepartum_haemorrhage']

    ec_tr = get_target_rate(18.9, 3.51)
    ab_tr = get_target_rate(51.3, 29.9)
    spe_ec_tr = get_target_rate(64.8, 69.8)
    sep_tr = get_target_rate(120.2, 83)
    ur_tr = get_target_rate(74.3, 55.3)
    pph_tr = get_target_rate(229.5, 116.8)
    aph_tr = get_target_rate(47.3, 23.3)

    trs = [ec_tr, ab_tr, spe_ec_tr, sep_tr, ur_tr, pph_tr, aph_tr]

    for cause, tr in zip(simplified_causes, trs):
        if (cause == 'ectopic_pregnancy') or (cause == 'antepartum_haemorrhage') or (cause == 'uterine_rupture'):
            deaths = analysis_utility_functions.get_mean_and_quants_from_str_df(death_results, cause, sim_years)[0]

        elif cause == 'abortion':
            ia_deaths = analysis_utility_functions.get_mean_and_quants_from_str_df(
                death_results, 'induced_abortion',  sim_years)[0]
            sa_deaths = analysis_utility_functions.get_mean_and_quants_from_str_df(
                death_results, 'spontaneous_abortion', sim_years)[0]
            deaths = [x + y for x, y in zip(ia_deaths, sa_deaths)]

        elif cause == 'severe_pre_eclampsia':
            spe_deaths = analysis_utility_functions.get_mean_and_quants_from_str_df(
                death_results, 'severe_pre_eclampsia', sim_years)[0]
            ec_deaths = analysis_utility_functions.get_mean_and_quants_from_str_df(
                death_results, 'eclampsia', sim_years)[0]
            # we are choosing to include SGH deaths in SPE
            sgh_deaths = analysis_utility_functions.get_mean_and_quants_from_str_df(
                death_results, 'severe_gestational_hypertension', sim_years)[0]
            deaths = [x + y + z for x, y, z in zip(spe_deaths, ec_deaths, sgh_deaths)]

        elif cause == 'postpartum_haemorrhage':
            p_deaths = analysis_utility_functions.get_mean_and_quants_from_str_df(
                death_results, 'postpartum_haemorrhage', sim_years)[0]
            s_deaths = analysis_utility_functions.get_mean_and_quants_from_str_df(
                death_results, 'secondary_postpartum_haemorrhage', sim_years)[0]
            deaths = [x + y for x, y in zip(p_deaths, s_deaths)]

        elif cause == 'sepsis':
            a_deaths = analysis_utility_functions.get_mean_and_quants_from_str_df(
                death_results, 'antenatal_sepsis', sim_years)[0]
            i_deaths = analysis_utility_functions.get_mean_and_quants_from_str_df(
                death_results, 'intrapartum_sepsis', sim_years)[0]
            p_deaths = analysis_utility_functions.get_mean_and_quants_from_str_df(
                death_results, 'postpartum_sepsis', sim_years)[0]

            deaths = [x + y + z for x, y, z in zip(a_deaths, i_deaths, p_deaths)]

        mmr = [(x / y) * 100000 for x, y in zip(deaths, total_births_per_year_ex2010)]
        simple_line_chart_two_targets(mmr, tr[0], tr[1], 'Year', 'Rate per 100,000 births',
                                      f'Maternal Mortality Ratio per Year for {cause}', f'mmr_{cause}')

    # =================================== DEATH PROPORTIONS... ========================================================
    proportions_dicts = dict()
    total_deaths_per_year = list()

    for year in sim_years:
        yearly_mean_number = list()
        causes = dict()

        for complication in direct_causes:
            if complication in death_results.loc[year].index:
                mean = death_results.loc[year, complication].mean()
                yearly_mean_number.append(mean)
                causes.update({f'{complication}': mean})
            else:
                yearly_mean_number.append(0)

        total_deaths_this_year = sum(yearly_mean_number)
        total_deaths_per_year.append(total_deaths_this_year)

        for complication in causes:
            causes[complication] = (causes[complication] / total_deaths_this_year) * 100
        new_dict = {year: causes}
        proportions_dicts.update(new_dict)

    def pie_prop_cause_of_death(values, years, labels, title):
        sizes = values
        fig1, ax1 = plt.subplots()
        ax1.pie(sizes, shadow=True, startangle=90)
        ax1.axis('equal')
        box = ax.get_position()
        ax.set_position([box.x0, box.y0, box.width * 0.5, box.height])
        plt.legend(labels, loc='center left', bbox_to_anchor=(1, 0.5))
        # Equal aspect ratio ensures that pie is drawn as a circle.
        plt.title(f'Proportion of total maternal deaths by cause ({title}) {years}')
        plt.savefig(f'{graph_location}/mat_death_by_cause_{title}_{years}.png',
                    bbox_inches="tight")
        plt.show()

    props_df = pd.DataFrame(data=proportions_dicts)
    props_df = props_df.fillna(0)

    # labels = list(props_df.index)
    labels_10 = list()
    labels_15 = list()
    values_10 = list()
    values_15 = list()

    for index in props_df.index:
        values_10.append(props_df.loc[index, slice(2010, 2014)].mean())
        labels_10.append(f'{index} ({round(props_df.loc[index, slice(2010, 2014)].mean(), 2)} %)')
        values_15.append(props_df.loc[index, slice(2015, 2020)].mean())
        labels_15.append(f'{index} ({round(props_df.loc[index, slice(2015, 2020)].mean(), 2)} %)')

    pie_prop_cause_of_death(values_10, '2010_2014', labels_10, 'all')
    pie_prop_cause_of_death(values_15, '2015-2020', labels_15, 'all')

    simplified_df = props_df.transpose()

    simplified_df['Abortion'] = simplified_df['induced_abortion'] + simplified_df['spontaneous_abortion']
    simplified_df['Severe PE/Eclampsia'] = simplified_df['severe_pre_eclampsia'] + simplified_df['eclampsia']
    simplified_df['PPH'] = simplified_df['postpartum_haemorrhage'] + simplified_df['secondary_postpartum_haemorrhage']

    simplified_df['Sepsis'] = pd.Series(0, index=sim_years)
    if 'postpartum_sepsis' in simplified_df.columns:
        simplified_df['Sepsis'] = simplified_df['Sepsis'] + simplified_df['postpartum_sepsis']
    if 'intrapartum_sepsis' in simplified_df.columns:
        simplified_df['Sepsis'] = simplified_df['Sepsis'] + simplified_df['intrapartum_sepsis']
    if 'antenatal_sepsis' in simplified_df.columns:
        simplified_df['Sepsis'] = simplified_df['Sepsis'] + simplified_df['antenatal_sepsis']

    for column in ['postpartum_haemorrhage', 'secondary_postpartum_haemorrhage', 'severe_pre_eclampsia', 'eclampsia',
                   'severe_gestational_hypertension',
                   'induced_abortion', 'spontaneous_abortion', 'intrapartum_sepsis', 'postpartum_sepsis',
                   'antenatal_sepsis']:
        if column in simplified_df.columns:
            simplified_df = simplified_df.drop(columns=[column])

    all_labels = list()
    labels_10 = list()
    labels_15 = list()
    all_values = list()
    values_10 = list()
    values_15 = list()
    for column in simplified_df.columns:
        all_values.append(simplified_df[column].mean())
        all_labels.append(f'{column} ({round(simplified_df[column].mean(), 2)} %)')
        values_10.append(simplified_df.loc[slice(2010, 2014), column].mean())
        labels_10.append(f'{column} ({round(simplified_df.loc[slice(2010, 2014), column].mean(), 2)} %)')
        values_15.append(simplified_df.loc[slice(2015, 2020), column].mean())
        labels_15.append(f'{column} ({round(simplified_df.loc[slice(2015, 2020), column].mean(), 2)} %)')

    pie_prop_cause_of_death(values_10, '2010_2014', labels_10, 'combined')
    pie_prop_cause_of_death(values_15, '2015-2020', labels_15, 'combined')
    pie_prop_cause_of_death(all_values, '2010-2020', all_labels, 'total')

    # =========================================== CASE FATALITY PER COMPLICATION ======================================
    tr = list()  # todo:update?
    dummy_denom = list()
    for years in sim_years:
        tr.append(0)
        dummy_denom.append(1)

    mean_ep = analysis_utility_functions.get_mean_and_quants_from_str_df(
        an_comps, 'ectopic_unruptured', sim_years)[0]
    mean_sa = analysis_utility_functions.get_mean_and_quants_from_str_df(
        an_comps, 'complicated_spontaneous_abortion', sim_years)[0]
    mean_ia = analysis_utility_functions.get_mean_and_quants_from_str_df(
        an_comps, 'complicated_induced_abortion', sim_years)[0]
    mean_ur = analysis_utility_functions.get_mean_and_quants_from_str_df(
        la_comps, 'uterine_rupture', sim_years)[0]
    mean_lsep = analysis_utility_functions.get_mean_and_quants_from_str_df(
        la_comps, 'sepsis', sim_years)[0]
    mean_psep = analysis_utility_functions.get_mean_and_quants_from_str_df(
        pn_comps, 'sepsis', sim_years)[0]
    mean_asep = analysis_utility_functions.get_mean_and_quants_from_str_df(
        an_comps, 'clinical_chorioamnionitis', sim_years)[0]

    mean_ppph = analysis_utility_functions.get_mean_and_quants_from_str_df(
        la_comps, 'primary_postpartum_haemorrhage', sim_years)[0]
    mean_spph = analysis_utility_functions.get_mean_and_quants_from_str_df(
        pn_comps, 'secondary_postpartum_haemorrhage', sim_years)[0]

    mean_spe = analysis_utility_functions.get_comp_mean_and_rate_across_multiple_dataframes(
        'severe_pre_eclamp', dummy_denom, 1, [an_comps, la_comps, pn_comps], sim_years)[0]

    mean_ec = analysis_utility_functions.get_comp_mean_and_rate_across_multiple_dataframes(
        'eclampsia', dummy_denom, 1, [an_comps, la_comps, pn_comps], sim_years)[0]

    mean_sgh = analysis_utility_functions.get_comp_mean_and_rate_across_multiple_dataframes(
        'severe_gest_htn', dummy_denom, 1, [an_comps, la_comps, pn_comps], sim_years)[0]

    mm_aph_mean = analysis_utility_functions.get_comp_mean_and_rate_across_multiple_dataframes(
        'mild_mod_antepartum_haemorrhage', dummy_denom, 1, [an_comps, la_comps], sim_years)[0]

    s_aph_mean = analysis_utility_functions.get_comp_mean_and_rate_across_multiple_dataframes(
        'severe_antepartum_haemorrhage', dummy_denom, 1, [an_comps, la_comps], sim_years)[0]

    mean_aph = [x + y for x, y in zip(mm_aph_mean, s_aph_mean)]

    for inc_list in [mean_ep, mean_sa, mean_ia, mean_ur, mean_lsep,
                     mean_psep, mean_asep, mean_ppph, mean_spph, mean_spe, mean_ec, mean_sgh, mean_aph]:

        for index, item in enumerate(inc_list):
            if item == 0:
                inc_list[index] = 0.1

        print(inc_list)

    for inc_list, complication in \
        zip([mean_ep, mean_sa, mean_ia, mean_ur, mean_psep, mean_ppph, mean_spph, mean_spe, mean_ec,
             mean_sgh, mean_aph],
            ['ectopic_pregnancy', 'spontaneous_abortion', 'induced_abortion', 'uterine_rupture',
             'postpartum_sepsis', 'postpartum_haemorrhage', 'secondary_postpartum_haemorrhage',
             'severe_pre_eclampsia', 'eclampsia', 'severe_gestational_hypertension', 'antepartum_haemorrhage']):

        cfr = analysis_utility_functions.get_comp_mean_and_rate(
            complication, inc_list, death_results, 100, sim_years)[0]
        print(complication, cfr)
        analysis_utility_functions.simple_line_chart_with_target(
            sim_years, cfr, tr, 'Total CFR', f'Yearly CFR for {complication}', f'{complication}_cfr_per_year',
            graph_location)

    mean_lsep = analysis_utility_functions.get_mean_and_quants_from_str_df(la_comps, 'sepsis', sim_years)[0]
    mean_asep = analysis_utility_functions.get_mean_and_quants_from_str_df(
        an_comps, 'clinical_chorioamnionitis', sim_years)[0]
    total_an_cases = [x + y for x, y in zip(mean_asep, mean_lsep)]

    a_deaths = analysis_utility_functions.get_mean_and_quants_from_str_df(
        death_results, 'antenatal_sepsis', sim_years)[0]
    i_deaths = analysis_utility_functions.get_mean_and_quants_from_str_df(
        death_results, 'intrapartum_sepsis', sim_years)[0]

    total_an_sepsis_deaths = [x + y for x, y in zip(a_deaths, i_deaths)]
    an_sep_cfr = [(x/y) * 100 for x, y in zip(total_an_sepsis_deaths, total_an_cases)]
    analysis_utility_functions.simple_line_chart_with_target(
        sim_years, an_sep_cfr, tr, 'Total CFR', 'Yearly CFR for antenatal/intrapartum sepsis',
        'an_ip_sepsis_cfr_per_year', graph_location)

    # todo: issue with incidenec and logging of sepsis
    total_sepsis_cases = [x + y for x, y in zip(total_an_cases, mean_psep)]
    p_deaths = analysis_utility_functions.get_mean_and_quants_from_str_df(death_results, 'postpartum_sepsis',
                                                                          sim_years)[0]
    total_sepsis_deaths = [x + y for x, y in zip(p_deaths, total_an_sepsis_deaths)]
    sep_cfr = [(x/y) * 100 for x, y in zip(total_sepsis_deaths, total_sepsis_cases)]
    analysis_utility_functions.simple_line_chart_with_target(
        sim_years, sep_cfr, tr, 'Total CFR', 'Yearly CFR for Sepsis (combined)', 'combined_sepsis_cfr_per_year',
        graph_location)

    total_pph_cases = [x + y for x, y in zip(mean_ppph, mean_spph)]
    p_deaths = analysis_utility_functions.get_mean_and_quants_from_str_df(
        death_results, 'postpartum_haemorrhage', sim_years)[0]
    s_deaths = analysis_utility_functions.get_mean_and_quants_from_str_df(
        death_results, 'secondary_postpartum_haemorrhage', sim_years)[0]
    total_pph_deaths = [x + y for x, y in zip(p_deaths, s_deaths)]
    cfr = [(x/y) * 100 for x, y in zip(total_pph_deaths, total_pph_cases)]
    analysis_utility_functions.simple_line_chart_with_target(
        sim_years, cfr, tr, 'Total CFR', 'Yearly CFR for PPH (combined)', 'combined_pph_cfr_per_year', graph_location)

    total_ab_cases = [x + y for x, y in zip(mean_ia, mean_sa)]
    ia_deaths = analysis_utility_functions.get_mean_and_quants_from_str_df(
        death_results, 'induced_abortion', sim_years)[0]
    sa_deaths = analysis_utility_functions.get_mean_and_quants_from_str_df(
        death_results, 'spontaneous_abortion', sim_years)[0]
    total_ab_deaths = [x + y for x, y in zip(ia_deaths, sa_deaths)]
    cfr = [(x/y) * 100 for x, y in zip(total_ab_deaths, total_ab_cases)]
    analysis_utility_functions.simple_line_chart_with_target(
        sim_years, cfr, tr, 'Total CFR', 'Yearly CFR for Abortion (combined)', 'combined_abortion_cfr_per_year',
        graph_location)

    total_spec_cases = [x + y + z for x, y, z in zip(mean_spe, mean_ec, mean_sgh)]
    spe_deaths = analysis_utility_functions.get_mean_and_quants_from_str_df(
        death_results, 'severe_pre_eclampsia', sim_years)[0]
    ec_deaths = analysis_utility_functions.get_mean_and_quants_from_str_df(
        death_results, 'eclampsia', sim_years)[0]
    total_spec_deaths = [x + y + z for x, y, z in zip(spe_deaths, ec_deaths, sgh_deaths)]
    cfr = [(x/y) * 100 for x, y in zip(total_spec_deaths, total_spec_cases)]
    analysis_utility_functions.simple_line_chart_with_target(
        sim_years, cfr, tr, 'Total CFR', 'Yearly CFR for Severe Pre-eclampsia/Eclampsia',
        'combined_spe_ec_cfr_per_year', graph_location)

    # ================================================================================================================
    # =================================================== Neonatal Death ==============================================
    # ================================================================================================================

    # ----------------------------------------------- NEONATAL MORTALITY RATE ----------------------------------------
    # NMR due to neonatal disorders...
    # NEONATAL DISORDERS NMR - ROUGHLY EQUATES TO FIRST WEEK NMR
    nd_nmr = analysis_utility_functions.get_comp_mean_and_rate(
        'Neonatal Disorders', total_births_per_year_ex2010, death_results_labels, 1000, sim_years)

    # Total NMR...(FROM ALL CAUSES UP TO 28 DAYS)
    total_neonatal_deaths = extract_results(
        results_folder,
        module="tlo.methods.demography.detail",
        key="properties_of_deceased_persons",
        custom_generate_series=(
            lambda df: df.loc[(df['age_days'] < 28) & (df['cause_of_death'] != 'Other')].assign(
                year=df['date'].dt.year).groupby(['year'])['year'].count()))

    t_nm = analysis_utility_functions.get_mean_and_quants(total_neonatal_deaths, sim_years)
    tnmr = [x / y * 1000 for x, y in zip(t_nm[0], total_births_per_year_ex2010_data[0])]
    tnmr_lq = [x / y * 1000 for x, y in zip(t_nm[1], total_births_per_year_ex2010_data[1])]
    tnmr_uq = [x / y * 1000 for x, y in zip(t_nm[2], total_births_per_year_ex2010_data[2])]

    indirect_neonatal_deaths = extract_results(
        results_folder,
        module="tlo.methods.demography.detail",
        key="properties_of_deceased_persons",
        custom_generate_series=(
            lambda df: df.loc[(df['age_days'] < 28) &
                              df['cause_of_death'].str.contains('AIDS|ALRI|Diarrhoea|Malaria|anomaly')].assign(
                year=df['date'].dt.year).groupby(['year'])['year'].count()))

    i_nm = analysis_utility_functions.get_mean_and_quants(indirect_neonatal_deaths, sim_years)
    i_nmr = [x / y * 1000 for x, y in zip(i_nm[0], total_births_per_year_ex2010_data[0])]
    i_tnmr_lq = [x / y * 1000 for x, y in zip(i_nm[1], total_births_per_year_ex2010_data[1])]
    i_tnmr_uq = [x / y * 1000 for x, y in zip(i_nm[2], total_births_per_year_ex2010_data[2])]

    def get_nmr_graphs(data, colours, title, save_name):
        fig, ax = plt.subplots()
        ax.plot(sim_years, data[0], label="Model (mean)", color=colours[0])
        ax.fill_between(sim_years, data[1], data[2], color=colours[1], alpha=.1)

        if save_name != 'neonatal_disorders_nmr':
            data = {'dhs': {'mean': [31, 27], 'lq': [26, 22], 'uq': [34, 34]},
                    'hug': {'mean': 22.7, 'lq': 15.6, 'uq': 28.8},
                    'gbd': {'mean': 25, 'lq': 21.4, 'uq': 26.6},
                    'un': {'mean': [28, 27, 26, 25, 24, 23, 22, 22, 20, 20],
                           'lq': [25, 24, 23, 22, 20, 18, 16, 15, 14, 13],
                           'uq': [31, 31, 30, 29, 29, 28, 28, 29, 29, 30]}}
        else:
            data = {'dhs': {'mean': [25, 22], 'lq': [22, 18], 'uq': [28, 28]},
                    'hug': {'mean': 18.6, 'lq': 13, 'uq': 24},
                    'gbd': {'mean': 20, 'lq': 17.12, 'uq': 21.3},
                    'un': {'mean': [22.4, 21.6, 20.8, 20, 19.2, 18.4, 17.6, 17.6, 16, 16],
                           'lq': [20, 19.2, 18.4, 17.6, 16, 14.4, 12.8, 12, 11.2, 10.4],
                           'uq': [25.6, 24.8, 24, 23.2, 23.2, 22.4, 22.4, 23.2, 23.2, 24]}}

        plt.errorbar(2010, data['dhs']['mean'][0], label='DHS 2010',
                     yerr=(data['dhs']['uq'][0] - data['dhs']['lq'][0]) / 2, fmt='o', color='green',
                     ecolor='mediumseagreen',
                     elinewidth=3, capsize=0)

        plt.errorbar(2015, data['dhs']['mean'][1], label='DHS 2015',
                     yerr=(data['dhs']['uq'][1] - data['dhs']['lq'][1]) / 2, fmt='o', color='black',
                     ecolor='grey',
                     elinewidth=3, capsize=0)

        plt.errorbar(2017, data['hug']['mean'], label='Hug 2017',
                     yerr=(data['hug']['uq'] - data['hug']['lq']) / 2,
                     fmt='o', color='purple', ecolor='pink', elinewidth=3, capsize=0)

        plt.errorbar(2019, data['gbd']['mean'], label='Paulson (GBD) 2019',
                     yerr=(data['gbd']['uq'] - data['gbd']['lq']) / 2,
                     fmt='o', color='purple', ecolor='pink', elinewidth=3, capsize=0)

        ax.plot([2010, 2011, 2012, 2013, 2014, 2015, 2016, 2017, 2018, 2019],
                data['un']['mean'], label="UN IGCME (unadj.)", color='purple')
        ax.fill_between([2010, 2011, 2012, 2013, 2014, 2015, 2016, 2017, 2018, 2019],
                        data['un']['lq'], data['un']['uq'], color='grey', alpha=.1)
        ax.set(ylim=(0, 45))
        plt.xlabel('Year')
        plt.ylabel("Rate per 1000 births")
        plt.title(title)
        plt.legend()
        plt.savefig(f'{graph_location}/{save_name}.png')
        plt.show()

    get_nmr_graphs(nd_nmr, ['deepskyblue', 'b'], 'Yearly NMR due to GBD "Neonatal Disorders"', 'neonatal_disorders_nmr')
    get_nmr_graphs([tnmr, tnmr_lq, tnmr_uq], ['coral', 'lightcoral'], 'Yearly Total NMR', 'total_nmr')
    get_nmr_graphs([i_nmr, i_tnmr_lq, i_tnmr_uq], ['seagreen', 'mediumseagreen'],
                   'Yearly NMR due to causes other than "Neonatal Disorders"', 'other_nmr')

    # ------------------------------------------ CRUDE DEATHS PER YEAR ------------------------------------------------
    # Neonatal Disorders...
    neo_deaths = analysis_utility_functions.get_mean_and_quants_from_str_df(scaled_deaths, 'Neonatal Disorders',
                                                                            daly_years)
    # Congenital Anomalies...
    ca_deaths = analysis_utility_functions.get_mean_and_quants_from_str_df(
        scaled_deaths, 'Congenital birth defects', daly_years)

    # GBD data...
    gbd_neo_deaths = extract_deaths_gbd_data('Neonatal disorders')
    gbd_cba_deaths = extract_deaths_gbd_data('Congenital birth defects')

    def gbd_bar_chart(data, gbd_data, title, save_name):
        model_ci_neo = [(x - y) / 2 for x, y in zip(data[2], data[1])]
        gbd_ci_neo = [(x - y) / 2 for x, y in zip(gbd_data[2], gbd_data[1])]

        N = len(data[0])
        ind = np.arange(N)
        width = 0.35
        plt.bar(ind, data[0], width, label='Model', yerr=model_ci_neo, color='teal')
        plt.bar(ind + width, gbd_data[0], width, label='GBD', yerr=gbd_ci_neo, color='olivedrab')
        plt.ylabel('Crude Deaths (scaled)')
        plt.title(title)
        plt.xticks(ind + width / 2, daly_years)
        plt.legend(loc='best')
        plt.savefig(f'{graph_location}/{save_name}.png')
        plt.show()

    gbd_bar_chart(neo_deaths, gbd_neo_deaths, 'Total Deaths Attributable to "Neonatal Disorders" per Year',
                  'crude_deaths_nd')
    gbd_bar_chart(ca_deaths, gbd_cba_deaths, 'Total Deaths Attributable to "Congenital Birth Defects" per Year',
                  'crude_deaths_cba')

    # --------------------------- PROPORTION OF 'NEONATAL DISORDER' DEATHS BY CAUSE -----------------------------------
    direct_neonatal_causes = ['early_onset_sepsis', 'late_onset_sepsis', 'encephalopathy', 'preterm_other',
                              'respiratory_distress_syndrome', 'neonatal_respiratory_depression']

    list_of_proportions_dicts_nb = list()
    total_deaths_per_year_nb = list()

    for year in sim_years:
        yearly_mean_number = list()
        causes = dict()

        for complication in direct_neonatal_causes:
            if complication in death_results.loc[year].index:
                mean = death_results.loc[year, complication].mean()
                yearly_mean_number.append(mean)
                causes.update({f'{complication}_{year}': mean})
            else:
                yearly_mean_number.append(0)

        total_deaths_this_year = sum(yearly_mean_number)
        total_deaths_per_year_nb.append(total_deaths_this_year)

        for complication in causes:
            causes[complication] = (causes[complication] / total_deaths_this_year) * 100

        list_of_proportions_dicts_nb.append(causes)

    # todo: force colours for each complication in each year to be the same
    for year, dictionary in zip(sim_years, list_of_proportions_dicts_nb):
        labels = list()
        sizes = list(dictionary.values())

        for key, value in zip(dictionary.keys(), sizes):
            labels.append(key.replace(f"_{year}", f" ({round(value, 2)} %)"))

        fig1, ax1 = plt.subplots()
        ax1.pie(sizes, shadow=True, startangle=90)
        ax1.axis('equal')
        box = ax.get_position()
        ax.set_position([box.x0, box.y0, box.width * 0.5, box.height])
        plt.legend(labels, loc='center left', bbox_to_anchor=(1, 0.5))
        plt.title(f'Proportion of total neonatal deaths by cause in {year}')
        plt.savefig(f'{graph_location}/neo_death_by_cause_{year}.png', bbox_inches="tight")
        plt.show()

    # ------------------------------------------- CASE FATALITY PER COMPLICATION ------------------------------------
    nb_outcomes_df = extract_results(
            results_folder,
            module="tlo.methods.newborn_outcomes",
            key="newborn_complication",
            custom_generate_series=(
                lambda df_: df_.assign(year=df_['date'].dt.year).groupby(['year', 'type'])['newborn'].count()),
            do_scaling=False
        )

    nb_outcomes_pn_df = extract_results(
            results_folder,
            module="tlo.methods.postnatal_supervisor",
            key="newborn_complication",
            custom_generate_series=(
                lambda df_: df_.assign(year=df_['date'].dt.year).groupby(['year', 'type'])['newborn'].count()),
            do_scaling=False
        )

    tr = list()
    dummy_denom = list()
    for years in sim_years:
        tr.append(0)
        dummy_denom.append(1)
    mean_ep = analysis_utility_functions.get_mean_and_quants_from_str_df(
        an_comps, 'ectopic_unruptured', sim_years)[0]

    early_ns = analysis_utility_functions.get_mean_and_quants_from_str_df(
        nb_outcomes_df, 'early_onset_sepsis', sim_years)[0]
    early_ns_pn = analysis_utility_functions.get_mean_and_quants_from_str_df(
        nb_outcomes_pn_df, 'early_onset_sepsis', sim_years)[0]

    total_ens = [x + y for x, y in zip(early_ns, early_ns_pn)]

    late_ns_nb = analysis_utility_functions.get_mean_and_quants_from_str_df(
        nb_outcomes_df, 'late_onset_sepsis', sim_years)[0]
    late_ns_pn = analysis_utility_functions.get_mean_and_quants_from_str_df(
        nb_outcomes_pn_df, 'late_onset_sepsis', sim_years)[0]

    late_ns = [x + y for x, y in zip(late_ns_nb, late_ns_pn)]

    mild_en = analysis_utility_functions.get_mean_and_quants_from_str_df(nb_outcomes_df, 'mild_enceph', sim_years)[0]
    mod_en = analysis_utility_functions.get_mean_and_quants_from_str_df(nb_outcomes_df, 'moderate_enceph', sim_years)[0]
    sev_en = analysis_utility_functions.get_mean_and_quants_from_str_df(nb_outcomes_df, 'severe_enceph', sim_years)[0]
    total_encp = [x + y + z for x, y, z in zip(mild_en, mod_en, sev_en)]

    early_ptl_data = analysis_utility_functions.get_mean_and_quants_from_str_df(
        la_comps, 'early_preterm_labour', sim_years)[0]
    late_ptl_data = analysis_utility_functions.get_mean_and_quants_from_str_df(
        la_comps, 'late_preterm_labour', sim_years)[0]
    total_ptl_rates = [x + y for x, y in zip(early_ptl_data, late_ptl_data)]

    rd = analysis_utility_functions.get_mean_and_quants_from_str_df(
        nb_outcomes_df, 'not_breathing_at_birth', sim_years)[0]

    rds_data = analysis_utility_functions.get_mean_and_quants_from_str_df(
        nb_outcomes_df, 'respiratory_distress_syndrome', sim_years)[0]

    rate_of_ca = analysis_utility_functions.get_mean_and_quants_from_str_df(
        nb_outcomes_df, 'congenital_heart_anomaly', sim_years)[0]
    rate_of_laa = analysis_utility_functions.get_mean_and_quants_from_str_df(
        nb_outcomes_df, 'limb_or_musculoskeletal_anomaly', sim_years)[0]
    rate_of_ua = analysis_utility_functions.get_mean_and_quants_from_str_df(
        nb_outcomes_df, 'urogenital_anomaly', sim_years)[0]
    rate_of_da = analysis_utility_functions.get_mean_and_quants_from_str_df(
        nb_outcomes_df, 'digestive_anomaly', sim_years)[0]
    rate_of_oa = analysis_utility_functions.get_mean_and_quants_from_str_df(
        nb_outcomes_df, 'other_anomaly', sim_years)[0]

    for inc_list in [total_ens, late_ns, total_encp, total_ptl_rates, rds_data, rd, rate_of_ca, rate_of_laa, rate_of_ua,
                     rate_of_da, rate_of_oa]:

        for index, item in enumerate(inc_list):
            if item == 0:
                inc_list[index] = 0.1

    for inc_list, complication in \
        zip([total_ens, late_ns, total_encp, total_ptl_rates, rds_data, rd, rate_of_ca, rate_of_laa, rate_of_ua,
             rate_of_da, rate_of_oa],
            ['early_onset_sepsis', 'late_onset_sepsis', 'encephalopathy', 'preterm_other',
             'respiratory_distress_syndrome', 'neonatal_respiratory_depression',
             'congenital_heart_anomaly', 'limb_or_musculoskeletal_anomaly', 'urogenital_anomaly',
             'digestive_anomaly', 'other_anomaly']):

        cfr = analysis_utility_functions.get_comp_mean_and_rate(
            complication, inc_list, death_results, 100, sim_years)[0]

        analysis_utility_functions.simple_line_chart_with_target(
            sim_years, cfr, tr, 'Total CFR', f'Yearly CFR for {complication}', f'{complication}_neo_cfr_per_year',
            graph_location)

    # PROPORTION OF NMR
    simplified_causes = ['prematurity', 'encephalopathy', 'neonatal_sepsis', 'neonatal_respiratory_depression',
                         'congenital_anomalies']

    ptb_tr = list()
    enceph_tr = list()
    sep = list()
    rd_tr = list()
    ca_tr = list()

    for year in sim_years:
        if year < 2015:
            ptb_tr.append(25*0.27)
            enceph_tr.append(25*0.25)
            sep.append(25*0.08)
            rd_tr.append(0)
            ca_tr.append(0)
        else:
            ptb_tr.append(22*0.27)
            enceph_tr.append(22*0.25)
            sep.append(22*0.08)
            rd_tr.append(0)
            ca_tr.append(0)

    trs = [ptb_tr, enceph_tr, sep, rd_tr, ca_tr]

    for cause, tr in zip(simplified_causes, trs):
        if (cause == 'encephalopathy') or (cause == 'neonatal_respiratory_depression'):
            deaths = analysis_utility_functions.get_mean_and_quants_from_str_df(death_results, cause, sim_years)[0]

        elif cause == 'neonatal_sepsis':
            early = analysis_utility_functions.get_mean_and_quants_from_str_df(
                death_results, 'early_onset_sepsis', sim_years)[0]
            late = analysis_utility_functions.get_mean_and_quants_from_str_df(
                death_results, 'late_onset_sepsis', sim_years)[0]
            deaths = [x + y for x, y in zip(early, late)]

        elif cause == 'prematurity':
            rds_deaths = analysis_utility_functions.get_mean_and_quants_from_str_df(
                death_results, 'respiratory_distress_syndrome', sim_years)[0]
            other_deaths = analysis_utility_functions.get_mean_and_quants_from_str_df(
                death_results, 'preterm_other', sim_years)[0]
            deaths = [x + y for x, y in zip(rds_deaths, other_deaths)]

        elif cause == 'congenital_anomalies':
            ca_deaths = analysis_utility_functions.get_mean_and_quants_from_str_df(
                death_results, 'congenital_heart_anomaly', sim_years)[0]
            la_deaths = analysis_utility_functions.get_mean_and_quants_from_str_df(
                death_results, 'limb_or_musculoskeletal_anomaly', sim_years)[0]
            ua_deaths = analysis_utility_functions.get_mean_and_quants_from_str_df(
                death_results, 'urogenital_anomaly', sim_years)[0]
            da_deaths = analysis_utility_functions.get_mean_and_quants_from_str_df(
                death_results, 'digestive_anomaly', sim_years)[0]
            oa_deaths = analysis_utility_functions.get_mean_and_quants_from_str_df(
                death_results, 'other_anomaly', sim_years)[0]

            deaths = [a + b + c + d + e for a, b, c, d, e in zip(
                ca_deaths, la_deaths, ua_deaths, da_deaths, oa_deaths)]

        nmr = [(x / y) * 1000 for x, y in zip(deaths, total_births_per_year_ex2010)]
        analysis_utility_functions.simple_line_chart_with_target(
            sim_years, nmr, tr, 'Rate per 1000 births', f'Neonatal Mortality Ratio per Year for {cause}',
            f'nmr_{cause}', graph_location)

    # proportion causes for preterm birth
    # -------------------------------------------------------- DALYS -------------------------------------------------
    # todo: i think we just want stacked...

    # add in GBD?

    def extract_dalys_gbd_data(group):
        dalys_df = dalys_data.loc[(dalys_data['measure_name'] == 'DALYs (Disability-Adjusted Life Years)') &
                                  (dalys_data['cause_name'] == f'{group} disorders') & (dalys_data['Year'] > 2009)]

        gbd_dalys = list()
        gbd_dalys_lq = list()
        gbd_dalys_uq = list()

        for year in daly_years:
            gbd_dalys.append(dalys_df.loc[(dalys_df['Year'] == year)].sum()['GBD_Est'])
            gbd_dalys_lq.append(dalys_df.loc[(dalys_df['Year'] == year)].sum()['GBD_Lower'])
            gbd_dalys_uq.append(dalys_df.loc[(dalys_df['Year'] == year)].sum()['GBD_Upper'])

        return [gbd_dalys, gbd_dalys_lq, gbd_dalys_uq]

    maternal_gbd_dalys = extract_dalys_gbd_data('Maternal')
    neonatal_gbd_dalys = extract_dalys_gbd_data('Neonatal')

    dalys_stacked = extract_results(
        results_folder,
        module="tlo.methods.healthburden",
        key="dalys_stacked",
        custom_generate_series=(
            lambda df: df.drop(
                columns='date').groupby(['year']).sum().stack()),
        do_scaling=True)

    def extract_dalys_tlo_model(group):
        stacked_dalys = list()
        stacked_dalys_lq = list()
        stacked_dalys_uq = list()

        for year in sim_years:
            if year in dalys_stacked.index:
                stacked_dalys.append(dalys_stacked.loc[year, f'{group} Disorders'].mean())
                stacked_dalys_lq.append(dalys_stacked.loc[year, f'{group} Disorders'].quantile(0.025))
                stacked_dalys_uq.append(dalys_stacked.loc[year, f'{group} Disorders'].quantile(0.925))

        return [stacked_dalys, stacked_dalys_lq, stacked_dalys_uq]

    maternal_dalys = extract_dalys_tlo_model('Maternal')
    neonatal_dalys = extract_dalys_tlo_model('Neonatal')

    def get_daly_graphs(group, dalys, gbd_estimate):
        fig, ax = plt.subplots()
        ax.plot(sim_years, dalys[0], label=f"{group} DALYs", color='deepskyblue')
        ax.fill_between(sim_years, dalys[1], dalys[2], color='b', alpha=.1)

        ax.plot(daly_years, gbd_estimate[0], label="GBD DALY Est.", color='olivedrab')
        ax.fill_between(daly_years, gbd_estimate[1], gbd_estimate[2], color='g', alpha=.1)
        plt.xlabel('Year')
        plt.ylabel("Disability Adjusted Life Years (stacked)")
        plt.title(f'Total DALYs per Year Attributable to {group} disorders')
        plt.legend()
        plt.savefig(f'{graph_location}/{group}_dalys_stacked.png')
        plt.show()

    get_daly_graphs('Maternal', maternal_dalys, maternal_gbd_dalys)
    get_daly_graphs('Neonatal', neonatal_dalys, neonatal_gbd_dalys)

    # todo: move to scenrio files
    # 1.) define HSIs of interest<|MERGE_RESOLUTION|>--- conflicted
+++ resolved
@@ -5,10 +5,10 @@
 import pandas as pd
 from matplotlib import pyplot as plt
 
-from src.scripts.maternal_perinatal_analyses import analysis_utility_functions
 from tlo.analysis.utils import extract_results, get_scenario_outputs
 
-<<<<<<< HEAD
+from .. import analysis_utility_functions
+
 plt.style.use('seaborn')
 
 
@@ -26,27 +26,6 @@
     dalys_data = pd.read_csv(Path('./resources/gbd') / 'ResourceFile_Deaths_and_DALYS_GBD2019.CSV')
     gbd_years = [2010, 2011, 2012, 2013, 2014, 2015, 2016, 2017, 2018, 2019]
 
-=======
-from .. import analysis_utility_functions
-
-plt.style.use('seaborn')
-
-
-def output_all_death_calibration_per_year(scenario_filename, outputspath, pop_size, sim_years, daly_years):
-    results_folder = get_scenario_outputs(scenario_filename, outputspath)[-1]
-
-    # Create folder to store graphs (if it hasnt already been created when ran previously)
-    path = f'{outputspath}/calibration_output_graphs_{pop_size}_{results_folder.name}/death'
-    if not os.path.isdir(path):
-        os.makedirs(f'{outputspath}/calibration_output_graphs_{pop_size}_{results_folder.name}/death')
-
-    graph_location = path
-
-    # read in daly data
-    dalys_data = pd.read_csv(Path('./resources/gbd') / 'ResourceFile_Deaths_and_DALYS_GBD2019.CSV')
-    gbd_years = [2010, 2011, 2012, 2013, 2014, 2015, 2016, 2017, 2018, 2019]
-
->>>>>>> f9df7546
     # ============================================HELPER FUNCTIONS... =================================================
     def simple_line_chart_two_targets(model_rate, target_rate_one, target_rate_two, x_title, y_title, title, file_name):
         plt.plot(sim_years, model_rate, 'o-g', label="Model", color='deepskyblue')
