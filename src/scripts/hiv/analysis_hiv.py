import datetime
import logging
import os

from tlo import Date, Simulation
from tlo.methods import (
    demography,
    enhanced_lifestyle,
    healthburden,
    healthsystem,
    hiv,
<<<<<<< HEAD
    lifestyle,
    malecircumcision,
    tb,
)

# Where will output go
outputpath = './src/scripts/hiv/'
=======
    male_circumcision,
    tb,
)

# Where will outputs go
outputpath = Path("./outputs")  # folder for convenience of storing outputs
>>>>>>> 70f92a3d

# date-stamp to label log files and any other outputs
datestamp = datetime.date.today().strftime("__%Y_%m_%d")

# The resource files
<<<<<<< HEAD
resourcefilepath = "./resources/"
=======
resourcefilepath = Path("./resources")
>>>>>>> 70f92a3d

start_date = Date(2010, 1, 1)
end_date = Date(2025, 1, 1)
popsize = 3000

# Establish the simulation object
sim = Simulation(start_date=start_date)

# Establish the logger
<<<<<<< HEAD
logfile = outputpath + 'LogFile' + datestamp + '.log'
=======
logfile = outputpath / ("LogFile" + datestamp + ".log")
>>>>>>> 70f92a3d

if os.path.exists(logfile):
    os.remove(logfile)
fh = logging.FileHandler(logfile)
fr = logging.Formatter("%(levelname)s|%(name)s|%(message)s")
fh.setFormatter(fr)
logging.getLogger().addHandler(fh)

# ----- Control over the types of intervention that can occur -----
# Make a list that contains the treatment_id that will be allowed. Empty list means nothing allowed.
# '*' means everything. It will allow any treatment_id that begins with a stub (e.g. Mockitis*)
service_availability = ["*"]

# Register the appropriate modules
sim.register(demography.Demography(resourcefilepath=resourcefilepath))
sim.register(healthsystem.HealthSystem(resourcefilepath=resourcefilepath))
sim.register(healthburden.HealthBurden(resourcefilepath=resourcefilepath))
<<<<<<< HEAD
sim.register(lifestyle.Lifestyle())
sim.register(hiv.Hiv(resourcefilepath=resourcefilepath))
sim.register(tb.Tb(resourcefilepath=resourcefilepath))
sim.register(malecircumcision.MaleCircumcision(resourcefilepath=resourcefilepath))

for name in logging.root.manager.loggerDict:
    if name.startswith("tlo"):
        logging.getLogger(name).setLevel(logging.WARNING)

logging.getLogger("tlo.methods.demography").setLevel(logging.INFO)
logging.getLogger('tlo.methods.hiv').setLevel(logging.INFO)
logging.getLogger("tlo.methods.tb").setLevel(logging.INFO)
logging.getLogger("tlo.methods.male_circumcision").setLevel(logging.INFO)
=======
sim.register(enhanced_lifestyle.Lifestyle(resourcefilepath=resourcefilepath))
sim.register(hiv.hiv(resourcefilepath=resourcefilepath))
sim.register(tb.tb(resourcefilepath=resourcefilepath))
sim.register(male_circumcision.male_circumcision(resourcefilepath=resourcefilepath))
>>>>>>> 70f92a3d

# Run the simulation and flush the logger
sim.seed_rngs(0)
sim.make_initial_population(n=popsize)
sim.simulate(end_date=end_date)
fh.flush()
# fh.close()

# %% read the results
# out = sim.population.props
# logfile.to_csv(r'C:\Users\tdm522\outputs.csv', header=True)
# import pandas as pd
# import numpy as np
# import datetime
# import matplotlib.pyplot as plt
# from matplotlib import cm
# from tlo.analysis.utils import parse_log_file
#
# outputpath = './src/scripts/hiv/'
# datestamp = datetime.date.today().strftime("__%Y_%m_%d")
# logfile = outputpath + 'LogFile' + datestamp + '.log'
# outputs = parse_log_file(logfile)
#
<<<<<<< HEAD
# # ------------------------------ PLOT DEATHS ----------------------------------------------------
# deaths_df = output['tlo.methods.demography']['death']
=======
# deaths_df = outputs['tlo.methods.demography']['death']
>>>>>>> 70f92a3d
# deaths_df['date'] = pd.to_datetime(deaths_df['date'])
# deaths_df['year'] = deaths_df['date'].dt.year
# d_gp=deaths_df.groupby(['year', 'cause']).size().unstack().fillna(0)
#
# barWidth = 0.25
# # Set position of bar on X axis
# r1 = np.arrange(len(d_gp.loc[:, 'Other']))
# r2 = [x + barWidth for x in r1]
# r3 = [x + barWidth for x in r2]
#
# # extract data for bars
# bars1 = d_gp.loc[:, 'Other']
# bars2 = d_gp.loc[:, 'hiv']
# bars3 = d_gp.loc[:, 'tb']
#
# colours = cm.inferno_r(np.linspace(.2,.8, 3))
#
# # Make the plot
# plt.bar(r1, bars1, color=colours[0], width=barWidth, edgecolor='white', label='Other')
# plt.bar(r2, bars2, color=colours[1], width=barWidth, edgecolor='white', label='hiv')
# plt.bar(r3, bars3, color=colours[2], width=barWidth, edgecolor='white', label='tb')
#
#
# # Add xticks on the middle of the group bars
# plt.xlabel('group', fontweight='bold')
# plt.xticks([r + barWidth for r in range(len(bars1))], ['2010', '2011', '2012', '2013', '2014', '2015', '2016',
#                                                        '2017'])
# plt.xlabel('Year')
# plt.ylabel('Number of deaths')
# plt.title('Number of deaths')
#
# # Create legend & Show graphic
# plt.legend(['Other','HIV', 'TB'], loc='upper left')
# plt.show()
#
#
# # ------------------------------ PLOT HIV BY AGE ----------------------------------------------------
# hiv_df = output['tlo.methods.hiv']['adult_prev_m']
# hiv_df['date'] = pd.to_datetime(hiv_df['date'])
# hiv_df['year'] = hiv_df['date'].dt.year
#
# # select ages 15-55
# hiv_df2 = hiv_df.iloc[:,4:12]
# prev_df=pd.concat([hiv_df.loc[:, 'year'], hiv_df2], axis=1)
#
# plt.plot(prev_df.year, prev_df.iloc[:,1])
# plt.plot(prev_df.year, prev_df.iloc[:,2])
# plt.plot(prev_df.year, prev_df.iloc[:,3])
# plt.plot(prev_df.year, prev_df.iloc[:,4])
#
# plt.xlabel('Year')
# plt.ylabel('Prevalence')
# plt.title('HIV prevalence by age')
#
# # Create legend & Show graphic
# plt.legend(['15-19','20-24', '25-29'], loc='upper left')
# plt.show()<|MERGE_RESOLUTION|>--- conflicted
+++ resolved
@@ -1,54 +1,38 @@
 import datetime
 import logging
 import os
+from pathlib import Path
 
 from tlo import Date, Simulation
+from tlo.analysis.utils import parse_log_file
 from tlo.methods import (
     demography,
     enhanced_lifestyle,
     healthburden,
     healthsystem,
     hiv,
-<<<<<<< HEAD
-    lifestyle,
-    malecircumcision,
-    tb,
-)
-
-# Where will output go
-outputpath = './src/scripts/hiv/'
-=======
     male_circumcision,
     tb,
 )
 
 # Where will outputs go
 outputpath = Path("./outputs")  # folder for convenience of storing outputs
->>>>>>> 70f92a3d
 
 # date-stamp to label log files and any other outputs
 datestamp = datetime.date.today().strftime("__%Y_%m_%d")
 
 # The resource files
-<<<<<<< HEAD
-resourcefilepath = "./resources/"
-=======
 resourcefilepath = Path("./resources")
->>>>>>> 70f92a3d
 
 start_date = Date(2010, 1, 1)
-end_date = Date(2025, 1, 1)
-popsize = 3000
+end_date = Date(2015, 1, 1)
+popsize = 5000
 
 # Establish the simulation object
 sim = Simulation(start_date=start_date)
 
 # Establish the logger
-<<<<<<< HEAD
-logfile = outputpath + 'LogFile' + datestamp + '.log'
-=======
 logfile = outputpath / ("LogFile" + datestamp + ".log")
->>>>>>> 70f92a3d
 
 if os.path.exists(logfile):
     os.remove(logfile)
@@ -62,30 +46,21 @@
 # '*' means everything. It will allow any treatment_id that begins with a stub (e.g. Mockitis*)
 service_availability = ["*"]
 
+logging.getLogger("tlo.methods.demography").setLevel(logging.WARNING)
+logging.getLogger("tlo.methods.lifestyle").setLevel(logging.WARNING)
+logging.getLogger("tlo.methods.healthburden").setLevel(logging.WARNING)
+logging.getLogger("tlo.methods.hiv").setLevel(logging.INFO)
+logging.getLogger("tlo.methods.tb").setLevel(logging.INFO)
+logging.getLogger("tlo.methods.male_circumcision").setLevel(logging.INFO)
+
 # Register the appropriate modules
 sim.register(demography.Demography(resourcefilepath=resourcefilepath))
 sim.register(healthsystem.HealthSystem(resourcefilepath=resourcefilepath))
 sim.register(healthburden.HealthBurden(resourcefilepath=resourcefilepath))
-<<<<<<< HEAD
-sim.register(lifestyle.Lifestyle())
-sim.register(hiv.Hiv(resourcefilepath=resourcefilepath))
-sim.register(tb.Tb(resourcefilepath=resourcefilepath))
-sim.register(malecircumcision.MaleCircumcision(resourcefilepath=resourcefilepath))
-
-for name in logging.root.manager.loggerDict:
-    if name.startswith("tlo"):
-        logging.getLogger(name).setLevel(logging.WARNING)
-
-logging.getLogger("tlo.methods.demography").setLevel(logging.INFO)
-logging.getLogger('tlo.methods.hiv').setLevel(logging.INFO)
-logging.getLogger("tlo.methods.tb").setLevel(logging.INFO)
-logging.getLogger("tlo.methods.male_circumcision").setLevel(logging.INFO)
-=======
 sim.register(enhanced_lifestyle.Lifestyle(resourcefilepath=resourcefilepath))
 sim.register(hiv.hiv(resourcefilepath=resourcefilepath))
 sim.register(tb.tb(resourcefilepath=resourcefilepath))
 sim.register(male_circumcision.male_circumcision(resourcefilepath=resourcefilepath))
->>>>>>> 70f92a3d
 
 # Run the simulation and flush the logger
 sim.seed_rngs(0)
@@ -95,80 +70,23 @@
 # fh.close()
 
 # %% read the results
-# out = sim.population.props
-# logfile.to_csv(r'C:\Users\tdm522\outputs.csv', header=True)
-# import pandas as pd
-# import numpy as np
-# import datetime
-# import matplotlib.pyplot as plt
-# from matplotlib import cm
-# from tlo.analysis.utils import parse_log_file
-#
-# outputpath = './src/scripts/hiv/'
+
+output = parse_log_file(logfile)
+
+
+# outputpath = './src/scripts/outputLogs/'
+# TODO: I am removing the redef of outputpath (see above)
+
+# date-stamp to label log files and any other outputs
 # datestamp = datetime.date.today().strftime("__%Y_%m_%d")
 # logfile = outputpath + 'LogFile' + datestamp + '.log'
 # outputs = parse_log_file(logfile)
 #
-<<<<<<< HEAD
-# # ------------------------------ PLOT DEATHS ----------------------------------------------------
-# deaths_df = output['tlo.methods.demography']['death']
-=======
 # deaths_df = outputs['tlo.methods.demography']['death']
->>>>>>> 70f92a3d
 # deaths_df['date'] = pd.to_datetime(deaths_df['date'])
 # deaths_df['year'] = deaths_df['date'].dt.year
-# d_gp=deaths_df.groupby(['year', 'cause']).size().unstack().fillna(0)
-#
-# barWidth = 0.25
-# # Set position of bar on X axis
-# r1 = np.arrange(len(d_gp.loc[:, 'Other']))
-# r2 = [x + barWidth for x in r1]
-# r3 = [x + barWidth for x in r2]
-#
-# # extract data for bars
-# bars1 = d_gp.loc[:, 'Other']
-# bars2 = d_gp.loc[:, 'hiv']
-# bars3 = d_gp.loc[:, 'tb']
-#
-# colours = cm.inferno_r(np.linspace(.2,.8, 3))
-#
-# # Make the plot
-# plt.bar(r1, bars1, color=colours[0], width=barWidth, edgecolor='white', label='Other')
-# plt.bar(r2, bars2, color=colours[1], width=barWidth, edgecolor='white', label='hiv')
-# plt.bar(r3, bars3, color=colours[2], width=barWidth, edgecolor='white', label='tb')
-#
-#
-# # Add xticks on the middle of the group bars
-# plt.xlabel('group', fontweight='bold')
-# plt.xticks([r + barWidth for r in range(len(bars1))], ['2010', '2011', '2012', '2013', '2014', '2015', '2016',
-#                                                        '2017'])
-# plt.xlabel('Year')
-# plt.ylabel('Number of deaths')
-# plt.title('Number of deaths')
-#
-# # Create legend & Show graphic
-# plt.legend(['Other','HIV', 'TB'], loc='upper left')
-# plt.show()
-#
-#
-# # ------------------------------ PLOT HIV BY AGE ----------------------------------------------------
-# hiv_df = output['tlo.methods.hiv']['adult_prev_m']
-# hiv_df['date'] = pd.to_datetime(hiv_df['date'])
-# hiv_df['year'] = hiv_df['date'].dt.year
-#
-# # select ages 15-55
-# hiv_df2 = hiv_df.iloc[:,4:12]
-# prev_df=pd.concat([hiv_df.loc[:, 'year'], hiv_df2], axis=1)
-#
-# plt.plot(prev_df.year, prev_df.iloc[:,1])
-# plt.plot(prev_df.year, prev_df.iloc[:,2])
-# plt.plot(prev_df.year, prev_df.iloc[:,3])
-# plt.plot(prev_df.year, prev_df.iloc[:,4])
-#
-# plt.xlabel('Year')
-# plt.ylabel('Prevalence')
-# plt.title('HIV prevalence by age')
-#
-# # Create legend & Show graphic
-# plt.legend(['15-19','20-24', '25-29'], loc='upper left')
-# plt.show()+# death_by_cause = deaths_df.groupby(['year','cause'])['person_id'].size()
+# #
+
+# TODO: Maybe add some graphs here to demonstrate the results? For example....
+# %% Demonstrate the HIV epidemic and it's impact on the population