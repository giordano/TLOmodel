import logging
from pathlib import Path
import pandas as pd
import time
import datetime
import os
import matplotlib.pyplot as plt

from tlo import Date, Simulation
from tlo.analysis.utils import parse_log_file
from tlo.methods import (
    demography,
    contraception,
    healthburden,
    healthsystem,
    hiv,
    enhanced_lifestyle,
    malecircumcision,
    tb,
    symptommanager,
)

# TODO: this sim includes symptom manager. Include dx_algorithm once it is updated by Tim

start_time = time.time()

# Where will output go
outputpath = "./outputs/hiv_tb/"

# date-stamp to label log files and any other outputs
datestamp = datetime.date.today().strftime("__%Y_%m_%d")

# The resource files
resourcefilepath = Path("./resources")
# resourcefilepath = Path(os.path.dirname(__file__)) / '../../../resources'

start_date = Date(2010, 1, 1)
end_date = Date(2018, 12, 31)
<<<<<<< HEAD
popsize = 50000
=======
popsize = 5000
>>>>>>> 175dacd4

# Establish the simulation object
sim = Simulation(start_date=start_date)

# Establish the logger
logfile = outputpath + "TbHiv_LogFile" + datestamp + ".log"

if os.path.exists(logfile):
    os.remove(logfile)
fh = logging.FileHandler(logfile)
fr = logging.Formatter("%(levelname)s|%(name)s|%(message)s")
fh.setFormatter(fr)
logging.getLogger().addHandler(fh)

# ----- Control over the types of intervention that can occur -----
# Make a list that contains the treatment_id that will be allowed. Empty list means nothing allowed.
# '*' means everything. It will allow any treatment_id that begins with a stub (e.g. Mockitis*)
service_availability = ["*"]

# Register the appropriate modules
sim.register(demography.Demography(resourcefilepath=resourcefilepath))
sim.register(
    healthsystem.HealthSystem(
        resourcefilepath=resourcefilepath,
        service_availability=service_availability,
        mode_appt_constraints=0,
        ignore_cons_constraints=True,
        ignore_priority=True,
        capabilities_coefficient=1.0,
        disable=True,
    )
)  # disables the health system constraints so all HSI events run
sim.register(symptommanager.SymptomManager(resourcefilepath=resourcefilepath))
sim.register(healthburden.HealthBurden(resourcefilepath=resourcefilepath))
sim.register(contraception.Contraception(resourcefilepath=resourcefilepath))
sim.register(enhanced_lifestyle.Lifestyle(resourcefilepath=resourcefilepath))
sim.register(hiv.Hiv(resourcefilepath=resourcefilepath))
sim.register(tb.Tb(resourcefilepath=resourcefilepath))
sim.register(malecircumcision.MaleCircumcision(resourcefilepath=resourcefilepath))

for name in logging.root.manager.loggerDict:
    if name.startswith("tlo"):
        logging.getLogger(name).setLevel(logging.WARNING)

logging.getLogger("tlo.methods.hiv").setLevel(logging.INFO)
logging.getLogger("tlo.methods.tb").setLevel(logging.INFO)
logging.getLogger("tlo.methods.demography").setLevel(logging.INFO)  # to get deaths
# logging.getLogger("tlo.methods.contraception").setLevel(logging.INFO)  # for births

# Run the simulation and flush the logger
sim.seed_rngs(20)
sim.make_initial_population(n=popsize)
sim.simulate(end_date=end_date)
fh.flush()
# fh.close()

print("--- %s seconds ---" % (time.time() - start_time))

# %% read the results
outputpath = "./outputs/hiv_tb/"
datestamp = datetime.date.today().strftime("__%Y_%m_%d")
logfile = outputpath + "TbHiv_LogFile" + datestamp + ".log"
output = parse_log_file(logfile)

# output = parse_log_file('./src/scripts/tb/LogFile__2019_10_04.log')

# ------------------------------------- DEMOGRAPHY OUTPUTS ------------------------------------- #

# get deaths from demography
deaths = output["tlo.methods.demography"]["death"]

deaths["date"] = pd.to_datetime(deaths["date"])
deaths["year"] = deaths.date.dt.year.astype(int)

# select only hiv deaths
agg_deaths = deaths.groupby(["year", "cause"]).count().unstack(fill_value=0).stack()
death_counts = agg_deaths.iloc[
    agg_deaths.index.get_level_values("cause") == "hiv"
].person_id

pop = output["tlo.methods.demography"]["population"]
pop["date"] = pd.to_datetime(pop["date"])

mortality_rate = [(x / y) * 100000 for x, y in zip(death_counts, pop["total"])]

# ------------------------------------- MODEL OUTPUTS  ------------------------------------- #

# HIV
# model outputs
m_hiv = output["tlo.methods.hiv"]["hiv_infected"]
m_hiv_prev_m = output["tlo.methods.hiv"]["hiv_adult_prev_m"]
m_hiv_prev_f = output["tlo.methods.hiv"]["hiv_adult_prev_f"]
m_hiv_prev_child = output["tlo.methods.hiv"]["hiv_child_prev_m"]
m_hiv_tx = output["tlo.methods.hiv"]["hiv_treatment"]
m_hiv_fsw = output["tlo.methods.hiv"]["hiv_fsw"]
m_hiv_mort = output["tlo.methods.hiv"]["hiv_mortality"]

m_hiv_years = pd.to_datetime(m_hiv.date)
# m_hiv_years = m_hiv_years.dt.year

hiv_art_cov_percent = m_hiv_tx.hiv_coverage_adult_art * 100

# TB
m_tb_inc = output["tlo.methods.tb"]["tb_incidence"]
m_tb_prev_m = output["tlo.methods.tb"]["tb_propActiveTbMale"]
m_tb_prev_f = output["tlo.methods.tb"]["tb_propActiveTbFemale"]
m_tb_prev = output["tlo.methods.tb"]["tb_prevalence"]
m_tb_treatment = output["tlo.methods.tb"]["tb_treatment"]
m_tb_mort = output["tlo.methods.tb"]["tb_mortality"]
m_tb_bcg = output["tlo.methods.tb"]["tb_bcg"]

m_tb_years = pd.to_datetime(m_tb_inc.date)

# ------------------------------------- DATA  ------------------------------------- #
# import HIV data
aidsInfo_data = pd.read_excel(
    Path(resourcefilepath) / "ResourceFile_HIV.xlsx", sheet_name="aids_info",
)

data_years = pd.to_datetime(aidsInfo_data.year, format="%Y")
d = data_years.values  # for fill_between command

# import TB data
tb_WHO = pd.read_excel(
    Path(resourcefilepath) / "ResourceFile_TB.xlsx", sheet_name="WHO_estimates",
)

tb_NTP = pd.read_excel(
    Path(resourcefilepath) / "ResourceFile_TB.xlsx", sheet_name="TB_program",
)
tb_data_years = pd.to_datetime(tb_WHO.year, format="%Y")
dtb = tb_data_years.values  # for fill_between command

tb_ntp_years = pd.to_datetime(tb_NTP.year, format="%Y")
dtb_ntp = tb_ntp_years.values  # for fill_between command

# ------------------------------------- HIV FIGURES ------------------------------------- #

plt.style.use("ggplot")
plt.figure(4, figsize=(15, 10))

# HIV prevalence
plt.subplot(221)  # numrows, numcols, fignum
plt.plot(data_years, aidsInfo_data.prev_15_49)
plt.fill_between(
    d, aidsInfo_data.prev_15_49_lower, aidsInfo_data.prev_15_49_upper, alpha=0.5
)
plt.plot(m_hiv_years, m_hiv.hiv_prev_adult)
plt.title("HIV adult prevalence")
plt.xlabel("Year")
plt.ylabel("Prevalence (%)")
plt.xticks(rotation=90)
plt.gca().set_xlim(start_date, end_date)
<<<<<<< HEAD
plt.gca().set_ylim(0, 0.15)
plt.legend(["Data", "Model"],
           bbox_to_anchor=(1.04, 1), loc="upper left")
=======
plt.gca().set_ylim(0, 15)
plt.legend(["UNAIDS", "Model"], bbox_to_anchor=(1.04, 1), loc="upper left")
>>>>>>> 175dacd4

# HIV incidence
plt.subplot(222)  # numrows, numcols, fignum
plt.plot(data_years, aidsInfo_data.inc_15_49_percent)
plt.fill_between(
    d,
    aidsInfo_data.inc_15_49_percent_lower,
    aidsInfo_data.inc_15_49_percent_upper,
    alpha=0.5,
)
plt.plot(m_hiv_years, m_hiv.hiv_adult_inc_percent)
plt.title("HIV adult incidence (%)")
plt.xlabel("Year")
plt.ylabel("Incidence (%)")
plt.xticks(rotation=90)
plt.gca().set_xlim(start_date, end_date)
plt.gca().set_ylim(0, 1.0)
<<<<<<< HEAD
plt.legend(["Data", "Model"],
           bbox_to_anchor=(1.04, 1), loc="upper left")
=======
plt.legend(["UNAIDS", "Model"], bbox_to_anchor=(1.04, 1), loc="upper left")
>>>>>>> 175dacd4

# HIV treatment coverage
plt.subplot(223)  # numrows, numcols, fignum
plt.plot(data_years, aidsInfo_data.percent15plus_on_art)
plt.fill_between(
    d,
    aidsInfo_data.percent15plus_on_art_lower,
    aidsInfo_data.percent15plus_on_art_upper,
    alpha=0.5,
)
plt.plot(m_hiv_years, hiv_art_cov_percent)
plt.title("ART adult coverage (%)")
plt.xlabel("Year")
plt.ylabel("Coverage (%)")
plt.xticks(rotation=90)
plt.gca().set_xlim(start_date, end_date)
plt.gca().set_ylim(0, 100)
<<<<<<< HEAD
plt.legend(["Data", "Model"],
           bbox_to_anchor=(1.04, 1), loc="upper left")
=======
plt.legend(["UNAIDS", "Model"], bbox_to_anchor=(1.04, 1), loc="upper left")
>>>>>>> 175dacd4

# AIDS mortality
plt.subplot(224)  # numrows, numcols, fignum
plt.plot(data_years, aidsInfo_data.mort_rate100k)
plt.fill_between(
    d, aidsInfo_data.mort_rate100k_lower, aidsInfo_data.mort_rate100k_upper, alpha=0.5
)
plt.plot(pop["date"], mortality_rate)
plt.title("Mortality rates per 100k")
plt.xlabel("Year")
plt.ylabel("Mortality rate per 100k")
plt.xticks(rotation=90)
plt.gca().set_xlim(start_date, end_date)
<<<<<<< HEAD
plt.gca().set_ylim(0, 15)
plt.legend(["Data", "Model"],
           bbox_to_anchor=(1.04, 1), loc="upper left")
=======
plt.gca().set_ylim(0, 500)
plt.legend(["UNAIDS", "Model"], bbox_to_anchor=(1.04, 1), loc="upper left")
>>>>>>> 175dacd4

plt.show()

# plt.close()
# ------------------------------------- TB FIGURES ------------------------------------- #
<<<<<<< HEAD
#
# plt.style.use('ggplot')
# plt.figure(2, figsize=(15, 10))
#
# # TB incidence
# plt.subplot(221)  # numrows, numcols, fignum
# plt.plot(tb_data_years, tb_data.incidence_per_100k)
# plt.plot(m_tb_years, m_tb_inc.tbIncActive100k)
# plt.title("TB case incidence/100k")
# plt.xlabel("Year")
# plt.ylabel("Incidence (%)")
# plt.xticks(rotation=90)
# plt.gca().set_xlim(start_date, end_date)
# plt.legend(["Data", "Model"],
#            bbox_to_anchor=(1.04, 1), loc="upper left")
#
# # TB prevalence
# plt.subplot(222)  # numrows, numcols, fignum
# plt.plot(tb_data_years, tb_data.prevalence_all_ages)
# plt.plot(m_tb_years, m_tb_prev.tbPropActive)
# plt.title("TB prevalence")
# plt.xlabel("Year")
# plt.ylabel("Prevalence")
# plt.xticks(rotation=90)
# plt.gca().set_xlim(start_date, end_date)
# plt.legend(["Data", "Model"],
#            bbox_to_anchor=(1.04, 1), loc="upper left")
#
# # TB treatment coverage
# plt.subplot(223)  # numrows, numcols, fignum
# # plt.plot(tb_data_years, tb_data.prevalence_all_ages)
# plt.plot(m_tb_years, m_tb_treatment.tbTreat)
# plt.title("TB treatment coverage")
# plt.xlabel("Year")
# plt.ylabel("Coverage (%)")
# plt.xticks(rotation=90)
# plt.gca().set_xlim(start_date, end_date)
# plt.legend(["Model"],
#            bbox_to_anchor=(1.04, 1), loc="upper left")
#
# # BCG coverage
# plt.subplot(224)  # numrows, numcols, fignum
# plt.plot(tb_data_years, tb_data.bcg_coverage)
# plt.plot(m_tb_years, m_tb_bcg.tbBcgCoverage)
# plt.title("BCG coverage")
# plt.xlabel("Year")
# plt.ylabel("Coverage (%)")
# plt.xticks(rotation=90)
# plt.gca().set_xlim(start_date, end_date)
# plt.legend(["Data", "Model"],
#            bbox_to_anchor=(1.04, 1), loc="upper left")
# plt.show()
# # plt.savefig(outputpath + "hiv_inc_adult" + datestamp + ".pdf")
#
=======

plt.style.use("ggplot")
plt.figure(2, figsize=(15, 10))

# TB incidence
plt.subplot(221)  # numrows, numcols, fignum
plt.plot(tb_data_years[0:18], tb_WHO.incidence_per_100k[0:18])
plt.fill_between(
    dtb, tb_WHO.incidence_per_100k_low, tb_WHO.incidence_per_100k_high, alpha=0.5
)
plt.plot(m_tb_years, m_tb_inc.tbIncActive100k)
plt.title("TB case incidence/100k")
plt.xlabel("Year")
plt.ylabel("Incidence (%)")
plt.xticks(rotation=90)
plt.gca().set_xlim(start_date, end_date)
plt.legend(["WHO", "Model"], bbox_to_anchor=(1.04, 1), loc="upper left")

# TB prevalence
plt.subplot(222)  # numrows, numcols, fignum
plt.plot(tb_data_years[0:18], tb_WHO.prevalence_all_ages[0:18])
plt.fill_between(
    dtb, tb_WHO.prevalence_all_ages_low, tb_WHO.prevalence_all_ages_high, alpha=0.5
)
plt.plot(m_tb_years, m_tb_prev.tbPropActive)
plt.title("TB prevalence")
plt.xlabel("Year")
plt.ylabel("Prevalence")
plt.xticks(rotation=90)
plt.gca().set_xlim(start_date, end_date)
plt.legend(["WHO", "Model"], bbox_to_anchor=(1.04, 1), loc="upper left")

# TB treatment coverage
plt.subplot(223)  # numrows, numcols, fignum
plt.plot(tb_data_years[0:18], tb_WHO.case_detection_rate[0:18])
plt.fill_between(
    dtb, tb_WHO.case_detection_rate_lower, tb_WHO.case_detection_rate_upper, alpha=0.5
)
plt.plot(m_tb_years, m_tb_treatment.tbTreat)
plt.title("TB treatment coverage")
plt.xlabel("Year")
plt.ylabel("Coverage (%)")
plt.xticks(rotation=90)
plt.gca().set_xlim(start_date, end_date)
plt.legend(["WHO", "Model"], bbox_to_anchor=(1.04, 1), loc="upper left")

# BCG coverage
plt.subplot(224)  # numrows, numcols, fignum
plt.plot(tb_data_years, tb_WHO.bcg_coverage)
plt.plot(m_tb_years, m_tb_bcg.tbBcgCoverage)
plt.title("BCG coverage")
plt.xlabel("Year")
plt.ylabel("Coverage (%)")
plt.xticks(rotation=90)
plt.gca().set_xlim(start_date, end_date)
plt.gca().set_ylim(0, 100)
plt.legend(["WHO", "Model"], bbox_to_anchor=(1.04, 1), loc="upper left")
plt.show()
# plt.savefig(outputpath + "hiv_inc_adult" + datestamp + ".pdf")

>>>>>>> 175dacd4

##########################################################################################################
# send outputs to csv files
##########################################################################################################

# create new folder with today's date
# datestamp2 = datetime.date.today().strftime("%Y_%m_%d")
# path = "Z:Thanzi la Onse/model_outputs/" + datestamp2
# if not os.path.exists(path):
#     os.makedirs(path)
#
# ## HIV
# inc = output['tlo.methods.hiv']['hiv_infected']
# prev_m = output['tlo.methods.hiv']['hiv_adult_prev_m']
# prev_f = output['tlo.methods.hiv']['hiv_adult_prev_f']
# prev_child = output['tlo.methods.hiv']['hiv_child_prev_m']
# tx = output['tlo.methods.hiv']['hiv_treatment']
# fsw = output['tlo.methods.hiv']['hiv_fsw']
# mort = output['tlo.methods.hiv']['hiv_mortality']
#
# inc_path = os.path.join(path, "hiv_inc_new.csv")
# inc.to_csv(inc_path, header=True)
#
# prev_m_path = os.path.join(path, "hiv_prev_m.csv")
# prev_m.to_csv(prev_m_path, header=True)
#
# prev_f_path = os.path.join(path, "hiv_prev_f.csv")
# prev_f.to_csv(prev_f_path, header=True)
#
# prev_child_path = os.path.join(path, "hiv_prev_child.csv")
# prev_child.to_csv(prev_child_path, header=True)
#
# tx_path = os.path.join(path, "hiv_tx_new.csv")
# tx.to_csv(tx_path, header=True)
#
# fsw_path = os.path.join(path, "hiv_fsw_new.csv")
# fsw.to_csv(fsw_path, header=True)
#
# mort_path = os.path.join(path, "hiv_mort_new.csv")
# mort.to_csv(mort_path, header=True)
#
# # TB
# tb_inc = output['tlo.methods.tb']['tb_incidence']
# tb_prev_m = output['tlo.methods.tb']['tb_propActiveTbMale']
# tb_prev_f = output['tlo.methods.tb']['tb_propActiveTbFemale']
# tb_prev = output['tlo.methods.tb']['tb_prevalence']
# tb_mort = output['tlo.methods.tb']['tb_mortality']
#
# tb_inc_path = os.path.join(path, "tb_inc.csv")
# tb_inc.to_csv(tb_inc_path, header=True)
#
# tb_prev_m_path = os.path.join(path, "tb_prev_m.csv")
# tb_prev_m.to_csv(tb_prev_m_path, header=True)
#
# tb_prev_f_path = os.path.join(path, "tb_prev_f.csv")
# tb_prev_f.to_csv(tb_prev_f_path, header=True)
#
# tb_prev_path = os.path.join(path, "tb_prev.csv")
# tb_prev.to_csv(tb_prev_path, header=True)
#
# tb_mort_path = os.path.join(path, "tb_mort.csv")
# tb_mort.to_csv(tb_mort_path, header=True)

# deaths_df = output['tlo.methods.demography']['death']
# deaths_df['date'] = pd.to_datetime(deaths_df['date'])
# deaths_df['year'] = deaths_df['date'].dt.year
# d_gp = deaths_df.groupby(['year', 'cause']).size().unstack().fillna(0)
# d_gp.to_csv(r'Z:Thanzi la Onse\HIV\Model_original\deaths_new.csv', header=True)<|MERGE_RESOLUTION|>--- conflicted
+++ resolved
@@ -36,11 +36,7 @@
 
 start_date = Date(2010, 1, 1)
 end_date = Date(2018, 12, 31)
-<<<<<<< HEAD
-popsize = 50000
-=======
 popsize = 5000
->>>>>>> 175dacd4
 
 # Establish the simulation object
 sim = Simulation(start_date=start_date)
@@ -91,7 +87,7 @@
 # logging.getLogger("tlo.methods.contraception").setLevel(logging.INFO)  # for births
 
 # Run the simulation and flush the logger
-sim.seed_rngs(20)
+sim.seed_rngs(0)
 sim.make_initial_population(n=popsize)
 sim.simulate(end_date=end_date)
 fh.flush()
@@ -194,14 +190,8 @@
 plt.ylabel("Prevalence (%)")
 plt.xticks(rotation=90)
 plt.gca().set_xlim(start_date, end_date)
-<<<<<<< HEAD
-plt.gca().set_ylim(0, 0.15)
-plt.legend(["Data", "Model"],
-           bbox_to_anchor=(1.04, 1), loc="upper left")
-=======
 plt.gca().set_ylim(0, 15)
 plt.legend(["UNAIDS", "Model"], bbox_to_anchor=(1.04, 1), loc="upper left")
->>>>>>> 175dacd4
 
 # HIV incidence
 plt.subplot(222)  # numrows, numcols, fignum
@@ -219,12 +209,7 @@
 plt.xticks(rotation=90)
 plt.gca().set_xlim(start_date, end_date)
 plt.gca().set_ylim(0, 1.0)
-<<<<<<< HEAD
-plt.legend(["Data", "Model"],
-           bbox_to_anchor=(1.04, 1), loc="upper left")
-=======
 plt.legend(["UNAIDS", "Model"], bbox_to_anchor=(1.04, 1), loc="upper left")
->>>>>>> 175dacd4
 
 # HIV treatment coverage
 plt.subplot(223)  # numrows, numcols, fignum
@@ -242,12 +227,7 @@
 plt.xticks(rotation=90)
 plt.gca().set_xlim(start_date, end_date)
 plt.gca().set_ylim(0, 100)
-<<<<<<< HEAD
-plt.legend(["Data", "Model"],
-           bbox_to_anchor=(1.04, 1), loc="upper left")
-=======
 plt.legend(["UNAIDS", "Model"], bbox_to_anchor=(1.04, 1), loc="upper left")
->>>>>>> 175dacd4
 
 # AIDS mortality
 plt.subplot(224)  # numrows, numcols, fignum
@@ -261,75 +241,13 @@
 plt.ylabel("Mortality rate per 100k")
 plt.xticks(rotation=90)
 plt.gca().set_xlim(start_date, end_date)
-<<<<<<< HEAD
-plt.gca().set_ylim(0, 15)
-plt.legend(["Data", "Model"],
-           bbox_to_anchor=(1.04, 1), loc="upper left")
-=======
 plt.gca().set_ylim(0, 500)
 plt.legend(["UNAIDS", "Model"], bbox_to_anchor=(1.04, 1), loc="upper left")
->>>>>>> 175dacd4
 
 plt.show()
 
 # plt.close()
 # ------------------------------------- TB FIGURES ------------------------------------- #
-<<<<<<< HEAD
-#
-# plt.style.use('ggplot')
-# plt.figure(2, figsize=(15, 10))
-#
-# # TB incidence
-# plt.subplot(221)  # numrows, numcols, fignum
-# plt.plot(tb_data_years, tb_data.incidence_per_100k)
-# plt.plot(m_tb_years, m_tb_inc.tbIncActive100k)
-# plt.title("TB case incidence/100k")
-# plt.xlabel("Year")
-# plt.ylabel("Incidence (%)")
-# plt.xticks(rotation=90)
-# plt.gca().set_xlim(start_date, end_date)
-# plt.legend(["Data", "Model"],
-#            bbox_to_anchor=(1.04, 1), loc="upper left")
-#
-# # TB prevalence
-# plt.subplot(222)  # numrows, numcols, fignum
-# plt.plot(tb_data_years, tb_data.prevalence_all_ages)
-# plt.plot(m_tb_years, m_tb_prev.tbPropActive)
-# plt.title("TB prevalence")
-# plt.xlabel("Year")
-# plt.ylabel("Prevalence")
-# plt.xticks(rotation=90)
-# plt.gca().set_xlim(start_date, end_date)
-# plt.legend(["Data", "Model"],
-#            bbox_to_anchor=(1.04, 1), loc="upper left")
-#
-# # TB treatment coverage
-# plt.subplot(223)  # numrows, numcols, fignum
-# # plt.plot(tb_data_years, tb_data.prevalence_all_ages)
-# plt.plot(m_tb_years, m_tb_treatment.tbTreat)
-# plt.title("TB treatment coverage")
-# plt.xlabel("Year")
-# plt.ylabel("Coverage (%)")
-# plt.xticks(rotation=90)
-# plt.gca().set_xlim(start_date, end_date)
-# plt.legend(["Model"],
-#            bbox_to_anchor=(1.04, 1), loc="upper left")
-#
-# # BCG coverage
-# plt.subplot(224)  # numrows, numcols, fignum
-# plt.plot(tb_data_years, tb_data.bcg_coverage)
-# plt.plot(m_tb_years, m_tb_bcg.tbBcgCoverage)
-# plt.title("BCG coverage")
-# plt.xlabel("Year")
-# plt.ylabel("Coverage (%)")
-# plt.xticks(rotation=90)
-# plt.gca().set_xlim(start_date, end_date)
-# plt.legend(["Data", "Model"],
-#            bbox_to_anchor=(1.04, 1), loc="upper left")
-# plt.show()
-# # plt.savefig(outputpath + "hiv_inc_adult" + datestamp + ".pdf")
-#
-=======
 
 plt.style.use("ggplot")
 plt.figure(2, figsize=(15, 10))
@@ -390,7 +308,6 @@
 plt.show()
 # plt.savefig(outputpath + "hiv_inc_adult" + datestamp + ".pdf")
 
->>>>>>> 175dacd4
 
 ##########################################################################################################
 # send outputs to csv files
