import argparse
from pathlib import Path

import matplotlib
import matplotlib.pyplot as plt
import numpy as np
import pandas as pd

from tlo import Date
from tlo.analysis.utils import extract_results, summarize

PREFIX_ON_FILENAME = '4'

# Declare period for which the results will be generated (defined inclusively)
TARGET_PERIOD = (Date(2015, 1, 1), Date(2019, 12, 31))

# appointment dict to match model and data
appt_dict = {'Under5OPD': 'OPD',
             'Over5OPD': 'OPD',
             'AntenatalFirst': 'AntenatalTotal',
             'ANCSubsequent': 'AntenatalTotal',
             'NormalDelivery': 'Delivery',
             'CompDelivery': 'Delivery',
             'EstMedCom': 'EstAdult',
             'EstNonCom': 'EstAdult',
             'VCTPositive': 'VCTTests',
             'VCTNegative': 'VCTTests',
             'DentAccidEmerg': 'DentalAll',
             'DentSurg': 'DentalAll',
             'DentU5': 'DentalAll',
             'DentO5': 'DentalAll',
             'MentOPD': 'MentalAll',
             'MentClinic': 'MentalAll'
             }


def get_annual_num_appts_by_level(results_folder: Path) -> pd.DataFrame:
    """Return pd.DataFrame gives the (mean) simulated annual number of appointments of each type at each level."""

    def get_counts_of_appts(_df):
        """Get the mean number of appointments of each type being used each year at each level.
        Need to rename appts to match standardized categories from the DHIS2 data."""

        def unpack_nested_dict_in_series(_raw: pd.Series):
            return pd.concat(
                {
                  idx: pd.DataFrame.from_dict(mydict) for idx, mydict in _raw.items()
                 }
             ).unstack().fillna(0.0).astype(int)

        return _df \
            .loc[pd.to_datetime(_df['date']).between(*TARGET_PERIOD), 'Number_By_Appt_Type_Code_And_Level'] \
            .pipe(unpack_nested_dict_in_series) \
            .rename(columns=appt_dict, level=1) \
            .groupby(level=[0, 1], axis=1).sum() \
            .mean(axis=0)  # mean over each year (row)

    return summarize(
        extract_results(
                results_folder,
                module='tlo.methods.healthsystem.summary',
                key='HSI_Event',
                custom_generate_series=get_counts_of_appts,
                do_scaling=True
            ),
        only_mean=True,
        collapse_columns=True,
        ).unstack().astype(int)


def get_annual_num_appts_by_level_with_confidence_interval(results_folder: Path) -> pd.DataFrame:
    """Return pd.DataFrame gives the (mean) simulated annual number of appointments of each type at each level,
    with 95% confidence interval."""

    def get_counts_of_appts(_df):
        """Get the mean number of appointments of each type being used each year at each level.
        Need to rename appts to match standardized categories from the DHIS2 data."""

        def unpack_nested_dict_in_series(_raw: pd.Series):
            return pd.concat(
                {
                  idx: pd.DataFrame.from_dict(mydict) for idx, mydict in _raw.iteritems()
                 }
             ).unstack().fillna(0.0).astype(int)

        return _df \
            .loc[pd.to_datetime(_df['date']).between(*TARGET_PERIOD), 'Number_By_Appt_Type_Code_And_Level'] \
            .pipe(unpack_nested_dict_in_series) \
            .rename(columns=appt_dict, level=1) \
            .groupby(level=[0, 1], axis=1).sum() \
            .mean(axis=0)  # mean over each year (row)

    return summarize(
        extract_results(
                results_folder,
                module='tlo.methods.healthsystem.summary',
                key='HSI_Event',
                custom_generate_series=get_counts_of_appts,
                do_scaling=True
            ),
        only_mean=False,
        collapse_columns=True,
        ).unstack().astype(int)


def get_annual_num_appts_with_confidence_interval(results_folder: Path) -> pd.DataFrame:
    """Return pd.DataFrame gives the (mean) simulated annual number of appointments of each type at all levels,
    with 95% confidence interval."""

    def get_counts_of_appts(_df) -> pd.Series:
        """Get the mean number of appointments of each type being used each year at all levels.
        Need to rename appts to match standardized categories from the DHIS2 data."""

        return _df \
            .loc[pd.to_datetime(_df['date']).between(*TARGET_PERIOD), 'Number_By_Appt_Type_Code'] \
            .apply(pd.Series) \
            .rename(columns=appt_dict) \
            .groupby(level=0, axis=1).sum() \
            .mean(axis=0)  # mean over each year (row)

    return summarize(
        extract_results(
                results_folder,
                module='tlo.methods.healthsystem.summary',
                key='HSI_Event',
                custom_generate_series=get_counts_of_appts,
                do_scaling=True
            ),
        only_mean=False,
        collapse_columns=True,
        ).unstack().astype(int)


def get_simulation_usage_by_level(results_folder: Path) -> pd.DataFrame:
    """Returns the simulated MEAN USAGE PER YEAR DURING THE TIME_PERIOD, by appointment type and level.
    """

    # Get model outputs
    model_output = get_annual_num_appts_by_level(results_folder=results_folder)

    return model_output


def get_simulation_usage_by_level_with_confidence_interval(results_folder: Path) -> pd.DataFrame:
    """Returns the simulated MEAN USAGE PER YEAR DURING THE TIME_PERIOD with 95% confidence interval,
    by appointment type and level.
    """

    # Get model outputs
    model_output = get_annual_num_appts_by_level_with_confidence_interval(results_folder=results_folder)

    # Reformat
    model_output.columns = [' '.join(col).strip() for col in model_output.columns.values]
    model_output = model_output.melt(var_name='name', value_name='value', ignore_index=False)
    model_output['name'] = model_output['name'].str.split(' ')
    model_output['value_type'] = model_output['name'].str[0]
    model_output['appt_type'] = model_output['name'].str[1]
    model_output.drop(columns='name', inplace=True)
    model_output.reset_index(drop=False, inplace=True)
    model_output.rename(columns={'index': 'facility_level'}, inplace=True)

    return model_output


def get_simulation_usage_with_confidence_interval(results_folder: Path) -> pd.DataFrame:
    """Returns the simulated MEAN USAGE PER YEAR DURING THE TIME_PERIOD with 95% confidence interval,
    by appointment type.
    """

    # Get model outputs
    model_output = get_annual_num_appts_with_confidence_interval(results_folder=results_folder)

    # Reformat
    model_output = pd.DataFrame(model_output).T
    model_output.columns = [' '.join(col).strip() for col in model_output.columns.values]
    model_output = model_output.melt(var_name='name', value_name='value', ignore_index=False)
    model_output['name'] = model_output['name'].str.split(' ')
    model_output['value_type'] = model_output['name'].str[0]
    model_output['appt_type'] = model_output['name'].str[1]
    model_output.drop(columns='name', inplace=True)
    model_output.reset_index(drop=True, inplace=True)

    # drop dummy PharmDispensing for HCW paper
    model_output = model_output.drop(index=model_output[model_output.appt_type == 'PharmDispensing'].index
                                     ).reset_index(drop=True)

    return model_output


def adjust_real_usage_on_mentalall(real_usage_df) -> pd.DataFrame:
    """This is to adjust the annual MentalAll usage in real usage dataframe.
    The MentalAll usage was not adjusted in the preprocessing stage considering individual facilities and very low
    reporting rates.
    We now directly adjust its annual usage by facility level using the aggregated annual reporting rates by
    facility level. The latter is calculated based on DHIS2 Mental Health Report reporting rates."""
    # the annual reporting rates for Mental Health Report by facility level (%), 2015-2019
    # could turn the reporting rates data into a ResourceFile if necessary
    rr = pd.DataFrame(index=['1a', '1b', '2', '3'], columns=list(range(2015, 2020)),
                      data=[[44.00, 39.33, 79.00, 97.33, 95.00],
                            [10.42, 12.50, 25.00, 40.00, 68.33],
                            [36.67, 39.44, 37.22, 63.89, 56.67],
                            [50.00, 45.83, 45.83, 50.00, 45.83]])
    # make the adjustment assuming 100% reporting rates for each year
    for level in ['1a', '1b', '2', '3']:
        for y in range(2015, 2020):
            real_usage_df.loc[(real_usage_df.Facility_Level == level)
                              & (real_usage_df.Year == y)
                              & (real_usage_df.Appt_Type == 'MentalAll'), 'Usage'] = (
                real_usage_df.loc[(real_usage_df.Facility_Level == level)
                                  & (real_usage_df.Year == y)
                                  & (real_usage_df.Appt_Type == 'MentalAll'), 'Usage'] * 100 / rr.loc[level, y]
            )

    return real_usage_df


def get_real_usage(resourcefilepath, adjusted=True) -> pd.DataFrame:
    """
    Returns the adjusted (default) or unadjusted real data on the (MEAN) USAGE PER YEAR DURING THE TIME_PERIOD
    for each appointment at each level and all levels.
    """

    # add facility level and district columns to both real and simulation usage
    mfl = pd.read_csv(
        resourcefilepath / 'healthsystem' / 'organisation' / 'ResourceFile_Master_Facilities_List.csv')

    # Get real usage data
    # For the details of adjustment of real usage data, refer to Paper
    # "The Changes in Health Service Utilisation in Malawi during the COVID-19 Pandemic"
    if adjusted:
        real_usage = pd.read_csv(
            resourcefilepath / 'healthsystem' / 'real_appt_usage_data' /
            'real_monthly_usage_of_appt_type.csv')
    else:
        real_usage = pd.read_csv(
            resourcefilepath / 'healthsystem' / 'real_appt_usage_data' /
            'unadjusted_real_monthly_usage_of_appt_type.csv')

    # add Csection usage to Delivery, as Delivery has excluded Csection in real data file (to avoid overlap)
    # whereas Delivery in tlo output has included Csection
    real_delivery = real_usage.loc[(real_usage.Appt_Type == 'Delivery') | (real_usage.Appt_Type == 'Csection')
                                   ].groupby(['Year', 'Month', 'Facility_ID']).agg({'Usage': 'sum'}).reset_index()
    real_delivery['Appt_Type'] = 'Delivery'
    real_usage = pd.concat([real_usage.drop(real_usage[real_usage.Appt_Type == 'Delivery'].index),
                            real_delivery])

    # get facility_level for each record
    real_usage = real_usage.merge(mfl[['Facility_ID', 'Facility_Level']], left_on='Facility_ID', right_on='Facility_ID')

    # adjust annual MentalAll usage using annual reporting rates
    if adjusted:
        real_usage = adjust_real_usage_on_mentalall(real_usage)

    # assign date to each record
    real_usage['date'] = pd.to_datetime({'year': real_usage['Year'], 'month': real_usage['Month'], 'day': 1})

    # Produce table of the AVERAGE NUMBER PER YEAR DURING THE TIME_PERIOD of appointment type by level
    # limit to date
    totals_by_year = real_usage \
        .loc[real_usage['date'].between(*TARGET_PERIOD)] \
        .groupby(['Year', 'Appt_Type', 'Facility_Level'])['Usage'].sum()

    # Combine the TB data [which is yearly] (after dropping period outside 2017-2019 according to data consistency
    # and pandemic) with the rest of the data.
    # Note that TB data is not adjusted considering comparability with NTP reports.
    real_usage_TB = pd.read_csv(
        resourcefilepath / 'healthsystem' / 'real_appt_usage_data' / 'real_yearly_usage_of_TBNotifiedAll.csv')
    real_usage_TB = real_usage_TB.loc[real_usage_TB['Year'].isin([2017, 2018, 2019])]
    real_usage_TB = real_usage_TB.merge(mfl[['Facility_ID', 'Facility_Level']],
                                        left_on='Facility_ID', right_on='Facility_ID')
    totals_by_year_TB = real_usage_TB.groupby(['Year', 'Appt_Type', 'Facility_Level'])['Usage'].sum()

    annual_usage_by_level = pd.concat([totals_by_year.reset_index(), totals_by_year_TB.reset_index()], axis=0)

    # group levels 1b and 2 into 2
    # annual_usage_by_level['Facility_Level'] = annual_usage_by_level['Facility_Level'].replace({'1b': '2'})
    annual_usage_by_level = annual_usage_by_level.groupby(
        ['Year', 'Appt_Type', 'Facility_Level'])['Usage'].sum().reset_index()

    # prepare annual usage by level with mean, 97.5% percentile, and 2.5% percentile
    annual_usage_by_level_with_ci = annual_usage_by_level.drop(columns='Year').groupby(
        ['Appt_Type', 'Facility_Level']
    ).describe(percentiles=[0.025, 0.975]
               ).stack(level=[0])[['mean', '2.5%', '97.5%']].reset_index().drop(columns='level_2')

    average_annual_by_level = annual_usage_by_level_with_ci[['Appt_Type', 'Facility_Level', 'mean']].set_index(
        ['Appt_Type', 'Facility_Level']).unstack()
    average_annual_by_level.columns = average_annual_by_level.columns.get_level_values(1)
    average_annual_by_level = average_annual_by_level.T

    annual_usage_by_level_with_ci = pd.melt(annual_usage_by_level_with_ci,
                                            id_vars=['Appt_Type', 'Facility_Level'], var_name='value_type')
    annual_usage_by_level_with_ci.value_type = annual_usage_by_level_with_ci.value_type.replace({'2.5%': 'lower',
                                                                                                 '97.5%': 'upper'})

    # prepare annual usage at all levels with mean, 97.5% percentile, and 2.5% percentile
    annual_usage_with_ci = annual_usage_by_level.groupby(
        ['Year', 'Appt_Type'])['Usage'].sum().reset_index().drop(columns='Year').groupby(
        'Appt_Type').describe(percentiles=[0.025, 0.975]
                              ).stack(level=[0])[['mean', '2.5%', '97.5%']].reset_index().drop(columns='level_1')
    annual_usage_with_ci = pd.melt(annual_usage_with_ci,
                                   id_vars='Appt_Type', var_name='value_type')
    annual_usage_with_ci.value_type = annual_usage_with_ci.value_type.replace({'2.5%': 'lower', '97.5%': 'upper'})

    return average_annual_by_level, annual_usage_by_level_with_ci, annual_usage_with_ci


def apply(results_folder: Path, output_folder: Path, resourcefilepath: Path = None):
    """Compare appointment usage from model output with real appointment usage.
    The real appointment usage is collected from DHIS2 system and HIV Dept."""

    make_graph_file_name = lambda stub: output_folder / f"{PREFIX_ON_FILENAME}_{stub}.png"  # noqa: E731

    # Plot Simulation vs Real usage (Across all levels and At each level) (trimmed to 0.1 and 10)
    # format plot
    def format_and_save(_fig, _ax, _name_of_plot):
        _ax.set_title(_name_of_plot)
        _ax.set_yscale('log')
        _ax.set_ylim(1 / 20, 20)
        _ax.set_yticks([1 / 10, 1.0, 10])
        _ax.set_yticklabels(("<= 1/10", "1.0", ">= 10"))
        _ax.set_ylabel('Model / Data')
        _ax.set_xlabel('Appointment Type')
        _ax.tick_params(axis='x', labelrotation=90)
        _ax.xaxis.grid(True, which='major', linestyle='--')
        _ax.yaxis.grid(True, which='both', linestyle='--')
        _ax.legend(loc='center left', bbox_to_anchor=(1, 0.5))
        _fig.tight_layout()
        _fig.savefig(make_graph_file_name(_name_of_plot.replace(',', '').replace('\n', '_').replace(' ', '_')))
        _fig.show()
        plt.close(_fig)

    # get average annual usage by level for Simulation and Real
    simulation_usage = get_simulation_usage_by_level(results_folder)

    real_usage = get_real_usage(resourcefilepath)[0]

    # find appts that are not included in both simulation and real usage dataframe
    appts_real_only = set(real_usage.columns.values) - set(simulation_usage.columns.values)
    appts_simulation_only = set(simulation_usage.columns.values) - set(real_usage.columns.values)

    # format data
    rel_diff_all_levels = (
        simulation_usage.sum(axis=0) / real_usage.sum(axis=0)
    ).clip(lower=0.1, upper=10.0)

    # plot for all levels
    name_of_plot = 'Model vs Data usage per appt type at all facility levels' \
                   '\n[Model average annual, Adjusted Data average annual]'
    fig, ax = plt.subplots()
    ax.stem(rel_diff_all_levels.index, rel_diff_all_levels.values, bottom=1.0, label='All levels')
    for idx in rel_diff_all_levels.index:
        if not pd.isna(rel_diff_all_levels[idx]):
            ax.text(idx, rel_diff_all_levels[idx]*(1+0.2), round(rel_diff_all_levels[idx], 1),
                    ha='left', fontsize=8)
    format_and_save(fig, ax, name_of_plot)

    # plot for each level
    rel_diff_by_levels = (
        simulation_usage / real_usage
    ).clip(upper=10, lower=0.1).dropna(how='all', axis=0)

    name_of_plot = 'Model vs Data usage per appt type per facility level' \
                   '\n[Model average annual, Adjusted Data average annual]'
    fig, ax = plt.subplots()
    marker_dict = {'0': 0,
                   '1a': 4,
                   '1b': 5,
                   '2': 6,
                   '3': 7,
                   '4': 1}  # Note that level 0/3/4 has very limited data
    for _level, _results in rel_diff_by_levels.iterrows():
        ax.plot(_results.index, _results.values, label=_level, linestyle='none', marker=marker_dict[_level])
    ax.axhline(1.0, color='r')
    format_and_save(fig, ax, name_of_plot)

    # Plot two stacked bars for Model and Data to compare the total appt usage,
    # to show the overall and main appts like OPD have been calibrated well.
    real_usage_all = real_usage.sum(axis=0).reset_index().rename(columns={0: 'Data'})
    simulation_usage_all = simulation_usage.sum(axis=0).reset_index().rename(columns={'index': 'Appt_Type', 0: 'Model'})
    usage_all = simulation_usage_all.merge(real_usage_all, on='Appt_Type', how='inner').melt(
        id_vars='Appt_Type', value_vars=['Model', 'Data'], var_name='Type', value_name='Value').pivot(
        index='Type', columns='Appt_Type', values='Value')
    usage_all = usage_all / 1e6
    appt_color_dict = {
        'OPD': 'lightpink',
        'IPAdmission': 'palevioletred',
        'InpatientDays': 'mediumvioletred',

        'U5Malnutr': 'orchid',

        'FamPlan': 'darkseagreen',
        'AntenatalTotal': 'green',
        'Delivery': 'limegreen',
        'Csection': 'springgreen',
        'EPI': 'paleturquoise',
        'STI': 'mediumaquamarine',

        'AccidentsandEmerg': 'orange',

        'TBNew': 'yellow',

        'VCTTests': 'lightsteelblue',
        'NewAdult': 'cornflowerblue',
        'EstAdult': 'royalblue',
        'Peds': 'lightskyblue',
        'PMTCT': 'deepskyblue',
        'MaleCirc': 'mediumslateblue',

        'MentalAll': 'darkgrey',

        'DentalAll': 'silver',
    }

    name_of_plot = 'Model vs Data on average annual health service volume'
    fig, ax = plt.subplots()
    usage_all.plot(kind='bar', stacked=True, color=appt_color_dict, rot=0, ax=ax)
    ax.set_ylabel('Health service volume in millions')
    ax.set(xlabel=None)
    plt.legend(loc='center left', bbox_to_anchor=(1.0, 0.5), title='Appointment type', fontsize=9)
    plt.title(name_of_plot)
    fig.tight_layout()
    fig.savefig(make_graph_file_name(name_of_plot.replace(',', '').replace('\n', '_').replace(' ', '_')))
    plt.show()

    # Plot Simulation with 95% CI vs Adjusted Real usage by appt type, across all levels (trimmed to 0.1 and 10)
    # format data
    def format_rel_diff(adjusted=True):
        def format_real_usage():
            _real_usage = get_real_usage(resourcefilepath, adjusted)[0]
            _real_usage_all_levels = _real_usage.sum(axis=0).reset_index().rename(
                columns={0: 'real_usage_all_levels', 'Appt_Type': 'appt_type'})
            return _real_usage_all_levels

        simulation_usage_all_levels_with_ci = get_simulation_usage_with_confidence_interval(results_folder)
        _rel_diff = simulation_usage_all_levels_with_ci.merge(format_real_usage(), on='appt_type', how='outer')

        _rel_diff['ratio'] = (_rel_diff['value'] / _rel_diff['real_usage_all_levels'])

        _rel_diff = _rel_diff[['appt_type', 'value_type', 'ratio']].pivot(
            index='appt_type', columns='value_type', values='ratio').dropna(axis=1, how='all')

        _rel_diff['lower_error'] = (_rel_diff['mean'] - _rel_diff['lower'])
        _rel_diff['upper_error'] = (_rel_diff['upper'] - _rel_diff['mean'])
        _asymmetric_error = [_rel_diff['lower_error'].values, _rel_diff['upper_error'].values]

        _rel_diff = pd.DataFrame(_rel_diff['mean']).clip(lower=0.1, upper=10.0)

        return _rel_diff, _asymmetric_error

    rel_diff_real, err_real = format_rel_diff(adjusted=True)

    # plot
    name_of_plot = 'Model vs Data on health service volume per appointment type' \
                   '\n[Model average annual 95% CI, Data average annual]'
    fig, ax = plt.subplots()
    ax.errorbar(rel_diff_real.index.values,
                rel_diff_real['mean'].values,
                err_real, fmt='.', capsize=3.0, label='All levels')
    ax.legend(loc='center left', bbox_to_anchor=(1.0, 0.5))
    for idx in rel_diff_real.index:
        if not pd.isna(rel_diff_real.loc[idx, 'mean']):
            ax.text(idx,
                    rel_diff_real.loc[idx, 'mean'] * (1 + 0.3),
                    round(rel_diff_real.loc[idx, 'mean'], 1),
                    ha='center', fontsize=8)
    ax.axhline(1.0, color='r')
    format_and_save(fig, ax, name_of_plot)

    # Plot Simulation vs Real usage by appt type and show fraction of usage at each level
    # Model, Adjusted real and Unadjusted real average annual usage all normalised to 1
    # format data
    def format_simulation_usage_fraction():
        _usage = get_simulation_usage_by_level(results_folder)
        _usage_all_levels = _usage.sum(axis=0).reset_index().rename(
            columns={0: '_usage_all_levels', 'index': 'appt_type'})

        _usage = pd.melt(_usage.reset_index(), id_vars='index',
                         var_name='appt_type', value_name='_usage'
                         ).rename(columns={'index': 'facility_level'})

        _usage_fraction = _usage.merge(_usage_all_levels, on='appt_type', how='outer')
        _usage_fraction['ratio'] = (_usage_fraction['_usage'] /
                                    _usage_fraction['_usage_all_levels'])

        _usage_fraction = pd.pivot(_usage_fraction, index='appt_type', columns='facility_level', values='ratio')

        # add nan rows of appts_real_only
        nan_df = pd.DataFrame(index=appts_real_only, columns=_usage_fraction.columns)
        _usage_fraction = pd.concat([_usage_fraction, nan_df]).sort_index()

        # make row of appts_simulation_only nan
        _usage_fraction.loc[_usage_fraction.index.isin(appts_simulation_only), :] = np.NaN

        return _usage_fraction

    def format_real_usage_fraction(adjusted=True):
        _usage = get_real_usage(resourcefilepath, adjusted)[0]
        _usage_all_levels = _usage.sum(axis=0).reset_index().rename(
            columns={0: '_usage_all_levels', 'Appt_Type': 'appt_type'})

        _usage = pd.melt(_usage.reset_index(), id_vars='Facility_Level',
                         var_name='appt_type', value_name='_usage'
                         ).rename(columns={'Facility_Level': 'facility_level'})

        _usage_fraction = _usage.merge(_usage_all_levels, on='appt_type', how='outer')
        _usage_fraction['ratio'] = (_usage_fraction['_usage'] /
                                    _usage_fraction['_usage_all_levels'])

        _usage_fraction = pd.pivot(_usage_fraction, index='appt_type', columns='facility_level', values='ratio')

        # add nan rows of appts_simulation_only
        nan_df = pd.DataFrame(index=appts_simulation_only, columns=_usage_fraction.columns)
        _usage_fraction = pd.concat([_usage_fraction, nan_df]).sort_index()

        # make row of appts_real_only nan
        _usage_fraction.loc[_usage_fraction.index.isin(appts_real_only), :] = np.NaN

        return _usage_fraction

    simulation_usage_plot = format_simulation_usage_fraction()
    real_usage_plot = format_real_usage_fraction(adjusted=True)
    unadjusted_real_usage_plot = format_real_usage_fraction(adjusted=False)
    assert simulation_usage_plot.index.equals(real_usage_plot.index)
    assert simulation_usage_plot.index.equals(unadjusted_real_usage_plot.index)

    # plot
    name_of_plot = 'Model vs Data usage per appointment type on fraction per level' \
                   '\n[Model average annual, Adjusted & Unadjusted Data average annual]'
    fig, ax = plt.subplots(figsize=(12, 5))
    simulation_usage_plot.plot(kind='bar', stacked=True, width=0.3,
                               edgecolor='dimgrey', hatch='',
                               ax=ax, position=0)
    real_usage_plot.plot(kind='bar', stacked=True, width=0.25,
                         edgecolor='dimgrey', hatch='.',
                         ax=ax, position=1)
    unadjusted_real_usage_plot.plot(kind='bar', stacked=True, width=0.25,
                                    edgecolor='dimgrey', hatch='//',
                                    ax=ax, position=2)
    ax.set_xlim(right=len(simulation_usage_plot) - 0.45)
    ax.set_ylabel('Usage per level / Usage all levels')
    ax.set_xlabel('Appointment Type')
    ax.set_title(name_of_plot)
    legend_1 = plt.legend(simulation_usage_plot.columns, loc='upper left', bbox_to_anchor=(1.0, 0.5),
                          title='Facility Level')
    patch_simulation = matplotlib.patches.Patch(facecolor='lightgrey', hatch='', edgecolor="dimgrey", label='Model')
    patch_real = matplotlib.patches.Patch(facecolor='lightgrey', hatch='...', edgecolor="dimgrey",
                                          label='Adjusted Data')
    patch_unadjusted_real = matplotlib.patches.Patch(facecolor='lightgrey', hatch='///', edgecolor="dimgrey",
                                                     label='Unadjusted Data')

    plt.legend(handles=[patch_unadjusted_real, patch_real, patch_simulation],
               loc='lower left', bbox_to_anchor=(1.0, 0.6))
    fig.add_artist(legend_1)
    fig.tight_layout()
    fig.savefig(make_graph_file_name(name_of_plot.replace(',', '').replace('\n', '_').replace(' ', '_')))
    plt.show()

    # appendix - plot Simulation with 95% CI vs Adjusted & Unadjusted real, across all levels
    def format_data_for_bar_plot(_usage):
        """reduce the model/data ratio by 1.0, for the bar plot that starts from y=1.0 instead of y=0.0."""
        _usage['mean'] = _usage['mean'] - 1.0
        return _usage

    rel_diff_unadjusted_real, err_unadjusted_real = format_rel_diff(adjusted=False)
    rel_diff_unadjusted_real = format_data_for_bar_plot(rel_diff_unadjusted_real)
    rel_diff_real = format_data_for_bar_plot(rel_diff_real)
    assert (rel_diff_unadjusted_real.index == rel_diff_real.index).all()

    name_of_plot = 'Model vs Data usage per appointment type at all facility levels' \
                   '\n[Model average annual 95% CI, Adjusted & Unadjusted Data average annual]'
    fig, ax = plt.subplots(figsize=(8, 5))
    rel_diff_unadjusted_real.plot(kind='bar', yerr=err_unadjusted_real, width=0.4,
                                  ax=ax, position=0, bottom=1.0,
                                  legend=False, color='salmon')
    rel_diff_real.plot(kind='bar', yerr=err_real, width=0.4,
                       ax=ax, position=1, bottom=1.0,
                       legend=False, color='yellowgreen')
    ax.axhline(1.0, color='r')
    ax.set_xlim(right=len(rel_diff_real) - 0.3)
    ax.set_yscale('log')
    ax.set_ylim(1 / 20, 20)
    ax.set_yticks([1 / 10, 1.0, 10])
    ax.set_yticklabels(("<= 1/10", "1.0", ">= 10"))
    ax.set_ylabel('Model / Data')
    ax.set_xlabel('Appointment Type')
    ax.xaxis.grid(True, which='major', linestyle='--')
    ax.yaxis.grid(True, which='both', linestyle='--')
    ax.set_title(name_of_plot)
    patch_real = matplotlib.patches.Patch(facecolor='yellowgreen', label='Adjusted Data')
    patch_unadjusted_real = matplotlib.patches.Patch(facecolor='salmon', label='Unadjusted Data')
    legend = plt.legend(handles=[patch_real, patch_unadjusted_real], loc='center left', bbox_to_anchor=(1.0, 0.5))
    fig.add_artist(legend)
    fig.tight_layout()
    fig.savefig(make_graph_file_name(name_of_plot.replace(',', '').replace('\n', '_').replace(' ', '_')))
    plt.show()


if __name__ == "__main__":
<<<<<<< HEAD
    outputspath = Path('./outputs/bshe@ic.ac.uk')
    rfp = Path('./resources')

    # Find results folder (most recent run generated using that scenario_filename)
    scenario_filename = '10_year_scale_run.py'
    results_folder = get_scenario_outputs(scenario_filename, outputspath)[-4]

    # Test dataset:
    # results_folder = Path('/Users/tbh03/GitHub/TLOmodel/outputs/tbh03@ic.ac.uk/long_run_all_diseases-small')

    # If needed -- in the case that pickles were not created remotely during batch
    # create_pickles_locally(results_folder)

    # Run all the calibrations
    apply(results_folder=results_folder, output_folder=results_folder, resourcefilepath=rfp)
=======
    parser = argparse.ArgumentParser()
    parser.add_argument("results_folder", type=Path)
    args = parser.parse_args()

    apply(
        results_folder=args.results_folder,
        output_folder=args.results_folder,
        resourcefilepath=Path('./resources')
    )
>>>>>>> bbf33e28
<|MERGE_RESOLUTION|>--- conflicted
+++ resolved
@@ -7,7 +7,7 @@
 import pandas as pd
 
 from tlo import Date
-from tlo.analysis.utils import extract_results, summarize
+from tlo.analysis.utils import extract_results, get_scenario_outputs, summarize
 
 PREFIX_ON_FILENAME = '4'
 
@@ -597,23 +597,6 @@
 
 
 if __name__ == "__main__":
-<<<<<<< HEAD
-    outputspath = Path('./outputs/bshe@ic.ac.uk')
-    rfp = Path('./resources')
-
-    # Find results folder (most recent run generated using that scenario_filename)
-    scenario_filename = '10_year_scale_run.py'
-    results_folder = get_scenario_outputs(scenario_filename, outputspath)[-4]
-
-    # Test dataset:
-    # results_folder = Path('/Users/tbh03/GitHub/TLOmodel/outputs/tbh03@ic.ac.uk/long_run_all_diseases-small')
-
-    # If needed -- in the case that pickles were not created remotely during batch
-    # create_pickles_locally(results_folder)
-
-    # Run all the calibrations
-    apply(results_folder=results_folder, output_folder=results_folder, resourcefilepath=rfp)
-=======
     parser = argparse.ArgumentParser()
     parser.add_argument("results_folder", type=Path)
     args = parser.parse_args()
@@ -622,5 +605,4 @@
         results_folder=args.results_folder,
         output_folder=args.results_folder,
         resourcefilepath=Path('./resources')
-    )
->>>>>>> bbf33e28
+    )