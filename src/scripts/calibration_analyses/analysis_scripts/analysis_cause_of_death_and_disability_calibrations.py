--- conflicted
+++ resolved
@@ -14,12 +14,8 @@
 from tlo.analysis.utils import (
     extract_results,
     format_gbd,
-<<<<<<< HEAD
     get_color_cause_of_death_or_daly_label,
     get_scenario_outputs,
-=======
-    get_color_cause_of_death_label,
->>>>>>> fc21d56f
     load_pickled_dataframes,
     make_age_grp_lookup,
     make_age_grp_types,
@@ -162,11 +158,8 @@
         # %% Make figures of overall summaries of outcomes by cause
         def _sort_columns(df):
             """ Reverse the standard order of the columns so that 'Other' is at base"""
-<<<<<<< HEAD
             return df[reversed(order_of_cause_of_death_or_daly_label(df.columns))]  #
-=======
             return df[reversed(sorted(df.columns, key=order_of_cause_of_death_label))]  #
->>>>>>> fc21d56f
 
         for sex in sexes:
             _dat = {_dat: outcome_by_age_pt[_dat].loc[sex].loc[:, pd.IndexSlice['mean']].pipe(_sort_columns)
@@ -324,20 +317,8 @@
         fig, ax = plt.subplots()
         for sex in sexes:
             fraction_causes_modelled.loc[(sex, slice(None))].droplevel(0).plot(
-<<<<<<< HEAD
-                ax=ax, color=get_color_cause_of_death_or_daly_label('Other'), lw=5)
-            ax.set_ylim(0, 1.0)
-            xticks = fraction_causes_modelled.index.levels[1]
-            ax.set_xticks(range(len(xticks)))
-            ax.set_xticklabels(xticks, rotation=90)
-            ax.grid(axis='y')
-            ax.set_xlabel('Age-Group')
-            ax.set_ylabel('Fraction')
-            ax.set_title(f"{sexname(sex)}")
-        fig.suptitle(f"Fraction of {what} Represented in the Model", fontsize=16)
-=======
                 ax=ax,
-                color=get_color_cause_of_death_label('Other'),
+                color=get_color_cause_of_death_or_daly_label('Other'),
                 linestyle=':' if sex == 'F' else '-',
                 label=sexname(sex),
                 lw=5,
@@ -353,7 +334,6 @@
         ax.set_title(f"Fraction of {what} Represented in the Model")
         ax.text(x=0.5, y=0.05, s=('Main causes not included explicitly:\n\n' + top_five_causes_of_death_not_modelled),
                 bbox={'edgecolor': 'r', 'facecolor': 'w'})
->>>>>>> fc21d56f
         fig.tight_layout()
         plt.savefig(make_graph_file_name(f"C_{what}_{period}_coverage"))
         plt.show()
@@ -373,6 +353,6 @@
 
     # Find results folder (most recent run generated using that scenario_filename)
     scenario_filename = 'long_run_all_diseases.py'
-    results_folder = outputspath / "long_run_all_diseases-2022-12-06T144559Z"
+    results_folder = get_scenario_outputs(scenario_filename, outputspath)[-1]
 
     apply(results_folder=results_folder, output_folder=results_folder, resourcefilepath=rfp)