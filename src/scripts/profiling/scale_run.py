--- conflicted
+++ resolved
@@ -20,39 +20,7 @@
 
 from tlo import Date, Simulation, logging
 from tlo.analysis.utils import parse_log_file
-<<<<<<< HEAD
-from tlo.methods import (
-    alri,
-    bladder_cancer,
-    cardio_metabolic_disorders,
-    care_of_women_during_pregnancy,
-    contraception,
-    demography,
-    depression,
-    diarrhoea,
-    enhanced_lifestyle,
-    epi,
-    epilepsy,
-    healthburden,
-    healthseekingbehaviour,
-    healthsystem,
-    hiv,
-    labour,
-    malaria,
-    measles,
-    newborn_outcomes,
-    oesophagealcancer,
-    other_adult_cancers,
-    postnatal_supervisor,
-    pregnancy_supervisor,
-    stunting,
-    symptommanager,
-    tb,
-    wasting,
-)
-=======
 from tlo.methods.fullmodel import fullmodel
->>>>>>> de71619b
 
 # Parse arguments defining run options
 parser = argparse.ArgumentParser(description="Run model at scale")
@@ -214,40 +182,6 @@
 sim.register(
     *fullmodel(
         resourcefilepath=resourcefilepath,
-<<<<<<< HEAD
-        disable=args.disable_health_system,
-        mode_appt_constraints=args.mode_appt_constraints,
-        capabilities_coefficient=args.capabilities_coefficient,
-        record_hsi_event_details=args.record_hsi_event_details
-    ),
-
-    # Modules for birth/labour/newborns
-    contraception.Contraception(resourcefilepath=resourcefilepath),
-    pregnancy_supervisor.PregnancySupervisor(resourcefilepath=resourcefilepath),
-    care_of_women_during_pregnancy.CareOfWomenDuringPregnancy(
-        resourcefilepath=resourcefilepath),
-    labour.Labour(resourcefilepath=resourcefilepath),
-    newborn_outcomes.NewbornOutcomes(resourcefilepath=resourcefilepath),
-    postnatal_supervisor.PostnatalSupervisor(resourcefilepath=resourcefilepath),
-
-    # Disease modules considered complete:
-    cardio_metabolic_disorders.CardioMetabolicDisorders(
-        resourcefilepath=resourcefilepath),
-    depression.Depression(resourcefilepath=resourcefilepath),
-    diarrhoea.Diarrhoea(resourcefilepath=resourcefilepath),
-    epi.Epi(resourcefilepath=resourcefilepath),
-    epilepsy.Epilepsy(resourcefilepath=resourcefilepath),
-    hiv.Hiv(resourcefilepath=resourcefilepath),
-    tb.Tb(resourcefilepath=resourcefilepath),
-    malaria.Malaria(resourcefilepath=resourcefilepath),
-    oesophagealcancer.OesophagealCancer(resourcefilepath=resourcefilepath),
-    other_adult_cancers.OtherAdultCancer(resourcefilepath=resourcefilepath),
-    bladder_cancer.BladderCancer(resourcefilepath=resourcefilepath),
-    measles.Measles(resourcefilepath=resourcefilepath),
-    alri.Alri(resourcefilepath=resourcefilepath),
-    stunting.Stunting(resourcefilepath=resourcefilepath),
-    wasting.Wasting(resourcefilepath=resourcefilepath),
-=======
         use_simplified_births=False,
         symptommanager_spurious_symptoms=not args.disable_spurious_symptoms,
         healthsystem_disable=args.disable_health_system,
@@ -255,7 +189,6 @@
         healthsystem_capabilities_coefficient=args.capabilities_coefficient,
         healthsystem_record_hsi_event_details=args.record_hsi_event_details
     )
->>>>>>> de71619b
 )
 
 # Run the simulation
