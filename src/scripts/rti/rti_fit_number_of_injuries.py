--- conflicted
+++ resolved
@@ -187,18 +187,13 @@
     # create and run the simulation
     sim.make_initial_population(n=pop_size)
     # alter the number of injuries given out
-<<<<<<< HEAD
-    sim.modules['RTI'].parameters['number_of_injured_body_regions_distribution'] = \
-    [[1, 2, 3, 4, 5, 6, 7, 8], [0.7, 0.15, 0.075, 0.0375, 0.019, 0.01, 0.005, 0.0035]]
-=======
     sim.modules['RTI'].parameters['number_of_injured_body_regions_distribution'] = [
         [1, 2, 3, 4, 5, 6, 7, 8], [1, 0.0, 0.0, 0.0, 0.00, 0.0, 0.0, 0.0]
     ]
->>>>>>> 6f856c4a
     sim.modules['RTI'].parameters['base_rate_injrti'] = \
-        sim.modules['RTI'].parameters['base_rate_injrti']
-
-
+        sim.modules['RTI'].parameters['base_rate_injrti'] * 6.9
+    sim.modules['RTI'].parameters['imm_death_proportion_rti'] = \
+        sim.modules['RTI'].parameters['imm_death_proportion_rti'] * 0.1
     # Run the simulation
     sim.simulate(end_date=end_date)
     # Parse the logfile of this simulation
