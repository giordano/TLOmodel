"""
Basic tests for the Diarrhoea Module
"""
import os
from pathlib import Path

import pandas as pd
import pytest
from pandas import DateOffset

from tlo import Date, Simulation, logging
from tlo.analysis.utils import parse_log_file
from tlo.methods import (
    demography,
    diarrhoea,
    enhanced_lifestyle,
    healthburden,
    healthseekingbehaviour,
    healthsystem,
    simplified_births,
    symptommanager,
)
from tlo.methods.diarrhoea import (
    DiarrhoeaCureEvent,
    DiarrhoeaNaturalRecoveryEvent,
    HSI_Diarrhoea_Treatment_Inpatient,
    HSI_Diarrhoea_Treatment_Outpatient,
    increase_incidence_of_pathogens,
    increase_risk_of_death,
    make_treatment_perfect,
)
from tlo.methods.hsi_generic_first_appts import HSI_GenericFirstApptAtFacilityLevel0

resourcefilepath = Path(os.path.dirname(__file__)) / '../resources'


def check_dtypes(simulation):
    # check types of columns
    df = simulation.population.props
    orig = simulation.population.new_row
    assert (df.dtypes == orig.dtypes).all()


def get_combined_log(log_filepath):
    """Merge the logs for incident_case and end_of_episode to give a record of each incident case that has ended"""
    log = parse_log_file(log_filepath)['tlo.methods.diarrhoea']
    m = log['incident_case'][[
        'person_id',
        'age_years',
        'date',
        'date_of_outcome',
        'will_die'
    ]].merge(log['end_of_case'], left_on=['person_id', 'date'], right_on=['person_id', 'date_of_onset'], how='inner',
             suffixes=['_i', '_o'])
    # <-- merging is on person_id and date_of_onset of episode
    return m


@pytest.mark.slow
def test_basic_run_of_diarrhoea_module_with_default_params(tmpdir, seed):
    """Check that the module run and that properties are maintained correctly, using health system and default
    parameters"""
    start_date = Date(2010, 1, 1)
    end_date = Date(2010, 12, 31)
    popsize = 1000

    log_config = {'filename': 'tmpfile',
                  'directory': tmpdir,
                  'custom_levels': {
                      "Diarrhoea": logging.INFO}
                  }

    sim = Simulation(start_date=start_date, seed=seed, log_config=log_config)

    # Register the appropriate modules
    sim.register(demography.Demography(resourcefilepath=resourcefilepath),
                 simplified_births.SimplifiedBirths(resourcefilepath=resourcefilepath),
                 enhanced_lifestyle.Lifestyle(resourcefilepath=resourcefilepath),
                 healthsystem.HealthSystem(resourcefilepath=resourcefilepath, disable_and_reject_all=True),
                 symptommanager.SymptomManager(resourcefilepath=resourcefilepath),
                 healthseekingbehaviour.HealthSeekingBehaviour(resourcefilepath=resourcefilepath),
                 healthburden.HealthBurden(resourcefilepath=resourcefilepath),
                 diarrhoea.Diarrhoea(resourcefilepath=resourcefilepath, do_checks=True),
                 diarrhoea.DiarrhoeaPropertiesOfOtherModules(),
                 )

    sim.make_initial_population(n=popsize)
    sim.simulate(end_date=end_date)
    check_dtypes(sim)

    # Get combined log and check its content as are expected
    m = get_combined_log(sim.log_filepath)
    assert (m.loc[m.will_die].outcome == 'death').all()
    assert (m.loc[~m.will_die].outcome == 'recovery').all()
    assert not (m.outcome == 'cure').any()
    assert (m['date_of_outcome'] == m['date_o']).all()


@pytest.mark.slow
def test_basic_run_of_diarrhoea_module_with_zero_incidence(seed):
    """Run with zero incidence and check for no cases or deaths"""
    start_date = Date(2010, 1, 1)
    end_date = Date(2015, 12, 31)
    popsize = 1000

    sim = Simulation(start_date=start_date, seed=seed)

    # Register the appropriate modules
    sim.register(demography.Demography(resourcefilepath=resourcefilepath),
                 simplified_births.SimplifiedBirths(resourcefilepath=resourcefilepath),
                 enhanced_lifestyle.Lifestyle(resourcefilepath=resourcefilepath),
                 healthsystem.HealthSystem(resourcefilepath=resourcefilepath, disable=True),
                 symptommanager.SymptomManager(resourcefilepath=resourcefilepath),
                 healthseekingbehaviour.HealthSeekingBehaviour(resourcefilepath=resourcefilepath),
                 healthburden.HealthBurden(resourcefilepath=resourcefilepath),
                 diarrhoea.Diarrhoea(resourcefilepath=resourcefilepath),
                 diarrhoea.DiarrhoeaPropertiesOfOtherModules(),
                 )

    # **Zero-out incidence**:
    for param_name in sim.modules['Diarrhoea'].parameters.keys():
        if param_name.startswith('base_inc_rate_diarrhoea_by_'):
            sim.modules['Diarrhoea'].parameters[param_name] = \
                [0.0 * v for v in sim.modules['Diarrhoea'].parameters[param_name]]

        # Increase symptoms (to be consistent with other checks):
        if param_name.startswith('proportion_AWD_by_'):
            sim.modules['Diarrhoea'].parameters[param_name] = 1.0
        if param_name.startswith('fever_by_'):
            sim.modules['Diarrhoea'].parameters[param_name] = 1.0
        if param_name.startswith('vomiting_by_'):
            sim.modules['Diarrhoea'].parameters[param_name] = 1.0
        if param_name.startswith('dehydration_by_'):
            sim.modules['Diarrhoea'].parameters[param_name] = 1.0

    # Increase death (to be consistent with other checks):
    increase_risk_of_death(sim.modules['Diarrhoea'])

    sim.make_initial_population(n=popsize)
    sim.simulate(end_date=end_date)
    check_dtypes(sim)

    # Check for zero-level of diarrhoea
    df = sim.population.props
    assert 0 == df.loc[df.is_alive].gi_has_diarrhoea.sum()
    assert pd.isnull(df.loc[df.is_alive, 'gi_date_end_of_last_episode']).all()

    # Check for zero level of death
    assert not df.loc[~df.is_alive & ~pd.isnull(df.date_of_birth), 'cause_of_death'].str.startswith('Diarrhoea').any()


@pytest.mark.slow
def test_basic_run_of_diarrhoea_module_with_high_incidence_and_zero_death(tmpdir, seed):
    """Check that there are incident cases, and that everyone recovers naturally"""

    start_date = Date(2010, 1, 1)
    end_date = Date(2015, 12, 31)
    popsize = 2000

    log_config = {'filename': 'tmpfile',
                  'directory': tmpdir,
                  'custom_levels': {
                      "Diarrhoea": logging.INFO}
                  }

    sim = Simulation(start_date=start_date, seed=seed, log_config=log_config)

    # Register the appropriate modules
    sim.register(demography.Demography(resourcefilepath=resourcefilepath),
                 simplified_births.SimplifiedBirths(resourcefilepath=resourcefilepath),
                 enhanced_lifestyle.Lifestyle(resourcefilepath=resourcefilepath),
                 healthsystem.HealthSystem(resourcefilepath=resourcefilepath, disable_and_reject_all=True),
                 symptommanager.SymptomManager(resourcefilepath=resourcefilepath),
                 healthseekingbehaviour.HealthSeekingBehaviour(resourcefilepath=resourcefilepath),
                 healthburden.HealthBurden(resourcefilepath=resourcefilepath),
                 diarrhoea.Diarrhoea(resourcefilepath=resourcefilepath, do_checks=True),
                 diarrhoea.DiarrhoeaPropertiesOfOtherModules(),
                 )

    # Increase incidence of pathogens:
    increase_incidence_of_pathogens(sim.modules['Diarrhoea'])

    # Make risk of death 0%:
    sim.modules['Diarrhoea'].parameters['case_fatality_rate_AWD'] = 0.0

    sim.make_initial_population(n=popsize)
    sim.simulate(end_date=end_date)
    check_dtypes(sim)

    # Check for non-zero-level of diarrhoea
    df = sim.population.props
    assert pd.notnull(df.loc[df.is_alive, 'gi_date_end_of_last_episode']).any()

    # Check for zero level of death
    assert not df.cause_of_death.loc[~df.is_alive].str.startswith('Diarrhoea').any()

    # Examine the log to check that logged outcomes are consistent with the expectations when case is onset and that
    # everyone recovered.
    m = get_combined_log(sim.log_filepath)
    assert not m.will_die.any()
    assert (m.outcome == 'recovery').all()
    assert (m['date_of_outcome'] == m['date_o']).all()


@pytest.mark.slow
def test_basic_run_of_diarrhoea_module_with_high_incidence_and_high_death_and_no_treatment(tmpdir, seed):
    """Check that there are incident cases, treatments and deaths occurring correctly"""
    start_date = Date(2010, 1, 1)
    end_date = Date(2015, 12, 31)
    popsize = 2000

    log_config = {'filename': 'tmpfile',
                  'directory': tmpdir,
                  'custom_levels': {
                      "Diarrhoea": logging.INFO}
                  }

    sim = Simulation(start_date=start_date, seed=seed, log_config=log_config)

    # Register the appropriate modules
    sim.register(demography.Demography(resourcefilepath=resourcefilepath),
                 simplified_births.SimplifiedBirths(resourcefilepath=resourcefilepath),
                 enhanced_lifestyle.Lifestyle(resourcefilepath=resourcefilepath),
                 healthsystem.HealthSystem(resourcefilepath=resourcefilepath, disable_and_reject_all=True),
                 symptommanager.SymptomManager(resourcefilepath=resourcefilepath),
                 healthseekingbehaviour.HealthSeekingBehaviour(resourcefilepath=resourcefilepath),
                 healthburden.HealthBurden(resourcefilepath=resourcefilepath),
                 diarrhoea.Diarrhoea(resourcefilepath=resourcefilepath, do_checks=True),
                 diarrhoea.DiarrhoeaPropertiesOfOtherModules(),
                 )

    # Increase incidence of pathogens:
    increase_incidence_of_pathogens(sim.modules['Diarrhoea'])

    # Increase death:
    increase_risk_of_death(sim.modules['Diarrhoea'])

    sim.make_initial_population(n=popsize)
    sim.simulate(end_date=end_date)
    check_dtypes(sim)

    # Check for non-zero-level of diarrhoea
    df = sim.population.props
    assert pd.notnull(df.loc[df.is_alive, 'gi_date_end_of_last_episode']).any()

    # Check for non-zero level of death
    assert df.cause_of_death.loc[~df.is_alive].str.startswith('Diarrhoea').any()

    # Check that those with a gi_last_diarrhoea_death_date in the past, are now dead
    # NB. Cannot guarantee that all will have a cause of death that is Diarrhoea, because OtherDeathPoll can also
    #  cause deaths.
    gi_death_date_in_past = ~pd.isnull(df.gi_scheduled_date_death) & (df.gi_scheduled_date_death < sim.date)
    assert 0 < gi_death_date_in_past.sum()
    assert not df.loc[gi_death_date_in_past, 'is_alive'].any()

    # Examine the log to check that logged outcomes are consistent with the expectations when case is onset
    m = get_combined_log(sim.log_filepath)
    assert (m.loc[m.will_die].outcome == 'death').all()
    assert (m.loc[~m.will_die].outcome == 'recovery').all()
    assert not (m.outcome == 'cure').any()
    assert (m['date_of_outcome'] == m['date_o']).all()


@pytest.mark.slow
def test_basic_run_of_diarrhoea_module_with_high_incidence_and_high_death_and_with_perfect_treatment(tmpdir, seed):
    """Run with high incidence and perfect treatment, with and without spurious symptoms of diarrhoea being generated"""

    def run(spurious_symptoms):
        # Run with everyone getting symptoms and seeking care and perfect treatment efficacy:
        # Check that everyone is cured and no deaths;
        start_date = Date(2010, 1, 1)
        end_date = Date(2010, 12, 31)  # reduce run time because with spurious_symptoms=True, things get slow
        popsize = 1000

        log_config = {'filename': 'tmpfile',
                      'directory': tmpdir,
                      'custom_levels': {
                          "Diarrhoea": logging.INFO}
                      }

        sim = Simulation(start_date=start_date, seed=seed, show_progress_bar=True, log_config=log_config)

        # Register the appropriate modules
        sim.register(demography.Demography(resourcefilepath=resourcefilepath),
                     simplified_births.SimplifiedBirths(resourcefilepath=resourcefilepath),
                     enhanced_lifestyle.Lifestyle(resourcefilepath=resourcefilepath),
                     healthsystem.HealthSystem(
                         resourcefilepath=resourcefilepath,
                         disable=True,
                         cons_availability='all',
                     ),
                     symptommanager.SymptomManager(resourcefilepath=resourcefilepath,
                                                   spurious_symptoms=spurious_symptoms
                                                   ),
                     healthseekingbehaviour.HealthSeekingBehaviour(
                         resourcefilepath=resourcefilepath,
                         force_any_symptom_to_lead_to_healthcareseeking=True
                         # every symptom leads to healthcare seeking
                     ),
                     diarrhoea.Diarrhoea(resourcefilepath=resourcefilepath, do_checks=True),
                     diarrhoea.DiarrhoeaPropertiesOfOtherModules(),
                     )
        # Edit rate of spurious symptoms to be limited to additional cases of diarrhoea:
        sp_symps = sim.modules['SymptomManager'].parameters['generic_symptoms_spurious_occurrence']
        for symp in sp_symps['generic_symptom_name']:
            sp_symps.loc[
                sp_symps['generic_symptom_name'] == symp,
                ['prob_spurious_occurrence_in_adults_per_day', 'prob_spurious_occurrence_in_children_per_day']
            ] = 5.0 / 1000 if symp == 'diarrhoea' else 0.0

        # Increase incidence of pathogens:
        increase_incidence_of_pathogens(sim.modules['Diarrhoea'])

        # Increase risk of death (and make it depend only on blood-in-diarrhoea and dehydration)
        increase_risk_of_death(sim.modules['Diarrhoea'])

        # Make treatment perfect
        make_treatment_perfect(sim.modules['Diarrhoea'])

        # Make long duration so as to allow time for healthcare seeking
        for pathogen in sim.modules['Diarrhoea'].pathogens:
            sim.modules['Diarrhoea'].parameters[f"prob_prolonged_diarr_{pathogen}"] = 1.0

        sim.make_initial_population(n=popsize)
        sim.simulate(end_date=end_date)
        check_dtypes(sim)

        # Check for non-zero-level of diarrhoea
        df = sim.population.props
        assert pd.notnull(df.loc[df.is_alive, 'gi_date_end_of_last_episode']).any()

        # check that there have not been any deaths caused by Diarrhoea
        assert not df.cause_of_death.loc[~df.is_alive].str.startswith('Diarrhoea').any()

        # open the logs to check that no one died and that there are many cures
        # (there is not a cure in the instance that the natural recovery happens first).
        m = get_combined_log(sim.log_filepath)
        assert m.loc[~m.will_die].outcome.isin(['recovery', 'cure']).all()
        assert (m.loc[m.will_die].outcome == 'cure').all()
        assert not (m.outcome == 'death').any()

    # # run without spurious symptoms
    run(spurious_symptoms=False)

    # run with spurious symptoms
    run(spurious_symptoms=True)


def test_do_when_presentation_with_diarrhoea_severe_dehydration(seed):
    """Check that when someone presents with diarrhoea and severe dehydration, the correct HSI is created"""

    start_date = Date(2010, 1, 1)
    popsize = 200  # smallest population size that works

    sim = Simulation(start_date=start_date, seed=seed)
    # Register the appropriate modules
    sim.register(demography.Demography(resourcefilepath=resourcefilepath),
                 simplified_births.SimplifiedBirths(resourcefilepath=resourcefilepath),
                 enhanced_lifestyle.Lifestyle(resourcefilepath=resourcefilepath),
                 healthsystem.HealthSystem(
                     resourcefilepath=resourcefilepath,
                     disable=False,
                     cons_availability='all'
                 ),
                 symptommanager.SymptomManager(resourcefilepath=resourcefilepath),
                 healthseekingbehaviour.HealthSeekingBehaviour(
                     resourcefilepath=resourcefilepath,
                     force_any_symptom_to_lead_to_healthcareseeking=True  # every symptom leads to health-care seeking
                 ),
                 healthburden.HealthBurden(resourcefilepath=resourcefilepath),
                 diarrhoea.Diarrhoea(resourcefilepath=resourcefilepath, do_checks=True),
                 diarrhoea.DiarrhoeaPropertiesOfOtherModules(),
                 )

    # Make DxTest for danger signs perfect:
    sim.modules['Diarrhoea'].parameters['sensitivity_severe_dehydration_visual_inspection'] = 1.0
    sim.modules['Diarrhoea'].parameters['specificity_severe_dehydration_visual_inspection'] = 1.0

    sim.make_initial_population(n=popsize)
    sim.simulate(end_date=start_date)
    df = sim.population.props

    # Set that person_id=0 is a child with bloody diarrhoea and severe dehydration
    person_id = 0
    props_new = {
        'age_years': 2,
        'age_exact_years': 2.0,
        'gi_has_diarrhoea': True,
        'gi_pathogen': 'shigella',
        'gi_type': 'bloody',
        'gi_dehydration': 'severe',
        'gi_duration_longer_than_13days': True,
        'gi_date_of_onset': sim.date,
        'gi_date_end_of_last_episode': sim.date + DateOffset(days=20),
        'gi_scheduled_date_recovery': pd.NaT,
        'gi_scheduled_date_death': sim.date + DateOffset(days=2),
        'gi_treatment_date': pd.NaT,
    }
    df.loc[person_id, props_new.keys()] = props_new.values()
    generic_hsi = HSI_GenericFirstApptAtFacilityLevel0(
        module=sim.modules['HealthSeekingBehaviour'], person_id=person_id)

    # 1) If DxTest of danger signs perfect and 100% chance of referral --> Inpatient HSI should be created
    sim.modules['HealthSystem'].reset_queue()
    sim.modules['Diarrhoea'].parameters['prob_hospitalization_on_danger_signs'] = 1.0
    sim.modules['Diarrhoea'].do_when_presentation_with_diarrhoea(
        person_id=person_id, hsi_event=generic_hsi)
    evs = sim.modules['HealthSystem'].find_events_for_person(person_id)

    assert 1 == len(evs)
    assert isinstance(evs[0][1], HSI_Diarrhoea_Treatment_Inpatient)

    # 2) If DxTest of danger signs perfect but 0% chance of referral --> Inpatient HSI should not be created
    sim.modules['HealthSystem'].reset_queue()
    sim.modules['Diarrhoea'].parameters['prob_hospitalization_on_danger_signs'] = 0.0
    sim.modules['Diarrhoea'].do_when_presentation_with_diarrhoea(
        person_id=person_id, hsi_event=generic_hsi)
    evs = sim.modules['HealthSystem'].find_events_for_person(person_id)
    assert 1 == len(evs)
    assert isinstance(evs[0][1], HSI_Diarrhoea_Treatment_Outpatient)


def test_do_when_presentation_with_diarrhoea_severe_dehydration_dxtest_notfunctional(seed):
    """Check that when someone presents with diarrhoea and severe dehydration but the DxTest for danger signs
    is not functional (0% sensitivity, 0% specificity) that an Outpatient appointment is created"""

    start_date = Date(2010, 1, 1)
    popsize = 200  # smallest population size that works

    sim = Simulation(start_date=start_date, seed=seed)
    # Register the appropriate modules
    sim.register(demography.Demography(resourcefilepath=resourcefilepath),
                 simplified_births.SimplifiedBirths(resourcefilepath=resourcefilepath),
                 enhanced_lifestyle.Lifestyle(resourcefilepath=resourcefilepath),
                 healthsystem.HealthSystem(
                     resourcefilepath=resourcefilepath,
                     disable=False,
                     cons_availability='all'
                 ),
                 symptommanager.SymptomManager(resourcefilepath=resourcefilepath),
                 healthseekingbehaviour.HealthSeekingBehaviour(
                     resourcefilepath=resourcefilepath,
                     force_any_symptom_to_lead_to_healthcareseeking=True  # every symptom leads to health-care seeking
                 ),
                 healthburden.HealthBurden(resourcefilepath=resourcefilepath),
                 diarrhoea.Diarrhoea(resourcefilepath=resourcefilepath, do_checks=True),
                 diarrhoea.DiarrhoeaPropertiesOfOtherModules(),
                 )

    # Make DxTest for danger signs not functional:
    sim.modules['Diarrhoea'].parameters['sensitivity_severe_dehydration_visual_inspection'] = 0.0
    sim.modules['Diarrhoea'].parameters['specificity_severe_dehydration_visual_inspection'] = 0.0

    sim.make_initial_population(n=popsize)
    sim.simulate(end_date=start_date)
    df = sim.population.props

    # Set that person_id=0 is a child with bloody diarrhoea and severe dehydration
    person_id = 0
    props_new = {
        'age_years': 2,
        'age_exact_years': 2.0,
        'gi_has_diarrhoea': True,
        'gi_pathogen': 'shigella',
        'gi_type': 'bloody',
        'gi_dehydration': 'severe',
        'gi_duration_longer_than_13days': True,
        'gi_date_of_onset': sim.date,
        'gi_date_end_of_last_episode': sim.date + DateOffset(days=20),
        'gi_scheduled_date_recovery': pd.NaT,
        'gi_scheduled_date_death': sim.date + DateOffset(days=2),
        'gi_treatment_date': pd.NaT,
    }
    df.loc[person_id, props_new.keys()] = props_new.values()
    generic_hsi = HSI_GenericFirstApptAtFacilityLevel0(
        module=sim.modules['HealthSeekingBehaviour'], person_id=person_id)

    # Only an out-patient appointment should be created as the DxTest for danger signs is not functional.
    sim.modules['Diarrhoea'].parameters['prob_hospitalization_on_danger_signs'] = 0.0
    sim.modules['HealthSystem'].reset_queue()
    sim.modules['Diarrhoea'].do_when_presentation_with_diarrhoea(
        person_id=person_id, hsi_event=generic_hsi)
    evs = sim.modules['HealthSystem'].find_events_for_person(person_id)
    assert 1 == len(evs)
    assert isinstance(evs[0][1], HSI_Diarrhoea_Treatment_Outpatient)


def test_do_when_presentation_with_diarrhoea_non_severe_dehydration(seed):
<<<<<<< HEAD
    """Check that when someone presents with diarrhoea and non-severe dehydration, the correct HSI is created"""
=======
    """Check that when someone presents with diarrhoea and non-severe dehydration, the out-patient HSI is created"""
>>>>>>> 89f680c7

    start_date = Date(2010, 1, 1)
    popsize = 200  # smallest population size that works

    sim = Simulation(start_date=start_date, seed=seed)
    # Register the appropriate modules
    sim.register(demography.Demography(resourcefilepath=resourcefilepath),
                 simplified_births.SimplifiedBirths(resourcefilepath=resourcefilepath),
                 enhanced_lifestyle.Lifestyle(resourcefilepath=resourcefilepath),
                 healthsystem.HealthSystem(
                     resourcefilepath=resourcefilepath,
                     disable=False,
                     cons_availability='all'
                 ),
                 symptommanager.SymptomManager(resourcefilepath=resourcefilepath),
                 healthseekingbehaviour.HealthSeekingBehaviour(
                     resourcefilepath=resourcefilepath,
                     force_any_symptom_to_lead_to_healthcareseeking=True  # every symptom leads to health-care seeking
                 ),
                 healthburden.HealthBurden(resourcefilepath=resourcefilepath),
                 diarrhoea.Diarrhoea(resourcefilepath=resourcefilepath, do_checks=True),
                 diarrhoea.DiarrhoeaPropertiesOfOtherModules(),
                 )

    # Make DxTest for danger signs perfect:
    sim.modules['Diarrhoea'].parameters['sensitivity_severe_dehydration_visual_inspection'] = 1.0
    sim.modules['Diarrhoea'].parameters['specificity_severe_dehydration_visual_inspection'] = 1.0

    sim.make_initial_population(n=popsize)
    sim.simulate(end_date=start_date)
    df = sim.population.props

    # Set that person_id=0 is a child with bloody diarrhoea and 'some' dehydration
    person_id = 0
    props_new = {
        'age_years': 2,
        'age_exact_years': 2.0,
        'gi_has_diarrhoea': True,
        'gi_pathogen': 'shigella',
        'gi_type': 'bloody',
        'gi_dehydration': 'some',
        'gi_duration_longer_than_13days': True,
        'gi_date_of_onset': sim.date,
        'gi_date_end_of_last_episode': sim.date + DateOffset(days=20),
        'gi_scheduled_date_recovery': pd.NaT,
        'gi_scheduled_date_death': sim.date + DateOffset(days=2),
        'gi_treatment_date': pd.NaT,
    }
    df.loc[person_id, props_new.keys()] = props_new.values()
    generic_hsi = HSI_GenericFirstApptAtFacilityLevel0(
        module=sim.modules['HealthSeekingBehaviour'], person_id=person_id)

    # 1) Outpatient HSI should be created
    sim.modules['HealthSystem'].reset_queue()
    sim.modules['Diarrhoea'].do_when_presentation_with_diarrhoea(
        person_id=person_id, hsi_event=generic_hsi)
    evs = sim.modules['HealthSystem'].find_events_for_person(person_id)

    assert 1 == len(evs)
    assert isinstance(evs[0][1], HSI_Diarrhoea_Treatment_Outpatient)


def test_run_each_of_the_HSI(seed):
    """Check that HSI specified can be run correctly"""
    start_date = Date(2010, 1, 1)
    popsize = 200  # smallest population size that works

    sim = Simulation(start_date=start_date, seed=seed)

    # Register the appropriate modules
    sim.register(demography.Demography(resourcefilepath=resourcefilepath),
                 simplified_births.SimplifiedBirths(resourcefilepath=resourcefilepath),
                 enhanced_lifestyle.Lifestyle(resourcefilepath=resourcefilepath),
                 healthsystem.HealthSystem(
                     resourcefilepath=resourcefilepath,
                     disable=False,
                     cons_availability='all'
                 ),
                 symptommanager.SymptomManager(resourcefilepath=resourcefilepath),
                 healthseekingbehaviour.HealthSeekingBehaviour(
                     resourcefilepath=resourcefilepath,
                     force_any_symptom_to_lead_to_healthcareseeking=True  # every symptom leads to health-care seeking
                 ),
                 healthburden.HealthBurden(resourcefilepath=resourcefilepath),
                 diarrhoea.Diarrhoea(resourcefilepath=resourcefilepath, do_checks=True),
                 diarrhoea.DiarrhoeaPropertiesOfOtherModules(),
                 )

    sim.make_initial_population(n=popsize)
    sim.simulate(end_date=start_date)

    # The Out-patient HSI
    hsi_outpatient = HSI_Diarrhoea_Treatment_Outpatient(person_id=0, module=sim.modules['Diarrhoea'])
    hsi_outpatient.run(squeeze_factor=0)

    # The In-patient HSI
    hsi_outpatient = HSI_Diarrhoea_Treatment_Inpatient(person_id=0, module=sim.modules['Diarrhoea'])
    hsi_outpatient.run(squeeze_factor=0)


def test_does_treatment_prevent_death(seed):
    """Check that the helper function 'does_treatment_prevent_death' works as expected."""

    start_date = Date(2010, 1, 1)
    popsize = 1000
    sim = Simulation(start_date=start_date, seed=seed)

    # Register the appropriate modules
    sim.register(demography.Demography(resourcefilepath=resourcefilepath),
                 simplified_births.SimplifiedBirths(resourcefilepath=resourcefilepath),
                 enhanced_lifestyle.Lifestyle(resourcefilepath=resourcefilepath),
                 healthsystem.HealthSystem(resourcefilepath=resourcefilepath, disable=True),
                 symptommanager.SymptomManager(resourcefilepath=resourcefilepath),
                 healthseekingbehaviour.HealthSeekingBehaviour(resourcefilepath=resourcefilepath),
                 healthburden.HealthBurden(resourcefilepath=resourcefilepath),
                 diarrhoea.Diarrhoea(resourcefilepath=resourcefilepath),
                 diarrhoea.DiarrhoeaPropertiesOfOtherModules(),
                 )

    # Increase incidence and risk of death in Diarrhoea episodes
    increase_risk_of_death(sim.modules['Diarrhoea'])
    make_treatment_perfect(sim.modules['Diarrhoea'])

    sim.make_initial_population(n=popsize)
    sim.simulate(end_date=start_date)

    does_treatment_prevent_death = sim.modules['Diarrhoea'].models.does_treatment_prevent_death

    # False if there is no change in characteristics
    assert False is does_treatment_prevent_death(
        pathogen='shigella',
        type=('bloody', 'bloody'),
        duration_longer_than_13days=False,
        dehydration=('severe', 'severe'),
        age_exact_years=2,
        ri_current_infection_status=False,
        untreated_hiv=False,
        un_clinical_acute_malnutrition='SAM'
    )

    # True some of the time if there a improvement in dehydration (severe --> none)
    assert any([does_treatment_prevent_death(
        pathogen='shigella',
        type='watery',
        duration_longer_than_13days=False,
        dehydration=('severe', 'none'),
        age_exact_years=2,
        ri_current_infection_status=False,
        untreated_hiv=False,
        un_clinical_acute_malnutrition='SAM'
    ) for _ in range(1000)])

    # True some of the time if there a improvement in type (watery --> bloody)
    assert any([does_treatment_prevent_death(
        pathogen='shigella',
        type=('bloody', 'watery'),
        duration_longer_than_13days=False,
        dehydration='none',
        age_exact_years=2,
        ri_current_infection_status=False,
        untreated_hiv=False,
        un_clinical_acute_malnutrition='SAM'
    ) for _ in range(1000)])

    # True all of the time if there a improvement in type (watery --> bloody) and dehydration
    assert all([does_treatment_prevent_death(
        pathogen='shigella',
        type=('bloody', 'watery'),
        duration_longer_than_13days=False,
        dehydration=('severe', 'none'),
        age_exact_years=2,
        ri_current_infection_status=False,
        untreated_hiv=False,
        un_clinical_acute_malnutrition='SAM'
    ) for _ in range(1000)])


def test_do_treatment_for_those_that_will_die_if_consumables_available(seed):
    """Check that when someone who will die and is provided with treatment, that the death is prevented"""

    # ** If consumables are available **:
    start_date = Date(2010, 1, 1)
    popsize = 200  # smallest population size that works
    sim = Simulation(start_date=start_date, seed=seed)
    # Register the appropriate modules
    sim.register(demography.Demography(resourcefilepath=resourcefilepath),
                 simplified_births.SimplifiedBirths(resourcefilepath=resourcefilepath),
                 enhanced_lifestyle.Lifestyle(resourcefilepath=resourcefilepath),
                 healthsystem.HealthSystem(
                     resourcefilepath=resourcefilepath,
                     disable=False,
                     cons_availability='all'
                 ),
                 symptommanager.SymptomManager(resourcefilepath=resourcefilepath),
                 healthseekingbehaviour.HealthSeekingBehaviour(
                     resourcefilepath=resourcefilepath,
                     force_any_symptom_to_lead_to_healthcareseeking=True  # every symptom leads to health-care seeking
                 ),
                 healthburden.HealthBurden(resourcefilepath=resourcefilepath),
                 diarrhoea.Diarrhoea(resourcefilepath=resourcefilepath, do_checks=True),
                 diarrhoea.DiarrhoeaPropertiesOfOtherModules(),
                 )
    increase_risk_of_death(sim.modules['Diarrhoea'])
    make_treatment_perfect(sim.modules['Diarrhoea'])

    sim.make_initial_population(n=popsize)
    sim.simulate(end_date=start_date)
    df = sim.population.props

    # Set that person_id=0 is a child with bloody diarrhoea and severe dehydration:
    person_id = 0
    props_new = {
        'age_years': 2,
        'age_exact_years': 2.0,
        'gi_has_diarrhoea': True,
        'gi_pathogen': 'shigella',
        'gi_type': 'bloody',
        'gi_dehydration': 'severe',
        'gi_duration_longer_than_13days': True,
        'gi_date_of_onset': sim.date,
        'gi_date_end_of_last_episode': sim.date + DateOffset(days=20),
        'gi_scheduled_date_recovery': pd.NaT,
        'gi_scheduled_date_death': sim.date + DateOffset(days=2),
        'gi_treatment_date': pd.NaT,
    }
    df.loc[person_id, props_new.keys()] = props_new.values()
    sim.modules['SymptomManager'].change_symptom(
        person_id=0,
        symptom_string='diarrhoea',
        add_or_remove='+',
        disease_module=sim.modules['Diarrhoea']
    )

    # Run 'do_treatment' from an in-patient HSI.
    in_patient_hsi = HSI_Diarrhoea_Treatment_Inpatient(
        module=sim.modules['Diarrhoea'], person_id=person_id)
    sim.modules['Diarrhoea'].do_treatment(person_id=person_id, hsi_event=in_patient_hsi)

    # Check that death is cancelled
    assert pd.isnull(df.at[person_id, 'gi_scheduled_date_death'])

    # Check that cure event is scheduled
    assert any([isinstance(ev[1], DiarrhoeaCureEvent) for ev in sim.find_events_for_person(person_id=person_id)])

    # Check that treatment is recorded to have occurred
    assert pd.notnull(df.at[person_id, 'gi_treatment_date'])


def test_do_treatment_for_those_that_will_die_if_consumables_not_available(seed):
    """Check that when someone who will die and is provided with treatment, but that consumables are not available,
    that the death is not prevented"""

    # ** If consumables are available **:
    start_date = Date(2010, 1, 1)
    popsize = 200  # smallest population size that works
    sim = Simulation(start_date=start_date, seed=seed)
    # Register the appropriate modules
    sim.register(demography.Demography(resourcefilepath=resourcefilepath),
                 simplified_births.SimplifiedBirths(resourcefilepath=resourcefilepath),
                 enhanced_lifestyle.Lifestyle(resourcefilepath=resourcefilepath),
                 healthsystem.HealthSystem(
                     resourcefilepath=resourcefilepath,
                     disable=False,
                     cons_availability='none'
                 ),
                 symptommanager.SymptomManager(resourcefilepath=resourcefilepath),
                 healthseekingbehaviour.HealthSeekingBehaviour(
                     resourcefilepath=resourcefilepath,
                     force_any_symptom_to_lead_to_healthcareseeking=True  # every symptom leads to health-care seeking
                 ),
                 healthburden.HealthBurden(resourcefilepath=resourcefilepath),
                 diarrhoea.Diarrhoea(resourcefilepath=resourcefilepath, do_checks=True),
                 diarrhoea.DiarrhoeaPropertiesOfOtherModules(),
                 )
    increase_risk_of_death(sim.modules['Diarrhoea'])
    make_treatment_perfect(sim.modules['Diarrhoea'])

    sim.make_initial_population(n=popsize)
    sim.simulate(end_date=start_date)
    df = sim.population.props

    # Set that person_id=0 is a child with bloody diarrhoea and severe dehydration:
    person_id = 0
    props_new = {
        'age_years': 2,
        'age_exact_years': 2.0,
        'gi_has_diarrhoea': True,
        'gi_pathogen': 'shigella',
        'gi_type': 'bloody',
        'gi_dehydration': 'severe',
        'gi_duration_longer_than_13days': True,
        'gi_date_of_onset': sim.date,
        'gi_date_end_of_last_episode': sim.date + DateOffset(days=20),
        'gi_scheduled_date_recovery': pd.NaT,
        'gi_scheduled_date_death': sim.date + DateOffset(days=2),
        'gi_treatment_date': pd.NaT,
    }
    df.loc[person_id, props_new.keys()] = props_new.values()
    sim.modules['SymptomManager'].change_symptom(
        person_id=0,
        symptom_string='diarrhoea',
        add_or_remove='+',
        disease_module=sim.modules['Diarrhoea']
    )

    # Run 'do_treatment' from an in-patient HSI.
    sim.event_queue.queue = []
    in_patient_hsi = HSI_Diarrhoea_Treatment_Inpatient(
        module=sim.modules['Diarrhoea'], person_id=person_id)
    sim.modules['Diarrhoea'].do_treatment(person_id=person_id, hsi_event=in_patient_hsi)

    # Check that death is not cancelled
    assert pd.notnull(df.at[person_id, 'gi_scheduled_date_death'])

    # Check that no cure event is scheduled
    assert not any([isinstance(ev[1], DiarrhoeaCureEvent) for ev in sim.find_events_for_person(person_id=person_id)])

    # Check that treatment is recorded to have occurred
    assert pd.notnull(df.at[person_id, 'gi_treatment_date'])


def test_do_treatment_for_those_that_will_not_die(seed):
    """Check that when someone who will not die and is provided with treatment and gets zinc, that the date of cure is
    brought forward"""

    # ** If consumables are available **:
    start_date = Date(2010, 1, 1)
    popsize = 200  # smallest population size that works
    sim = Simulation(start_date=start_date, seed=seed)
    # Register the appropriate modules
    sim.register(demography.Demography(resourcefilepath=resourcefilepath),
                 simplified_births.SimplifiedBirths(resourcefilepath=resourcefilepath),
                 enhanced_lifestyle.Lifestyle(resourcefilepath=resourcefilepath),
                 healthsystem.HealthSystem(
                     resourcefilepath=resourcefilepath,
                     disable=False,
                     cons_availability='all'
                 ),
                 symptommanager.SymptomManager(resourcefilepath=resourcefilepath),
                 healthseekingbehaviour.HealthSeekingBehaviour(
                     resourcefilepath=resourcefilepath,
                     force_any_symptom_to_lead_to_healthcareseeking=True  # every symptom leads to health-care seeking
                 ),
                 healthburden.HealthBurden(resourcefilepath=resourcefilepath),
                 diarrhoea.Diarrhoea(resourcefilepath=resourcefilepath, do_checks=True),
                 diarrhoea.DiarrhoeaPropertiesOfOtherModules(),
                 )
    sim.make_initial_population(n=popsize)
    sim.simulate(end_date=start_date)
    df = sim.population.props

    # Set that person_id=0 is a child with watery diarrhoea and 'some' dehydration:
    person_id = 0
    scheduled_date_recovery = sim.date + DateOffset(days=10)
    props_new = {
        'age_years': 2,
        'age_exact_years': 2.0,
        'gi_has_diarrhoea': True,
        'gi_pathogen': 'shigella',
        'gi_type': 'watery',
        'gi_dehydration': 'some',
        'gi_duration_longer_than_13days': True,
        'gi_date_of_onset': sim.date,
        'gi_date_end_of_last_episode': sim.date + DateOffset(days=20),
        'gi_scheduled_date_recovery': scheduled_date_recovery,
        'gi_scheduled_date_death': pd.NaT,
        'gi_treatment_date': pd.NaT,
    }
    df.loc[person_id, props_new.keys()] = props_new.values()
    sim.modules['SymptomManager'].change_symptom(
        person_id=0,
        symptom_string='diarrhoea',
        add_or_remove='+',
        disease_module=sim.modules['Diarrhoea']
    )
    # Run 'do_treatment' from an out-patient HSI.
    in_patient_hsi = HSI_Diarrhoea_Treatment_Outpatient(
        module=sim.modules['Diarrhoea'], person_id=person_id)
    sim.modules['Diarrhoea'].do_treatment(person_id=person_id, hsi_event=in_patient_hsi)

    # check that a Cure Event is scheduled for earlier
    evs = sim.find_events_for_person(person_id)
    assert 1 == len(evs)
    assert isinstance(evs[0][1], DiarrhoeaCureEvent)
    assert evs[0][0] == scheduled_date_recovery - \
           pd.DateOffset(days=sim.modules['Diarrhoea'].parameters['number_of_days_reduced_duration_with_zinc'])

    #  Run the Cure Event and check episode is ended.
    sim.date = evs[0][0]
    evs[0][1].apply(person_id=person_id)
    assert not df.at[person_id, 'gi_has_diarrhoea']

    # Check that a recovery event occurring later has no effect and does not error.
    sim.date = scheduled_date_recovery
    recovery_event = DiarrhoeaNaturalRecoveryEvent(module=sim.modules['Diarrhoea'], person_id=person_id)
    recovery_event.apply(person_id=person_id)
    assert not df.at[person_id, 'gi_has_diarrhoea']


def test_effect_of_vaccine(seed):
    """Check that if the vaccine is perfect, no one infected with rotavirus and who has the vaccine gets severe
     dehydration."""

    # Create dummy simulation
    start_date = Date(2010, 1, 1)
    popsize = 200

    sim = Simulation(start_date=start_date, seed=seed)
    sim.register(demography.Demography(resourcefilepath=resourcefilepath),
                 simplified_births.SimplifiedBirths(resourcefilepath=resourcefilepath),
                 enhanced_lifestyle.Lifestyle(resourcefilepath=resourcefilepath),
                 healthsystem.HealthSystem(resourcefilepath=resourcefilepath, disable_and_reject_all=True),
                 symptommanager.SymptomManager(resourcefilepath=resourcefilepath),
                 healthseekingbehaviour.HealthSeekingBehaviour(resourcefilepath=resourcefilepath),
                 healthburden.HealthBurden(resourcefilepath=resourcefilepath),
                 diarrhoea.Diarrhoea(resourcefilepath=resourcefilepath, do_checks=True),
                 diarrhoea.DiarrhoeaPropertiesOfOtherModules(),
                 )
    sim.make_initial_population(n=popsize)
    sim.simulate(end_date=start_date)

    # Get the method that determines dehydration
    get_dehydration = sim.modules['Diarrhoea'].models.get_dehydration

    # 1) Make effect of vaccine perfect
    sim.modules['Diarrhoea'].parameters['rr_severe_dehydration_due_to_rotavirus_with_R1_under1yo'] = 0.0
    sim.modules['Diarrhoea'].parameters['rr_severe_dehydration_due_to_rotavirus_with_R1_over1yo'] = 0.0

    # Check that if person has vaccine and is infected with rotavirus, there is never severe dehydration...
    assert 'severe' not in [get_dehydration(pathogen='rotavirus', va_rota_all_doses=True, age_years=1)
                            for _ in range(100)]
    assert 'severe' not in [get_dehydration(pathogen='rotavirus', va_rota_all_doses=True, age_years=4)
                            for _ in range(100)]

    # ... but if no vaccine or infected with another pathogen, then sometimes it is severe dehydration.
    assert 'severe' in [get_dehydration(pathogen='rotavirus', va_rota_all_doses=False, age_years=1)
                        for _ in range(100)]
    assert 'severe' in [get_dehydration(pathogen='shigella', va_rota_all_doses=True, age_years=1)
                        for _ in range(100)]

    # 2) Make effect of vaccine imperfect
    sim.modules['Diarrhoea'].parameters['rr_severe_dehydration_due_to_rotavirus_with_R1_under1yo'] = 1.0
    sim.modules['Diarrhoea'].parameters['rr_severe_dehydration_due_to_rotavirus_with_R1_over1yo'] = 1.0

    # Check that if the vaccine is imperfect and the person is infected with rotavirus, then there sometimes is severe
    # dehydration.
    assert 'severe' in [get_dehydration(pathogen='rotavirus', va_rota_all_doses=True, age_years=1)
                        for _ in range(100)]
    assert 'severe' in [get_dehydration(pathogen='rotavirus', va_rota_all_doses=True, age_years=2)
                        for _ in range(100)]<|MERGE_RESOLUTION|>--- conflicted
+++ resolved
@@ -486,11 +486,7 @@
 
 
 def test_do_when_presentation_with_diarrhoea_non_severe_dehydration(seed):
-<<<<<<< HEAD
-    """Check that when someone presents with diarrhoea and non-severe dehydration, the correct HSI is created"""
-=======
     """Check that when someone presents with diarrhoea and non-severe dehydration, the out-patient HSI is created"""
->>>>>>> 89f680c7
 
     start_date = Date(2010, 1, 1)
     popsize = 200  # smallest population size that works
