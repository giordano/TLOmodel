import os
from pathlib import Path

import pandas as pd

from tlo import Date, Simulation
from tlo.lm import LinearModel, LinearModelType, Predictor
from tlo.methods import (
    care_of_women_during_pregnancy,
    contraception,
    demography,
    depression,
    enhanced_lifestyle,
    epi,
    healthburden,
    healthseekingbehaviour,
    healthsystem,
    hiv,
    labour,
    malaria,
    newborn_outcomes,
    postnatal_supervisor,
    pregnancy_helper_functions,
    pregnancy_supervisor,
    symptommanager,
    tb,
)

# The resource files
try:
    resourcefilepath = Path(os.path.dirname(__file__)) / '../resources'
except NameError:
    # running interactively
    resourcefilepath = Path('./resources')

start_date = Date(2010, 1, 1)


def check_dtypes(simulation):
    # check types of columns
    df = simulation.population.props
    orig = simulation.population.new_row
    assert (df.dtypes == orig.dtypes).all()


def register_all_modules(seed):
    """Register all modules that are required for ANC to run"""

    sim = Simulation(start_date=start_date, seed=seed)
    sim.register(demography.Demography(resourcefilepath=resourcefilepath),
                 contraception.Contraception(resourcefilepath=resourcefilepath),
                 enhanced_lifestyle.Lifestyle(resourcefilepath=resourcefilepath),
                 healthburden.HealthBurden(resourcefilepath=resourcefilepath),
                 healthsystem.HealthSystem(resourcefilepath=resourcefilepath,
                                           service_availability=['*'],
                                           cons_availability='all'),  # went set disable=true, cant check HSI queue,
                 newborn_outcomes.NewbornOutcomes(resourcefilepath=resourcefilepath),
                 pregnancy_supervisor.PregnancySupervisor(resourcefilepath=resourcefilepath),
                 care_of_women_during_pregnancy.CareOfWomenDuringPregnancy(resourcefilepath=resourcefilepath),
                 symptommanager.SymptomManager(resourcefilepath=resourcefilepath),
                 labour.Labour(resourcefilepath=resourcefilepath),
                 postnatal_supervisor.PostnatalSupervisor(resourcefilepath=resourcefilepath),
                 healthseekingbehaviour.HealthSeekingBehaviour(resourcefilepath=resourcefilepath),

                 hiv.DummyHivModule())

    return sim


def find_and_return_events_list(sim, individual_id):
    """Returns event list for an individual"""
    events = sim.find_events_for_person(person_id=individual_id)
    events = [e.__class__ for d, e in events]
    return events


def find_and_return_hsi_events_list(sim, individual_id):
    """Returns HSI event list for an individual"""
    health_system = sim.modules['HealthSystem']
    hsi_events = health_system.find_events_for_person(person_id=individual_id)
    hsi_events = [e.__class__ for d, e in hsi_events]
    return hsi_events


def check_event_queue_for_event_and_return_scheduled_event_date(sim, queue_of_interest, individual_id,
                                                                event_of_interest):
    """Checks the hsi OR event queue for an event and returns scheduled date"""
    if queue_of_interest == 'event':
        date_event, event = [
            ev for ev in sim.find_events_for_person(person_id=individual_id) if
            isinstance(ev[1], event_of_interest)
        ][0]
        return date_event
    else:
        date_event, event = [
            ev for ev in sim.modules['HealthSystem'].find_events_for_person(individual_id) if
            isinstance(ev[1], event_of_interest)
        ][0]
        return date_event


def run_sim_for_0_days_get_mother_id(sim):
    """Run a simulation for 0 days and select a mother_id from dataframe"""
    sim.make_initial_population(n=100)
    sim.simulate(end_date=sim.date + pd.DateOffset(days=0))

    df = sim.population.props
    women_repro = df.loc[df.is_alive & (df.sex == 'F') & (df.age_years > 14) & (df.age_years < 50)]
    mother_id = women_repro.index[0]
    pregnancy_helper_functions.update_mni_dictionary(sim.modules['PregnancySupervisor'], mother_id)
    pregnancy_helper_functions.update_mni_dictionary(sim.modules['Labour'], mother_id)

    return mother_id


def test_perfect_run_of_anc_contacts_no_constraints(seed):
    """This test calls all 8 of the ANC contacts for a relevant woman and tests that sequential daisy-chain event
    scheduling is happening correctly and that (when no quality or consumable constraints are applied) women receive all
    the correct screening and medication-based interventions during ANC (at the correct gestational age).
    """

    # Register the modules called within ANC and run the simulation for one day
    sim = Simulation(start_date=start_date, seed=seed)
    sim.register(demography.Demography(resourcefilepath=resourcefilepath),
                 contraception.Contraception(resourcefilepath=resourcefilepath),
                 enhanced_lifestyle.Lifestyle(resourcefilepath=resourcefilepath),
                 healthburden.HealthBurden(resourcefilepath=resourcefilepath),
                 healthsystem.HealthSystem(resourcefilepath=resourcefilepath,
                                           service_availability=['*'],
                                           cons_availability='all'),  # went set disable=true, cant check HSI queue,
                 newborn_outcomes.NewbornOutcomes(resourcefilepath=resourcefilepath),
                 pregnancy_supervisor.PregnancySupervisor(resourcefilepath=resourcefilepath),
                 care_of_women_during_pregnancy.CareOfWomenDuringPregnancy(resourcefilepath=resourcefilepath),
                 symptommanager.SymptomManager(resourcefilepath=resourcefilepath),
                 labour.Labour(resourcefilepath=resourcefilepath),
                 postnatal_supervisor.PostnatalSupervisor(resourcefilepath=resourcefilepath),
                 healthseekingbehaviour.HealthSeekingBehaviour(resourcefilepath=resourcefilepath),
                 depression.Depression(resourcefilepath=resourcefilepath),
                 malaria.Malaria(resourcefilepath=resourcefilepath),
                 epi.Epi(resourcefilepath=resourcefilepath),
                 tb.Tb(resourcefilepath=resourcefilepath),
                 hiv.Hiv(resourcefilepath=resourcefilepath))

    sim.make_initial_population(n=100)

    params = sim.modules['CareOfWomenDuringPregnancy'].parameters
    params_dep = sim.modules['Depression'].parameters

    # Set sensitivity/specificity of dx_tests to one
    params_dep['sensitivity_of_assessment_of_depression'] = 1.0
    params['sensitivity_bp_monitoring'] = 1.0
    params['specificity_bp_monitoring'] = 1.0
    params['sensitivity_urine_protein_1_plus'] = 1.0
    params['specificity_urine_protein_1_plus'] = 1.0
    params['sensitivity_poc_hb_test'] = 1.0
    params['specificity_poc_hb_test'] = 1.0
    params['sensitivity_fbc_hb_test'] = 1.0
    params['specificity_fbc_hb_test'] = 1.0
    params['sensitivity_blood_test_glucose'] = 1.0
    params['specificity_blood_test_glucose'] = 1.0

    # Set prob of depression screening for perinatal female to one
    params_dep['pr_assessed_for_depression_for_perinatal_female'] = 1.0

    sim.simulate(end_date=sim.date + pd.DateOffset(days=0))

    # Select a woman from the dataframe of reproductive age
    df = sim.population.props
    women_repro = df.loc[df.is_alive & (df.sex == 'F') & (df.age_years > 14) & (df.age_years < 50)]
    mother_id = women_repro.index[0]
    updated_mother_id = int(mother_id)

    # Set key pregnancy variables
    df.at[mother_id, 'is_pregnant'] = True
    df.at[mother_id, 'date_of_last_pregnancy'] = start_date
    df.at[mother_id, 'ps_anc4'] = True
    df.at[mother_id, 'ps_date_of_anc1'] = start_date + pd.DateOffset(weeks=8)
    df.at[mother_id, 'ps_gestational_age_in_weeks'] = 10
    df.at[mother_id, 'li_bmi'] = 1
    df.at[mother_id, 'la_parity'] = 0
    df.at[mother_id, 'ps_prev_gest_diab'] = True

    pregnancy_helper_functions.update_mni_dictionary(sim.modules['PregnancySupervisor'], mother_id)

    # Set some complications that should be detected in ANC leading to further action
    df.at[mother_id, 'ps_htn_disorders'] = 'mild_pre_eclamp'
    df.at[mother_id, 'de_depr'] = True

    # ensure care seeking will continue for all ANC visits
    params = sim.modules['CareOfWomenDuringPregnancy'].current_parameters
    params['prob_seek_anc2'] = 1.0
    params['prob_seek_anc3'] = 1.0
    params['prob_seek_anc5'] = 1.0
    params['prob_seek_anc6'] = 1.0
    params['prob_seek_anc7'] = 1.0
    params['prob_seek_anc8'] = 1.0

    # Set parameters used to determine if HCW will deliver intervention (if consumables available) to 1
    params['prob_intervention_delivered_urine_ds'] = 1.0
    params['prob_intervention_delivered_bp'] = 1.0
    params['prob_intervention_delivered_depression_screen'] = 1.0
    params['prob_intervention_delivered_ifa'] = 1.0
    params['prob_intervention_delivered_gdm_test'] = 1.0
    params['prob_adherent_ifa'] = 1.0
    params['prob_intervention_delivered_bep'] = 1.0
    params['prob_intervention_delivered_llitn'] = 1.0
    params['prob_intervention_delivered_iptp'] = 1.0
    params['prob_intervention_delivered_hiv_test'] = 1.0
    params['prob_intervention_delivered_poct'] = 1.0
    params['prob_intervention_delivered_tt'] = 1.0
    params['sensitivity_blood_test_glucose'] = 1.0
    params['specificity_blood_test_glucose'] = 1.0

    # Register the anc HSIs
    first_anc = care_of_women_during_pregnancy.HSI_CareOfWomenDuringPregnancy_FirstAntenatalCareContact(
        module=sim.modules['CareOfWomenDuringPregnancy'], person_id=updated_mother_id)
    second_anc = care_of_women_during_pregnancy.HSI_CareOfWomenDuringPregnancy_SecondAntenatalCareContact(
        module=sim.modules['CareOfWomenDuringPregnancy'], person_id=updated_mother_id)
    third_anc = care_of_women_during_pregnancy.HSI_CareOfWomenDuringPregnancy_ThirdAntenatalCareContact(
        module=sim.modules['CareOfWomenDuringPregnancy'], person_id=updated_mother_id)
    fourth_anc = care_of_women_during_pregnancy.HSI_CareOfWomenDuringPregnancy_FourthAntenatalCareContact(
        module=sim.modules['CareOfWomenDuringPregnancy'], person_id=updated_mother_id)
    fifth_anc = care_of_women_during_pregnancy.HSI_CareOfWomenDuringPregnancy_FifthAntenatalCareContact(
        module=sim.modules['CareOfWomenDuringPregnancy'], person_id=updated_mother_id)
    sixth_anc = care_of_women_during_pregnancy.HSI_CareOfWomenDuringPregnancy_SixthAntenatalCareContact(
        module=sim.modules['CareOfWomenDuringPregnancy'], person_id=updated_mother_id)
    seventh_anc = care_of_women_during_pregnancy.HSI_CareOfWomenDuringPregnancy_SeventhAntenatalCareContact(
        module=sim.modules['CareOfWomenDuringPregnancy'], person_id=updated_mother_id)
    eight_anc = care_of_women_during_pregnancy.HSI_CareOfWomenDuringPregnancy_EighthAntenatalCareContact(
        module=sim.modules['CareOfWomenDuringPregnancy'], person_id=updated_mother_id)

    # ========================================== ANC 1 TESTING =======================================================
    # Here we test that during the first ANC contact, women receive the correct interventions
    sim.date = sim.date + pd.DateOffset(weeks=8)

    # Check that this HSI will schedule the next HSI at the right gestation in the contact scheduled for this woman
    recommended_ga_at_next_visit = \
        sim.modules['CareOfWomenDuringPregnancy'].determine_gestational_age_for_next_contact(mother_id)
    assert (recommended_ga_at_next_visit == 20)

    # Run the event and check that the visit has been recorded in the dataframe along with the date of the next visit
    first_anc.apply(person_id=updated_mother_id, squeeze_factor=0.0)
    assert (df.at[mother_id, 'ac_total_anc_visits_current_pregnancy'] == 1)

    # Next, ensure that this woman has received key interventions that should have been started at ANC1: iron & folic
    # acid supplementation, balanced energy and protein supplementation
    assert (df.at[mother_id, 'ac_receiving_iron_folic_acid'])
    assert (df.at[mother_id, 'ac_receiving_bep_supplements'])

    # We would expect som additional HSI events to have been scheduled for a woman on her first ANC and for this woman
    # specifically due to her complications (pre-eclampsia and depression)
    hsi_events = find_and_return_hsi_events_list(sim, mother_id)

    # Individual should have undergone depression screening, and then (via the depression module) been diagnosed and
    # started on treatment
    assert (df.at[mother_id, 'de_ever_diagnosed_depression'])
    assert depression.HSI_Depression_TalkingTherapy in hsi_events
    assert depression.HSI_Depression_Start_Antidepressant in hsi_events

    # Additionally she should be scheduled to receive tetanus vaccination
    assert epi.HSI_TdVaccine in hsi_events

    # Additionally she would be scheduled to undergo HIV testing as part of her ANC appointment
    assert hiv.HSI_Hiv_TestAndRefer in hsi_events

    # And finally, as she has pre-eclampsia, this should have been detected via screening and she should have been
    # admitted for treatment (and that DALY onset is stored)
    assert care_of_women_during_pregnancy.HSI_CareOfWomenDuringPregnancy_AntenatalWardInpatientCare in hsi_events
    assert (sim.modules['PregnancySupervisor'].mother_and_newborn_info[mother_id]['hypertension_onset'] == sim.date)

    # We then check that the next ANC event in the schedule has been scheduled (and at the correct time)
    assert care_of_women_during_pregnancy.HSI_CareOfWomenDuringPregnancy_SecondAntenatalCareContact in hsi_events
    assert (sim.population.props.at[mother_id, 'ac_date_next_contact'] == (sim.date + pd.DateOffset(weeks=10)))

    # =============================================== ANC 2 TESTING ==================================================
    # Move date of sim to the date next visit should occur and update gestational age so event will run
    sim.date = sim.date + pd.DateOffset(weeks=10)
    df.at[mother_id, 'ps_gestational_age_in_weeks'] += 10

    # Clear the event queue
    sim.modules['HealthSystem'].HSI_EVENT_QUEUE.clear()

    # Assume she is now on treatment for her hypertension (via inpatient ward)
    df.at[mother_id, 'ac_gest_htn_on_treatment'] = True

    # Run the event and check the visit number is stored
    second_anc.apply(person_id=updated_mother_id, squeeze_factor=0.0)
    assert (df.at[mother_id, 'ac_total_anc_visits_current_pregnancy'] == 2)

    # Now check she has received interventions specific to visit 2, calcium supplementation, the first dose of IPTP and
    # second dose of tetanus
    assert (df.at[mother_id, 'ac_receiving_calcium_supplements'])

    # Here, we check that a woman with a pre-exsisting condition (pre-eclampsia) who is on treatment is not readmitted
    # if her condition has remained static (not progressed)
    hsi_events = find_and_return_hsi_events_list(sim, mother_id)
    assert care_of_women_during_pregnancy.HSI_CareOfWomenDuringPregnancy_AntenatalWardInpatientCare not in hsi_events

    # Check scheduling for second tetanus vaccine
    assert epi.HSI_TdVaccine in hsi_events

    # Check scheduling of the next ANC contact
    assert care_of_women_during_pregnancy.HSI_CareOfWomenDuringPregnancy_ThirdAntenatalCareContact in hsi_events
    assert (sim.population.props.at[mother_id, 'ac_date_next_contact'] == (sim.date + pd.DateOffset(weeks=6)))

    # =============================================== ANC 3 TESTING ==================================================
    sim.modules['HealthSystem'].HSI_EVENT_QUEUE.clear()

    sim.date = sim.date + pd.DateOffset(weeks=6)
    df.at[mother_id, 'ps_gestational_age_in_weeks'] += 6

    # we set this woman to have developed gestational diabetes (and to have a risk factor for GDM, which should trigger
    # screening)
    df.at[mother_id, 'ps_gest_diab'] = 'uncontrolled'
    df.at[mother_id, 'ps_prev_gest_diab'] = True
    df.at[mother_id, 'li_bmi'] = 4

    third_anc.apply(person_id=updated_mother_id, squeeze_factor=0.0)
    assert (df.at[mother_id, 'ac_total_anc_visits_current_pregnancy'] == 3)

    # Check that this woman has undergone screening for diabetes, and will be admitted for treatment
    hsi_events = find_and_return_hsi_events_list(sim, mother_id)
    assert care_of_women_during_pregnancy.HSI_CareOfWomenDuringPregnancy_AntenatalWardInpatientCare in hsi_events
    assert (sim.modules['PregnancySupervisor'].mother_and_newborn_info[mother_id]['gest_diab_onset'] == sim.date)

    # Check scheduling of the next ANC contact
    assert care_of_women_during_pregnancy.HSI_CareOfWomenDuringPregnancy_FourthAntenatalCareContact in hsi_events
    assert (sim.population.props.at[mother_id, 'ac_date_next_contact'] == (sim.date + pd.DateOffset(weeks=4)))

    # =============================================== ANC 4 TESTING ==================================================
    sim.modules['HealthSystem'].HSI_EVENT_QUEUE.clear()

    sim.date = sim.date + pd.DateOffset(weeks=4)
    df.at[mother_id, 'ps_gestational_age_in_weeks'] += 4

    # Set that her diabetes is now controlled by treatment
    df.at[mother_id, 'ps_gest_diab'] = 'controlled'
    df.at[mother_id, 'ac_gest_diab_on_treatment'] = 'insulin'

    # Run the HSI
    fourth_anc.apply(person_id=updated_mother_id, squeeze_factor=0.0)
    assert (df.at[mother_id, 'ac_total_anc_visits_current_pregnancy'] == 4)

    hsi_events = find_and_return_hsi_events_list(sim, mother_id)

    # Check scheduling of the next ANC contact
    assert care_of_women_during_pregnancy.HSI_CareOfWomenDuringPregnancy_FifthAntenatalCareContact in hsi_events
    assert (sim.population.props.at[mother_id, 'ac_date_next_contact'] == (sim.date + pd.DateOffset(weeks=4)))

    # =============================================== ANC 5 TESTING ==================================================
    sim.modules['HealthSystem'].HSI_EVENT_QUEUE.clear()

    sim.date = sim.date + pd.DateOffset(weeks=4)
    df.at[mother_id, 'ps_gestational_age_in_weeks'] += 4

    # The woman has experienced progression of her disease between appointments
    df.at[mother_id, 'ps_htn_disorders'] = 'severe_pre_eclamp'
    sim.modules['PregnancySupervisor'].mother_and_newborn_info[mother_id]['new_onset_spe'] = True

    fifth_anc.apply(person_id=updated_mother_id, squeeze_factor=0.0)
    assert (df.at[mother_id, 'ac_total_anc_visits_current_pregnancy'] == 5)

    # Check her severe pre-eclampsia has correctly been identified and she is scheduled to be admitted as an inpatient
    # (despite already being on antihypertensives)
    hsi_events = find_and_return_hsi_events_list(sim, mother_id)
    assert care_of_women_during_pregnancy.HSI_CareOfWomenDuringPregnancy_AntenatalWardInpatientCare in hsi_events

    # Check scheduling of the next ANC contact
    assert care_of_women_during_pregnancy.HSI_CareOfWomenDuringPregnancy_SixthAntenatalCareContact in hsi_events
    assert (df.at[mother_id, 'ac_date_next_contact'] == (sim.date + pd.DateOffset(weeks=2)))

    # =============================================== ANC 6 TESTING ==================================================
    sim.modules['HealthSystem'].HSI_EVENT_QUEUE.clear()

    sim.date = sim.date + pd.DateOffset(weeks=2)
    df.at[mother_id, 'ps_gestational_age_in_weeks'] += 2

    # Set that she has developed severe anaemia between appointments
    df.at[mother_id, 'ps_htn_disorders'] = 'mild_pre_eclamp'
    df.at[mother_id, 'ps_anaemia_in_pregnancy'] = 'severe'

    sixth_anc.apply(person_id=updated_mother_id, squeeze_factor=0.0)
    assert (df.at[mother_id, 'ac_total_anc_visits_current_pregnancy'] == 6)

    # Check her severe anaemia has correctly been identified via point of care screening (occurs at visit 2 and visit 6)
    # and she is scheduled to be admitted as an inpatient for further treatment
    hsi_events = find_and_return_hsi_events_list(sim, mother_id)
    assert care_of_women_during_pregnancy.HSI_CareOfWomenDuringPregnancy_AntenatalWardInpatientCare in hsi_events

    # Check scheduling of the next ANC contact
    assert care_of_women_during_pregnancy.HSI_CareOfWomenDuringPregnancy_SeventhAntenatalCareContact in hsi_events
    assert (df.at[mother_id, 'ac_date_next_contact'] == (sim.date + pd.DateOffset(weeks=2)))

    # =============================================== ANC 7 TESTING ==================================================
    sim.modules['HealthSystem'].HSI_EVENT_QUEUE.clear()

    sim.date = sim.date + pd.DateOffset(weeks=2)
    df.at[mother_id, 'ps_gestational_age_in_weeks'] += 2
    df.at[mother_id, 'ps_anaemia_in_pregnancy'] = 'none'

    seventh_anc.apply(person_id=updated_mother_id, squeeze_factor=0.0)
    assert (df.at[mother_id, 'ac_total_anc_visits_current_pregnancy'] == 7)

    # Check scheduling of the next ANC contact
    hsi_events = find_and_return_hsi_events_list(sim, mother_id)

    assert care_of_women_during_pregnancy.HSI_CareOfWomenDuringPregnancy_EighthAntenatalCareContact in hsi_events
    assert (df.at[mother_id, 'ac_date_next_contact'] == (sim.date + pd.DateOffset(weeks=2)))

    # =============================================== ANC 8 TESTING ==================================================
    sim.modules['HealthSystem'].HSI_EVENT_QUEUE.clear()

    sim.date = sim.date + pd.DateOffset(weeks=2)
    df.at[mother_id, 'ps_gestational_age_in_weeks'] += 2

    # Run the event and check its counted- no further interventions delivered or events scheduled
    eight_anc.apply(person_id=updated_mother_id, squeeze_factor=0.0)
    assert (df.at[mother_id, 'ac_total_anc_visits_current_pregnancy'] == 8)


def test_anc_contacts_that_should_not_run_wont_run(seed):
    """This test checks the inbuilt functions within ANC1 and ANC subsequent that should block, and in some cases
     reschedule, ANC visits for women when the HSI runs and is no longer appropriate for them """

    # Register the key modules and run the simulation for one day
    sim = register_all_modules(seed)
    mother_id = run_sim_for_0_days_get_mother_id(sim)

    params = sim.modules['CareOfWomenDuringPregnancy'].current_parameters
    params['prob_seek_anc2'] = 1.0
    params['prob_seek_anc3'] = 1.0
    params['prob_seek_anc5'] = 1.0
    params['prob_seek_anc6'] = 1.0
    params['prob_seek_anc7'] = 1.0
    params['prob_seek_anc8'] = 1.0

    # Set key pregnancy variables
    df = sim.population.props
    df.at[mother_id, 'is_pregnant'] = True
    df.at[mother_id, 'date_of_last_pregnancy'] = start_date
    df.at[mother_id, 'ps_date_of_anc1'] = start_date + pd.DateOffset(weeks=8)
    sim.modules['Labour'].set_date_of_labour(mother_id)
    pregnancy_helper_functions.update_mni_dictionary(sim.modules['PregnancySupervisor'], mother_id)
    pregnancy_helper_functions.update_mni_dictionary(sim.modules['Labour'], mother_id)

    updated_mother_id = int(mother_id)

    # define HSIs
    first_anc = care_of_women_during_pregnancy.HSI_CareOfWomenDuringPregnancy_FirstAntenatalCareContact(
        module=sim.modules['CareOfWomenDuringPregnancy'], person_id=updated_mother_id)
    second_anc = care_of_women_during_pregnancy.HSI_CareOfWomenDuringPregnancy_SecondAntenatalCareContact(
        module=sim.modules['CareOfWomenDuringPregnancy'], person_id=updated_mother_id)

    sim.date = start_date + pd.DateOffset(weeks=8)

    # ----------------------------------------- ANC 1 ----------------------------------------------------------------
    # Set mother to being currently in labour
    df.at[mother_id, 'la_currently_in_labour'] = True

    # Check HSI has not ran and another ANC is not scheduled (as she will no longer be pregnant)
    first_anc.apply(person_id=updated_mother_id, squeeze_factor=0.0)
    assert (df.at[mother_id, 'ac_total_anc_visits_current_pregnancy'] == 0)
    assert pd.isnull(df.at[mother_id, 'ac_date_next_contact'])

    # Reset labour variable and set gestational age to very young- ANC likely scheduled from last pregnancy and woman
    # is now pregnant again. Therefore event shouldn't run
    df.at[mother_id, 'la_currently_in_labour'] = False
    df.at[mother_id, 'ps_gestational_age_in_weeks'] = 4

    first_anc.apply(person_id=updated_mother_id, squeeze_factor=0.0)
    assert (df.at[mother_id, 'ac_total_anc_visits_current_pregnancy'] == 0)
    assert pd.isnull(df.at[mother_id, 'ac_date_next_contact'])

    # Reset the gestational age
    df.at[mother_id, 'ps_gestational_age_in_weeks'] = 10

<<<<<<< HEAD
    first_anc.apply(person_id=updated_mother_id, squeeze_factor=1001)
    assert (df.at[mother_id, 'ac_total_anc_visits_current_pregnancy'] == 0)
    assert pd.isnull(df.at[mother_id, 'ac_date_next_contact'])

    # check that she will return for this event
    hsi_events = find_and_return_hsi_events_list(sim, mother_id)
    assert care_of_women_during_pregnancy.HSI_CareOfWomenDuringPregnancy_FirstAntenatalCareContact in hsi_events

    # Finally set woman as inpatient when she is due for her first ANC appointment
=======
    # Set woman as inpatient when she is due for her first ANC appointment
>>>>>>> 72aaf870
    df.at[mother_id, 'hs_is_inpatient'] = True
    sim.modules['HealthSystem'].HSI_EVENT_QUEUE.clear()

    # Check that ANC hasnt ran BUT woman has correctly been scheduled to return for ANC 1 at the next gestational age
    # in the schedule
    first_anc.apply(person_id=updated_mother_id, squeeze_factor=0)
    assert (df.at[mother_id, 'ac_total_anc_visits_current_pregnancy'] == 0)
    assert pd.isnull(df.at[mother_id, 'ac_date_next_contact'])

    date_event = check_event_queue_for_event_and_return_scheduled_event_date(
        sim, queue_of_interest='hsi', individual_id=updated_mother_id,
        event_of_interest=care_of_women_during_pregnancy.HSI_CareOfWomenDuringPregnancy_FirstAntenatalCareContact)

    assert date_event == (sim.date + pd.DateOffset(weeks=10))
    assert (df.at[mother_id, 'ps_date_of_anc1'] == (sim.date + pd.DateOffset(weeks=10)))

    # ----------------------------------- SUBSEQUENT ANC CONTACTS ----------------------------------------------------
    # Next we check that subsequent ANC contacts wont run when they shouldn't

    # Clear the event queue
    sim.modules['HealthSystem'].HSI_EVENT_QUEUE.clear()

    # Set this woman to be an inpatient
    df.at[mother_id, 'ps_gestational_age_in_weeks'] = 20
    df.at[mother_id, 'ac_total_anc_visits_current_pregnancy'] = 1
    df.at[mother_id, 'hs_is_inpatient'] = True

    # Run the event and check its hasnt ran as expected
    second_anc.apply(person_id=updated_mother_id, squeeze_factor=0)
    assert (df.at[mother_id, 'ac_total_anc_visits_current_pregnancy'] == 1)

    # check the event has been rescheduled for the next gestational age in the schedule
    health_system = sim.modules['HealthSystem']
    hsi_events = health_system.find_events_for_person(person_id=updated_mother_id)
    hsi_events = [e.__class__ for d, e in hsi_events]
    assert care_of_women_during_pregnancy.HSI_CareOfWomenDuringPregnancy_SecondAntenatalCareContact in hsi_events
    assert not pd.isnull(df.at[mother_id, 'ac_date_next_contact'])


def test_daisy_chain_care_seeking_logic_to_ensure_certain_number_of_contact(seed):
    """This test checks the logic around care seeking for the next ANC visit in the schedule. We test that women who are
     predicited at least 4 visits are automatically scheduled the next visit in the schedule (if that visit number is
    below 4). We also test that women who are not predicted 4 or more visits will seek care based on the value of a
    care seeking parameter"""
    sim = register_all_modules(seed=seed)
    mother_id = run_sim_for_0_days_get_mother_id(sim)
    updated_mother_id = int(mother_id)

    df = sim.population.props
    df.at[mother_id, 'ps_gestational_age_in_weeks'] = 10

    # This woman has been determined to attend at least four visits
    df.at[mother_id, 'ps_anc4'] = True

    # call the function called by all ANC HSIs to schedule the next visit
    sim.modules['CareOfWomenDuringPregnancy'].antenatal_care_scheduler(individual_id=updated_mother_id,
                                                                       visit_to_be_scheduled=2,
                                                                       recommended_gestation_next_anc=20)

    # As this woman is set to attend at least 4 ANC contacts, the next visit should be correctly sheduled at the correct
    # gestational age
    date_event = check_event_queue_for_event_and_return_scheduled_event_date(
        sim, queue_of_interest='hsi', individual_id=updated_mother_id,
        event_of_interest=care_of_women_during_pregnancy.HSI_CareOfWomenDuringPregnancy_SecondAntenatalCareContact)

    assert date_event == (sim.date + pd.DateOffset(weeks=10))
    assert (df.at[mother_id, 'ac_date_next_contact'] == date_event)

    # Clear the event queue and reset 'ps_anc4'
    sim.modules['HealthSystem'].HSI_EVENT_QUEUE.clear()
    df.at[mother_id, 'ac_date_next_contact'] = pd.NaT
    df.at[mother_id, 'ps_anc4'] = False

    # For women who are not predetermined to attend at least 4 anc contact we use a probability to determine if they
    # will return for the next visit. Here we set that to 0 and check that no event has been sheduled
    params = sim.modules['CareOfWomenDuringPregnancy'].current_parameters
    params['prob_seek_anc3'] = 0

    sim.modules['CareOfWomenDuringPregnancy'].antenatal_care_scheduler(individual_id=updated_mother_id,
                                                                       visit_to_be_scheduled=3,
                                                                       recommended_gestation_next_anc=26)

    health_system = sim.modules['HealthSystem']
    hsi_events = health_system.find_events_for_person(person_id=updated_mother_id)
    hsi_events = [e.__class__ for d, e in hsi_events]
    assert care_of_women_during_pregnancy.HSI_CareOfWomenDuringPregnancy_ThirdAntenatalCareContact not in hsi_events


def test_initiation_of_treatment_for_maternal_anaemia_during_antenatal_inpatient_care(seed):
    """Test the treatment delivered to women who are admitted to the antenatal ward with anaemia of differing
    severities"""
    sim = register_all_modules(seed)
    sim.make_initial_population(n=100)

    # Set DxTest parameters to 1 to ensure anaemia is detected correctly
    params = sim.modules['CareOfWomenDuringPregnancy'].parameters
    params['sensitivity_fbc_hb_test'] = 1.0
    params['specificity_fbc_hb_test'] = 1.0

    # Set treatment parameters to 1
    params['treatment_effect_blood_transfusion_anaemia'] = 1.0
    params['prob_intervention_delivered_ifa'] = 1.0
    params['prob_adherent_ifa'] = 1.0

    sim.simulate(end_date=sim.date + pd.DateOffset(days=0))

    # Select a woman from the dataframe of reproductive age
    df = sim.population.props
    women_repro = df.loc[df.is_alive & (df.sex == 'F') & (df.age_years > 14) & (df.age_years < 50)]
    mother_id = women_repro.index[0]
    updated_mother_id = int(mother_id)

    # set key pregnancy characteristics
    df.at[mother_id, 'is_pregnant'] = True
    df.at[mother_id, 'ps_gestational_age_in_weeks'] = 22
    sim.modules['PregnancySupervisor'].mother_and_newborn_info[mother_id] = {'severe_anaemia_resolution': pd.NaT,
                                                                             'delay_one_two': False,
                                                                             'delay_three': False}

    # and override quality parameters
    lparams = sim.modules['Labour'].current_parameters
    lparams['prob_hcw_avail_blood_tran'] = 1.0
    lparams['mean_hcw_competence_hp'] = [1.0, 1.0]

    # Set anaemia status
    df.at[mother_id, 'ps_anaemia_in_pregnancy'] = 'severe'

    # define inpatient treatment and run the event
    inpatient_hsi = care_of_women_during_pregnancy.HSI_CareOfWomenDuringPregnancy_AntenatalWardInpatientCare(
        module=sim.modules['CareOfWomenDuringPregnancy'], person_id=updated_mother_id)
    inpatient_hsi.apply(person_id=updated_mother_id, squeeze_factor=0.0)

    # Check that the woman has correctly been treated via blood transfusion and is no longer anaemic (and the correct
    # date of resolution for her condition has been stored)
    assert (df.at[mother_id, 'ps_anaemia_in_pregnancy'] == 'none')
    assert (sim.modules['PregnancySupervisor'].mother_and_newborn_info[mother_id][
                'severe_anaemia_resolution'] == sim.date)

    # Check that she has now been started on regular iron and folic acid to reduce risk of future anaemia episodes
    assert df.at[mother_id, 'ac_receiving_iron_folic_acid']

    # And finally check she has been scheduled to return for follow up testing in 1 months time
    date_event = check_event_queue_for_event_and_return_scheduled_event_date(
        sim, queue_of_interest='hsi', individual_id=updated_mother_id,
        event_of_interest=
        care_of_women_during_pregnancy.HSI_CareOfWomenDuringPregnancy_AntenatalOutpatientManagementOfAnaemia)  # noqa: E501

    assert date_event == (sim.date + pd.DateOffset(days=28))

    # Clear the event queue
    sim.modules['HealthSystem'].HSI_EVENT_QUEUE.clear()

    # The womans anaemia has returned between inpatient care and outpatient care, she has ANC visit in 2 weeks time
    df.at[mother_id, 'ps_anaemia_in_pregnancy'] = 'moderate'
    df.at[mother_id, 'ac_date_next_contact'] = sim.date + pd.DateOffset(weeks=2)

    # Run the outpatient appointment
    outpatient_check = \
        care_of_women_during_pregnancy.HSI_CareOfWomenDuringPregnancy_AntenatalOutpatientManagementOfAnaemia(  # noqa: E501
        module=sim.modules['CareOfWomenDuringPregnancy'], person_id=updated_mother_id)
    outpatient_check.apply(person_id=updated_mother_id, squeeze_factor=0.0)

    # Check that she has been correctly identified as anaemic again and will be readmitted for treatment
    date_event = check_event_queue_for_event_and_return_scheduled_event_date(
        sim, queue_of_interest='hsi', individual_id=updated_mother_id,
        event_of_interest=care_of_women_during_pregnancy.HSI_CareOfWomenDuringPregnancy_AntenatalWardInpatientCare)
    assert date_event == sim.date

    # Because she is due to have ANC in 2 weeks we check here that has been correctly identified and that she has not
    # been scheduled for outpatient care (as screening for anaemia will happen as part of routine treatment)
    hsi_events = find_and_return_hsi_events_list(sim, mother_id)
    assert care_of_women_during_pregnancy.HSI_CareOfWomenDuringPregnancy_AntenatalOutpatientManagementOfAnaemia not in hsi_events  # noqa: E501


def test_initiation_of_treatment_for_hypertensive_disorder_during_antenatal_inpatient_care(seed):
    """Test that the correct treatment is delivered to women with differing severities of hypertensive disorder when
    admitted to inpatient ward"""
    sim = register_all_modules(seed)
    mother_id = run_sim_for_0_days_get_mother_id(sim)

    updated_mother_id = int(mother_id)

    # set key parameters
    params = sim.modules['Labour'].current_parameters
    params['mean_hcw_competence_hc'] = [1, 1]
    params['mean_hcw_competence_hp'] = [1, 1]
    params['prob_hcw_avail_anticonvulsant'] = 1

    # set key pregnancy characteristics
    df = sim.population.props
    df.at[mother_id, 'is_pregnant'] = True
    df.at[mother_id, 'ps_gestational_age_in_weeks'] = 22

    # Set hypertension status
    df.at[mother_id, 'ps_htn_disorders'] = 'mild_pre_eclamp'

    # define inpatient treatment and run the event
    inpatient_hsi = care_of_women_during_pregnancy.HSI_CareOfWomenDuringPregnancy_AntenatalWardInpatientCare(
        module=sim.modules['CareOfWomenDuringPregnancy'], person_id=updated_mother_id)
    inpatient_hsi.apply(person_id=updated_mother_id, squeeze_factor=0.0)

    # Check that she has been started on treatment and that no further HSIs have been scheduled (i.e. her treatment is
    # complete)
    assert df.at[mother_id, 'ac_gest_htn_on_treatment']
    hsi_events = find_and_return_hsi_events_list(sim, mother_id)
    assert len(hsi_events) == 0

    # Set hypertension status to severe gestational hypertension and run the event
    df.at[mother_id, 'ps_htn_disorders'] = 'severe_gest_htn'
    inpatient_hsi.apply(person_id=updated_mother_id, squeeze_factor=0.0)

    # Check treatment has been given and the woman's hypertension has been set to mild
    assert (df.at[mother_id, 'ps_htn_disorders'] == 'gest_htn')

    # Set hypertension status to severe pre-eclampsia and run the event
    df.at[mother_id, 'ps_htn_disorders'] = 'severe_pre_eclamp'
    df.at[mother_id, 'ps_gestational_age_in_weeks'] = 32
    inpatient_hsi.apply(person_id=updated_mother_id, squeeze_factor=0.0)

    # Check the correct treatment has been given
    assert (df.at[mother_id, 'ac_mag_sulph_treatment'])
    assert (df.at[mother_id, 'ac_iv_anti_htn_treatment'])

    # Check that this woman has been correctly marked as admission for assisted delivery of some form
    assert df.at[mother_id, 'ac_admitted_for_immediate_delivery'] in ('induction_now', 'avd_now', 'caesarean_now')

    # Ensure the correct labour event is scheduled
    events = find_and_return_events_list(sim, mother_id)
    assert labour.LabourOnsetEvent in events


def test_initiation_of_treatment_for_gestational_diabetes_during_antenatal_inpatient_care(seed):
    """Test that the correct treatment is delivered to women with gestational diabetes when
    admitted to inpatient ward"""
    sim = register_all_modules(seed)
    mother_id = run_sim_for_0_days_get_mother_id(sim)

    updated_mother_id = int(mother_id)

    # set key pregnancy characteristics
    df = sim.population.props
    df.at[mother_id, 'is_pregnant'] = True
    df.at[mother_id, 'ps_gestational_age_in_weeks'] = 22
    df.at[mother_id, 'ps_gest_diab'] = 'uncontrolled'

    # define inpatient treatment and run the event
    inpatient_hsi = care_of_women_during_pregnancy.HSI_CareOfWomenDuringPregnancy_AntenatalWardInpatientCare(
        module=sim.modules['CareOfWomenDuringPregnancy'], person_id=updated_mother_id)
    inpatient_hsi.apply(person_id=updated_mother_id, squeeze_factor=0.0)

    # Check that she is now being treated with diet/exercise and her diabetes is assumed to be controlled
    assert (df.at[mother_id, 'ps_gest_diab'] == 'controlled')
    assert (df.at[mother_id, 'ac_gest_diab_on_treatment'] == 'diet_exercise')

    # look at both the events and hsi events queues
    events = find_and_return_events_list(sim, mother_id)
    hsi_events = find_and_return_hsi_events_list(sim, mother_id)

    # Check bother the glycaemic control event and outpatient follow-up events are scheduled
    assert pregnancy_supervisor.GestationalDiabetesGlycaemicControlEvent in events
    assert care_of_women_during_pregnancy.HSI_CareOfWomenDuringPregnancy_AntenatalOutpatientManagementOfGestationalDiabetes in hsi_events  # noqa: E501

    # Clear the event queue
    sim.modules['HealthSystem'].HSI_EVENT_QUEUE.clear()
    sim.event_queue.queue.clear()

    # Set the probability that diet and exercise alone will control this woman's diabetes to 0
    params = sim.modules['PregnancySupervisor'].current_parameters
    params['prob_glycaemic_control_diet_exercise'] = 0.0

    # Run the event
    glyc_event = pregnancy_supervisor.GestationalDiabetesGlycaemicControlEvent(
        individual_id=mother_id, module=sim.modules['PregnancySupervisor'])
    glyc_event.apply(mother_id)

    # Check her diabetes is stored as uncontrolled
    assert (df.at[mother_id, 'ps_gest_diab'] == 'uncontrolled')

    # Define the outpatient HSI and run
    outpatient_hsi = care_of_women_during_pregnancy.HSI_CareOfWomenDuringPregnancy_AntenatalOutpatientManagementOfGestationalDiabetes(  # noqa: E501
        module=sim.modules['CareOfWomenDuringPregnancy'], person_id=updated_mother_id)
    outpatient_hsi.apply(person_id=updated_mother_id, squeeze_factor=0.0)

    # Check she has been correctly started on the next treatment and her diabetes is assumed to be controlled
    assert (df.at[mother_id, 'ps_gest_diab'] == 'controlled')
    assert (df.at[mother_id, 'ac_gest_diab_on_treatment'] == 'orals')

    # Check the events again
    events = find_and_return_events_list(sim, mother_id)
    hsi_events = find_and_return_hsi_events_list(sim, mother_id)

    assert pregnancy_supervisor.GestationalDiabetesGlycaemicControlEvent in events
    assert care_of_women_during_pregnancy.HSI_CareOfWomenDuringPregnancy_AntenatalOutpatientManagementOfGestationalDiabetes in hsi_events  # noqa: E501

    # Set the probability that oral medication alone will control this womans diabetes to 0
    params['prob_glycaemic_control_orals'] = 0.0

    # run the event and check
    glyc_event.apply(mother_id)
    assert (df.at[mother_id, 'ps_gest_diab'] == 'uncontrolled')

    # run the next follow up HSI and perform the checks
    outpatient_hsi.apply(person_id=updated_mother_id, squeeze_factor=0.0)
    assert (df.at[mother_id, 'ps_gest_diab'] == 'controlled')
    assert (df.at[mother_id, 'ac_gest_diab_on_treatment'] == 'insulin')
    events = find_and_return_events_list(sim, mother_id)
    hsi_events = find_and_return_hsi_events_list(sim, mother_id)
    assert pregnancy_supervisor.GestationalDiabetesGlycaemicControlEvent in events
    assert care_of_women_during_pregnancy.HSI_CareOfWomenDuringPregnancy_AntenatalOutpatientManagementOfGestationalDiabetes in hsi_events  # noqa: E501


def test_initiation_of_treatment_for_prom_with_or_without_chorioamnionitis_during_antenatal_inpatient_care(seed):
    """Test that the correct treatment is delivered to women with PROM +/- chorioamnionitis when admitted to inpatient
    ward"""
    sim = register_all_modules(seed)
    mother_id = run_sim_for_0_days_get_mother_id(sim)
    updated_mother_id = int(mother_id)

    # set key parameters
    params = sim.modules['Labour'].current_parameters
    params['mean_hcw_competence_hc'] = [1, 1]
    params['mean_hcw_competence_hp'] = [1, 1]
    params['prob_hcw_avail_iv_abx'] = 1

    # set key pregnancy characteristics
    df = sim.population.props
    df.at[mother_id, 'is_pregnant'] = True
    df.at[mother_id, 'ps_gestational_age_in_weeks'] = 22

    # set complication
    df.at[mother_id, 'ps_premature_rupture_of_membranes'] = True
    df.at[mother_id, 'ps_chorioamnionitis'] = False

    # define inpatient treatment and run the event
    inpatient_hsi = care_of_women_during_pregnancy.HSI_CareOfWomenDuringPregnancy_AntenatalWardInpatientCare(
        module=sim.modules['CareOfWomenDuringPregnancy'], person_id=updated_mother_id)
    inpatient_hsi.apply(person_id=updated_mother_id, squeeze_factor=0.0)

    # Check that antibiotics have been given
    assert df.at[mother_id, 'ac_received_abx_for_prom']

    # Check that the mother is correctly scheduled for induction when she is the correct gestational age
    assert (df.at[mother_id, 'ac_admitted_for_immediate_delivery'] == 'induction_future')

    date_event = check_event_queue_for_event_and_return_scheduled_event_date(
        sim, queue_of_interest='event', individual_id=updated_mother_id, event_of_interest=labour.LabourOnsetEvent)

    days_until_safe_for_cs = int((37 * 7) - (df.at[mother_id, 'ps_gestational_age_in_weeks'] * 7))
    assert date_event == (sim.date + pd.DateOffset(days=days_until_safe_for_cs))

    # Clear the event queues
    sim.modules['HealthSystem'].HSI_EVENT_QUEUE.clear()
    sim.event_queue.queue.clear()

    # Set the woman to have an infection and run the event
    df.at[mother_id, 'ps_gestational_age_in_weeks'] = 29
    df.at[mother_id, 'ps_chorioamnionitis'] = True
    inpatient_hsi.apply(person_id=updated_mother_id, squeeze_factor=0.0)

    # Check she has received treatment and has correctly been scheduled for immediate delivery
    assert (df.at[mother_id, 'ac_admitted_for_immediate_delivery'] == 'induction_now')

    date_event = check_event_queue_for_event_and_return_scheduled_event_date(
        sim, queue_of_interest='event', individual_id=updated_mother_id, event_of_interest=labour.LabourOnsetEvent)
    assert date_event == sim.date


def test_initiation_of_treatment_for_antepartum_haemorrhage_during_antenatal_inpatient_care(seed):
    """Test that the correct treatment is delivered to women with antenatal haemorrhage when admitted to inpatient
    ward"""
    sim = register_all_modules(seed)
    mother_id = run_sim_for_0_days_get_mother_id(sim)
    updated_mother_id = int(mother_id)

    # set key pregnancy characteristics
    df = sim.population.props
    df.at[mother_id, 'is_pregnant'] = True
    df.at[mother_id, 'ps_gestational_age_in_weeks'] = 28

    # set complication properties
    df.at[mother_id, 'ps_antepartum_haemorrhage'] = 'severe'
    df.at[mother_id, 'ps_placental_abruption'] = True
    pregnancy_helper_functions.update_mni_dictionary(sim.modules['PregnancySupervisor'], mother_id)
    pregnancy_helper_functions.update_mni_dictionary(sim.modules['Labour'], mother_id)

    # define inpatient HSI and run in
    inpatient_hsi = care_of_women_during_pregnancy.HSI_CareOfWomenDuringPregnancy_AntenatalWardInpatientCare(
        module=sim.modules['CareOfWomenDuringPregnancy'], person_id=updated_mother_id)
    inpatient_hsi.apply(person_id=updated_mother_id, squeeze_factor=0.0)

    # Check that any woman with placental abruption is correctly scheduled for immediate caesarean regardless of
    # gestation
    assert (df.at[mother_id, 'ac_admitted_for_immediate_delivery'] == 'caesarean_now')

    # Check the labour even is correctly scheduled for today
    date_event = check_event_queue_for_event_and_return_scheduled_event_date(
        sim, queue_of_interest='event', individual_id=updated_mother_id, event_of_interest=labour.LabourOnsetEvent)
    assert date_event == sim.date

    # Clear the event queues
    sim.modules['HealthSystem'].HSI_EVENT_QUEUE.clear()
    sim.event_queue.queue.clear()

    # Reset abruption variable
    df.at[mother_id, 'ps_placental_abruption'] = False

    # Reduce severity of bleeding and set praevia variable, run the HSI
    df.at[mother_id, 'ps_placenta_praevia'] = True
    inpatient_hsi.apply(person_id=updated_mother_id, squeeze_factor=0.0)

    # Check woman is correctly scheduled for immediate caesarean due to severity of her bleeding
    assert (df.at[mother_id, 'ac_admitted_for_immediate_delivery'] == 'caesarean_now')
    date_event = check_event_queue_for_event_and_return_scheduled_event_date(
        sim, queue_of_interest='event', individual_id=updated_mother_id, event_of_interest=labour.LabourOnsetEvent)
    assert date_event == sim.date

    # Clear the event queues
    sim.modules['HealthSystem'].HSI_EVENT_QUEUE.clear()
    sim.event_queue.queue.clear()

    # Set bleeding severity to mild/moderate and change gestation
    df.at[mother_id, 'ps_antepartum_haemorrhage'] = 'mild_moderate'
    df.at[mother_id, 'ps_gestational_age_in_weeks'] = 30

    # Run the event
    inpatient_hsi.apply(person_id=updated_mother_id, squeeze_factor=0.0)

    # Check she is correctly scheduled the labour onset event when her gestation is 37 weeks
    assert (df.at[mother_id, 'ac_admitted_for_immediate_delivery'] == 'caesarean_future')
    date_event = check_event_queue_for_event_and_return_scheduled_event_date(
        sim, queue_of_interest='event', individual_id=updated_mother_id, event_of_interest=labour.LabourOnsetEvent)
    days_until_safe_for_cs = int((37 * 7) - (df.at[mother_id, 'ps_gestational_age_in_weeks'] * 7))
    assert date_event == (sim.date + pd.DateOffset(days=days_until_safe_for_cs))

    # Clear the event queue
    sim.modules['HealthSystem'].HSI_EVENT_QUEUE.clear()
    sim.event_queue.queue.clear()

    # Set a later gestation and run the event
    df.at[mother_id, 'ps_gestational_age_in_weeks'] = 38
    inpatient_hsi.apply(person_id=updated_mother_id, squeeze_factor=0.0)

    # Check she is correctly scheduled for caesarean delivery as her gestation is greater
    assert (df.at[mother_id, 'ac_admitted_for_immediate_delivery'] == 'caesarean_now')
    date_event = check_event_queue_for_event_and_return_scheduled_event_date(
        sim, queue_of_interest='event', individual_id=updated_mother_id, event_of_interest=labour.LabourOnsetEvent)
    assert date_event == sim.date


def test_scheduling_and_treatment_effect_of_post_abortion_care(seed):
    """Test women who present to the health system with complications of abortion are sent to the correct HSI, receive
    treatment and this reduces their risk of death from abortion complications """
    sim = register_all_modules(seed)
    mother_id = run_sim_for_0_days_get_mother_id(sim)
    updated_mother_id = int(mother_id)

    # set key pregnancy characteristics
    df = sim.population.props
    df.at[mother_id, 'is_pregnant'] = False

    # set key parameters
    params = sim.modules['Labour'].current_parameters
    params['mean_hcw_competence_hc'] = [1, 1]
    params['mean_hcw_competence_hp'] = [1, 1]
    params['prob_hcw_avail_retained_prod'] = 1

    # set complications
    sim.modules['PregnancySupervisor'].abortion_complications.set([mother_id], 'haemorrhage')
    sim.modules['PregnancySupervisor'].abortion_complications.set([mother_id], 'sepsis')
    sim.modules['PregnancySupervisor'].abortion_complications.set([mother_id], 'injury')

    # Import and run HSI_GenericEmergencyFirstApptAtFacilityLevel1, where women with abortion complications are
    # scheduled to present via Pregnancy Supervisor
    from tlo.methods.hsi_generic_first_appts import HSI_GenericEmergencyFirstAppt

    # Run the event
    emergency_appt = HSI_GenericEmergencyFirstAppt(person_id=updated_mother_id,
                                                   module=sim.modules['PregnancySupervisor'])
    emergency_appt.apply(person_id=updated_mother_id, squeeze_factor=0.0)

    # Check that this event correctly identified abortion complications and scheduled the correct HSI
    hsi_list = find_and_return_hsi_events_list(sim, mother_id)
    assert care_of_women_during_pregnancy.HSI_CareOfWomenDuringPregnancy_PostAbortionCaseManagement in hsi_list

    # Define and run the Post Abortion Care HSI
    pac = care_of_women_during_pregnancy.HSI_CareOfWomenDuringPregnancy_PostAbortionCaseManagement(
        module=sim.modules['CareOfWomenDuringPregnancy'], person_id=updated_mother_id)
    pac.apply(person_id=updated_mother_id, squeeze_factor=0.0)

    # Check that this mother receives treatments
    assert df.at[mother_id, 'ac_received_post_abortion_care']

    # Define the death event
    death_event = pregnancy_supervisor.EarlyPregnancyLossDeathEvent(module=sim.modules['PregnancySupervisor'],
                                                                    individual_id=mother_id,
                                                                    cause='spontaneous_abortion')

    # Replicate the death equation from the event so risk of death == 1 but treatment is completely effective
    sim.modules['PregnancySupervisor'].ps_linear_models['spontaneous_abortion_death'] = \
        LinearModel(
            LinearModelType.MULTIPLICATIVE,
            1,
            Predictor('ac_received_post_abortion_care').when(True, 0))

    # Run the death event
    death_event.apply(mother_id)

    # Check that the woman survived thanks to treatment
    assert df.at[mother_id, 'is_alive']

    # Check that the mni will be deleted on the next daly poll and that treatment properties have been reset
    assert (sim.modules['PregnancySupervisor'].mother_and_newborn_info[mother_id]['delete_mni'])
    assert not df.at[mother_id, 'ac_received_post_abortion_care']


def test_scheduling_and_treatment_effect_of_ectopic_pregnancy_case_management(seed):
    """Test women who present to the health system with complications of ectopic pregnancy are sent to the correct HSI,
    receive treatment and this reduces their risk of death from abortion complications """
    sim = register_all_modules(seed)
    mother_id = run_sim_for_0_days_get_mother_id(sim)
    updated_mother_id = int(mother_id)

    # set key pregnancy characteristics
    df = sim.population.props
    df.at[mother_id, 'is_pregnant'] = True
    df.at[mother_id, 'ps_ectopic_pregnancy'] = 'not_ruptured'
    df.at[mother_id, 'ps_gestational_age_in_weeks'] = 8

    # set prob care seeking to 1
    sim.modules['PregnancySupervisor'].current_parameters['prob_care_seeking_ectopic_pre_rupture'] = 1

    # define and run ectopic event
    ectopic_event = pregnancy_supervisor.EctopicPregnancyEvent(individual_id=mother_id,
                                                               module=sim.modules['PregnancySupervisor'])
    ectopic_event.apply(mother_id)

    # Check the woman has correctly sought care via HSI_GenericEmergencyFirstApptAtFacilityLevel1
    from tlo.methods.hsi_generic_first_appts import HSI_GenericEmergencyFirstAppt
    hsi_list = find_and_return_hsi_events_list(sim, mother_id)
    assert HSI_GenericEmergencyFirstAppt in hsi_list

    # Run the event
    emergency_appt = HSI_GenericEmergencyFirstAppt(person_id=updated_mother_id,
                                                   module=sim.modules['PregnancySupervisor'])
    emergency_appt.apply(person_id=updated_mother_id, squeeze_factor=0.0)

    # Check she has correctly been scheduled treatment for ectopic pregnancy
    hsi_list = find_and_return_hsi_events_list(sim, mother_id)
    assert care_of_women_during_pregnancy.HSI_CareOfWomenDuringPregnancy_TreatmentForEctopicPregnancy in hsi_list

    # Define and run treatment events
    ectopic_treatment = care_of_women_during_pregnancy.HSI_CareOfWomenDuringPregnancy_TreatmentForEctopicPregnancy(
        module=sim.modules['CareOfWomenDuringPregnancy'], person_id=updated_mother_id)
    ectopic_treatment.apply(person_id=updated_mother_id, squeeze_factor=0.0)

    # Check that this event has correctly blocked the ectopic rupture event, and therefore stopped risk of death
    events = sim.find_events_for_person(person_id=mother_id)
    events = [e.__class__ for d, e in events]
    assert pregnancy_supervisor.EctopicPregnancyRuptureEvent not in events

    # Check treatment for ruptured ectopic pregnancy...
    df.at[mother_id, 'ps_ectopic_pregnancy'] = 'ruptured'

    # Check sheduling through generic HSI event (as above)
    from tlo.methods.hsi_generic_first_appts import HSI_GenericEmergencyFirstAppt
    emergency_appt = HSI_GenericEmergencyFirstAppt(person_id=updated_mother_id,
                                                   module=sim.modules['PregnancySupervisor'])
    emergency_appt.apply(person_id=updated_mother_id, squeeze_factor=0.0)

    # Check that this event correctly identified ectopic complications and scheduled the correct HSI
    hsi_list = find_and_return_hsi_events_list(sim, mother_id)
    assert care_of_women_during_pregnancy.HSI_CareOfWomenDuringPregnancy_TreatmentForEctopicPregnancy in hsi_list

    # Run ectopic treatment event
    ectopic_treatment = care_of_women_during_pregnancy.HSI_CareOfWomenDuringPregnancy_TreatmentForEctopicPregnancy(
        module=sim.modules['CareOfWomenDuringPregnancy'], person_id=updated_mother_id)
    ectopic_treatment.apply(person_id=updated_mother_id, squeeze_factor=0.0)

    # Check treatment is delivered
    assert df.at[mother_id, 'ac_ectopic_pregnancy_treated']
    assert (sim.modules['PregnancySupervisor'].mother_and_newborn_info[mother_id]['delete_mni'])

    # And That treatment averts risk of death in death event
    sim.modules['PregnancySupervisor'].ps_linear_models['ectopic_pregnancy_death'] = \
        LinearModel(
            LinearModelType.MULTIPLICATIVE,
            1,
            Predictor('ac_ectopic_pregnancy_treated').when(True, 0))

    # Run the death event
    death_event = pregnancy_supervisor.EarlyPregnancyLossDeathEvent(module=sim.modules['PregnancySupervisor'],
                                                                    individual_id=mother_id,
                                                                    cause='ectopic_pregnancy')
    death_event.apply(mother_id)
    assert (df.at[mother_id, 'ps_ectopic_pregnancy'] == 'none')

    # Check that the woman survived thanks to treatment
    assert df.at[mother_id, 'is_alive']


def test_focused_anc_scheduling(seed):
    """
    Tests scheduling of Focused ANC HSI is occurring as expected.
    """
    def check_hsi_schedule_and_visit_number(vn, mother_id):
        health_system = sim.modules['HealthSystem']
        hsi_events = health_system.find_events_for_person(person_id=mother_id)

        hsi_events_class_list = [e.__class__ for d, e in hsi_events]
        assert care_of_women_during_pregnancy.HSI_CareOfWomenDuringPregnancy_FocusedANCVisit in hsi_events_class_list

        hsi_events_other = [e for d, e in hsi_events]
        for e in hsi_events_other:
            if e.__class__ == care_of_women_during_pregnancy.HSI_CareOfWomenDuringPregnancy_FocusedANCVisit:
                assert e.visit_number == vn

    sim = register_all_modules(seed)
    sim.make_initial_population(n=100)
    sim.simulate(end_date=sim.date + pd.DateOffset(days=0))

    # Select a woman from the dataframe of reproductive age
    df = sim.population.props
    women_repro = df.loc[df.is_alive & (df.sex == 'F') & (df.age_years > 14) & (df.age_years < 50)]
    mother_id = women_repro.index[0]
    updated_mother_id = int(mother_id)

    # Set key pregnancy variables
    df.at[mother_id, 'is_pregnant'] = True
    df.at[mother_id, 'date_of_last_pregnancy'] = start_date
    df.at[mother_id, 'ps_anc4'] = True
    df.at[mother_id, 'ps_date_of_anc1'] = start_date + pd.DateOffset(weeks=8)
    df.at[mother_id, 'ps_gestational_age_in_weeks'] = 10
    pregnancy_helper_functions.update_mni_dictionary(sim.modules['PregnancySupervisor'], mother_id)

    # ensure care seeking will continue for all ANC visits
    params = sim.modules['CareOfWomenDuringPregnancy'].current_parameters
    params['prob_seek_anc2'] = 1.0
    params['prob_seek_anc3'] = 1.0

    params_ps = sim.modules['PregnancySupervisor'].current_parameters
    params_ps['anc_service_structure'] = 4

    # Register the anc HSI and apply
    focused_anc = care_of_women_during_pregnancy.HSI_CareOfWomenDuringPregnancy_FocusedANCVisit(
        module=sim.modules['CareOfWomenDuringPregnancy'], person_id=updated_mother_id, visit_number=1)
    focused_anc.apply(person_id=updated_mother_id, squeeze_factor=0.0)

    # check the anc counter property has been updated and MNI keys have been added as expected
    assert df.at[updated_mother_id, 'ac_total_anc_visits_current_pregnancy'] == 1
    assert 'anc_ints' in sim.modules['PregnancySupervisor'].mother_and_newborn_info[updated_mother_id].keys()

    # Ensure that HSI_CareOfWomenDuringPregnancy_FocusedANCVisit has been rescheduled and that the visit number has
    # correctly increased to
    check_hsi_schedule_and_visit_number(2, mother_id)

    # clear event queue and increase gestational age
    sim.modules['HealthSystem'].HSI_EVENT_QUEUE.clear()
    df.at[updated_mother_id, 'ps_gestational_age_in_weeks'] = 22

    # Repeat checks for remaining instances of the HSI in the ANC schedule
    focused_anc = care_of_women_during_pregnancy.HSI_CareOfWomenDuringPregnancy_FocusedANCVisit(
        module=sim.modules['CareOfWomenDuringPregnancy'], person_id=updated_mother_id, visit_number=2)
    focused_anc.apply(person_id=updated_mother_id, squeeze_factor=0.0)

    assert df.at[updated_mother_id, 'ac_total_anc_visits_current_pregnancy'] == 2
    check_hsi_schedule_and_visit_number(3, mother_id)

    sim.modules['HealthSystem'].HSI_EVENT_QUEUE.clear()
    df.at[updated_mother_id, 'ps_gestational_age_in_weeks'] = 30

    focused_anc = care_of_women_during_pregnancy.HSI_CareOfWomenDuringPregnancy_FocusedANCVisit(
        module=sim.modules['CareOfWomenDuringPregnancy'], person_id=updated_mother_id, visit_number=3)
    focused_anc.apply(person_id=updated_mother_id, squeeze_factor=0.0)

    assert df.at[updated_mother_id, 'ac_total_anc_visits_current_pregnancy'] == 3
    check_hsi_schedule_and_visit_number(4, mother_id)

    sim.modules['HealthSystem'].HSI_EVENT_QUEUE.clear()
    df.at[updated_mother_id, 'ps_gestational_age_in_weeks'] = 36

    # At the fourth visit ensure that no futher routine ANC is scheduled
    focused_anc = care_of_women_during_pregnancy.HSI_CareOfWomenDuringPregnancy_FocusedANCVisit(
        module=sim.modules['CareOfWomenDuringPregnancy'], person_id=updated_mother_id, visit_number=4)
    focused_anc.apply(person_id=updated_mother_id, squeeze_factor=0.0)

    assert df.at[updated_mother_id, 'ac_total_anc_visits_current_pregnancy'] == 4
    health_system = sim.modules['HealthSystem']
    hsi_events = health_system.find_events_for_person(person_id=updated_mother_id)
    hsi_events_class_list = [e.__class__ for d, e in hsi_events]
    assert care_of_women_during_pregnancy.HSI_CareOfWomenDuringPregnancy_FocusedANCVisit not in hsi_events_class_list<|MERGE_RESOLUTION|>--- conflicted
+++ resolved
@@ -417,6 +417,10 @@
     eight_anc.apply(person_id=updated_mother_id, squeeze_factor=0.0)
     assert (df.at[mother_id, 'ac_total_anc_visits_current_pregnancy'] == 8)
 
+    # TODO: test that TB screening is happening correctly (not coded in TB yet)
+    # TODO: test that other blood tests are occuring (hep b and syphilis- currently not linked to anything)
+    # todo: test with probabilities low/0? same with dx test?
+
 
 def test_anc_contacts_that_should_not_run_wont_run(seed):
     """This test checks the inbuilt functions within ANC1 and ANC subsequent that should block, and in some cases
@@ -471,10 +475,10 @@
     assert (df.at[mother_id, 'ac_total_anc_visits_current_pregnancy'] == 0)
     assert pd.isnull(df.at[mother_id, 'ac_date_next_contact'])
 
-    # Reset the gestational age
+    # Reset the gestational age and set the squeeze factor of the HSI as very high. Woman will leave and HSI should not
+    # run
     df.at[mother_id, 'ps_gestational_age_in_weeks'] = 10
 
-<<<<<<< HEAD
     first_anc.apply(person_id=updated_mother_id, squeeze_factor=1001)
     assert (df.at[mother_id, 'ac_total_anc_visits_current_pregnancy'] == 0)
     assert pd.isnull(df.at[mother_id, 'ac_date_next_contact'])
@@ -484,9 +488,6 @@
     assert care_of_women_during_pregnancy.HSI_CareOfWomenDuringPregnancy_FirstAntenatalCareContact in hsi_events
 
     # Finally set woman as inpatient when she is due for her first ANC appointment
-=======
-    # Set woman as inpatient when she is due for her first ANC appointment
->>>>>>> 72aaf870
     df.at[mother_id, 'hs_is_inpatient'] = True
     sim.modules['HealthSystem'].HSI_EVENT_QUEUE.clear()
 
@@ -524,6 +525,8 @@
     hsi_events = [e.__class__ for d, e in hsi_events]
     assert care_of_women_during_pregnancy.HSI_CareOfWomenDuringPregnancy_SecondAntenatalCareContact in hsi_events
     assert not pd.isnull(df.at[mother_id, 'ac_date_next_contact'])
+
+    # todo: expand this test
 
 
 def test_daisy_chain_care_seeking_logic_to_ensure_certain_number_of_contact(seed):
