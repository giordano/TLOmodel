--- conflicted
+++ resolved
@@ -1155,13 +1155,4 @@
     health_system = sim.modules['HealthSystem']
     hsi_events = health_system.find_events_for_person(person_id=updated_mother_id)
     hsi_events_class_list = [e.__class__ for d, e in hsi_events]
-<<<<<<< HEAD
-    assert care_of_women_during_pregnancy.HSI_CareOfWomenDuringPregnancy_FocusedANCVisit not in hsi_events_class_list
-
-
-# TODO: test treatment effects work as expected? (some of this is done in preg sup test)
-# todo: test when probabilities/consumables are blocked/reduced
-# todo: test when women of different gestations arrive at ANC
-=======
-    assert care_of_women_during_pregnancy.HSI_CareOfWomenDuringPregnancy_FocusedANCVisit not in hsi_events_class_list
->>>>>>> 155d61c5
+    assert care_of_women_during_pregnancy.HSI_CareOfWomenDuringPregnancy_FocusedANCVisit not in hsi_events_class_list