--- conflicted
+++ resolved
@@ -997,12 +997,6 @@
     df.at[mother_id, 'is_pregnant'] = True
     df.at[mother_id, 'ps_ectopic_pregnancy'] = 'not_ruptured'
     df.at[mother_id, 'ps_gestational_age_in_weeks'] = 8
-<<<<<<< HEAD
-    sim.modules['PregnancySupervisor'].mother_and_newborn_info[mother_id] = {'delete_mni': False}
-
-    # Check treatment for not ruptured ectopic pregnancy
-=======
->>>>>>> 082c2ad7
 
     # set prob care seeking to 1
     sim.modules['PregnancySupervisor'].current_parameters['prob_care_seeking_ectopic_pre_rupture'] = 1
@@ -1161,13 +1155,4 @@
     health_system = sim.modules['HealthSystem']
     hsi_events = health_system.find_events_for_person(person_id=updated_mother_id)
     hsi_events_class_list = [e.__class__ for d, e in hsi_events]
-<<<<<<< HEAD
-    assert care_of_women_during_pregnancy.HSI_CareOfWomenDuringPregnancy_FocusedANCVisit not in hsi_events_class_list
-
-
-# TODO: test treatment effects work as expected? (some of this is done in preg sup test)
-# todo: test when probabilities/consumables are blocked/reduced
-# todo: test when women of different gestations arrive at ANC
-=======
-    assert care_of_women_during_pregnancy.HSI_CareOfWomenDuringPregnancy_FocusedANCVisit not in hsi_events_class_list
->>>>>>> 082c2ad7
+    assert care_of_women_during_pregnancy.HSI_CareOfWomenDuringPregnancy_FocusedANCVisit not in hsi_events_class_list