--- conflicted
+++ resolved
@@ -42,14 +42,8 @@
     assert (df.dtypes == orig.dtypes).all()
 
 
-<<<<<<< HEAD
-def register_all_modules(ignore_cons_constraints, seed):
-    """Register all modules that are required for ANC to run (where we allow screening/treatment to occur for HIV,
-    Malaria, Depression as part of routine ANC)"""
-=======
 def register_all_modules(seed):
     """Register all modules that are required for ANC to run"""
->>>>>>> 89f680c7
 
     sim = Simulation(start_date=start_date, seed=seed)
     sim.register(demography.Demography(resourcefilepath=resourcefilepath),
@@ -124,10 +118,6 @@
     the correct screening and medication-based interventions during ANC (at the correct gestational age).
     """
 
-<<<<<<< HEAD
-    # Register the key modules and run the simulation for one day
-    sim = register_all_modules(ignore_cons_constraints=True, seed=seed)
-=======
     # Register the modules called within ANC and run the simulation for one day
     sim = Simulation(start_date=start_date, seed=seed)
     sim.register(demography.Demography(resourcefilepath=resourcefilepath),
@@ -149,7 +139,6 @@
                  epi.Epi(resourcefilepath=resourcefilepath),
                  hiv.Hiv(resourcefilepath=resourcefilepath))
 
->>>>>>> 89f680c7
     sim.make_initial_population(n=100)
 
     params = sim.modules['CareOfWomenDuringPregnancy'].current_parameters
@@ -436,11 +425,7 @@
      reschedule, ANC visits for women when the HSI runs and is no longer appropriate for them """
 
     # Register the key modules and run the simulation for one day
-<<<<<<< HEAD
-    sim = register_all_modules(ignore_cons_constraints=False, seed=seed)
-=======
     sim = register_all_modules(seed)
->>>>>>> 89f680c7
     mother_id = run_sim_for_0_days_get_mother_id(sim)
 
     params = sim.modules['CareOfWomenDuringPregnancy'].current_parameters
@@ -541,20 +526,13 @@
 
     # todo: expand this test
 
-<<<<<<< HEAD
-=======
-
->>>>>>> 89f680c7
+
 def test_daisy_chain_care_seeking_logic_to_ensure_certain_number_of_contact(seed):
     """This test checks the logic around care seeking for the next ANC visit in the schedule. We test that women who are
      predicited at least 4 visits are automatically scheduled the next visit in the schedule (if that visit number is
     below 4). We also test that women who are not predicted 4 or more visits will seek care based on the value of a
     care seeking parameter"""
-<<<<<<< HEAD
-    sim = register_all_modules(ignore_cons_constraints=False, seed=seed)
-=======
     sim = register_all_modules(seed=seed)
->>>>>>> 89f680c7
     mother_id = run_sim_for_0_days_get_mother_id(sim)
     updated_mother_id = int(mother_id)
 
@@ -601,11 +579,7 @@
 def test_initiation_of_treatment_for_maternal_anaemia_during_antenatal_inpatient_care(seed):
     """Test the treatment delivered to women who are admitted to the antenatal ward with anaemia of differing
     severities"""
-<<<<<<< HEAD
-    sim = register_all_modules(ignore_cons_constraints=True, seed=seed)
-=======
     sim = register_all_modules(seed)
->>>>>>> 89f680c7
     sim.make_initial_population(n=100)
 
     # Set DxTest parameters to 1 to ensure anaemia is detected correctly
@@ -684,11 +658,7 @@
 def test_initiation_of_treatment_for_hypertensive_disorder_during_antenatal_inpatient_care(seed):
     """Test that the correct treatment is delivered to women with differing severities of hypertensive disorder when
     admitted to inpatient ward"""
-<<<<<<< HEAD
-    sim = register_all_modules(ignore_cons_constraints=True, seed=seed)
-=======
     sim = register_all_modules(seed)
->>>>>>> 89f680c7
     mother_id = run_sim_for_0_days_get_mother_id(sim)
 
     updated_mother_id = int(mother_id)
@@ -745,11 +715,7 @@
 def test_initiation_of_treatment_for_gestational_diabetes_during_antenatal_inpatient_care(seed):
     """Test that the correct treatment is delivered to women with gestational diabetes when
     admitted to inpatient ward"""
-<<<<<<< HEAD
-    sim = register_all_modules(ignore_cons_constraints=True, seed=seed)
-=======
     sim = register_all_modules(seed)
->>>>>>> 89f680c7
     mother_id = run_sim_for_0_days_get_mother_id(sim)
 
     updated_mother_id = int(mother_id)
@@ -829,11 +795,7 @@
 def test_initiation_of_treatment_for_prom_with_or_without_chorioamnionitis_during_antenatal_inpatient_care(seed):
     """Test that the correct treatment is delivered to women with PROM +/- chorioamnionitis when admitted to inpatient
     ward"""
-<<<<<<< HEAD
-    sim = register_all_modules(ignore_cons_constraints=True, seed=seed)
-=======
     sim = register_all_modules(seed)
->>>>>>> 89f680c7
     mother_id = run_sim_for_0_days_get_mother_id(sim)
     updated_mother_id = int(mother_id)
 
@@ -888,11 +850,7 @@
 def test_initiation_of_treatment_for_antepartum_haemorrhage_during_antenatal_inpatient_care(seed):
     """Test that the correct treatment is delivered to women with antenatal haemorrhage when admitted to inpatient
     ward"""
-<<<<<<< HEAD
-    sim = register_all_modules(ignore_cons_constraints=True, seed=seed)
-=======
     sim = register_all_modules(seed)
->>>>>>> 89f680c7
     mother_id = run_sim_for_0_days_get_mother_id(sim)
     updated_mother_id = int(mother_id)
 
@@ -974,11 +932,7 @@
 def test_scheduling_and_treatment_effect_of_post_abortion_care(seed):
     """Test women who present to the health system with complications of abortion are sent to the correct HSI, receive
     treatment and this reduces their risk of death from abortion complications """
-<<<<<<< HEAD
-    sim = register_all_modules(ignore_cons_constraints=True, seed=seed)
-=======
     sim = register_all_modules(seed)
->>>>>>> 89f680c7
     mother_id = run_sim_for_0_days_get_mother_id(sim)
     updated_mother_id = int(mother_id)
 
@@ -1044,11 +998,7 @@
 def test_scheduling_and_treatment_effect_of_ectopic_pregnancy_case_management(seed):
     """Test women who present to the health system with complications of ectopic pregnancy are sent to the correct HSI,
     receive treatment and this reduces their risk of death from abortion complications """
-<<<<<<< HEAD
-    sim = register_all_modules(ignore_cons_constraints=True, seed=seed)
-=======
     sim = register_all_modules(seed)
->>>>>>> 89f680c7
     mother_id = run_sim_for_0_days_get_mother_id(sim)
     updated_mother_id = int(mother_id)
 
