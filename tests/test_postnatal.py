--- conflicted
+++ resolved
@@ -73,12 +73,8 @@
                  healthburden.HealthBurden(resourcefilepath=resourcefilepath),
                  healthsystem.HealthSystem(resourcefilepath=resourcefilepath,
                                            service_availability=['*'],
-<<<<<<< HEAD
-                                           ignore_cons_constraints=ignore_cons_constraints),
+                                           ignore_cons_constraints=_cons_availability),
                  joes_fake_props_module.JoesFakePropsModule(resourcefilepath=resourcefilepath),
-=======
-                                           cons_availability=_cons_availability),
->>>>>>> 5f15de2b
                  newborn_outcomes.NewbornOutcomes(resourcefilepath=resourcefilepath),
                  pregnancy_supervisor.PregnancySupervisor(resourcefilepath=resourcefilepath),
                  care_of_women_during_pregnancy.CareOfWomenDuringPregnancy(resourcefilepath=resourcefilepath),
@@ -575,132 +571,4 @@
 
     # run event again but check the child has died
     post_natal_sup.apply(sim.population)
-<<<<<<< HEAD
-    assert not sim.population.props.at[child_id, 'is_alive']
-=======
-    assert not sim.population.props.at[child_id, 'is_alive']
-
-
-def test_postnatal_care():
-    """Test that routine postnatal care behaves as expected. Test that women and neonates are correctly screened for
-    key complications and admitted for futher interventions  """
-    sim = Simulation(start_date=Date(2010, 1, 1), seed=seed)
-
-    sim.register(demography.Demography(resourcefilepath=resourcefilepath),
-                 contraception.Contraception(resourcefilepath=resourcefilepath),
-                 enhanced_lifestyle.Lifestyle(resourcefilepath=resourcefilepath),
-                 healthburden.HealthBurden(resourcefilepath=resourcefilepath),
-                 healthsystem.HealthSystem(resourcefilepath=resourcefilepath,
-                                           service_availability=['*'],
-                                           cons_availability='all'),
-                 symptommanager.SymptomManager(resourcefilepath=resourcefilepath),
-                 hiv.Hiv(resourcefilepath=resourcefilepath),
-                 depression.Depression(resourcefilepath=resourcefilepath),
-                 newborn_outcomes.NewbornOutcomes(resourcefilepath=resourcefilepath),
-                 pregnancy_supervisor.PregnancySupervisor(resourcefilepath=resourcefilepath),
-                 care_of_women_during_pregnancy.CareOfWomenDuringPregnancy(resourcefilepath=resourcefilepath),
-                 labour.Labour(resourcefilepath=resourcefilepath),
-                 postnatal_supervisor.PostnatalSupervisor(resourcefilepath=resourcefilepath),
-                 healthseekingbehaviour.HealthSeekingBehaviour(resourcefilepath=resourcefilepath))
-
-    sim.make_initial_population(n=100)
-
-    # Set the parameters which control if interventions are delivered to 1
-    params = sim.modules['PostnatalSupervisor'].parameters
-    params['prob_intervention_delivered_depression_screen_pnc'] = 1
-    params['prob_intervention_delivered_urine_ds_pnc'] = 1
-    params['prob_intervention_delivered_bp_pnc'] = 1
-    params['prob_intervention_delivered_sep_assessment_pnc'] = 1
-    params['prob_intervention_delivered_pph_assessment_pnc'] = 1
-    params['prob_intervention_poct_pnc'] = 1
-    params['prob_intervention_neonatal_sepsis_pnc'] = 1
-    params['prob_intervention_delivered_hiv_test_pnc'] = 1
-    params['prob_attend_pnc2'] = 1
-    params['sensitivity_bp_monitoring_pn'] = 1.0
-    params['specificity_bp_monitoring_pn'] = 1.0
-    params['sensitivity_urine_protein_1_plus_pn'] = 1.0
-    params['specificity_urine_protein_1_plus_pn'] = 1.0
-    params['sensitivity_poc_hb_test_pn'] = 1.0
-    params['specificity_poc_hb_test_pn'] = 1.0
-    params['sensitivity_maternal_sepsis_assessment'] = 1.0
-    params['sensitivity_pph_assessment'] = 1.0
-    params['sensitivity_lons_assessment'] = 1.0
-    params['sensitivity_eons_assessment'] = 1.0
-
-    dep_params = sim.modules['Depression'].parameters
-    dep_params['sensitivity_of_assessment_of_depression'] = 1.0
-
-    sim.simulate(end_date=sim.date + pd.DateOffset(days=0))
-
-    mother_id = int(get_mother_id_from_dataframe(sim))
-    child_id = sim.do_birth(mother_id)
-    sim.modules['NewbornOutcomes'].on_birth(mother_id, child_id)
-
-    # set mother and newborn to experience set of complications
-    sim.population.props.at[mother_id, 'pn_htn_disorders'] = 'mild_pre_eclamp'
-    sim.population.props.at[mother_id, 'hv_diagnosed'] = True
-    sim.population.props.at[mother_id, 'de_depr'] = True
-    sim.population.props.at[child_id, 'pn_sepsis_early_neonatal'] = True
-
-    # Define and run the event
-    postnatal_care_one = postnatal_supervisor.HSI_PostnatalSupervisor_PostnatalCareContactOne(
-        person_id=mother_id, module=sim.modules['PostnatalSupervisor'])
-    postnatal_care_one.apply(person_id=mother_id, squeeze_factor=0.0)
-
-    # Check the event has ran and been stored
-    assert sim.population.props.at[mother_id, 'pn_pnc_visits_maternal'] == 1
-    assert sim.population.props.at[child_id, 'pn_pnc_visits_neonatal'] == 1
-
-    # check her depression has been detected as part of screening
-    assert (sim.population.props.at[mother_id, 'de_ever_diagnosed_depression'])
-
-    health_system = sim.modules['HealthSystem']
-    hsi_events = health_system.find_events_for_person(person_id=mother_id)
-    hsi_events = [e.__class__ for d, e in hsi_events]
-
-    # Check she has correctly been identified as needing admission due to her hypertensive disorder
-    assert postnatal_supervisor.HSI_PostnatalSupervisor_PostnatalWardInpatientCare in hsi_events
-
-    # And that she will be scheduled to return for her next PNC visits
-    assert postnatal_supervisor.HSI_PostnatalSupervisor_PostnatalCareContactTwo in hsi_events
-
-    # Then check she had her depression correctly identified and started on treatment
-    assert depression.HSI_Depression_TalkingTherapy in hsi_events
-    assert depression.HSI_Depression_Start_Antidepressant in hsi_events
-
-    # check the child was correctly identified as having sepsis and will be admitted
-    hsi_events_newborn = health_system.find_events_for_person(person_id=child_id)
-    hsi_events_newborn = [e.__class__ for d, e in hsi_events_newborn]
-    assert postnatal_supervisor.HSI_PostnatalSupervisor_NeonatalWardInpatientCare in hsi_events_newborn
-
-    # clear the event queue and reset the properties
-    sim.population.props.at[mother_id, 'de_depr'] = False
-    sim.population.props.at[child_id, 'pn_sepsis_early_neonatal'] = False
-
-    # set both mother and child to have developed sepsis between visits
-    sim.population.props.at[child_id, 'pn_sepsis_late_neonatal'] = True
-    sim.population.props.at[mother_id, 'pn_sepsis_late_postpartum'] = True
-
-    # run the second postnatal event
-    postnatal_care_two = postnatal_supervisor.HSI_PostnatalSupervisor_PostnatalCareContactTwo(
-        person_id=mother_id, module=sim.modules['PostnatalSupervisor'])
-    postnatal_care_two.apply(person_id=mother_id, squeeze_factor=0.0)
-
-    # check stored in property
-    assert sim.population.props.at[mother_id, 'pn_pnc_visits_maternal'] == 2
-    assert sim.population.props.at[child_id, 'pn_pnc_visits_neonatal'] == 2
-
-    # Check the mother and newborn have been correctly referred for treatment as in
-    hsi_events = health_system.find_events_for_person(person_id=mother_id)
-    hsi_events = [e.__class__ for d, e in hsi_events]
-    assert postnatal_supervisor.HSI_PostnatalSupervisor_PostnatalWardInpatientCare in hsi_events
-
-    hsi_events_newborn = health_system.find_events_for_person(person_id=child_id)
-    hsi_events_newborn = [e.__class__ for d, e in hsi_events_newborn]
-    assert postnatal_supervisor.HSI_PostnatalSupervisor_NeonatalWardInpatientCare in hsi_events_newborn
-
-    # Check the child will get HIV testing at final PNC visit as mother is HIV positive
-    assert hiv.HSI_Hiv_TestAndRefer in hsi_events_newborn
-
-# todo: postnatal inpatient care
->>>>>>> 5f15de2b
+    assert not sim.population.props.at[child_id, 'is_alive']