--- conflicted
+++ resolved
@@ -566,13 +566,8 @@
         'cause_of_death_after_birth': []}
 
     # Define the newborn HSI and run the event
-<<<<<<< HEAD
-    newborn_care = newborn_outcomes.HSI_NewbornOutcomes_CareOfTheNewbornBySkilledAttendantAtBirth(
-        module=sim.modules['NewbornOutcomes'], person_id=child_id, facility_level_of_this_hsi=2)
-=======
     newborn_care = newborn_outcomes.HSI_NewbornOutcomes_CareOfTheNewbornBySkilledAttendant(
         module=sim.modules['NewbornOutcomes'], person_id=child_id, facility_level_of_this_hsi='2')
->>>>>>> e36a242e
 
     newborn_care.apply(person_id=child_id, squeeze_factor=0.0)
 
