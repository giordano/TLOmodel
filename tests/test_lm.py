import io
import os
from pathlib import Path

import numpy as np
import pandas as pd

from tlo.lm import LinearModel, LinearModelType, Predictor

EXAMPLE_POP = """region_of_residence,li_urban,sex,age_years,sy_vomiting,li_wealth
Northern,True,M,12,False,3
Central,True,M,6,True,2
Northern,True,M,24,False,5
Southern,True,M,46,True,1
Central,True,M,91,True,1
Central,False,M,16,False,4
Southern,False,F,80,True,2
Northern,True,F,99,False,3
Western,True,F,63,False,5
Central,True,F,51,True,2
Central,True,M,57,False,3
Central,False,F,2,False,1
Central,True,F,93,False,4
Western,False,M,15,True,2
Western,False,M,5,False,3
Northern,True,M,29,True,4
Western,True,M,63,False,1
Southern,True,F,54,False,5
Western,False,M,94,False,2
Northern,False,F,91,True,1
Northern,True,M,29,False,3
"""

# Make `li_wealth` column integer categorical to test for failures due to brittle behaviour
# of Pandas `eval` with columns of this datatype
EXAMPLE_DF = pd.read_csv(
    io.StringIO(EXAMPLE_POP), dtype={'li_wealth': pd.CategoricalDtype([1, 2, 3, 4, 5])})


def test_of_example_usage():
    # Test the use of basic functions using different syntax and model types

    # Linear Model
    eq = LinearModel(
        LinearModelType.ADDITIVE,
        0.0,
        Predictor('region_of_residence').when('Northern', 0.1).when('Central', 0.2).when('Southern', 0.3),
        Predictor('li_urban').when(True, 0.01).otherwise(0.02),
        Predictor('sex').when('M', 0.001).when('F', 0.002),
        Predictor('age_years').when('< 5', 0.0001)
                              .when('< 15', 0.0002)
                              .when('< 35', 0.0003)
                              .when('< 60', 0.0004)
                              .otherwise(0.0005),
        Predictor('sy_vomiting').when(True, 0.00001).otherwise(0.00002),
        Predictor('li_wealth').when(1, 0.001).when(2, 0.002).otherwise(0.003)
    )

    eq.predict(EXAMPLE_DF)

    # Logistic model
    eq = LinearModel(
        LinearModelType.LOGISTIC,
        1.0,
        Predictor('region_of_residence').when('Northern', 1.0).when('Central', 1.1).when('Southern', 0.8),
        Predictor('sy_vomiting').when(True, 2.5).otherwise(1.0),
        Predictor('age_years')
        .when('.between(0,5)', 0.001)
        .otherwise(0),
    )
    eq.predict(EXAMPLE_DF)

    # Multiplicative model
    eq = LinearModel(
        LinearModelType.MULTIPLICATIVE,
        0.02,
        Predictor('region_of_residence').when('Northern', 1.0).when('Central', 1.1).when('Southern', 0.8),
        Predictor('sy_vomiting').when(True, 2.5).otherwise(1.0)
    )
    eq.predict(EXAMPLE_DF)


def test_additive_trivial_application():
    eq = LinearModel(
        LinearModelType.ADDITIVE,
        0.0,
        Predictor('FactorX').when(True, 10),
        Predictor('FactorY').when(True, 100)
    )

    df = pd.DataFrame(data={
        'FactorX': [False, True, False, True],
        'FactorY': [False, False, True, True]
    })

    pred = eq.predict(df)
    assert all(pred.values == [0.0, 10.0, 100.0, 110.0])


def test_multiplier_trivial_application():
    eq = LinearModel(
        LinearModelType.MULTIPLICATIVE,
        1.0,
        Predictor('FactorX').when(True, 5),
        Predictor('FactorY').when(True, -1)
    )

    df = pd.DataFrame(data={
        'FactorX': [False, True, False, True],
        'FactorY': [False, False, True, True]
    })

    pred = eq.predict(df)
    assert all(pred.values == [1.0, 5.0, -1.0, -5.0])


def test_logistic_trivial_application():
    prob = 0.5
    OR_X = 2
    OR_Y = 5

    odds = prob / (1 - prob)

    eq = LinearModel(
        LinearModelType.LOGISTIC,
        odds,
        Predictor('FactorX').when(True, OR_X),
        Predictor('FactorY').when(True, OR_Y)
    )

    df = pd.DataFrame(data={
        'FactorX': [False, True, False, True],
        'FactorY': [False, False, True, True]
    })

    pred = eq.predict(df)
    assert all(pred.values == [
        prob,
        (odds * OR_X) / (1 + odds * OR_X),
        (odds * OR_Y) / (1 + odds * OR_Y),
        (odds * OR_X * OR_Y) / (1 + odds * OR_X * OR_Y)
    ])


def test_external_variable():
    eq = LinearModel(
        LinearModelType.ADDITIVE,
        0.0,
        Predictor('region_of_residence').when('Northern', 0.1).otherwise(0.3),
        Predictor('year', external=True).when('.between(0,2019)', 1).when(2020, 2).otherwise(3)
    )

    output = eq.predict(EXAMPLE_DF, year=2010)
    assert output.tolist() == [1.1, 1.3, 1.1, 1.3, 1.3, 1.3, 1.3, 1.1, 1.3, 1.3, 1.3,
                               1.3, 1.3, 1.3, 1.3, 1.1, 1.3, 1.3, 1.3, 1.1, 1.1]

    output = eq.predict(EXAMPLE_DF, year=2020)
    assert output.tolist() == [2.1, 2.3, 2.1, 2.3, 2.3, 2.3, 2.3, 2.1, 2.3, 2.3, 2.3,
                               2.3, 2.3, 2.3, 2.3, 2.1, 2.3, 2.3, 2.3, 2.1, 2.1]

    output = eq.predict(EXAMPLE_DF, year=2021)
    assert output.tolist() == [3.1, 3.3, 3.1, 3.3, 3.3, 3.3, 3.3, 3.1, 3.3, 3.3, 3.3,
                               3.3, 3.3, 3.3, 3.3, 3.1, 3.3, 3.3, 3.3, 3.1, 3.1]


def test_multiple_external_variables():
    eq = LinearModel(
        LinearModelType.ADDITIVE,
        0.0,
        Predictor('region_of_residence').when('Northern', 100).otherwise(200),
        Predictor('tens_digit', external=True).when('a', 10).when('b', 20).otherwise(30),
        Predictor('units_digit', external=True).when('x', 4).when('y', 5).otherwise(6)
    )

    def get_digit(n, i):
        return n // 10**i % 10

    output = eq.predict(EXAMPLE_DF, tens_digit='a', units_digit='z')
    assert (get_digit(output, 1) == 1).all()
    assert (get_digit(output, 0) == 6).all()

    output = eq.predict(EXAMPLE_DF, tens_digit='b', units_digit='y')
    assert (get_digit(output, 1) == 2).all()
    assert (get_digit(output, 0) == 5).all()


def test_callback_value():
    # as lambda
    eq = LinearModel(
        LinearModelType.ADDITIVE,
        0.0,
        Predictor('age_years').apply(lambda x: x / 100)
    )
    output1 = eq.predict(EXAMPLE_DF)

    # as function
    def callback(x):
        return x/100

    eq2 = LinearModel(
        LinearModelType.ADDITIVE,
        0.0,
        Predictor('age_years').apply(callback)
    )
    output2 = eq2.predict(EXAMPLE_DF)

    assert output1.tolist() == (EXAMPLE_DF.age_years/100).tolist()
    assert output1.tolist() == output2.tolist()


def test_callback_with_external_variable():
    eq = LinearModel(
        LinearModelType.ADDITIVE,
        0.0,
        Predictor('region_of_residence').when('Northern', 1).otherwise(2),
        Predictor('year', external=True).apply(lambda x: (x - 10) / 10000)
    )
    output1 = eq.predict(EXAMPLE_DF, year=2019)
    assert output1.tolist() == [1.2009, 2.2009, 1.2009, 2.2009, 2.2009, 2.2009, 2.2009, 1.2009,
                                2.2009, 2.2009, 2.2009, 2.2009, 2.2009, 2.2009, 2.2009, 1.2009,
                                2.2009, 2.2009, 2.2009, 1.2009, 1.2009]

    output2 = eq.predict(EXAMPLE_DF, year=2010)
    assert output2.tolist() == [1.2000, 2.2000, 1.2000, 2.2000, 2.2000, 2.2000, 2.2000, 1.2000,
                                2.2000, 2.2000, 2.2000, 2.2000, 2.2000, 2.2000, 2.2000, 1.2000,
                                2.2000, 2.2000, 2.2000, 1.2000, 1.2000]


def test_logistic_application_low_ex():
    # Use an example from lifestyle at initiation: low exercise

    # 1) load a df from a csv file that has is a 'freeze-frame' of for sim.population.props
    df_file = Path(os.path.dirname(__file__)) / 'resources' / 'df_at_init_of_lifestyle.csv'
    df = pd.read_csv(df_file)
    df.set_index('person', inplace=True, drop=True)

    # 2) generate the probabilities from the model in the 'classical' manner
    init_p_low_ex_urban_m = 0.32
    init_or_low_ex_f = 0.6
    init_or_low_ex_rural = 0.4
    age_ge15_idx = df.index[df.is_alive & (df.age_years >= 15)]
    init_odds_low_ex_urban_m = init_p_low_ex_urban_m / (1 - init_p_low_ex_urban_m)
    odds_low_ex = pd.Series(init_odds_low_ex_urban_m, index=age_ge15_idx)
    odds_low_ex.loc[df.sex == 'F'] *= init_or_low_ex_f
    odds_low_ex.loc[~df.li_urban] *= init_or_low_ex_rural
    low_ex_probs = odds_low_ex / (1 + odds_low_ex)

    # 3) apply the LinearModel to it and make a prediction of the probabilities assigned to each person
    eq = LinearModel(
        LinearModelType.LOGISTIC,
        init_p_low_ex_urban_m / (1 - init_p_low_ex_urban_m),
        Predictor('li_urban').when(False, init_or_low_ex_rural),
        Predictor('sex').when('F', init_or_low_ex_f)
    )
    lm_low_ex_probs = eq.predict(df.loc[df.is_alive & (df.age_years >= 15)])

    # 4) confirm that the two methods agree
    assert lm_low_ex_probs.equals(low_ex_probs)


def test_logistic_application_tob():
    # Use an example from lifestyle at initiation: tob (tobacco use)

    # 1) load a df from a csv file that has is a 'freeze-frame' of for sim.population.props
    df_file = Path(os.path.dirname(__file__)) / 'resources' / 'df_at_init_of_lifestyle.csv'
    df = pd.read_csv(df_file)
    df.set_index('person', inplace=True, drop=True)

    # 2) generate the probabilities from the model in the 'classical' manner
    init_p_tob_age1519_m_wealth1 = 0.7
    init_or_tob_f = 0.8
    init_or_tob_agege40_m = 0.2
    init_or_tob_age2039_m = 0.9
    age_ge15_idx = df.index[df.is_alive & (df.age_years >= 15)]
    init_odds_tob_age1519_m_wealth1 = init_p_tob_age1519_m_wealth1 / (1 - init_p_tob_age1519_m_wealth1)
    odds_tob = pd.Series(init_odds_tob_age1519_m_wealth1, index=age_ge15_idx)
    odds_tob.loc[df.sex == 'F'] *= init_or_tob_f
    odds_tob.loc[(df.sex == 'M') & (df.age_years >= 20) & (df.age_years < 40)] *= init_or_tob_age2039_m
    odds_tob.loc[(df.sex == 'M') & (df.age_years >= 40)] *= init_or_tob_agege40_m
    odds_tob.loc[df.li_wealth == 2] *= 2
    odds_tob.loc[df.li_wealth == 3] *= 3
    odds_tob.loc[df.li_wealth == 4] *= 4
    odds_tob.loc[df.li_wealth == 5] *= 5
    tob_probs: pd.Series = odds_tob / (1 + odds_tob)

    # 3) apply the LinearModel to it and make a prediction of the probabilities assigned to each person
    eq_tob = LinearModel(
        LinearModelType.LOGISTIC,
        init_p_tob_age1519_m_wealth1 / (1 - init_p_tob_age1519_m_wealth1),
        Predictor('sex').when('F', init_or_tob_f),
        Predictor('li_wealth').when(2, 2).when(3, 3).when(4, 4).when(5, 5),
        Predictor().when('(age_years.between(20,39)) & (sex == "M")', init_or_tob_age2039_m)
                   .when('(age_years.between(40,120)) & (sex == "M")', init_or_tob_agege40_m)
    )

    lm_tob_probs = eq_tob.predict(df.loc[df.is_alive & (df.age_years >= 15)])

    assert np.allclose(tob_probs, lm_tob_probs)


def test_logisitc_HSB_example():
    # This example is taking from healthcareseeking.py.
    # It tests use of:
    #   * continuous effects with applied lambda functions
    #   * external variables
    #   * complex conditions (more than one variable being used)
    #   * handling non-numeric/bool types of data element (sets in this case)

    # 1) load a df from a csv file that has is a 'freeze-frame' of for sim.population.props
    #   (This has lots of randomly added symptoms)
    df_file = Path(os.path.dirname(__file__)) / 'resources' / 'df_at_healthcareseeking.csv'

    df = pd.read_csv(df_file)
    df.set_index('person', inplace=True, drop=True)

    # 2) generate the probabilities from the model in the 'classical' manner
    # nb. In the code this is done for one individual, so looping through individual to get a good range
    # f is the odds

    prob_seeking_care = pd.Series(index=df.index)
    for i in df.index:
        person_profile = df.loc[i]
        f = 3.237729            # 'Constant' term from STATA is the baseline odds.

        # Region
        if person_profile['region_of_residence'] == 'Northern':
            f *= 1.00
        elif person_profile['region_of_residence'] == 'Central':
            f *= 0.61
        elif person_profile['region_of_residence'] == 'Southern':
            f *= 0.67

        # Urban/Rural residence
        if not person_profile['li_urban']:
            f *= 1.00
        else:
            f *= 1.63

        # Sex
        if person_profile['sex'] == 'M':
            f *= 1.00
        else:
            f *= 1.19

        # Age (NB. This is made to a continuous variable for the purposing of testing: do not use for sims!)
        f *= (0.99 * (5 + person_profile['age_years']**2))

        # Year (NB. This is included so as to test the use of external variables: do not use for sims!)
        year = 2015
        f *= (0.95 * (year - 2010))

        # Symptoms (testing for empty or non-empty set) - (can have more than one)
        if person_profile['sy_fever'] != 'set()':
            f *= 1.86

        if person_profile['sy_vomiting'] != 'set()':
            f *= 1.28

        if (person_profile['sy_stomachache'] != 'set()') or (person_profile['sy_diarrhoea'] != 'set()'):
            f *= 0.76

        if person_profile['sy_sore_throat'] != 'set()':
            f *= 0.89

        if person_profile['sy_respiratory_symptoms'] != 'set()':
            f *= 0.71

        if person_profile['sy_headache'] != 'set()':
            f *= 0.52

        if person_profile['sy_skin_complaint'] != 'set()':
            f *= 2.31

        if person_profile['sy_dental_complaint'] != 'set()':
            f *= 0.94

        if person_profile['sy_backache'] != 'set()':
            f *= 1.01

        if person_profile['sy_injury'] != 'set()':
            f *= 1.02

        if person_profile['sy_eye_complaint'] != 'set()':
            f *= 1.33
        #
        # convert into a probability of seeking care:
        prob_seeking_care[i] = f / (1 + f)

    # 3) Use LinearModel:

    lm = LinearModel(
        LinearModelType.LOGISTIC,
        3.237729,   # baseline oddds
        Predictor('region_of_residence').when('Central', 0.61)
                                        .when('Southern', 0.67),
        Predictor('li_urban').when(True, 1.63),
        Predictor('sex').when('F', 1.19),
        Predictor('age_years').apply(lambda age_years: (5 + age_years**2) * 0.99),
        Predictor('year', external=True).apply(lambda year: 0.95 * (year - 2010)),
        Predictor('sy_fever').when('!= "set()"', 1.86),
        Predictor('sy_vomiting').when('!= "set()"', 1.28),
        Predictor('sy_sore_throat').when('!= "set()"', 0.89),
        Predictor('sy_respiratory_symptoms').when('!= "set()"', 0.71),
        Predictor('sy_headache').when('!= "set()"', 0.52),
        Predictor('sy_skin_complaint').when('!= "set()"', 2.31),
        Predictor('sy_dental_complaint').when('!= "set()"', 0.94),
        Predictor('sy_backache').when('!= "set()"', 1.01),
        Predictor('sy_injury').when('!= "set()"', 1.02),
        Predictor('sy_eye_complaint').when('!= "set()"', 1.33),
        Predictor().when('(sy_stomachache != "set()") | (sy_diarrhoea != "set()")', 0.76)
    )

    prob_seeking_care_lm = lm.predict(df, year=2015)

    assert np.allclose(prob_seeking_care_lm, prob_seeking_care)


def test_using_int_as_intercept():
    eq = LinearModel(
        LinearModelType.ADDITIVE,
        0
    )
    assert isinstance(eq, LinearModel)
    pred = eq.predict(EXAMPLE_DF)
    assert isinstance(pred, pd.Series)
<<<<<<< HEAD
    assert isinstance(pred.dtype, (int, np.integer))
    # assert pred.dtype == 'int64'
=======
    assert np.issubdtype(pred.dtype, np.integer)
>>>>>>> 999dc335
    assert (pred.index == EXAMPLE_DF.index).all()
    assert (pred == 0).all()


def test_multiplicative_helper():
    predictor1 = Predictor('column1').when(True, 1)
    predictor2 = Predictor('column2').when(True, 2)
    eq = LinearModel.multiplicative(
        predictor1,
        predictor2
    )
    assert isinstance(eq, LinearModel)
    assert eq.lm_type == LinearModelType.MULTIPLICATIVE
    assert eq.intercept == 1.0
    assert eq.predictors[0] == predictor1
    assert eq.predictors[1] == predictor2


def test_outcomes():
    prob = 0.5
    OR_X = 2
    OR_Y = 5

    odds = prob / (1 - prob)

    eq = LinearModel(
        LinearModelType.LOGISTIC,
        odds,
        Predictor('FactorX').when(True, OR_X),
        Predictor('FactorY').when(True, OR_Y)
    )

    df = pd.DataFrame(data={
        'FactorX': [False, True, False, True],
        'FactorY': [False, False, True, True]
    }, index=['row1', 'row2', 'row3', 'row4'])

    rng = np.random.RandomState(0)

    pred = eq.predict(df, rng=rng)

    assert isinstance(pred, pd.Series)
    assert pred.dtype == bool
    assert (pred.index == df.index).all()

    pred = eq.predict(df.iloc[[0]], rng=rng)
    assert not isinstance(pred, pd.Series)
    assert isinstance(pred, np.bool_)


def test_custom():
    # example population dataframe
    dataframe = pd.DataFrame(data={
        'FactorX': [False, True, False, True],
        'FactorY': [False, False, True, True]
    }, index=['row1', 'row2', 'row3', 'row4'])

    # example module parameters
    module_params = {
        'intercept': 1.0,
        'rr_factorx': 20.0,
        'rr_factory': 300.0
    }

    # a custom predict function for dataframe (including single-row dataframe) =========================================
    def predict_on_dataframe(self, df, rng=None, **externals):
        p = self.parameters
        param_external = externals['other']  # another external variable passed when calling predict
        # each row of dataframe needs a result
        results = pd.Series(data=np.nan, index=df.index)
        results[:] = p['intercept']
        # note operator: this is an additive linear module
        results[df.FactorX] += p['rr_factorx']
        results[df.FactorY] += p['rr_factory']
        results[df.FactorX & df.FactorY] += param_external
        return results

    # create the linear model passing the custom predict function
    lm = LinearModel.custom(predict_on_dataframe, parameters=module_params)

    pred = lm.predict(dataframe, other=4000.0)
    assert pred['row1'] == 1.0
    assert pred['row2'] == 21.0
    assert pred['row3'] == 301.0
    assert pred['row4'] == 4321.0

    # a custom predict function operating on a single record ===========================================================
    def predict_on_record(self, record, rng=None, **externals):
        p = self.parameters
        param_external = externals['other']  # another external variable passed when calling predict
        result = p['intercept']
        if record.FactorX:
            result += p['rr_factorx']
        if record.FactorY:
            result += p['rr_factory']
        if record.FactorX and record.FactorY:
            result += param_external
        return result

    lm2 = LinearModel.custom(predict_on_record, parameters=module_params)

    assert lm2.predict(dataframe.loc['row1'], other=4000.0) == 1.0
    assert lm2.predict(dataframe.loc['row2'], other=4000.0) == 21.0
    assert lm2.predict(dataframe.loc['row3'], other=4000.0) == 301.0
    assert lm2.predict(dataframe.loc['row4'], other=4000.0) == 4321.0


def test_mutually_exclusive_conditions():
    """Check that declaring conditions mutually exclusive gives consistent output"""
    lm = LinearModel(
        LinearModelType.ADDITIVE,
        0.0,
        Predictor('age_years', conditions_are_mutually_exclusive=False)
        .when('.between(0, 9)', 1.)
        .when('.between(10, 19)', 2.)
        .when('.between(20, 29)', 3.)
        .when('.between(30, 39)', 4.)
        .when('.between(40, 49)', 5.)
        .when('.between(50, 59)', 6.)
        .when('.between(60, 69)', 7.)
        .when('.between(70, 79)', 8.)
        .when('.between(80, 89)', 9.)
        .when('.between(90, 99)', 10.)
    )
    lm_mutex = LinearModel(
        LinearModelType.ADDITIVE,
        0.0,
        Predictor('age_years', conditions_are_mutually_exclusive=True)
        .when('.between(0, 9)', 1.)
        .when('.between(10, 19)', 2.)
        .when('.between(20, 29)', 3.)
        .when('.between(30, 39)', 4.)
        .when('.between(40, 49)', 5.)
        .when('.between(50, 59)', 6.)
        .when('.between(60, 69)', 7.)
        .when('.between(70, 79)', 8.)
        .when('.between(80, 89)', 9.)
        .when('.between(90, 99)', 10.)
    )
    assert np.allclose(lm.predict(EXAMPLE_DF), lm_mutex.predict(EXAMPLE_DF))


def test_non_mutually_exclusive_conditions():
    """Check that declaring conditions mutually exclusive when not gives wrong output"""
    lm = LinearModel(
        LinearModelType.ADDITIVE,
        0.0,
        Predictor('age_years', conditions_are_mutually_exclusive=False)
        .when('< 10', 1.)
        .when('< 20', 2.)
        .when('< 30', 3.)
        .when('< 40', 4.)
        .when('< 50', 5.)
        .when('< 60', 6.)
        .when('< 70', 7.)
        .when('< 80', 8.)
        .when('< 90', 9.)
        .when('< 100', 10.)
    )
    # Declare conditions to be mutually exclusive even though in reality they are not
    lm_mutex = LinearModel(
        LinearModelType.ADDITIVE,
        0.0,
        Predictor('age_years', conditions_are_mutually_exclusive=True)
        .when('< 10', 1.)
        .when('< 20', 2.)
        .when('< 30', 3.)
        .when('< 40', 4.)
        .when('< 50', 5.)
        .when('< 60', 6.)
        .when('< 70', 7.)
        .when('< 80', 8.)
        .when('< 90', 9.)
        .when('< 100', 10.)
    )
    assert not np.allclose(lm.predict(EXAMPLE_DF), lm_mutex.predict(EXAMPLE_DF))


def test_exhaustive_conditions():
    """Check that declaring conditions exhaustive gives consistent output"""
    lm = LinearModel(
        LinearModelType.MULTIPLICATIVE,
        1.0,
        Predictor('age_years', conditions_are_exhaustive=False)
        .when('< 10', 1.)
        .when('.between(10, 19)', 2.)
        .when('.between(20, 29)', 3.)
        .when('.between(30, 39)', 4.)
        .when('>= 40', 5.)
    )
    lm_exhaustive = LinearModel(
        LinearModelType.MULTIPLICATIVE,
        1.0,
        Predictor('age_years', conditions_are_exhaustive=True)
        .when('< 10', 1.)
        .when('.between(10, 19)', 2.)
        .when('.between(20, 29)', 3.)
        .when('.between(30, 39)', 4.)
        .when('>= 40', 5.)
    )
    assert np.allclose(lm.predict(EXAMPLE_DF), lm_exhaustive.predict(EXAMPLE_DF))


def test_non_exhaustive_conditions():
    """Check that declaring conditions exhaustive when not gives wrong output"""
    lm = LinearModel(
        LinearModelType.MULTIPLICATIVE,
        1.0,
        Predictor('age_years', conditions_are_exhaustive=False)
        .when('.between(10, 19)', 2.)
        .when('.between(20, 29)', 3.)
        .when('.between(30, 39)', 4.)
    )
    # Declare conditions to be exhaustive even though in reality they are not
    lm_exhaustive = LinearModel(
        LinearModelType.MULTIPLICATIVE,
        1.0,
        Predictor('age_years', conditions_are_exhaustive=True)
        .when('.between(10, 19)', 2.)
        .when('.between(20, 29)', 3.)
        .when('.between(30, 39)', 4.)
    )
    assert not np.allclose(lm.predict(EXAMPLE_DF), lm_exhaustive.predict(EXAMPLE_DF))<|MERGE_RESOLUTION|>--- conflicted
+++ resolved
@@ -423,12 +423,12 @@
     assert isinstance(eq, LinearModel)
     pred = eq.predict(EXAMPLE_DF)
     assert isinstance(pred, pd.Series)
-<<<<<<< HEAD
+
     assert isinstance(pred.dtype, (int, np.integer))
-    # assert pred.dtype == 'int64'
-=======
+    # assert pred.dtype == 'int64'  # removed as errors with windows machines (int type)
+
     assert np.issubdtype(pred.dtype, np.integer)
->>>>>>> 999dc335
+
     assert (pred.index == EXAMPLE_DF.index).all()
     assert (pred == 0).all()
 
