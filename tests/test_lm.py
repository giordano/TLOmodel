import io
import os
from pathlib import Path

import pandas as pd

from tlo.lm import LinearModel, LinearModelType, Predictor

EXAMPLE_POP = """region_of_residence,li_urban,sex,age_years,sy_vomiting
Northern,True,M,12,False
Central,True,M,6,True
Northern,True,M,24,False
Southern,True,M,46,True
Central,True,M,91,True
Central,False,M,16,False
Southern,False,F,80,True
Northern,True,F,99,False
Western,True,F,63,False
Central,True,F,51,True
Central,True,M,57,False
Central,False,F,2,False
Central,True,F,93,False
Western,False,M,15,True
Western,False,M,5,False
Northern,True,M,29,True
Western,True,M,63,False
Southern,True,F,54,False
Western,False,M,94,False
Northern,False,F,91,True
Northern,True,M,29,False
"""

EXAMPLE_DF = pd.read_csv(io.StringIO(EXAMPLE_POP))


def test_of_example_usage():
    # Test the use of basic functions using different syntax and model types

    # Linear Model
    eq = LinearModel(
        LinearModelType.ADDITIVE,
        0.0,
        Predictor('region_of_residence').when('Northern', 0.1).when('Central', 0.2).when('Southern', 0.3),
        Predictor('li_urban').when(True, 0.01).otherwise(0.02),
        Predictor('sex').when('M', 0.001).when('F', 0.002),
        Predictor('age_years').when('< 5', 0.0001)
                              .when('< 15', 0.0002)
                              .when('< 35', 0.0003)
                              .when('< 60', 0.0004)
                              .otherwise(0.0005),
        Predictor('sy_vomiting').when(True, 0.00001).otherwise(0.00002)
    )

    eq.predict(EXAMPLE_DF)

    # Logistic model
    eq = LinearModel(
        LinearModelType.LOGISTIC,
        1.0,
        Predictor('region_of_residence').when('Northern', 1.0).when('Central', 1.1).when('Southern', 0.8),
        Predictor('sy_vomiting').when(True, 2.5).otherwise(1.0),
        Predictor('age_years')
        .when('.between(0,5)', 0.001)
        .otherwise(0),
    )
    eq.predict(EXAMPLE_DF)

    # Multiplicative model
    eq = LinearModel(
        LinearModelType.MULTIPLICATIVE,
        0.02,
        Predictor('region_of_residence').when('Northern', 1.0).when('Central', 1.1).when('Southern', 0.8),
        Predictor('sy_vomiting').when(True, 2.5).otherwise(1.0)
    )
    eq.predict(EXAMPLE_DF)


def test_additive_trivial_application():
    eq = LinearModel(
        LinearModelType.ADDITIVE,
        0.0,
        Predictor('FactorX').when(True, 10),
        Predictor('FactorY').when(True, 100)
    )

    df = pd.DataFrame(data={
        'FactorX': [False, True, False, True],
        'FactorY': [False, False, True, True]
    })

    pred = eq.predict(df)
    assert all(pred.values == [0.0, 10.0, 100.0, 110.0])


def test_multiplier_trivial_application():
    eq = LinearModel(
        LinearModelType.MULTIPLICATIVE,
        1.0,
        Predictor('FactorX').when(True, 5),
        Predictor('FactorY').when(True, -1)
    )

    df = pd.DataFrame(data={
        'FactorX': [False, True, False, True],
        'FactorY': [False, False, True, True]
    })

    pred = eq.predict(df)
    assert all(pred.values == [1.0, 5.0, -1.0, -5.0])


def test_logistic_trivial_application():
    prob = 0.5
    OR_X = 2
    OR_Y = 5

    odds = prob / (1 - prob)

    eq = LinearModel(
        LinearModelType.LOGISTIC,
        odds,
        Predictor('FactorX').when(True, OR_X),
        Predictor('FactorY').when(True, OR_Y)
    )

    df = pd.DataFrame(data={
        'FactorX': [False, True, False, True],
        'FactorY': [False, False, True, True]
    })

    pred = eq.predict(df)
    assert all(pred.values == [
        prob,
        (odds * OR_X) / (1 + odds * OR_X),
        (odds * OR_Y) / (1 + odds * OR_Y),
        (odds * OR_X * OR_Y) / (1 + odds * OR_X * OR_Y)
    ])


def test_external_variable():
    eq = LinearModel(
        LinearModelType.ADDITIVE,
        0.0,
        Predictor('region_of_residence').when('Northern', 0.1).otherwise(0.3),
        Predictor('year', external=True).when('.between(0,2019)', 1).when(2020, 2).otherwise(3)
    )

    output = eq.predict(EXAMPLE_DF, year=2010)
    assert output.tolist() == [1.1, 1.3, 1.1, 1.3, 1.3, 1.3, 1.3, 1.1, 1.3, 1.3, 1.3,
                               1.3, 1.3, 1.3, 1.3, 1.1, 1.3, 1.3, 1.3, 1.1, 1.1]

    output = eq.predict(EXAMPLE_DF, year=2020)
    assert output.tolist() == [2.1, 2.3, 2.1, 2.3, 2.3, 2.3, 2.3, 2.1, 2.3, 2.3, 2.3,
                               2.3, 2.3, 2.3, 2.3, 2.1, 2.3, 2.3, 2.3, 2.1, 2.1]

    output = eq.predict(EXAMPLE_DF, year=2021)
    assert output.tolist() == [3.1, 3.3, 3.1, 3.3, 3.3, 3.3, 3.3, 3.1, 3.3, 3.3, 3.3,
                               3.3, 3.3, 3.3, 3.3, 3.1, 3.3, 3.3, 3.3, 3.1, 3.1]


def test_multiple_external_variables():
    eq = LinearModel(
        LinearModelType.ADDITIVE,
        0.0,
        Predictor('region_of_residence').when('Northern', 100).otherwise(200),
        Predictor('tens_digit', external=True).when('a', 10).when('b', 20).otherwise(30),
        Predictor('units_digit', external=True).when('x', 4).when('y', 5).otherwise(6)
    )

    def get_digit(n, i):
        return n // 10**i % 10

    output = eq.predict(EXAMPLE_DF, tens_digit='a', units_digit='z')
    assert (get_digit(output, 1) == 1).all()
    assert (get_digit(output, 0) == 6).all()

    output = eq.predict(EXAMPLE_DF, tens_digit='b', units_digit='y')
    assert (get_digit(output, 1) == 2).all()
    assert (get_digit(output, 0) == 5).all()


def test_callback_value():
    # as lambda
    eq = LinearModel(
        LinearModelType.ADDITIVE,
        0.0,
        Predictor('age_years').apply(lambda x: x / 100)
    )
    output1 = eq.predict(EXAMPLE_DF)

    # as function
    def callback(x):
        return x/100

    eq2 = LinearModel(
        LinearModelType.ADDITIVE,
        0.0,
        Predictor('age_years').apply(callback)
    )
    output2 = eq2.predict(EXAMPLE_DF)

    assert output1.tolist() == (EXAMPLE_DF.age_years/100).tolist()
    assert output1.tolist() == output2.tolist()


def test_callback_with_external_variable():
    eq = LinearModel(
        LinearModelType.ADDITIVE,
        0.0,
        Predictor('region_of_residence').when('Northern', 1).otherwise(2),
        Predictor('year', external=True).apply(lambda x: (x - 10) / 10000)
    )
    output1 = eq.predict(EXAMPLE_DF, year=2019)
    assert output1.tolist() == [1.2009, 2.2009, 1.2009, 2.2009, 2.2009, 2.2009, 2.2009, 1.2009,
                                2.2009, 2.2009, 2.2009, 2.2009, 2.2009, 2.2009, 2.2009, 1.2009,
                                2.2009, 2.2009, 2.2009, 1.2009, 1.2009]

    output2 = eq.predict(EXAMPLE_DF, year=2010)
    assert output2.tolist() == [1.2000, 2.2000, 1.2000, 2.2000, 2.2000, 2.2000, 2.2000, 1.2000,
                                2.2000, 2.2000, 2.2000, 2.2000, 2.2000, 2.2000, 2.2000, 1.2000,
                                2.2000, 2.2000, 2.2000, 1.2000, 1.2000]


def test_logistic_application_low_ex():
    # Use an example from lifestyle at initiation: low exercise

    # 1) load a df from a csv file that has is a 'freeze-frame' of for sim.population.props
    df_file = Path(os.path.dirname(__file__)) / 'resources' / 'df_at_init_of_lifestyle.csv'
    df = pd.read_csv(df_file)
    df.set_index('person', inplace=True, drop=True)

    # 2) generate the probabilities from the model in the 'classical' manner
    init_p_low_ex_urban_m = 0.32
    init_or_low_ex_f = 0.6
    init_or_low_ex_rural = 0.4
    age_ge15_idx = df.index[df.is_alive & (df.age_years >= 15)]
    init_odds_low_ex_urban_m = init_p_low_ex_urban_m / (1 - init_p_low_ex_urban_m)
    odds_low_ex = pd.Series(init_odds_low_ex_urban_m, index=age_ge15_idx)
    odds_low_ex.loc[df.sex == 'F'] *= init_or_low_ex_f
    odds_low_ex.loc[~df.li_urban] *= init_or_low_ex_rural
    low_ex_probs = odds_low_ex / (1 + odds_low_ex)

    # 3) apply the LinearModel to it and make a prediction of the probabilities assigned to each person
    eq = LinearModel(
        LinearModelType.LOGISTIC,
        init_p_low_ex_urban_m / (1 - init_p_low_ex_urban_m),
        Predictor('li_urban').when(False, init_or_low_ex_rural),
        Predictor('sex').when('F', init_or_low_ex_f)
    )
    lm_low_ex_probs = eq.predict(df.loc[df.is_alive & (df.age_years >= 15)])

    # 4) confirm that the two methods agree
    assert lm_low_ex_probs.equals(low_ex_probs)


def test_logistic_application_tob():
    # Use an example from lifestyle at initiation: tob (tobacco use)

    # 1) load a df from a csv file that has is a 'freeze-frame' of for sim.population.props
    df_file = Path(os.path.dirname(__file__)) / 'resources' / 'df_at_init_of_lifestyle.csv'
    df = pd.read_csv(df_file)
    df.set_index('person', inplace=True, drop=True)

    # 2) generate the probabilities from the model in the 'classical' manner
    init_p_tob_age1519_m_wealth1 = 0.7
    init_or_tob_f = 0.8
    init_or_tob_agege40_m = 0.2
    init_or_tob_age2039_m = 0.9
    age_ge15_idx = df.index[df.is_alive & (df.age_years >= 15)]
    init_odds_tob_age1519_m_wealth1 = init_p_tob_age1519_m_wealth1 / (1 - init_p_tob_age1519_m_wealth1)
    odds_tob = pd.Series(init_odds_tob_age1519_m_wealth1, index=age_ge15_idx)
    odds_tob.loc[df.sex == 'F'] *= init_or_tob_f
    odds_tob.loc[(df.sex == 'M') & (df.age_years >= 20) & (df.age_years < 40)] *= init_or_tob_age2039_m
    odds_tob.loc[(df.sex == 'M') & (df.age_years >= 40)] *= init_or_tob_agege40_m
    odds_tob.loc[df.li_wealth == 2] *= 2
    odds_tob.loc[df.li_wealth == 3] *= 3
    odds_tob.loc[df.li_wealth == 4] *= 4
    odds_tob.loc[df.li_wealth == 5] *= 5
    tob_probs: pd.Series = odds_tob / (1 + odds_tob)

    # 3) apply the LinearModel to it and make a prediction of the probabilities assigned to each person
    eq_tob = LinearModel(
        LinearModelType.LOGISTIC,
        init_p_tob_age1519_m_wealth1 / (1 - init_p_tob_age1519_m_wealth1),
        Predictor('sex').when('F', init_or_tob_f),
        Predictor('li_wealth').when(2, 2).when(3, 3).when(4, 4).when(5, 5),
        Predictor().when('(age_years.between(20,39)) & (sex == "M")', init_or_tob_age2039_m)
                   .when('(age_years.between(40,120)) & (sex == "M")', init_or_tob_agege40_m)
    )

    lm_tob_probs = eq_tob.predict(df.loc[df.is_alive & (df.age_years >= 15)])

    assert tob_probs.equals(lm_tob_probs)


def test_logisitc_HSB_example():
    # This example is taking from healthcareseeking.py.
    # It tests use of:
    #   * continuous effects with applied lambda functions
    #   * external variables
    #   * complex conditions (more than one variable being used)
    #   * handling non-numeric/bool types of data element (sets in this case)

    # 1) load a df from a csv file that has is a 'freeze-frame' of for sim.population.props
    #   (This has lots of randomly added symptoms)
    df_file = Path(os.path.dirname(__file__)) / 'resources' / 'df_at_healthcareseeking.csv'

    df = pd.read_csv(df_file)
    df.set_index('person', inplace=True, drop=True)

    # 2) generate the probabilities from the model in the 'classical' manner
    # nb. In the code this is done for one individual, so looping through individual to get a good range
    # f is the odds

    prob_seeking_care = pd.Series(index=df.index)
    for i in df.index:
        person_profile = df.loc[i]
        f = 3.237729            # 'Constant' term from STATA is the baseline odds.

        # Region
        if person_profile['region_of_residence'] == 'Northern':
            f *= 1.00
        elif person_profile['region_of_residence'] == 'Central':
            f *= 0.61
        elif person_profile['region_of_residence'] == 'Southern':
            f *= 0.67

        # Urban/Rural residence
        if not person_profile['li_urban']:
            f *= 1.00
        else:
            f *= 1.63

        # Sex
        if person_profile['sex'] == 'M':
            f *= 1.00
        else:
            f *= 1.19

        # Age (NB. This is made to a continuous variable for the purposing of testing: do not use for sims!)
        f *= (0.99 * (5 + person_profile['age_years']**2))

        # Year (NB. This is included so as to test the use of external variables: do not use for sims!)
        year = 2015
        f *= (0.95 * (year - 2010))

        # Symptoms (testing for empty or non-empty set) - (can have more than one)
        if person_profile['sy_fever'] != 'set()':
            f *= 1.86

        if person_profile['sy_vomiting'] != 'set()':
            f *= 1.28

        if (person_profile['sy_stomachache'] != 'set()') or (person_profile['sy_diarrhoea'] != 'set()'):
            f *= 0.76

        if person_profile['sy_sore_throat'] != 'set()':
            f *= 0.89

        if person_profile['sy_respiratory_symptoms'] != 'set()':
            f *= 0.71

        if person_profile['sy_headache'] != 'set()':
            f *= 0.52

        if person_profile['sy_skin_complaint'] != 'set()':
            f *= 2.31

        if person_profile['sy_dental_complaint'] != 'set()':
            f *= 0.94

        if person_profile['sy_backache'] != 'set()':
            f *= 1.01

        if person_profile['sy_injury'] != 'set()':
            f *= 1.02

        if person_profile['sy_eye_complaint'] != 'set()':
            f *= 1.33
        #
        # convert into a probability of seeking care:
        prob_seeking_care[i] = f / (1 + f)

    # 3) Use LinearModel:

    lm = LinearModel(
        LinearModelType.LOGISTIC,
        3.237729,   # baseline oddds
        Predictor('region_of_residence').when('Central', 0.61)
                                        .when('Southern', 0.67),
        Predictor('li_urban').when(True, 1.63),
        Predictor('sex').when('F', 1.19),
        Predictor('age_years').apply(lambda age_years: (5 + age_years**2) * 0.99),
        Predictor('year', external=True).apply(lambda year: 0.95 * (year - 2010)),
        Predictor('sy_fever').when('!= "set()"', 1.86),
        Predictor('sy_vomiting').when('!= "set()"', 1.28),
        Predictor('sy_sore_throat').when('!= "set()"', 0.89),
        Predictor('sy_respiratory_symptoms').when('!= "set()"', 0.71),
        Predictor('sy_headache').when('!= "set()"', 0.52),
        Predictor('sy_skin_complaint').when('!= "set()"', 2.31),
        Predictor('sy_dental_complaint').when('!= "set()"', 0.94),
        Predictor('sy_backache').when('!= "set()"', 1.01),
        Predictor('sy_injury').when('!= "set()"', 1.02),
        Predictor('sy_eye_complaint').when('!= "set()"', 1.33),
        Predictor().when('(sy_stomachache != "set()") | (sy_diarrhoea != "set()")', 0.76)
    )

    prob_seeking_care_lm = lm.predict(df, year=2015)

<<<<<<< HEAD
    assert prob_seeking_care_lm.equals(prob_seeking_care)


def test_using_int_as_intercept():
    eq = LinearModel(
        LinearModelType.ADDITIVE,
        0
    )
=======
    assert prob_seeking_care_lm.equals(prob_seeking_care)
>>>>>>> 0bd08930
<|MERGE_RESOLUTION|>--- conflicted
+++ resolved
@@ -407,7 +407,6 @@
 
     prob_seeking_care_lm = lm.predict(df, year=2015)
 
-<<<<<<< HEAD
     assert prob_seeking_care_lm.equals(prob_seeking_care)
 
 
@@ -415,7 +414,4 @@
     eq = LinearModel(
         LinearModelType.ADDITIVE,
         0
-    )
-=======
-    assert prob_seeking_care_lm.equals(prob_seeking_care)
->>>>>>> 0bd08930
+    )