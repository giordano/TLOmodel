import os
from pathlib import Path

import numpy as np
import pandas as pd
import pytest
from pandas.tseries.offsets import DateOffset

from tlo import Date, Simulation
from tlo.lm import LinearModel, LinearModelType
from tlo.methods import (
    care_of_women_during_pregnancy,
    cardio_metabolic_disorders,
    contraception,
    demography,
    depression,
    enhanced_lifestyle,
    healthburden,
    healthseekingbehaviour,
    healthsystem,
    hiv,
    labour,
    malaria,
    newborn_outcomes,
    postnatal_supervisor,
    pregnancy_supervisor,
    symptommanager,
)

seed = 882

# The resource files
try:
    resourcefilepath = Path(os.path.dirname(__file__)) / '../resources'
except NameError:
    # running interactively
    resourcefilepath = Path('./resources')

start_date = Date(2010, 1, 1)


def check_dtypes(simulation):
    # check types of columns
    df = simulation.population.props
    orig = simulation.population.new_row
    assert (df.dtypes == orig.dtypes).all()


def set_all_women_as_pregnant_and_reset_baseline_parity(sim):
    """Force all women of reproductive age to be pregnant at the start of the simulation and overrides parity set at
     initialisation of simulation """
    df = sim.population.props

    women_repro = df.loc[df.is_alive & (df.sex == 'F') & (df.age_years > 14) & (df.age_years < 50)]
    df.loc[women_repro.index, 'is_pregnant'] = True
    df.loc[women_repro.index, 'date_of_last_pregnancy'] = sim.start_date
    for person in women_repro.index:
        sim.modules['Labour'].set_date_of_labour(person)

    all_women = df.loc[df.is_alive & (df.sex == 'F') & (df.age_years > 14)]
    df.loc[all_women.index, 'la_parity'] = 0


def turn_off_antenatal_pregnancy_loss(sim):
    """Set all parameters which output probability of pregnancy loss to 0"""
    params = sim.modules['PregnancySupervisor'].current_parameters
    params['prob_ectopic_pregnancy'] = 0
    params['prob_induced_abortion_per_month'] = 0
    params['prob_still_birth_per_month'] = 0

    sim.modules['PregnancySupervisor'].ps_linear_models['spontaneous_abortion'] = \
            LinearModel(
                LinearModelType.MULTIPLICATIVE,
                0)


def register_modules():
    """Defines sim variable and registers all modules that can be called when running the full suite of pregnancy
    modules"""
    sim = Simulation(start_date=start_date, seed=seed)

    sim.register(demography.Demography(resourcefilepath=resourcefilepath),
                 contraception.Contraception(resourcefilepath=resourcefilepath),
                 enhanced_lifestyle.Lifestyle(resourcefilepath=resourcefilepath),
                 healthburden.HealthBurden(resourcefilepath=resourcefilepath),
                 healthsystem.HealthSystem(resourcefilepath=resourcefilepath,
                                           service_availability=['*']),
                 newborn_outcomes.NewbornOutcomes(resourcefilepath=resourcefilepath),
                 pregnancy_supervisor.PregnancySupervisor(resourcefilepath=resourcefilepath),
                 care_of_women_during_pregnancy.CareOfWomenDuringPregnancy(resourcefilepath=resourcefilepath),
                 symptommanager.SymptomManager(resourcefilepath=resourcefilepath),
                 labour.Labour(resourcefilepath=resourcefilepath),
                 postnatal_supervisor.PostnatalSupervisor(resourcefilepath=resourcefilepath),
                 healthseekingbehaviour.HealthSeekingBehaviour(resourcefilepath=resourcefilepath),
                 cardio_metabolic_disorders.CardioMetabolicDisorders(resourcefilepath=resourcefilepath),
                 malaria.Malaria(resourcefilepath=resourcefilepath),
                 hiv.Hiv(resourcefilepath=resourcefilepath),
                 depression.Depression(resourcefilepath=resourcefilepath),
                 )

    return sim


@pytest.mark.slow
def test_run_core_modules_normal_allocation_of_pregnancy():
    """Runs the simulation using only core modules without manipulation of pregnancy rates or parameters and checks
    dtypes at the end"""

    sim = register_modules()
    sim.make_initial_population(n=1000)
    sim.simulate(end_date=Date(2015, 1, 1))
    check_dtypes(sim)


@pytest.mark.slow
def test_run_core_modules_high_volumes_of_pregnancy():
    """Runs the simulation with the core modules and all women of reproductive age being pregnant at the start of the
    simulation"""

    sim = register_modules()
    sim.make_initial_population(n=5000)
    set_all_women_as_pregnant_and_reset_baseline_parity(sim)
    sim.simulate(end_date=Date(2011, 1, 1))


def test_store_dalys_in_mni_function_and_daly_calculations():
    """This test checks how we calculate, store and report back individuals disability weight for the previous month
    in the model."""

    # Set up sim and run for 0 days
    sim = register_modules()
    sim.make_initial_population(n=100)
    set_all_women_as_pregnant_and_reset_baseline_parity(sim)
    sim.simulate(end_date=sim.date + pd.DateOffset(days=0))
    sim.modules['HealthSystem'].HSI_EVENT_QUEUE.clear()

    # Store functions from pregnancy supervisor as variables
    df = sim.population.props
    mni = sim.modules['PregnancySupervisor'].mother_and_newborn_info
    store_dalys_in_mni = sim.modules['PregnancySupervisor'].store_dalys_in_mni
    params = sim.modules['PregnancySupervisor'].parameters

    # Select pregnant woman from dataframe and Generate the MNI dictionary
    pregnant_women = df.loc[df.is_alive & df.is_pregnant]
    for woman in pregnant_women.index:
        sim.modules['PregnancySupervisor'].generate_mother_and_newborn_dictionary_for_individual(woman)

    mother_id = pregnant_women.index[0]

    # First we test the logic for 'acute' complications
    # Call store_dalys_in_mni function which is called when any woman experiences one of the complications stored in
    # the mni
    store_dalys_in_mni(mother_id, 'ectopic_onset')
    store_dalys_in_mni(mother_id, 'ectopic_rupture_onset')

    # Check that the correct date of onset has been captured in the mni dictionary
    assert mni[mother_id]['ectopic_onset'] == sim.date
    assert mni[mother_id]['ectopic_rupture_onset'] == sim.date

    # Call the report_daly_function which contains the functionality to calculate the daly weight this woman should have
    # following her complications

    dalys_from_pregnancy = sim.modules['PregnancySupervisor'].report_daly_values()
    assert dalys_from_pregnancy.loc[mother_id] > 0

    # We assume any of the 'acute' complications cause women to accrue 7 days of disability weight
    ectopic_preg_weight = params['ps_daly_weights']['ectopic']
    ectopic_rupture_weight = params['ps_daly_weights']['ectopic_rupture']

    # Therefore for this month this woman should have accrued the sum of these two weight values
    # (rounded to allow comparison)
    total_weight = round((ectopic_preg_weight + ectopic_rupture_weight), 4)

    # Now we use the output returned from the report_daly_values function and check that the function has correctly
    # calculated the weight for this month and store that in the output against this mothers index
    rounded_dalys = round(dalys_from_pregnancy.loc[mother_id], 4)
    assert total_weight == rounded_dalys

    # Chronic complications
    # Now we check the logic for complications that acrue daly weights every day
    # Store onset of severe anaemia and check the correct date has been stored
    store_dalys_in_mni(mother_id, 'severe_anaemia_onset')
    assert mni[mother_id]['severe_anaemia_onset'] == sim.date

    # Move the date forward 1 month and run the report_daly_values
    sim.date = sim.date + pd.DateOffset(months=1)
    dalys_from_pregnancy = sim.modules['PregnancySupervisor'].report_daly_values()

    # Check a daly weight has been stored for this woman
    assert dalys_from_pregnancy.loc[mother_id] > 0

    # This woman has had this complication for the entire month (01/01/2010 - 01/02/2010) and it has not resolved,
    # therefore we expect her to have accrued 1 months weight
    sev_anemia_weight = round((params['ps_daly_weights']['severe_anaemia'] / 365.25) * (365.25 / 12), 2)
    reported_weight = round(dalys_from_pregnancy.loc[mother_id], 2)
    assert sev_anemia_weight == reported_weight

    # Move the date forward 2 weeks and set the date of resolution for the complication
    sim.date = sim.date + pd.DateOffset(weeks=2)
    store_dalys_in_mni(mother_id, 'severe_anaemia_resolution')

    # Move the date forward another 2 weeks and call report_daly_values. This woman will only have experienced the
    # complication for half the month as it was resolved 2 weeks prior to report_daly_values being called
    sim.date = sim.date + pd.DateOffset(weeks=2)
    dalys_from_pregnancy = sim.modules['PregnancySupervisor'].report_daly_values()

    # Ensure some weight was captured
    assert dalys_from_pregnancy.loc[mother_id] > 0
    # Ensure the complication variables are reset within the report_daly_values
    assert pd.isnull(mni[mother_id]['severe_anaemia_onset'])
    assert pd.isnull(mni[mother_id]['severe_anaemia_resolution'])

    # We know she has experience 15 days of complication this month, check the function returns the correct daly weight
    sev_anemia_weight = round((params['ps_daly_weights']['severe_anaemia'] / 365.25) * 15, 3)
    reported_weight = round(dalys_from_pregnancy.loc[mother_id], 3)

    assert sev_anemia_weight == reported_weight


def test_calculation_of_gestational_age():
    """This is a simple test to check that when called, the pregnancy supervisor event updates the age of all women's
    gestational age correctly"""
    sim = register_modules()
    sim.make_initial_population(n=100)
    set_all_women_as_pregnant_and_reset_baseline_parity(sim)
    turn_off_antenatal_pregnancy_loss(sim)

    # Run the sim for 0 days
    sim.simulate(end_date=sim.date + pd.DateOffset(days=0))
    sim.modules['HealthSystem'].HSI_EVENT_QUEUE.clear()
    sim.event_queue.queue.clear()
    df = sim.population.props

    # Set each pregnant womans conception date as some random date in the past
    pregnant_women = df.loc[df.is_alive & df.is_pregnant]
    for person in pregnant_women.index:
        sim.modules['PregnancySupervisor'].generate_mother_and_newborn_dictionary_for_individual(person)
        random_days = sim.modules['PregnancySupervisor'].rng.randint(1, 274)
        df.at[person, 'date_of_last_pregnancy'] = sim.date - pd.DateOffset(days=random_days)

    # Run the event
    pregnancy_sup = pregnancy_supervisor.PregnancySupervisorEvent(module=sim.modules['PregnancySupervisor'])
    pregnancy_sup.apply(sim.population)

    # Check some gestational age has been recorded for each woman
    assert (df.loc[df.is_alive & df.is_pregnant, 'ps_gestational_age_in_weeks'] != 0).all().all()

    # Now check that, for each woman, gestational age is correctly calculated as 2 weeks greater than total number of
    # weeks pregnant
    for person in df.loc[df.is_alive & df.is_pregnant].index:
        foetal_age_weeks = np.ceil((sim.date - df.at[person, 'date_of_last_pregnancy']) / np.timedelta64(1, 'W'))
        assert df.at[person, 'ps_gestational_age_in_weeks'] == (foetal_age_weeks + 2)


<<<<<<< HEAD
def test_application_of_risk_of_twin_pregnancy():
=======
@pytest.mark.slow
def test_run_with_all_births_as_twins():
>>>>>>> e6af802c
    """Runs the simulation with the core modules, all reproductive age women as pregnant and forces all pregnancies to
    be twins. Other functionality related to or dependent upon twin birth is tested in respective module test files"""
    sim = register_modules()
    sim.make_initial_population(n=100)

    # Force all reproductive age women to be pregnant
    set_all_women_as_pregnant_and_reset_baseline_parity(sim)
    sim.simulate(end_date=sim.date + pd.DateOffset(days=0))

    # set risk of twin birth to one
    params = sim.modules['PregnancySupervisor'].current_parameters
    params['prob_multiples'] = 1
    params['prob_ectopic_pregnancy'] = 0

    df = sim.population.props
    women = df.loc[df.is_alive & (df.sex == 'F') & df.is_pregnant]
    df.loc[women.index, 'date_of_last_pregnancy'] = sim.date - pd.DateOffset(weeks=1)
    for woman in women.index:
        sim.modules['PregnancySupervisor'].generate_mother_and_newborn_dictionary_for_individual(woman)

    # Run the pregnancy supervisor event
    pregnancy_sup = pregnancy_supervisor.PregnancySupervisorEvent(module=sim.modules['PregnancySupervisor'])
    pregnancy_sup.apply(sim.population)

    # check all pregnancies are now twins as expected
    assert df.loc[women.index, 'ps_multiple_pregnancy'].all().all()


<<<<<<< HEAD
def test_spontaneous_abortion_ends_pregnancies_as_expected():
    """Test to check that risk of spontaneous abortion is applied as expected within the population and leads to the
    end of pregnancy"""
    sim = register_modules()
=======
@pytest.mark.slow
def test_run_all_births_end_in_miscarriage():
    """Runs the simulation with the core modules and all women of reproductive age as pregnant. Sets miscarriage risk
    to 1 and runs checks """
    sim = register_core_modules()
>>>>>>> e6af802c
    starting_population = 100

    sim.make_initial_population(n=starting_population)
    set_all_women_as_pregnant_and_reset_baseline_parity(sim)
    sim.simulate(end_date=sim.date + pd.DateOffset(days=0))

    # Define women of interest in the population
    df = sim.population.props
    women = df.loc[df.is_alive & (df.sex == 'F') & df.is_pregnant]
    df.loc[women.index, 'date_of_last_pregnancy'] = sim.date - pd.DateOffset(weeks=2)
    for woman in women.index:
        sim.modules['PregnancySupervisor'].generate_mother_and_newborn_dictionary_for_individual(woman)

    # Set risk of miscarriage to 1 (block other pregnancy loss)
    params = sim.modules['PregnancySupervisor'].current_parameters
    params['prob_ectopic_pregnancy'] = 0
    params['prob_induced_abortion_per_month'] = 0

    sim.modules['PregnancySupervisor'].ps_linear_models['spontaneous_abortion'] = \
        LinearModel(
            LinearModelType.MULTIPLICATIVE,
            1)

    # Run the event
    pregnancy_sup = pregnancy_supervisor.PregnancySupervisorEvent(module=sim.modules['PregnancySupervisor'])
    pregnancy_sup.apply(sim.population)

    # Check all important variables are updated
    assert ~df.loc[women.index, 'is_pregnant'].all().all()
    assert (df.loc[women.index, 'ps_prev_spont_abortion']).all().all()
    assert (df.loc[women.index, 'ps_gestational_age_in_weeks'] == 0).all().all()
    assert pd.isnull(df.loc[women.index, 'la_due_date_current_pregnancy']).all().all()

    for person in women.index:
        assert sim.modules['PregnancySupervisor'].mother_and_newborn_info[person]['delete_mni']


def test_induced_abortion_ends_pregnancies_as_expected():
    """Test to check that risk of induced abortion is applied as expected within the population and leads to the
    end of pregnancy"""
    sim = register_modules()
    starting_population = 100

    sim.make_initial_population(n=starting_population)
    set_all_women_as_pregnant_and_reset_baseline_parity(sim)
    sim.simulate(end_date=sim.date + pd.DateOffset(days=0))

    params = sim.modules['PregnancySupervisor'].current_parameters
    params['prob_ectopic_pregnancy'] = 0
    sim.modules['PregnancySupervisor'].ps_linear_models['spontaneous_abortion'] = \
        LinearModel(
            LinearModelType.MULTIPLICATIVE,
            0)

    # set risk of abortion to 1
    params['prob_induced_abortion_per_month'] = 1

    # Define women of interest in the population
    df = sim.population.props
    women = df.loc[df.is_alive & (df.sex == 'F') & df.is_pregnant]
    df.loc[women.index, 'co_unintended_preg'] = True
    df.loc[women.index, 'date_of_last_pregnancy'] = sim.date - pd.DateOffset(weeks=6)
    for woman in women.index:
        sim.modules['PregnancySupervisor'].generate_mother_and_newborn_dictionary_for_individual(woman)

    # Run the event
    pregnancy_sup = pregnancy_supervisor.PregnancySupervisorEvent(module=sim.modules['PregnancySupervisor'])
    pregnancy_sup.apply(sim.population)

    # check variables
    assert ~df.loc[women.index, 'is_pregnant'].all().all()
    assert (df.loc[women.index, 'ps_gestational_age_in_weeks'] == 0).all().all()
    assert pd.isnull(df.loc[women.index, 'la_due_date_current_pregnancy']).all().all()
    for person in women.index:
        assert sim.modules['PregnancySupervisor'].mother_and_newborn_info[person]['delete_mni']


def test_abortion_complications():
    """Test that complications associate with abortion are correctly applied via the pregnancy supervisor event. Also
     test women seek care and/or experience risk of death as expected """

<<<<<<< HEAD
    def check_abortion_logic(abortion_type):
        sim = register_modules()
        starting_population = 100
        sim.make_initial_population(n=starting_population)
        set_all_women_as_pregnant_and_reset_baseline_parity(sim)
        sim.simulate(end_date=sim.date + pd.DateOffset(days=0))

        params = sim.modules['PregnancySupervisor'].current_parameters

        # Set the relvant risk of pregnancy loss to 1
        if abortion_type == 'spontaneous':
            sim.modules['PregnancySupervisor'].ps_linear_models['spontaneous_abortion'] = \
                LinearModel(
                    LinearModelType.MULTIPLICATIVE,
                    1)
            weeks = 2
            params['prob_spontaneous_abortion_death'] = 1

        else:
            sim.modules['PregnancySupervisor'].ps_linear_models['spontaneous_abortion'] = \
                LinearModel(
                    LinearModelType.MULTIPLICATIVE,
                    0)
            params['prob_induced_abortion_per_month'] = 1
            params['prob_induced_abortion_death'] = 1
            weeks = 6

        # Set risk of complications and care seeking to 1 - set treatment to 100% effective
        params['prob_complicated_sa'] = 1
        params['prob_complicated_ia'] = 1
        params['prob_seek_care_pregnancy_loss'] = 1
        params['prob_haemorrhage_post_abortion'] = 1
        params['prob_sepsis_post_abortion'] = 1
        params['prob_injury_post_abortion'] = 1
        params['prob_ectopic_pregnancy'] = 0
        params['treatment_effect_post_abortion_care'] = 0

        df = sim.population.props
        pregnant_women = df.loc[df.is_alive & df.is_pregnant]
        for woman in pregnant_women.index:
            sim.modules['PregnancySupervisor'].generate_mother_and_newborn_dictionary_for_individual(woman)

        # Select one pregnant woman and run the pregnancy supervisor event (populate key variables)
        mother_id = pregnant_women.index[0]

        pregnancy_sup = pregnancy_supervisor.PregnancySupervisorEvent(module=sim.modules['PregnancySupervisor'])

        # Move the sim date forward and run event again
        sim.date = sim.date + pd.DateOffset(weeks=weeks)
        pregnancy_sup.apply(sim.population)

        # check abortion complications correctly stored in bitset properties
        assert sim.modules['PregnancySupervisor'].abortion_complications.has_all(mother_id, 'haemorrhage')
        assert sim.modules['PregnancySupervisor'].abortion_complications.has_all(mother_id, 'sepsis')
        if abortion_type == 'induced':
            assert sim.modules['PregnancySupervisor'].abortion_complications.has_all(mother_id, 'injury')

        # Check that date of onset stored in mni dict to allow for daly calculations
        assert (sim.modules['PregnancySupervisor'].mother_and_newborn_info[mother_id]['abortion_onset'] == sim.date)
        assert (sim.modules['PregnancySupervisor'].mother_and_newborn_info[mother_id]['abortion_haem_onset'] == sim.date)
        assert (sim.modules['PregnancySupervisor'].mother_and_newborn_info[mother_id]['abortion_sep_onset'] == sim.date)

        # Check the sim event queue for the death event
        events = sim.find_events_for_person(person_id=mother_id)
        events = [e.__class__ for d, e in events]
        assert pregnancy_supervisor.EarlyPregnancyLossDeathEvent in events

        # And then check the HSI queue for the care seeking event, care is sought via generic appts
        health_system = sim.modules['HealthSystem']
        hsi_events = health_system.find_events_for_person(person_id=mother_id)
        hsi_events = [e.__class__ for d, e in hsi_events]
        from tlo.methods.hsi_generic_first_appts import HSI_GenericEmergencyFirstApptAtFacilityLevel1
        assert HSI_GenericEmergencyFirstApptAtFacilityLevel1 in hsi_events

        emergency_appt = HSI_GenericEmergencyFirstApptAtFacilityLevel1(person_id=mother_id,
                                                                       module=sim.modules['PregnancySupervisor'])
        emergency_appt.apply(person_id=mother_id, squeeze_factor=0.0)
        hsi_events = health_system.find_events_for_person(person_id=mother_id)
        hsi_events = [e.__class__ for d, e in hsi_events]
        assert care_of_women_during_pregnancy.HSI_CareOfWomenDuringPregnancy_PostAbortionCaseManagement in hsi_events

        # set treatment effect to 0 to ensure treatment is effective
        pac = care_of_women_during_pregnancy.HSI_CareOfWomenDuringPregnancy_PostAbortionCaseManagement(
            person_id=mother_id, module=sim.modules['CareOfWomenDuringPregnancy'])
        pac.apply(person_id=mother_id, squeeze_factor=0.0)

        # Define and run event, check woman has correctly died
        death_event = pregnancy_supervisor.EarlyPregnancyLossDeathEvent(module=sim.modules['PregnancySupervisor'],
                                                                        individual_id=mother_id,
                                                                        cause=f'{abortion_type}_abortion')

        death_event.apply(mother_id)

        assert sim.population.props.at[mother_id, 'is_alive']
        assert sim.modules['PregnancySupervisor'].mother_and_newborn_info[mother_id]['delete_mni']

    # Run these check for both types of abortion
    check_abortion_logic('spontaneous')
    check_abortion_logic('induced')


def test_still_births_ends_pregnancies_as_expected():
=======

@pytest.mark.slow
def test_run_all_births_end_antenatal_still_birth():
>>>>>>> e6af802c
    """Runs the simulation with the core modules and all women of reproductive age as pregnant. Sets antenatal still
    birth risk to 1 and runs checks """
    sim = register_modules()
    starting_population = 100

    sim.make_initial_population(n=starting_population)
    set_all_women_as_pregnant_and_reset_baseline_parity(sim)
    sim.simulate(end_date=sim.date + pd.DateOffset(days=0))

    # Only allow pregnancy loss from stillbirth
    params = sim.modules['PregnancySupervisor'].current_parameters
    params['prob_ectopic_pregnancy'] = 0
    params['prob_induced_abortion_per_month'] = 0

    sim.modules['PregnancySupervisor'].ps_linear_models['spontaneous_abortion'] = \
        LinearModel(
            LinearModelType.MULTIPLICATIVE,
            0)
    sim.modules['PregnancySupervisor'].ps_linear_models['early_onset_labour'] = \
        LinearModel(
            LinearModelType.MULTIPLICATIVE,
            0)

    params['prob_still_birth_per_month'] = 1

    # select the relevant women
    df = sim.population.props

    women = df.loc[df.is_alive & (df.sex == 'F') & df.is_pregnant]
    df.loc[women.index, 'date_of_last_pregnancy'] = sim.date - pd.DateOffset(weeks=25)
    for woman in women.index:
        sim.modules['PregnancySupervisor'].generate_mother_and_newborn_dictionary_for_individual(woman)

    # Run population level event
    pregnancy_sup = pregnancy_supervisor.PregnancySupervisorEvent(module=sim.modules['PregnancySupervisor'])
    pregnancy_sup.apply(sim.population)

    # Check key properties
    assert ~df.loc[women.index, 'is_pregnant'].all().all()
    assert df.loc[women.index, 'ps_prev_stillbirth'].all().all()
    assert (df.loc[women.index, 'ps_gestational_age_in_weeks'] == 0).all().all()
    assert pd.isnull(df.loc[women.index, 'la_due_date_current_pregnancy']).all().all()

    for person in women.index:
        assert sim.modules['PregnancySupervisor'].mother_and_newborn_info[person]['delete_mni']


def test_run_all_births_end_ectopic_no_care_seeking():
    """Test to check that risk of ectopic pregnancy, progression, careseeking and treatment occur as expected"""
    sim = register_modules()
    starting_population = 100
    sim.make_initial_population(n=starting_population)
    set_all_women_as_pregnant_and_reset_baseline_parity(sim)

    # run sim for 0 days
    sim.simulate(end_date=sim.date + pd.DateOffset(days=0))

    # We force all pregnancies to be ectopic, never trigger care seeking, always lead to rupture and death
    params = sim.modules['PregnancySupervisor'].current_parameters
    params['prob_ectopic_pregnancy'] = 1
    params['prob_seek_care_pregnancy_loss'] = 0
    params['prob_ectopic_pregnancy_death'] = 1
    params['treatment_effect_ectopic_pregnancy_treatment'] = 1

    # generate pregnancies and MNI dictionaries
    df = sim.population.props
    pregnant_women = df.loc[df.is_alive & df.is_pregnant]
    for woman in pregnant_women.index:
        sim.modules['PregnancySupervisor'].generate_mother_and_newborn_dictionary_for_individual(woman)

    # Select one pregnant woman and run the pregnancy supervisor event (populate key variables)
    mother_id = pregnant_women.index[0]
    pregnancy_sup = pregnancy_supervisor.PregnancySupervisorEvent(module=sim.modules['PregnancySupervisor'])

    sim.date = sim.date + pd.DateOffset(weeks=1)
    pregnancy_sup.apply(sim.population)

    # Check she has experience ectopic pregnancy as expected
    assert (df.at[mother_id, 'ps_ectopic_pregnancy'] == 'not_ruptured')

    # and the correct event is scheduled
    events = sim.find_events_for_person(person_id=mother_id)
    events = [e.__class__ for d, e in events]
    assert pregnancy_supervisor.EctopicPregnancyEvent in events

    # run the ectopic even and check she is no longer pregnant and will expereince rupture as she hasnt sought care
    sim.date = sim.date + pd.DateOffset(weeks=7)
    df.at[mother_id, 'ps_gestational_age_in_weeks'] = 10

    ectopic_event = pregnancy_supervisor.EctopicPregnancyEvent(individual_id=mother_id,
                                                               module=sim.modules['PregnancySupervisor'])
    ectopic_event.apply(mother_id)

    assert not df.at[mother_id, 'is_pregnant']
    events = sim.find_events_for_person(person_id=mother_id)
    events = [e.__class__ for d, e in events]
    assert pregnancy_supervisor.EctopicPregnancyRuptureEvent in events

    # Run the rupture event, check rupture has occured and that death has been scheduled
    rupture_event = pregnancy_supervisor.EctopicPregnancyRuptureEvent(individual_id=mother_id,
                                                                      module=sim.modules['PregnancySupervisor'])
    rupture_event.apply(mother_id)

    assert (df.at[mother_id, 'ps_ectopic_pregnancy'] == 'ruptured')
    events = sim.find_events_for_person(person_id=mother_id)
    events = [e.__class__ for d, e in events]
    assert pregnancy_supervisor.EarlyPregnancyLossDeathEvent in events

    # run the death event checking death has occured as expected
    death_event = pregnancy_supervisor.EarlyPregnancyLossDeathEvent(individual_id=mother_id,
                                                                    module=sim.modules['PregnancySupervisor'],
                                                                    cause='ectopic_pregnancy')
    death_event.apply(mother_id)
    assert not df.at[mother_id, 'is_alive']


def test_preterm_labour_logic():
    """Test to check that risk of preterm labour is applied as expected and triggers early labour through correct event
     scheduling """

    sim = register_modules()
    sim.make_initial_population(n=100)
    set_all_women_as_pregnant_and_reset_baseline_parity(sim)
    sim.simulate(end_date=sim.date + pd.DateOffset(days=0))

    params = sim.modules['PregnancySupervisor'].current_parameters

    # We force risk of preterm birth to be 1, meaning all women will go into labour at month 5
    sim.modules['PregnancySupervisor'].ps_linear_models['early_onset_labour'] = \
        LinearModel(
            LinearModelType.MULTIPLICATIVE,
            1)

    # And stop attendance to ANC
    sim.modules['PregnancySupervisor'].ps_linear_models['early_initiation_anc4'] = \
        LinearModel(
            LinearModelType.MULTIPLICATIVE,
            0)
    params['prob_late_initiation_anc4'] = 1
    params['prob_anc1_months_5_to_9'] = [0, 0, 0, 0, 0, 1]

    # Stop any pregnancies ending in pregnancy loss
    turn_off_antenatal_pregnancy_loss(sim)

    # Clear events, including original scheduling of labour
    sim.modules['HealthSystem'].HSI_EVENT_QUEUE.clear()
    sim.event_queue.queue.clear()

    df = sim.population.props
    pregnant_women = df.loc[df.is_pregnant & df.is_alive]
    for woman in pregnant_women.index:
        sim.modules['PregnancySupervisor'].generate_mother_and_newborn_dictionary_for_individual(woman)

    # Move the sim date forward
    sim.date = sim.date + pd.DateOffset(weeks=20)

    # Run the event again to apply risk of preterm birth
    pregnancy_sup = pregnancy_supervisor.PregnancySupervisorEvent(module=sim.modules['PregnancySupervisor'])
    pregnancy_sup.apply(sim.population)

    # check due date for all women has been reset to occur in less than one months time
    latest_labour_can_happen = sim.date + pd.DateOffset(days=((27 - 22) * 7))
    assert (df.loc[pregnant_women.index, 'la_due_date_current_pregnancy'] <= latest_labour_can_happen).all().all()

    # Check that each woman has had a new labour onset event scheduled (original event has been cleared so if logic
    # hasnt held no labour onset event would have been set)
    mother_id = pregnant_women.index[0]
    events = sim.find_events_for_person(person_id=mother_id)
    events = [e.__class__ for d, e in events]
    assert labour.LabourOnsetEvent in events

    # move time forward to due date
    sim.date = df.at[mother_id, 'la_due_date_current_pregnancy']

    # Call checker function from labour which returns BOOl if labour can proceed and check labour can proceed for
    # all women
    can_labour_now_go_ahead = sim.modules['Labour'].check_labour_can_proceed(mother_id)
    assert can_labour_now_go_ahead

    # Next we run the labour onset event and check that the key events are scheduled (birth and death events)
    labour_event = labour.LabourOnsetEvent(individual_id=mother_id, module=sim.modules['Labour'])
    labour_event.apply(mother_id)

    events = sim.find_events_for_person(person_id=mother_id)
    events = [e.__class__ for d, e in events]
    assert labour.LabourDeathAndStillBirthEvent in events
    assert labour.BirthAndPostnatalOutcomesEvent in events


def test_check_first_anc_visit_scheduling():
    """Test to ensure first ANC visit is scheduled for women as expected """
    sim = register_modules()
    sim.make_initial_population(n=100)
    set_all_women_as_pregnant_and_reset_baseline_parity(sim)
    sim.simulate(end_date=sim.date + pd.DateOffset(days=0))

    turn_off_antenatal_pregnancy_loss(sim)

    # Set parameters so that women will attend ANC in 1 months time
    params = sim.modules['PregnancySupervisor'].current_parameters
    sim.modules['PregnancySupervisor'].ps_linear_models['early_initiation_anc4'] = \
        LinearModel(
            LinearModelType.MULTIPLICATIVE,
            1)
    params['prob_anc1_months_2_to_4'] = [1, 0, 0]

    df = sim.population.props
    women = df.loc[df.is_alive & (df.sex == 'F') & df.is_pregnant]
    df.loc[women.index, 'date_of_last_pregnancy'] = sim.date - pd.DateOffset(weeks=6)
    for woman in women.index:
        sim.modules['PregnancySupervisor'].generate_mother_and_newborn_dictionary_for_individual(woman)

    # Define and run the pregnancy supervisor event
    pregnancy_sup = pregnancy_supervisor.PregnancySupervisorEvent(module=sim.modules['PregnancySupervisor'])
    pregnancy_sup.apply(sim.population)

    # Check the ps_date_of_anc1 property as its used to schedule ANC. Make sure ANC will occur in one month and before
    # two months
    earliest_anc_can_happen = sim.date
    latest_anc_can_happen = sim.date + pd.DateOffset(days=6)

    assert (df.loc[women.index, 'ps_date_of_anc1'] >= earliest_anc_can_happen).all().all()
    assert (df.loc[women.index, 'ps_date_of_anc1'] <= latest_anc_can_happen).all().all()

    # Finally check that the HSI event has been correctly scheduled
    mother_id = women.index[0]
    health_system = sim.modules['HealthSystem']
    hsi_events = health_system.find_events_for_person(person_id=mother_id)
    hsi_events = [e.__class__ for d, e in hsi_events]
    assert care_of_women_during_pregnancy.HSI_CareOfWomenDuringPregnancy_FirstAntenatalCareContact in hsi_events


def test_pregnancy_supervisor_anaemia():
    """Tests the application of risk of maternal anaemia within the pregnancy supervisor event"""
    sim = register_modules()
    sim.make_initial_population(n=100)
    set_all_women_as_pregnant_and_reset_baseline_parity(sim)
    sim.simulate(end_date=sim.date + pd.DateOffset(days=0))

    turn_off_antenatal_pregnancy_loss(sim)

    # Set the risk of anaemia to 1
    params = sim.modules['PregnancySupervisor'].current_parameters
    params['baseline_prob_anaemia_per_month'] = 1
    params['prob_mild_mod_sev_anaemia'] = [0, 0, 1]

    sim.modules['HealthSystem'].HSI_EVENT_QUEUE.clear()
    sim.event_queue.queue.clear()

    df = sim.population.props
    pregnant_women = df.loc[df.is_alive & df.is_pregnant]
    for woman in pregnant_women.index:
        sim.modules['PregnancySupervisor'].generate_mother_and_newborn_dictionary_for_individual(woman)

    pregnancy_sup = pregnancy_supervisor.PregnancySupervisorEvent(module=sim.modules['PregnancySupervisor'])

    # Move the date forward, this will mean when the event is run women will be 4 weeks pregnant, this is the
    # time point at which risk of anaemia is first applied
    sim.date = sim.date + pd.DateOffset(weeks=2)
    pregnancy_sup.apply(sim.population)

    assert (df.loc[pregnant_women.index, 'ps_anaemia_in_pregnancy'] == 'severe').all().all()
    for person in pregnant_women.index:
        assert (sim.modules['PregnancySupervisor'].mother_and_newborn_info[person]['severe_anaemia_onset'] == sim.date)
        assert pd.isnull(sim.modules['PregnancySupervisor'].mother_and_newborn_info[person]['severe_anaemia_'
                                                                                            'resolution'])

    # Reset anaemia status
    df.loc[pregnant_women.index, 'ps_anaemia_in_pregnancy'] = 'none'
    for person in pregnant_women.index:
        sim.modules['PregnancySupervisor'].mother_and_newborn_info[person]['severe_anaemia_onset'] = pd.NaT

    # Reset anaemia status in the women of interest and set that they are receiving iron and folic acid treatment, which
    # should reduce the risk of iron or folate deficiency (which increase risk of anaemia)
    df.loc[pregnant_women.index, 'ps_anaemia_in_pregnancy'] = 'none'
    df.loc[pregnant_women.index, 'ac_receiving_iron_folic_acid'] = True

    # Set treatment effect to 100% (i.e 0)
    params['treatment_effect_iron_folic_acid_anaemia'] = 0

    sim.date = sim.date + pd.DateOffset(weeks=5)
    pregnancy_sup.apply(sim.population)

    assert (df.loc[pregnant_women.index, 'ps_anaemia_in_pregnancy'] == 'none').all().all()
    for person in pregnant_women.index:
        assert pd.isnull(sim.modules['PregnancySupervisor'].mother_and_newborn_info[person]['severe_anaemia_onset'])


def test_pregnancy_supervisor_placental_conditions_and_antepartum_haemorrhage():
    """Tests the application of risk of placenta praevia, abruption and antenatal haemorrhage within the pregnancy
    supervisor event"""
    sim = register_modules()
    sim.make_initial_population(n=100)
    set_all_women_as_pregnant_and_reset_baseline_parity(sim)
    sim.simulate(end_date=sim.date + pd.DateOffset(days=0))

    turn_off_antenatal_pregnancy_loss(sim)

    # Set the probability of the placental conditions which lead to haemorrhage as 1 and that the woman who experiences
    # haemorrhage will choose to seek care
    params = sim.modules['PregnancySupervisor'].current_parameters

    params['prob_placenta_praevia'] = 1
    params['prob_placental_abruption_per_month'] = 1
    params['prob_seek_care_pregnancy_complication'] = 1

    # Similarly set the probability that these conditions will trigger haemorrhage to 1
    params['prob_aph_placenta_praevia'] = 1
    params['prob_aph_placental_abruption'] = 1
    # Force all haemorrhage as severe
    params['prob_mod_sev_aph'] = [0, 1]

    # Run the PregnancySupervisorEvent to generate the mni dictionary
    sim.date = sim.date + pd.DateOffset(weeks=1)
    pregnancy_sup = pregnancy_supervisor.PregnancySupervisorEvent(module=sim.modules['PregnancySupervisor'])
    pregnancy_sup.apply(sim.population)

    # All women have risk of placenta praevia applied early in pregnancy, assert this has happened as it should
    df = sim.population.props
    pregnant_women = df.loc[df.is_alive & df.is_pregnant]
    assert (df.loc[pregnant_women.index, 'ps_placenta_praevia']).all().all()

    # Set the date forward to when risk of placental abruption and  antepartum haemorrhage is applied to women in the
    # PregnancySupervisorEvent and run the event
    sim.date = sim.date + pd.DateOffset(weeks=19)
    pregnancy_sup.apply(sim.population)

    # Check the dataframe has been updated correctly for these women and that the date of onset is stored in the MNI
    assert (df.loc[pregnant_women.index, 'ps_placental_abruption']).all().all()
    assert (df.loc[pregnant_women.index, 'ps_antepartum_haemorrhage'] == 'severe').all().all()
    for person in pregnant_women.index:
        assert (sim.modules['PregnancySupervisor'].mother_and_newborn_info[person]['severe_aph_onset'] == sim.date)

    # Select one of the women from the series and check that the correct HSI has been scheduled for her after she has
    # chosen to seek care
    mother_id = pregnant_women.index[0]
    health_system = sim.modules['HealthSystem']
    hsi_events = health_system.find_events_for_person(person_id=mother_id)
    hsi_events = [e.__class__ for d, e in hsi_events]
    assert care_of_women_during_pregnancy.HSI_CareOfWomenDuringPregnancy_MaternalEmergencyAssessment in hsi_events

    # Now clear the event queue and reset haemorrhage variables
    sim.modules['HealthSystem'].HSI_EVENT_QUEUE.clear()
    sim.event_queue.queue.clear()

    df.loc[pregnant_women.index, 'ps_antepartum_haemorrhage'] = 'none'
    df.loc[pregnant_women.index, 'ps_emergency_event'] = False

    # Set risk of care seeking to 0 and risk of death to 1 so all women who experience haemorrhage should die
    params['prob_seek_care_pregnancy_complication'] = 0
    params['prob_antepartum_haemorrhage_death'] = 1

    # Move date forward again to the next time point in pregnancy risk is applied and run the event
    sim.date = sim.date + pd.DateOffset(weeks=5)
    pregnancy_sup.apply(sim.population)

    # Check that a woman from the series has correctly died
    mother_id = pregnant_women.index[0]
    assert not sim.population.props.at[mother_id, 'is_alive']
    assert mother_id not in list(sim.modules['PregnancySupervisor'].mother_and_newborn_info)


def test_pregnancy_supervisor_pre_eclampsia_and_progression():
    """Tests the application of risk of pre-eclampsia within the pregnancy supervisor event"""
    sim = register_modules()
    sim.make_initial_population(n=100)
    set_all_women_as_pregnant_and_reset_baseline_parity(sim)
    sim.simulate(end_date=sim.date + pd.DateOffset(days=0))

    turn_off_antenatal_pregnancy_loss(sim)

    # Set the monthly risk of pre-eclampsia to 1, ensuring all pregnant women develop the condition the first month
    # risk is applied (22 week)
    params = sim.modules['PregnancySupervisor'].current_parameters
    params['prob_pre_eclampsia_per_month'] = 1
    params['treatment_effect_calcium_pre_eclamp'] = 1

    # pre-eclampsia/spe/ec
    df = sim.population.props
    mni = sim.modules['PregnancySupervisor'].mother_and_newborn_info
    pregnant_women = df.loc[df.is_alive & df.is_pregnant]
    for woman in pregnant_women.index:
        sim.modules['PregnancySupervisor'].generate_mother_and_newborn_dictionary_for_individual(woman)

    # Set sim date to when risk of pre-eclampsia is applied
    pregnancy_sup = pregnancy_supervisor.PregnancySupervisorEvent(module=sim.modules['PregnancySupervisor'])
    sim.date = sim.date + pd.DateOffset(weeks=20)
    pregnancy_sup.apply(sim.population)

    # Check all women of interest have developed the correct condition after the events run
    assert (df.loc[pregnant_women.index, 'ps_htn_disorders'] == 'mild_pre_eclamp').all().all()
    assert (df.loc[pregnant_women.index, 'ps_prev_pre_eclamp']).all().all()

    # Now we modify the probability that women with mild pre-eclampsia will progress to severe pre-eclampsia when the
    # pregnancy supervisor event is ran at the next key point in their gestation (week 27)
    params['probs_for_mpe_matrix'] = [0, 0, 0, 1, 0]
    params['prob_seek_care_pregnancy_complication'] = 1

    sim.date = sim.date + pd.DateOffset(weeks=5)
    pregnancy_sup.apply(sim.population)

    # Check women have correctly progressed to a more severe disease state
    assert (df.loc[pregnant_women.index, 'ps_htn_disorders'] == 'severe_pre_eclamp').all().all()
    for person in pregnant_women.index:
        assert mni[person]['new_onset_spe']

    # And that to correct HSI has been scheduled, as we set prob of care seeking to 1
    mother_id = pregnant_women.index[0]
    health_system = sim.modules['HealthSystem']
    hsi_events = health_system.find_events_for_person(person_id=mother_id)
    hsi_events = [e.__class__ for d, e in hsi_events]
    assert care_of_women_during_pregnancy.HSI_CareOfWomenDuringPregnancy_MaternalEmergencyAssessment in hsi_events

    # Now clear the event queue
    sim.modules['HealthSystem'].HSI_EVENT_QUEUE.clear()
    sim.event_queue.queue.clear()

    # Now we set monthly risk of death from severe pre-eclampsia to 1 and remove care seeking
    params['prob_severe_pre_eclampsia_death'] = 1
    params['prob_seek_care_pregnancy_complication'] = 0

    # prevent womans disease state from changing during the next event run (mechanism of death for eclampsia is
    # different)
    params['probs_for_spe_matrix'] = [0, 0, 0, 1, 0]
    for person in pregnant_women.index:
        mni[person]['new_onset_spe'] = True
        df.at[person, 'ps_emergency_event'] = True

    sim.date = sim.date + pd.DateOffset(weeks=4)
    pregnancy_sup.apply(sim.population)

    # Check the death has occurred
    assert not (df.loc[pregnant_women.index, 'is_alive']).all().all()


def test_pregnancy_supervisor_gestational_hypertension_and_progression():
    """Tests the application of risk of gestational_hypertension within the pregnancy supervisor event"""
    sim = register_modules()
    sim.make_initial_population(n=100)
    set_all_women_as_pregnant_and_reset_baseline_parity(sim)
    sim.simulate(end_date=sim.date + pd.DateOffset(days=0))

    turn_off_antenatal_pregnancy_loss(sim)

    # set risk of gestational hypertension to 1
    params = sim.modules['PregnancySupervisor'].current_parameters
    params['prob_pre_eclampsia_per_month'] = 0
    params['prob_gest_htn_per_month'] = 1
    params['treatment_effect_gest_htn_calcium'] = 1

    df = sim.population.props
    pregnant_women = df.loc[df.is_alive & df.is_pregnant]
    for woman in pregnant_women.index:
        sim.modules['PregnancySupervisor'].generate_mother_and_newborn_dictionary_for_individual(woman)

    # run the event
    pregnancy_sup = pregnancy_supervisor.PregnancySupervisorEvent(module=sim.modules['PregnancySupervisor'])
    sim.date = sim.date + pd.DateOffset(weeks=20)
    pregnancy_sup.apply(sim.population)

    # Check all women of interest have developed the correct condition after the events run
    assert (df.loc[pregnant_women.index, 'ps_htn_disorders'] == 'gest_htn').all().all()

    # TODO: test progression (need to sort progression matrix as a parameter)
    # TODO: test that anti htn reduces risk of progression from mild to moderate


def test_pregnancy_supervisor_gdm():
    """Tests the application of risk of gestational diabetes within the pregnancy supervisor event"""
    sim = register_modules()
    sim.make_initial_population(n=100)
    set_all_women_as_pregnant_and_reset_baseline_parity(sim)
    sim.simulate(end_date=sim.date + pd.DateOffset(days=0))

    turn_off_antenatal_pregnancy_loss(sim)

    params = sim.modules['PregnancySupervisor'].current_parameters
    params['prob_gest_diab_per_month'] = 1

    df = sim.population.props
    pregnant_women = df.loc[df.is_alive & df.is_pregnant]
    for woman in pregnant_women.index:
        sim.modules['PregnancySupervisor'].generate_mother_and_newborn_dictionary_for_individual(woman)
        sim.modules['Labour'].set_labour_mni_variables(woman)

    # Run pregnancy supervisor event
    pregnancy_sup = pregnancy_supervisor.PregnancySupervisorEvent(module=sim.modules['PregnancySupervisor'])
    sim.date = sim.date + pd.DateOffset(weeks=20)
    pregnancy_sup.apply(sim.population)

    # check GDM status correctly applied
    assert (df.loc[pregnant_women.index, 'ps_gest_diab'] == 'uncontrolled').all().all()
    assert (df.loc[pregnant_women.index, 'ps_prev_gest_diab']).all().all()

    mother_id = pregnant_women.index[0]

    # Run birth and check GDM has resolved
    child_id = sim.population.do_birth()
    sim.modules['Labour'].on_birth(mother_id, child_id)
    sim.modules['NewbornOutcomes'].on_birth(mother_id, child_id)

    assert (sim.population.props.at[mother_id, 'ps_gest_diab'] == 'none')


def test_pregnancy_supervisor_chorio_and_prom():
    """Tests the application of risk of chorioamnionitis and PROM within the pregnancy supervisor event"""

    sim = register_modules()
    sim.make_initial_population(n=100)
    set_all_women_as_pregnant_and_reset_baseline_parity(sim)
    sim.simulate(end_date=sim.date + pd.DateOffset(days=0))
    turn_off_antenatal_pregnancy_loss(sim)

    # Set risk of PROM to 1
    params = sim.modules['PregnancySupervisor'].current_parameters
    params['prob_prom_per_month'] = 0
    params['prob_chorioamnionitis'] = 1
    params['prob_seek_care_pregnancy_complication'] = 1

    df = sim.population.props
    pregnant_women = df.loc[df.is_alive & df.is_pregnant]
    for woman in pregnant_women.index:
        sim.modules['PregnancySupervisor'].generate_mother_and_newborn_dictionary_for_individual(woman)

    # Run the event
    sim.date = sim.date + pd.DateOffset(weeks=20)
    pregnancy_sup = pregnancy_supervisor.PregnancySupervisorEvent(module=sim.modules['PregnancySupervisor'])
    pregnancy_sup.apply(sim.population)

    # Check that despite risk of chorio being 1, not one should develop is because PROM cannot occur
    assert (~df.loc[pregnant_women.index, 'ps_premature_rupture_of_membranes']).all().all()

    sim.date = sim.date + pd.DateOffset(weeks=5)
    pregnancy_sup.apply(sim.population)

    assert (~df.loc[pregnant_women.index, 'ps_premature_rupture_of_membranes']).all().all()
    assert (~df.loc[pregnant_women.index, 'ps_chorioamnionitis']).all().all()

    params = sim.modules['PregnancySupervisor'].current_parameters
    params['prob_prom_per_month'] = 1
    params['prob_chorioamnionitis'] = 1

    # Clear the event queue
    sim.modules['HealthSystem'].HSI_EVENT_QUEUE.clear()
    sim.event_queue.queue.clear()

    # Roll back gestational age, set risk of stillbirth to 1
    df.loc[pregnant_women.index, 'ps_gestational_age_in_weeks'] = \
        (df.loc[pregnant_women.index, 'ps_gestational_age_in_weeks'] - 1)

    df.loc[pregnant_women.index, 'ps_premature_rupture_of_membranes'] = True
    pregnancy_sup.apply(sim.population)

    # Check women have correctly developed chorio
    assert (df.loc[pregnant_women.index, 'ps_chorioamnionitis']).all().all()

    # Check care seeking has occured as expected
    mother_id = pregnant_women.index[0]
    health_system = sim.modules['HealthSystem']
    hsi_events = health_system.find_events_for_person(person_id=mother_id)
    hsi_events = [e.__class__ for d, e in hsi_events]
    assert care_of_women_during_pregnancy.HSI_CareOfWomenDuringPregnancy_MaternalEmergencyAssessment in hsi_events

    # Now clear the event queue
    df.loc[pregnant_women.index, 'ps_gestational_age_in_weeks'] = \
        (df.loc[pregnant_women.index, 'ps_gestational_age_in_weeks'] - 1)

    sim.modules['HealthSystem'].HSI_EVENT_QUEUE.clear()
    sim.event_queue.queue.clear()

    df.loc[pregnant_women.index, 'ps_chorioamnionitis'] = False

    # Finally, block care seeking and set risk of death to high
    params['prob_seek_care_pregnancy_complication'] = 0
    params['prob_antenatal_sepsis_death'] = 1

    # If any pregnancies due on current simulation date push back one day so individuals
    # will still seek care
    df.loc[
        df.la_due_date_current_pregnancy == sim.date, 'la_due_date_current_pregnancy'
    ] += DateOffset(days=1)

    pregnancy_sup.apply(sim.population)

    # Check women from the series has correctly died
    assert (df.loc[pregnant_women.index, 'ps_chorioamnionitis']).all().all()
    assert not (df.loc[pregnant_women.index, 'is_alive']).any().any()
    for person in pregnant_women.index:
        assert person not in list(sim.modules['PregnancySupervisor'].mother_and_newborn_info)


def test_induction_of_labour_logic():
    """Tests the that woman who are post-term are seeking care for induction of labour"""

    sim = register_modules()
    sim.make_initial_population(n=100)
    set_all_women_as_pregnant_and_reset_baseline_parity(sim)
    turn_off_antenatal_pregnancy_loss(sim)
    sim.simulate(end_date=sim.date + pd.DateOffset(days=0))

    params = sim.modules['PregnancySupervisor'].current_parameters
    params['prob_seek_care_induction'] = 1


    df = sim.population.props
    pregnant_women = df.loc[df.is_alive & df.is_pregnant]
    for woman in pregnant_women.index:
        sim.modules['PregnancySupervisor'].generate_mother_and_newborn_dictionary_for_individual(woman)

    # Run the event, asume all women are now 41 weeks pregnant
    pregnancy_sup = pregnancy_supervisor.PregnancySupervisorEvent(module=sim.modules['PregnancySupervisor'])
    sim.date = sim.date + pd.DateOffset(weeks=39)
    pregnancy_sup.apply(sim.population)

    # Check care seeking for induction has occured
    mother_id = pregnant_women.index[0]
    health_system = sim.modules['HealthSystem']
    hsi_events = health_system.find_events_for_person(person_id=mother_id)
    hsi_events = [e.__class__ for d, e in hsi_events]
    assert care_of_women_during_pregnancy.HSI_CareOfWomenDuringPregnancy_PresentsForInductionOfLabour in hsi_events

    # Clear the event queue
    sim.modules['HealthSystem'].HSI_EVENT_QUEUE.clear()
    sim.event_queue.queue.clear()

    # Roll back gestational age, set risk of stillbirth to 1
    df.loc[pregnant_women.index, 'ps_gestational_age_in_weeks'] = \
        (df.loc[pregnant_women.index, 'ps_gestational_age_in_weeks'] - 1)

    # block care seeking for induction
    params['prob_seek_care_induction'] = 0

    # module code divides monthly risk by weeks (assuming 4.5 weeks in a month) so we set the intercept
    # 4.5 times greater than 1 to assure sb will happen
    params['prob_still_birth_per_month'] = 4.5

    # Check that instead of seeking care for induction women have experience post term stillbirth
    pregnancy_sup.apply(sim.population)
    assert not (df.loc[pregnant_women.index, 'is_pregnant']).all().all()
    assert (df.loc[pregnant_women.index, 'ps_prev_stillbirth']).all().all()
    for person in pregnant_women.index:
        assert sim.modules['PregnancySupervisor'].mother_and_newborn_info[person]['delete_mni']
<|MERGE_RESOLUTION|>--- conflicted
+++ resolved
@@ -251,13 +251,9 @@
         foetal_age_weeks = np.ceil((sim.date - df.at[person, 'date_of_last_pregnancy']) / np.timedelta64(1, 'W'))
         assert df.at[person, 'ps_gestational_age_in_weeks'] == (foetal_age_weeks + 2)
 
-
-<<<<<<< HEAD
+# todo: still true? (asif)
+@pytest.mark.slow
 def test_application_of_risk_of_twin_pregnancy():
-=======
-@pytest.mark.slow
-def test_run_with_all_births_as_twins():
->>>>>>> e6af802c
     """Runs the simulation with the core modules, all reproductive age women as pregnant and forces all pregnancies to
     be twins. Other functionality related to or dependent upon twin birth is tested in respective module test files"""
     sim = register_modules()
@@ -286,18 +282,12 @@
     assert df.loc[women.index, 'ps_multiple_pregnancy'].all().all()
 
 
-<<<<<<< HEAD
+# todo: still true? (asif)
+@pytest.mark.slow
 def test_spontaneous_abortion_ends_pregnancies_as_expected():
     """Test to check that risk of spontaneous abortion is applied as expected within the population and leads to the
     end of pregnancy"""
     sim = register_modules()
-=======
-@pytest.mark.slow
-def test_run_all_births_end_in_miscarriage():
-    """Runs the simulation with the core modules and all women of reproductive age as pregnant. Sets miscarriage risk
-    to 1 and runs checks """
-    sim = register_core_modules()
->>>>>>> e6af802c
     starting_population = 100
 
     sim.make_initial_population(n=starting_population)
@@ -379,7 +369,6 @@
     """Test that complications associate with abortion are correctly applied via the pregnancy supervisor event. Also
      test women seek care and/or experience risk of death as expected """
 
-<<<<<<< HEAD
     def check_abortion_logic(abortion_type):
         sim = register_modules()
         starting_population = 100
@@ -481,12 +470,9 @@
     check_abortion_logic('induced')
 
 
+# todo: still true? (asif)
+@pytest.mark.slow
 def test_still_births_ends_pregnancies_as_expected():
-=======
-
-@pytest.mark.slow
-def test_run_all_births_end_antenatal_still_birth():
->>>>>>> e6af802c
     """Runs the simulation with the core modules and all women of reproductive age as pregnant. Sets antenatal still
     birth risk to 1 and runs checks """
     sim = register_modules()
