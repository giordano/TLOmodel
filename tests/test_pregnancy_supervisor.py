import os
from pathlib import Path

import numpy as np
import pandas as pd
import pytest
from pandas.tseries.offsets import DateOffset
from tlo.analysis.utils import parse_log_file

from tlo import Date, Simulation
<<<<<<< HEAD
=======
from tlo.analysis.utils import parse_log_file
>>>>>>> ca4cd9c6
from tlo.lm import LinearModel, LinearModelType
from tlo.methods import (
    alri,
    cardio_metabolic_disorders,
    care_of_women_during_pregnancy,
    contraception,
    demography,
    diarrhoea,
    depression,
    diarrhoea,
    enhanced_lifestyle,
    epi,
    healthburden,
    healthseekingbehaviour,
    healthsystem,
    hiv,
    labour,
    malaria,
    newborn_outcomes,
    postnatal_supervisor,
    pregnancy_helper_functions,
    pregnancy_supervisor,
<<<<<<< HEAD
    pregnancy_helper_functions,
    stunting,
    symptommanager,
    wasting
=======
    stunting,
    symptommanager,
    wasting,
>>>>>>> ca4cd9c6
)

# The resource files
try:
    resourcefilepath = Path(os.path.dirname(__file__)) / '../resources'
except NameError:
    # running interactively
    resourcefilepath = Path('./resources')

start_date = Date(2010, 1, 1)


def check_dtypes(simulation):
    # check types of columns
    df = simulation.population.props
    orig = simulation.population.new_row
    assert (df.dtypes == orig.dtypes).all()


def set_all_women_as_pregnant_and_reset_baseline_parity(sim):
    """Force all women of reproductive age to be pregnant at the start of the simulation and overrides parity set at
     initialisation of simulation """
    df = sim.population.props

    women_repro = df.loc[df.is_alive & (df.sex == 'F') & (df.age_years > 14) & (df.age_years < 50)]
    df.loc[women_repro.index, 'is_pregnant'] = True
    df.loc[women_repro.index, 'date_of_last_pregnancy'] = sim.start_date
    for person in women_repro.index:
        sim.modules['Labour'].set_date_of_labour(person)

    all_women = df.loc[df.is_alive & (df.sex == 'F') & (df.age_years > 14)]
    df.loc[all_women.index, 'la_parity'] = 0


def turn_off_antenatal_pregnancy_loss(sim):
    """Set all parameters which output probability of pregnancy loss to 0"""
    params = sim.modules['PregnancySupervisor'].current_parameters
    params['prob_ectopic_pregnancy'] = 0.0
    params['prob_induced_abortion_per_month'] = 0.0
    params['prob_still_birth_per_month'] = 0.0

    sim.modules['PregnancySupervisor'].ps_linear_models['spontaneous_abortion'] = \
        LinearModel(
            LinearModelType.MULTIPLICATIVE,
            0.0)


def register_modules(sim):
    """Defines sim variable and registers all modules that can be called when running the full suite of pregnancy
    modules"""

    sim.register(demography.Demography(resourcefilepath=resourcefilepath),
                 contraception.Contraception(resourcefilepath=resourcefilepath),
                 enhanced_lifestyle.Lifestyle(resourcefilepath=resourcefilepath),
                 healthburden.HealthBurden(resourcefilepath=resourcefilepath),
                 symptommanager.SymptomManager(resourcefilepath=resourcefilepath),
                 healthsystem.HealthSystem(resourcefilepath=resourcefilepath,
                                           service_availability=['*'],
                                           cons_availability='all'),  # went set disable=true, cant check HSI queue
                 newborn_outcomes.NewbornOutcomes(resourcefilepath=resourcefilepath),
                 pregnancy_supervisor.PregnancySupervisor(resourcefilepath=resourcefilepath),
                 care_of_women_during_pregnancy.CareOfWomenDuringPregnancy(resourcefilepath=resourcefilepath),
                 labour.Labour(resourcefilepath=resourcefilepath),
                 postnatal_supervisor.PostnatalSupervisor(resourcefilepath=resourcefilepath),
                 healthseekingbehaviour.HealthSeekingBehaviour(resourcefilepath=resourcefilepath),

                 hiv.DummyHivModule(),
                 )


@pytest.mark.slow
def test_run_core_modules_normal_allocation_of_pregnancy(seed, tmpdir):
    """Runs the simulation using only core modules without manipulation of pregnancy rates or parameters and checks
    dtypes at the end"""

    sim = Simulation(start_date=start_date, seed=seed, log_config={"filename": "log", "directory": tmpdir})

    register_modules(sim)
    sim.make_initial_population(n=1000)
    sim.simulate(end_date=Date(2015, 2, 1))   # run to ensure ParameterUpdateEvent is called and works
    check_dtypes(sim)

    # check that no errors have been logged during the simulation run
    output = parse_log_file(sim.log_filepath)
    assert 'error' not in output['tlo.methods.pregnancy_supervisor']
    assert 'error' not in output['tlo.methods.care_of_women_during_pregnancy']


@pytest.mark.slow
def test_run_core_modules_high_volumes_of_pregnancy(seed, tmpdir):
    """Runs the simulation with the core modules and all women of reproductive age being pregnant at the start of the
    simulation"""
    sim = Simulation(start_date=start_date, seed=seed, log_config={"filename": "log", "directory": tmpdir})

    register_modules(sim)
    sim.make_initial_population(n=5000)
    set_all_women_as_pregnant_and_reset_baseline_parity(sim)
    sim.simulate(end_date=Date(2011, 1, 1))
    check_dtypes(sim)

    # check that no errors have been logged during the simulation run
    output = parse_log_file(sim.log_filepath)
    assert 'error' not in output['tlo.methods.pregnancy_supervisor']
    assert 'error' not in output['tlo.methods.care_of_women_during_pregnancy']


@pytest.mark.slow
def test_run_core_modules_high_volumes_of_pregnancy_hsis_cant_run(seed, tmpdir):
    """Runs the simulation with the core modules and all women of reproductive age being pregnant at the start of the
    simulation. In addition scheduled HSI events will not run- testing the did_not_run functions of the relevant HSIs"""
    sim = Simulation(start_date=start_date, seed=seed, log_config={"filename": "log", "directory": tmpdir})

    sim.register(demography.Demography(resourcefilepath=resourcefilepath),
                 contraception.Contraception(resourcefilepath=resourcefilepath),
                 enhanced_lifestyle.Lifestyle(resourcefilepath=resourcefilepath),
                 healthburden.HealthBurden(resourcefilepath=resourcefilepath),
                 symptommanager.SymptomManager(resourcefilepath=resourcefilepath),
                 healthsystem.HealthSystem(resourcefilepath=resourcefilepath,
                                           mode_appt_constraints=2,
                                           cons_availability='all'),
                 newborn_outcomes.NewbornOutcomes(resourcefilepath=resourcefilepath),
                 pregnancy_supervisor.PregnancySupervisor(resourcefilepath=resourcefilepath),
                 care_of_women_during_pregnancy.CareOfWomenDuringPregnancy(resourcefilepath=resourcefilepath),
                 labour.Labour(resourcefilepath=resourcefilepath),
                 postnatal_supervisor.PostnatalSupervisor(resourcefilepath=resourcefilepath),
                 healthseekingbehaviour.HealthSeekingBehaviour(resourcefilepath=resourcefilepath),

                 hiv.DummyHivModule(),
                 )

    sim.make_initial_population(n=5000)
    set_all_women_as_pregnant_and_reset_baseline_parity(sim)
    sim.simulate(end_date=Date(2011, 1, 1))
    check_dtypes(sim)

    # check that no errors have been logged during the simulation run
    output = parse_log_file(sim.log_filepath)
    for module in ['pregnancy_supervisor', 'care_of_women_during_pregnancy', 'labour', 'postnatal_supervisor',
                   'newborn_outcomes']:
        assert 'error' not in output[f'tlo.methods.{module}']


@pytest.mark.slow
def test_run_with_all_referenced_modules_registered(seed, tmpdir):
    """
    Runs the simulation for one year where all the referenced modules are registered to ensure
    """
    sim = Simulation(start_date=start_date, seed=seed, log_config={"filename": "log", "directory": tmpdir})

    sim.register(demography.Demography(resourcefilepath=resourcefilepath),
                 contraception.Contraception(resourcefilepath=resourcefilepath),
                 enhanced_lifestyle.Lifestyle(resourcefilepath=resourcefilepath),
                 healthburden.HealthBurden(resourcefilepath=resourcefilepath),
                 symptommanager.SymptomManager(resourcefilepath=resourcefilepath),
                 healthsystem.HealthSystem(resourcefilepath=resourcefilepath,
                                           service_availability=['*'],
                                           cons_availability='all'),  # went set disable=true, cant check HSI queue
                 newborn_outcomes.NewbornOutcomes(resourcefilepath=resourcefilepath),
                 pregnancy_supervisor.PregnancySupervisor(resourcefilepath=resourcefilepath),
                 care_of_women_during_pregnancy.CareOfWomenDuringPregnancy(resourcefilepath=resourcefilepath),
                 labour.Labour(resourcefilepath=resourcefilepath),
                 postnatal_supervisor.PostnatalSupervisor(resourcefilepath=resourcefilepath),
                 healthseekingbehaviour.HealthSeekingBehaviour(resourcefilepath=resourcefilepath),

                 # Register all the modules that are reference in the maternal perinatal health suite (including their
                 # dependencies)
                 alri.Alri(resourcefilepath=resourcefilepath),
                 hiv.Hiv(resourcefilepath=resourcefilepath),
                 malaria.Malaria(resourcefilepath=resourcefilepath),
                 cardio_metabolic_disorders.CardioMetabolicDisorders(resourcefilepath=resourcefilepath),
                 depression.Depression(resourcefilepath=resourcefilepath),
                 stunting.Stunting(resourcefilepath=resourcefilepath),
                 wasting.Wasting(resourcefilepath=resourcefilepath),
                 diarrhoea.Diarrhoea(resourcefilepath=resourcefilepath),
                 epi.Epi(resourcefilepath=resourcefilepath)
                 )  # todo: add TB once in master

    sim.make_initial_population(n=5000)
    set_all_women_as_pregnant_and_reset_baseline_parity(sim)  # keep high volume of pregnancy to increase risk of error
    sim.simulate(end_date=Date(2011, 1, 1))
    check_dtypes(sim)

    # check that no errors have been logged during the simulation run
    output = parse_log_file(sim.log_filepath)
    assert 'error' not in output['tlo.methods.pregnancy_supervisor']
    assert 'error' not in output['tlo.methods.care_of_women_during_pregnancy']


def test_store_dalys_in_mni_function_and_daly_calculations(seed):
    """This test checks how we calculate, store and report back individuals disability weight for the previous month
    in the model."""

    # Set up sim and run for 0 days
    sim = Simulation(start_date=start_date, seed=seed)
    register_modules(sim)

    sim.make_initial_population(n=100)
    set_all_women_as_pregnant_and_reset_baseline_parity(sim)
    sim.simulate(end_date=sim.date + pd.DateOffset(days=0))
    sim.modules['HealthSystem'].HSI_EVENT_QUEUE.clear()

    # Store functions from pregnancy supervisor as variables
    df = sim.population.props
    mni = sim.modules['PregnancySupervisor'].mother_and_newborn_info
    store_dalys_in_mni = pregnancy_helper_functions.store_dalys_in_mni
    params = sim.modules['PregnancySupervisor'].parameters

    # Select pregnant woman from dataframe and Generate the MNI dictionary
    pregnant_women = df.loc[df.is_alive & df.is_pregnant]
    for woman in pregnant_women.index:
        pregnancy_helper_functions.update_mni_dictionary(sim.modules['PregnancySupervisor'], woman)

    mother_id = pregnant_women.index[0]

    # First we test the logic for 'acute' complications
    # Call store_dalys_in_mni function which is called when any woman experiences one of the complications stored in
    # the mni
    store_dalys_in_mni(mother_id, mni, 'ectopic_onset', sim.date)
    store_dalys_in_mni(mother_id, mni, 'ectopic_rupture_onset', sim.date)

    # Check that the correct date of onset has been captured in the mni dictionary
    assert mni[mother_id]['ectopic_onset'] == sim.date
    assert mni[mother_id]['ectopic_rupture_onset'] == sim.date

    # Call the report_daly_function which contains the functionality to calculate the daly weight this woman should have
    # following her complications

    dalys_from_pregnancy = sim.modules['PregnancySupervisor'].report_daly_values()
    assert dalys_from_pregnancy.loc[mother_id] > 0

    # We assume any of the 'acute' complications cause women to accrue 7 days of disability weight
    ectopic_preg_weight = params['ps_daly_weights']['ectopic']
    ectopic_rupture_weight = params['ps_daly_weights']['ectopic_rupture']

    # Therefore for this month this woman should have accrued the sum of these two weight values
    # (rounded to allow comparison)
    total_weight = round((ectopic_preg_weight + ectopic_rupture_weight), 4)

    # Now we use the output returned from the report_daly_values function and check that the function has correctly
    # calculated the weight for this month and store that in the output against this mothers index
    rounded_dalys = round(dalys_from_pregnancy.loc[mother_id], 4)
    assert total_weight == rounded_dalys

    # Chronic complications
    # Now we check the logic for complications that acrue daly weights every day
    # Store onset of severe anaemia and check the correct date has been stored
    store_dalys_in_mni(mother_id, mni, 'severe_anaemia_onset', sim.date)
    assert mni[mother_id]['severe_anaemia_onset'] == sim.date

    # Move the date forward 1 month and run the report_daly_values
    sim.date = sim.date + pd.DateOffset(months=1)
    dalys_from_pregnancy = sim.modules['PregnancySupervisor'].report_daly_values()

    # Check a daly weight has been stored for this woman
    assert dalys_from_pregnancy.loc[mother_id] > 0

    # This woman has had this complication for the entire month (01/01/2010 - 01/02/2010) and it has not resolved,
    # therefore we expect her to have accrued 1 months weight
    sev_anemia_weight = round((params['ps_daly_weights']['severe_anaemia'] / 365.25) * (365.25 / 12), 2)
    reported_weight = round(dalys_from_pregnancy.loc[mother_id], 2)
    assert sev_anemia_weight == reported_weight

    # Move the date forward 2 weeks and set the date of resolution for the complication
    sim.date = sim.date + pd.DateOffset(weeks=2)
    store_dalys_in_mni(mother_id, mni, 'severe_anaemia_resolution', sim.date)

    # Move the date forward another 2 weeks and call report_daly_values. This woman will only have experienced the
    # complication for half the month as it was resolved 2 weeks prior to report_daly_values being called
    sim.date = sim.date + pd.DateOffset(weeks=2)
    dalys_from_pregnancy = sim.modules['PregnancySupervisor'].report_daly_values()

    # Ensure some weight was captured
    assert dalys_from_pregnancy.loc[mother_id] > 0
    # Ensure the complication variables are reset within the report_daly_values
    assert pd.isnull(mni[mother_id]['severe_anaemia_onset'])
    assert pd.isnull(mni[mother_id]['severe_anaemia_resolution'])

    # We know she has experience 15 days of complication this month, check the function returns the correct daly weight
    sev_anemia_weight = round((params['ps_daly_weights']['severe_anaemia'] / 365.25) * 15, 3)
    reported_weight = round(dalys_from_pregnancy.loc[mother_id], 3)

    assert sev_anemia_weight == reported_weight


def test_calculation_of_gestational_age(seed):
    """This is a simple test to check that when called, the pregnancy supervisor event updates the age of all women's
    gestational age correctly"""
    sim = Simulation(start_date=start_date, seed=seed)
    register_modules(sim)

    sim.make_initial_population(n=100)
    set_all_women_as_pregnant_and_reset_baseline_parity(sim)
    turn_off_antenatal_pregnancy_loss(sim)

    # Run the sim for 0 days
    sim.simulate(end_date=sim.date + pd.DateOffset(days=0))
    sim.modules['HealthSystem'].HSI_EVENT_QUEUE.clear()
    sim.event_queue.queue.clear()
    df = sim.population.props

    # Set each pregnant womans conception date as some random date in the past
    pregnant_women = df.loc[df.is_alive & df.is_pregnant]
    for person in pregnant_women.index:
        pregnancy_helper_functions.update_mni_dictionary(sim.modules['PregnancySupervisor'], person)
        random_days = sim.modules['PregnancySupervisor'].rng.randint(1, 274)
        df.at[person, 'date_of_last_pregnancy'] = sim.date - pd.DateOffset(days=random_days)

    # Run the event
    pregnancy_sup = pregnancy_supervisor.PregnancySupervisorEvent(module=sim.modules['PregnancySupervisor'])
    pregnancy_sup.apply(sim.population)

    # Check some gestational age has been recorded for each woman
    assert (df.loc[df.is_alive & df.is_pregnant, 'ps_gestational_age_in_weeks'] != 0).all().all()

    # Now check that, for each woman, gestational age is correctly calculated as 2 weeks greater than total number of
    # weeks pregnant
    for person in df.loc[df.is_alive & df.is_pregnant].index:
        foetal_age_weeks = np.ceil((sim.date - df.at[person, 'date_of_last_pregnancy']) / np.timedelta64(1, 'W'))
        assert df.at[person, 'ps_gestational_age_in_weeks'] == (foetal_age_weeks + 2)


def test_application_of_risk_of_twin_pregnancy(seed):
    """Runs the simulation with the core modules, all reproductive age women as pregnant and forces all pregnancies to
    be twins. Other functionality related to or dependent upon twin birth is tested in respective module test files"""
    sim = Simulation(start_date=start_date, seed=seed)
    register_modules(sim)
    sim.make_initial_population(n=100)

    # Force all reproductive age women to be pregnant
    set_all_women_as_pregnant_and_reset_baseline_parity(sim)
    sim.simulate(end_date=sim.date + pd.DateOffset(days=0))

    # set risk of twin birth to one
    params = sim.modules['PregnancySupervisor'].current_parameters
    params['prob_multiples'] = 1.0
    params['prob_ectopic_pregnancy'] = 0.0

    df = sim.population.props
    women = df.loc[df.is_alive & (df.sex == 'F') & df.is_pregnant]
    df.loc[women.index, 'date_of_last_pregnancy'] = sim.date - pd.DateOffset(weeks=1)
    for woman in women.index:
        pregnancy_helper_functions.update_mni_dictionary(sim.modules['PregnancySupervisor'], woman)

    # Run the pregnancy supervisor event
    pregnancy_sup = pregnancy_supervisor.PregnancySupervisorEvent(module=sim.modules['PregnancySupervisor'])
    pregnancy_sup.apply(sim.population)

    # check all pregnancies are now twins as expected
    assert df.loc[women.index, 'ps_multiple_pregnancy'].all().all()


def test_spontaneous_abortion_ends_pregnancies_as_expected(seed):
    """Test to check that risk of spontaneous abortion is applied as expected within the population and leads to the
    end of pregnancy"""
    sim = Simulation(start_date=start_date, seed=seed)
    register_modules(sim)
    starting_population = 100

    sim.make_initial_population(n=starting_population)
    set_all_women_as_pregnant_and_reset_baseline_parity(sim)
    sim.simulate(end_date=sim.date + pd.DateOffset(days=0))

    # Define women of interest in the population
    df = sim.population.props
    women = df.loc[df.is_alive & (df.sex == 'F') & df.is_pregnant]
    df.loc[women.index, 'date_of_last_pregnancy'] = sim.date - pd.DateOffset(weeks=2)
    for woman in women.index:
        pregnancy_helper_functions.update_mni_dictionary(sim.modules['PregnancySupervisor'], woman)

    # Set risk of miscarriage to 1 (block other pregnancy loss)
    params = sim.modules['PregnancySupervisor'].current_parameters
    params['prob_ectopic_pregnancy'] = 0.0
    params['prob_induced_abortion_per_month'] = 0.0

    sim.modules['PregnancySupervisor'].ps_linear_models['spontaneous_abortion'] = \
        LinearModel(
            LinearModelType.MULTIPLICATIVE,
            1.0)

    # Run the event
    pregnancy_sup = pregnancy_supervisor.PregnancySupervisorEvent(module=sim.modules['PregnancySupervisor'])
    pregnancy_sup.apply(sim.population)

    # Check all important variables are updated
    assert not df.loc[women.index, 'is_pregnant'].any().any()
    assert (df.loc[women.index, 'ps_prev_spont_abortion']).all().all()
    assert (df.loc[women.index, 'ps_gestational_age_in_weeks'] == 0).all().all()
    assert pd.isnull(df.loc[women.index, 'la_due_date_current_pregnancy']).all().all()

    for person in women.index:
        assert sim.modules['PregnancySupervisor'].mother_and_newborn_info[person]['delete_mni']


def test_induced_abortion_ends_pregnancies_as_expected(seed):
    """Test to check that risk of induced abortion is applied as expected within the population and leads to the
    end of pregnancy"""
    sim = Simulation(start_date=start_date, seed=seed)
    register_modules(sim)
    starting_population = 100

    sim.make_initial_population(n=starting_population)
    set_all_women_as_pregnant_and_reset_baseline_parity(sim)
    sim.simulate(end_date=sim.date + pd.DateOffset(days=0))

    params = sim.modules['PregnancySupervisor'].current_parameters
    params['prob_ectopic_pregnancy'] = 0.0
    sim.modules['PregnancySupervisor'].ps_linear_models['spontaneous_abortion'] = \
        LinearModel(
            LinearModelType.MULTIPLICATIVE,
            0.0)

    # set risk of abortion to 1
    params['prob_induced_abortion_per_month'] = 1.0

    # Define women of interest in the population
    df = sim.population.props
    women = df.loc[df.is_alive & (df.sex == 'F') & df.is_pregnant]
    df.loc[women.index, 'co_unintended_preg'] = True
    df.loc[women.index, 'date_of_last_pregnancy'] = sim.date - pd.DateOffset(weeks=6)
    for woman in women.index:
        pregnancy_helper_functions.update_mni_dictionary(sim.modules['PregnancySupervisor'], woman)

    # Run the event
    pregnancy_sup = pregnancy_supervisor.PregnancySupervisorEvent(module=sim.modules['PregnancySupervisor'])
    pregnancy_sup.apply(sim.population)

    # check variables
    assert ~df.loc[women.index, 'is_pregnant'].all().all()
    assert (df.loc[women.index, 'ps_gestational_age_in_weeks'] == 0).all().all()
    assert pd.isnull(df.loc[women.index, 'la_due_date_current_pregnancy']).all().all()
    for person in women.index:
        assert sim.modules['PregnancySupervisor'].mother_and_newborn_info[person]['delete_mni']


def test_abortion_complications(seed):
    """Test that complications associate with abortion are correctly applied via the pregnancy supervisor event. Also
     test women seek care and/or experience risk of death as expected """

    def check_abortion_logic(abortion_type):
        sim = Simulation(start_date=start_date, seed=seed)
        register_modules(sim)

        starting_population = 100
        sim.make_initial_population(n=starting_population)
        set_all_women_as_pregnant_and_reset_baseline_parity(sim)
        sim.simulate(end_date=sim.date + pd.DateOffset(days=0))

        params = sim.modules['PregnancySupervisor'].current_parameters

        # Set the relvant risk of pregnancy loss to 1
        if abortion_type == 'spontaneous':
            sim.modules['PregnancySupervisor'].ps_linear_models['spontaneous_abortion'] = \
                LinearModel(
                    LinearModelType.MULTIPLICATIVE,
                    1)
            weeks = 2
            params['prob_spontaneous_abortion_death'] = 1.0

        else:
            sim.modules['PregnancySupervisor'].ps_linear_models['spontaneous_abortion'] = \
                LinearModel(
                    LinearModelType.MULTIPLICATIVE,
                    0.0)
            params['prob_induced_abortion_per_month'] = 1.0
            params['prob_induced_abortion_death'] = 1.0
            weeks = 6

        # Set risk of complications and care seeking to 1 - set treatment to 100% effective
        params['prob_complicated_sa'] = 1.0
        params['prob_complicated_ia'] = 1.0
        params['prob_seek_care_pregnancy_loss'] = 1.0
        params['prob_haemorrhage_post_abortion'] = 1.0
        params['prob_sepsis_post_abortion'] = 1.0
        params['prob_injury_post_abortion'] = 1.0
        params['prob_ectopic_pregnancy'] = 0.0
        params['treatment_effect_post_abortion_care'] = 0.0

        df = sim.population.props
        pregnant_women = df.loc[df.is_alive & df.is_pregnant]
        for woman in pregnant_women.index:
            pregnancy_helper_functions.update_mni_dictionary(sim.modules['PregnancySupervisor'], woman)

        # Select one pregnant woman and run the pregnancy supervisor event (populate key variables)
        mother_id = pregnant_women.index[0]

        pregnancy_sup = pregnancy_supervisor.PregnancySupervisorEvent(module=sim.modules['PregnancySupervisor'])

        # Move the sim date forward and run event again
        sim.date = sim.date + pd.DateOffset(weeks=weeks)
        pregnancy_sup.apply(sim.population)

        # check abortion complications correctly stored in bitset properties
        assert sim.modules['PregnancySupervisor'].abortion_complications.has_all(mother_id, 'haemorrhage')
        assert sim.modules['PregnancySupervisor'].abortion_complications.has_all(mother_id, 'sepsis')
        if abortion_type == 'induced':
            assert sim.modules['PregnancySupervisor'].abortion_complications.has_all(mother_id, 'injury')

        # Check that date of onset stored in mni dict to allow for daly calculations
        assert (sim.modules['PregnancySupervisor'].mother_and_newborn_info[mother_id]['abortion_onset'] == sim.date)
        assert (sim.modules['PregnancySupervisor'].mother_and_newborn_info[mother_id]['abortion_haem_onset'] ==
                sim.date)
        assert (sim.modules['PregnancySupervisor'].mother_and_newborn_info[mother_id]['abortion_sep_onset'] == sim.date)

        # Check the sim event queue for the death event
        events = sim.find_events_for_person(person_id=mother_id)
        events = [e.__class__ for d, e in events]
        assert pregnancy_supervisor.EarlyPregnancyLossDeathEvent in events

        # And then check the HSI queue for the care seeking event, care is sought via generic appts
        health_system = sim.modules['HealthSystem']
        hsi_events = health_system.find_events_for_person(person_id=mother_id)
        hsi_events = [e.__class__ for d, e in hsi_events]
<<<<<<< HEAD
        from tlo.methods.hsi_generic_first_appts import HSI_GenericEmergencyFirstApptAtFacilityLevel1
=======
        from tlo.methods.hsi_generic_first_appts import (
            HSI_GenericEmergencyFirstApptAtFacilityLevel1,
        )
>>>>>>> ca4cd9c6
        assert HSI_GenericEmergencyFirstApptAtFacilityLevel1 in hsi_events

        emergency_appt = HSI_GenericEmergencyFirstApptAtFacilityLevel1(person_id=mother_id,
                                                                       module=sim.modules['PregnancySupervisor'])
        emergency_appt.apply(person_id=mother_id, squeeze_factor=0.0)
        hsi_events = health_system.find_events_for_person(person_id=mother_id)
        hsi_events = [e.__class__ for d, e in hsi_events]
        assert care_of_women_during_pregnancy.HSI_CareOfWomenDuringPregnancy_PostAbortionCaseManagement in hsi_events

        # set treatment effect to 0 to ensure treatment is effective
        pac = care_of_women_during_pregnancy.HSI_CareOfWomenDuringPregnancy_PostAbortionCaseManagement(
            person_id=mother_id, module=sim.modules['CareOfWomenDuringPregnancy'])
        pac.apply(person_id=mother_id, squeeze_factor=0.0)

        # Define and run event, check woman has correctly died
        death_event = pregnancy_supervisor.EarlyPregnancyLossDeathEvent(module=sim.modules['PregnancySupervisor'],
                                                                        individual_id=mother_id,
                                                                        cause=f'{abortion_type}_abortion')

        death_event.apply(mother_id)

        assert sim.population.props.at[mother_id, 'is_alive']
        assert sim.modules['PregnancySupervisor'].mother_and_newborn_info[mother_id]['delete_mni']

    # Run these check for both types of abortion
    check_abortion_logic('spontaneous')
    check_abortion_logic('induced')


def test_still_births_ends_pregnancies_as_expected(seed):
    """Runs the simulation with the core modules and all women of reproductive age as pregnant. Sets antenatal still
    birth risk to 1 and runs checks """
    sim = Simulation(start_date=start_date, seed=seed)
    register_modules(sim)
    starting_population = 100

    sim.make_initial_population(n=starting_population)
    set_all_women_as_pregnant_and_reset_baseline_parity(sim)
    sim.simulate(end_date=sim.date + pd.DateOffset(days=0))

    # Only allow pregnancy loss from stillbirth
    params = sim.modules['PregnancySupervisor'].current_parameters
    params['prob_ectopic_pregnancy'] = 0.0
    params['prob_induced_abortion_per_month'] = 0.0

    sim.modules['PregnancySupervisor'].ps_linear_models['spontaneous_abortion'] = \
        LinearModel(
            LinearModelType.MULTIPLICATIVE,
            0.0)
    sim.modules['PregnancySupervisor'].ps_linear_models['early_onset_labour'] = \
        LinearModel(
            LinearModelType.MULTIPLICATIVE,
            0.0)

    params['prob_still_birth_per_month'] = 1.0

    # select the relevant women
    df = sim.population.props

    women = df.loc[df.is_alive & (df.sex == 'F') & df.is_pregnant]
    df.loc[women.index, 'date_of_last_pregnancy'] = sim.date - pd.DateOffset(weeks=25)
    for woman in women.index:
        pregnancy_helper_functions.update_mni_dictionary(sim.modules['PregnancySupervisor'], woman)

    # Run population level event
    pregnancy_sup = pregnancy_supervisor.PregnancySupervisorEvent(module=sim.modules['PregnancySupervisor'])
    pregnancy_sup.apply(sim.population)

    # Check key properties
    assert ~df.loc[women.index, 'is_pregnant'].all().all()
    assert df.loc[women.index, 'ps_prev_stillbirth'].all().all()
    assert (df.loc[women.index, 'ps_gestational_age_in_weeks'] == 0).all().all()
    assert pd.isnull(df.loc[women.index, 'la_due_date_current_pregnancy']).all().all()

    for person in women.index:
        assert sim.modules['PregnancySupervisor'].mother_and_newborn_info[person]['delete_mni']


def test_run_all_births_end_ectopic_no_care_seeking(seed):
    """Test to check that risk of ectopic pregnancy, progression, careseeking and treatment occur as expected"""
    sim = Simulation(start_date=start_date, seed=seed)
    register_modules(sim)
    starting_population = 100
    sim.make_initial_population(n=starting_population)
    set_all_women_as_pregnant_and_reset_baseline_parity(sim)

    # run sim for 0 days
    sim.simulate(end_date=sim.date + pd.DateOffset(days=0))

    # We force all pregnancies to be ectopic, never trigger care seeking, always lead to rupture and death
    params = sim.modules['PregnancySupervisor'].current_parameters
    params['prob_ectopic_pregnancy'] = 1.0
    params['prob_seek_care_pregnancy_loss'] = 0.0
    params['prob_ectopic_pregnancy_death'] = 1.0
    params['treatment_effect_ectopic_pregnancy_treatment'] = 1.0

    # generate pregnancies and MNI dictionaries
    df = sim.population.props
    pregnant_women = df.loc[df.is_alive & df.is_pregnant]
    for woman in pregnant_women.index:
        pregnancy_helper_functions.update_mni_dictionary(sim.modules['PregnancySupervisor'], woman)

    # Select one pregnant woman and run the pregnancy supervisor event (populate key variables)
    mother_id = pregnant_women.index[0]
    pregnancy_sup = pregnancy_supervisor.PregnancySupervisorEvent(module=sim.modules['PregnancySupervisor'])

    sim.date = sim.date + pd.DateOffset(weeks=1)
    pregnancy_sup.apply(sim.population)

    # Check she has experience ectopic pregnancy as expected
    assert (df.at[mother_id, 'ps_ectopic_pregnancy'] == 'not_ruptured')

    # and the correct event is scheduled
    events = sim.find_events_for_person(person_id=mother_id)
    events = [e.__class__ for d, e in events]
    assert pregnancy_supervisor.EctopicPregnancyEvent in events

    # run the ectopic even and check she is no longer pregnant and will experince rupture as she hasnt sought care
    sim.date = sim.date + pd.DateOffset(weeks=7)
    df.at[mother_id, 'ps_gestational_age_in_weeks'] = 8

    ectopic_event = pregnancy_supervisor.EctopicPregnancyEvent(individual_id=mother_id,
                                                               module=sim.modules['PregnancySupervisor'])
    ectopic_event.apply(mother_id)

    assert not df.at[mother_id, 'is_pregnant']
    events = sim.find_events_for_person(person_id=mother_id)
    events = [e.__class__ for d, e in events]
    assert pregnancy_supervisor.EctopicPregnancyRuptureEvent in events

    # Run the rupture event, check rupture has occurred and that death has been scheduled
    rupture_event = pregnancy_supervisor.EctopicPregnancyRuptureEvent(individual_id=mother_id,
                                                                      module=sim.modules['PregnancySupervisor'])
    rupture_event.apply(mother_id)

    assert (df.at[mother_id, 'ps_ectopic_pregnancy'] == 'ruptured')
    events = sim.find_events_for_person(person_id=mother_id)
    events = [e.__class__ for d, e in events]
    assert pregnancy_supervisor.EarlyPregnancyLossDeathEvent in events

    # run the death event checking death has occurred as expected
    death_event = pregnancy_supervisor.EarlyPregnancyLossDeathEvent(individual_id=mother_id,
                                                                    module=sim.modules['PregnancySupervisor'],
                                                                    cause='ectopic_pregnancy')
    death_event.apply(mother_id)
    assert not df.at[mother_id, 'is_alive']


def test_preterm_labour_logic(seed):
    """Test to check that risk of preterm labour is applied as expected and triggers early labour through correct event
     scheduling """

    sim = Simulation(start_date=start_date, seed=seed)
    register_modules(sim)
    sim.make_initial_population(n=100)
    set_all_women_as_pregnant_and_reset_baseline_parity(sim)
    sim.simulate(end_date=sim.date + pd.DateOffset(days=0))

    params = sim.modules['PregnancySupervisor'].current_parameters

    # We force risk of preterm birth to be 1, meaning all women will go into labour at month 5
    sim.modules['PregnancySupervisor'].ps_linear_models['early_onset_labour'] = \
        LinearModel(
            LinearModelType.MULTIPLICATIVE,
            1.0)

    # And stop attendance to ANC
    sim.modules['PregnancySupervisor'].ps_linear_models['early_initiation_anc4'] = \
        LinearModel(
            LinearModelType.MULTIPLICATIVE,
            0.0)
    params['prob_late_initiation_anc4'] = 1.0
    params['prob_anc1_months_5_to_9'] = [0, 0, 0, 0, 0, 1]

    # Stop any pregnancies ending in pregnancy loss
    turn_off_antenatal_pregnancy_loss(sim)

    # Clear events, including original scheduling of labour
    sim.modules['HealthSystem'].HSI_EVENT_QUEUE.clear()
    sim.event_queue.queue.clear()

    df = sim.population.props
    pregnant_women = df.loc[df.is_pregnant & df.is_alive]
    for woman in pregnant_women.index:
        pregnancy_helper_functions.update_mni_dictionary(sim.modules['PregnancySupervisor'], woman)

    # Move the sim date forward
    sim.date = sim.date + pd.DateOffset(weeks=20)

    # Run the event again to apply risk of preterm birth
    pregnancy_sup = pregnancy_supervisor.PregnancySupervisorEvent(module=sim.modules['PregnancySupervisor'])
    pregnancy_sup.apply(sim.population)

    # check due date for all women has been reset to occur in less than one months time
    latest_labour_can_happen = sim.date + pd.DateOffset(days=((27 - 22) * 7))
    assert (df.loc[pregnant_women.index, 'la_due_date_current_pregnancy'] <= latest_labour_can_happen).all().all()

    # Check that each woman has had a new labour onset event scheduled (original event has been cleared so if logic
    # hasnt held no labour onset event would have been set)
    mother_id = pregnant_women.index[0]
    events = sim.find_events_for_person(person_id=mother_id)
    events = [e.__class__ for d, e in events]
    assert labour.LabourOnsetEvent in events

    # move time forward to due date
    sim.date = df.at[mother_id, 'la_due_date_current_pregnancy']

    # Call checker function from labour which returns BOOl if labour can proceed and check labour can proceed for
    # all women
    can_labour_now_go_ahead = sim.modules['Labour'].check_labour_can_proceed(mother_id)
    assert can_labour_now_go_ahead

    # Next we run the labour onset event and check that the key events are scheduled (birth and death events)
    labour_event = labour.LabourOnsetEvent(individual_id=mother_id, module=sim.modules['Labour'])
    labour_event.apply(mother_id)

    events = sim.find_events_for_person(person_id=mother_id)
    events = [e.__class__ for d, e in events]
    assert labour.LabourDeathAndStillBirthEvent in events
    assert labour.BirthAndPostnatalOutcomesEvent in events


def test_check_first_anc_visit_scheduling(seed):
    """Test to ensure first ANC visit is scheduled for women as expected """
    sim = Simulation(start_date=start_date, seed=seed)
    register_modules(sim)
    sim.make_initial_population(n=100)
    set_all_women_as_pregnant_and_reset_baseline_parity(sim)
    sim.simulate(end_date=sim.date + pd.DateOffset(days=0))

    turn_off_antenatal_pregnancy_loss(sim)

    # Set parameters so that women will attend ANC in 1 months time
    params = sim.modules['PregnancySupervisor'].current_parameters
    sim.modules['PregnancySupervisor'].ps_linear_models['early_initiation_anc4'] = \
        LinearModel(
            LinearModelType.MULTIPLICATIVE,
            1)
    params['prob_anc1_months_2_to_4'] = [1, 0, 0]

    df = sim.population.props
    women = df.loc[df.is_alive & (df.sex == 'F') & df.is_pregnant]
    df.loc[women.index, 'date_of_last_pregnancy'] = sim.date - pd.DateOffset(weeks=6)
    for woman in women.index:
        pregnancy_helper_functions.update_mni_dictionary(sim.modules['PregnancySupervisor'], woman)

    # Define and run the pregnancy supervisor event
    pregnancy_sup = pregnancy_supervisor.PregnancySupervisorEvent(module=sim.modules['PregnancySupervisor'])
    pregnancy_sup.apply(sim.population)

    # Check the ps_date_of_anc1 property as its used to schedule ANC. Make sure ANC will occur in one month and before
    # two months
    earliest_anc_can_happen = sim.date
    latest_anc_can_happen = sim.date + pd.DateOffset(days=6)

    assert (df.loc[women.index, 'ps_date_of_anc1'] >= earliest_anc_can_happen).all().all()
    assert (df.loc[women.index, 'ps_date_of_anc1'] <= latest_anc_can_happen).all().all()

    # Finally check that the HSI event has been correctly scheduled
    mother_id = women.index[0]
    health_system = sim.modules['HealthSystem']
    hsi_events = health_system.find_events_for_person(person_id=mother_id)
    hsi_events = [e.__class__ for d, e in hsi_events]
    assert care_of_women_during_pregnancy.HSI_CareOfWomenDuringPregnancy_FirstAntenatalCareContact in hsi_events


def test_pregnancy_supervisor_anaemia(seed):
    """Tests the application of risk of maternal anaemia within the pregnancy supervisor event"""
    sim = Simulation(start_date=start_date, seed=seed)
    register_modules(sim)
    sim.make_initial_population(n=100)
    set_all_women_as_pregnant_and_reset_baseline_parity(sim)
    sim.simulate(end_date=sim.date + pd.DateOffset(days=0))

    turn_off_antenatal_pregnancy_loss(sim)

    # Set the risk of anaemia to 1
    params = sim.modules['PregnancySupervisor'].current_parameters
    params['baseline_prob_anaemia_per_month'] = 1.0
    params['prob_mild_mod_sev_anaemia'] = [0, 0, 1]

    sim.modules['HealthSystem'].HSI_EVENT_QUEUE.clear()
    sim.event_queue.queue.clear()

    df = sim.population.props
    pregnant_women = df.loc[df.is_alive & df.is_pregnant]
    for woman in pregnant_women.index:
        pregnancy_helper_functions.update_mni_dictionary(sim.modules['PregnancySupervisor'], woman)

    pregnancy_sup = pregnancy_supervisor.PregnancySupervisorEvent(module=sim.modules['PregnancySupervisor'])

    # Move the date forward, this will mean when the event is run women will be 4 weeks pregnant, this is the
    # time point at which risk of anaemia is first applied
    sim.date = sim.date + pd.DateOffset(weeks=2)
    pregnancy_sup.apply(sim.population)

    assert (df.loc[pregnant_women.index, 'ps_anaemia_in_pregnancy'] == 'severe').all().all()
    for person in pregnant_women.index:
        assert (sim.modules['PregnancySupervisor'].mother_and_newborn_info[person]['severe_anaemia_onset'] == sim.date)
        assert pd.isnull(sim.modules['PregnancySupervisor'].mother_and_newborn_info[person]['severe_anaemia_'
                                                                                            'resolution'])

    # Reset anaemia status
    df.loc[pregnant_women.index, 'ps_anaemia_in_pregnancy'] = 'none'
    for person in pregnant_women.index:
        sim.modules['PregnancySupervisor'].mother_and_newborn_info[person]['severe_anaemia_onset'] = pd.NaT

    # Reset anaemia status in the women of interest and set that they are receiving iron and folic acid treatment, which
    # should reduce the risk of iron or folate deficiency (which increase risk of anaemia)
    df.loc[pregnant_women.index, 'ps_anaemia_in_pregnancy'] = 'none'
    df.loc[pregnant_women.index, 'ac_receiving_iron_folic_acid'] = True

    # Set treatment effect to 100% (i.e 0)
    params['treatment_effect_iron_folic_acid_anaemia'] = 0.0

    sim.date = sim.date + pd.DateOffset(weeks=5)
    pregnancy_sup.apply(sim.population)

    assert (df.loc[pregnant_women.index, 'ps_anaemia_in_pregnancy'] == 'none').all().all()
    for person in pregnant_women.index:
        assert pd.isnull(sim.modules['PregnancySupervisor'].mother_and_newborn_info[person]['severe_anaemia_onset'])


def test_pregnancy_supervisor_placental_conditions_and_antepartum_haemorrhage(seed):
    """Tests the application of risk of placenta praevia, abruption and antenatal haemorrhage within the pregnancy
    supervisor event"""
    sim = Simulation(start_date=start_date, seed=seed)
    register_modules(sim)
    sim.make_initial_population(n=100)
    set_all_women_as_pregnant_and_reset_baseline_parity(sim)
    sim.simulate(end_date=sim.date + pd.DateOffset(days=0))

    turn_off_antenatal_pregnancy_loss(sim)

    # Set the probability of the placental conditions which lead to haemorrhage as 1 and that the woman who experiences
    # haemorrhage will choose to seek care
    params = sim.modules['PregnancySupervisor'].current_parameters

    params['prob_placenta_praevia'] = 1.0
    params['prob_placental_abruption_per_month'] = 1.0
    params['prob_seek_care_pregnancy_complication'] = 1.0

    # Similarly set the probability that these conditions will trigger haemorrhage to 1
    params['prob_aph_placenta_praevia'] = 1.0
    params['prob_aph_placental_abruption'] = 1.0
    # Force all haemorrhage as severe
    params['prob_mod_sev_aph'] = [0, 1]

    # Run the PregnancySupervisorEvent to generate the mni dictionary
    sim.date = sim.date + pd.DateOffset(weeks=1)
    pregnancy_sup = pregnancy_supervisor.PregnancySupervisorEvent(module=sim.modules['PregnancySupervisor'])
    pregnancy_sup.apply(sim.population)

    # All women have risk of placenta praevia applied early in pregnancy, assert this has happened as it should
    df = sim.population.props
    pregnant_women = df.loc[df.is_alive & df.is_pregnant]
    assert (df.loc[pregnant_women.index, 'ps_placenta_praevia']).all().all()

    # Set the date forward to when risk of placental abruption and  antepartum haemorrhage is applied to women in the
    # PregnancySupervisorEvent and run the event
    sim.date = sim.date + pd.DateOffset(weeks=19)
    pregnancy_sup.apply(sim.population)

    # Check the dataframe has been updated correctly for these women and that the date of onset is stored in the MNI
    assert (df.loc[pregnant_women.index, 'ps_placental_abruption']).all().all()
    assert (df.loc[pregnant_women.index, 'ps_antepartum_haemorrhage'] == 'severe').all().all()
    for person in pregnant_women.index:
        assert (sim.modules['PregnancySupervisor'].mother_and_newborn_info[person]['severe_aph_onset'] == sim.date)

    # Select one of the women from the series and check that the correct HSI has been scheduled for her after she has
    # chosen to seek care
    mother_id = pregnant_women.index[0]
    health_system = sim.modules['HealthSystem']
    hsi_events = health_system.find_events_for_person(person_id=mother_id)
    hsi_events = [e.__class__ for d, e in hsi_events]
    assert care_of_women_during_pregnancy.HSI_CareOfWomenDuringPregnancy_MaternalEmergencyAssessment in hsi_events

    # Now clear the event queue and reset haemorrhage variables
    sim.modules['HealthSystem'].HSI_EVENT_QUEUE.clear()
    sim.event_queue.queue.clear()

    df.loc[pregnant_women.index, 'ps_antepartum_haemorrhage'] = 'none'
    df.loc[pregnant_women.index, 'ps_emergency_event'] = False

    # Set risk of care seeking to 0 and risk of death to 1 so all women who experience haemorrhage should die
    params['prob_seek_care_pregnancy_complication'] = 0.0
    params['prob_antepartum_haemorrhage_death'] = 1.0

    # Move date forward again to the next time point in pregnancy risk is applied and run the event
    sim.date = sim.date + pd.DateOffset(weeks=5)
    pregnancy_sup.apply(sim.population)

    # Check that a woman from the series has correctly died
    mother_id = pregnant_women.index[0]
    assert not sim.population.props.at[mother_id, 'is_alive']
    assert mother_id not in list(sim.modules['PregnancySupervisor'].mother_and_newborn_info)


def test_pregnancy_supervisor_pre_eclampsia_and_progression(seed):
    """Tests the application of risk of pre-eclampsia within the pregnancy supervisor event"""
    sim = Simulation(start_date=start_date, seed=seed)
    register_modules(sim)
    sim.make_initial_population(n=100)
    set_all_women_as_pregnant_and_reset_baseline_parity(sim)
    sim.simulate(end_date=sim.date + pd.DateOffset(days=0))

    turn_off_antenatal_pregnancy_loss(sim)

    # Set the monthly risk of pre-eclampsia to 1, ensuring all pregnant women develop the condition the first month
    # risk is applied (22 week)
    params = sim.modules['PregnancySupervisor'].current_parameters
    params['prob_pre_eclampsia_per_month'] = 1.0
    params['treatment_effect_calcium_pre_eclamp'] = 1.0

    # pre-eclampsia/spe/ec
    df = sim.population.props
    mni = sim.modules['PregnancySupervisor'].mother_and_newborn_info
    pregnant_women = df.loc[df.is_alive & df.is_pregnant]
    for woman in pregnant_women.index:
        pregnancy_helper_functions.update_mni_dictionary(sim.modules['PregnancySupervisor'], woman)

    # Set sim date to when risk of pre-eclampsia is applied
    pregnancy_sup = pregnancy_supervisor.PregnancySupervisorEvent(module=sim.modules['PregnancySupervisor'])
    sim.date = sim.date + pd.DateOffset(weeks=20)
    pregnancy_sup.apply(sim.population)

    # Check all women of interest have developed the correct condition after the events run
    assert (df.loc[pregnant_women.index, 'ps_htn_disorders'] == 'mild_pre_eclamp').all().all()
    assert (df.loc[pregnant_women.index, 'ps_prev_pre_eclamp']).all().all()

    # Now we modify the probability that women with mild pre-eclampsia will progress to severe pre-eclampsia when the
    # pregnancy supervisor event is ran at the next key point in their gestation (week 27)
    params['probs_for_mpe_matrix'] = [0, 0, 0, 1, 0]
    params['prob_seek_care_pregnancy_complication'] = 1.0

    sim.date = sim.date + pd.DateOffset(weeks=5)
    pregnancy_sup.apply(sim.population)

    # Check women have correctly progressed to a more severe disease state
    assert (df.loc[pregnant_women.index, 'ps_htn_disorders'] == 'severe_pre_eclamp').all().all()
    for person in pregnant_women.index:
        assert mni[person]['new_onset_spe']

    # And that to correct HSI has been scheduled, as we set prob of care seeking to 1
    mother_id = pregnant_women.index[0]
    health_system = sim.modules['HealthSystem']
    hsi_events = health_system.find_events_for_person(person_id=mother_id)
    hsi_events = [e.__class__ for d, e in hsi_events]
    assert care_of_women_during_pregnancy.HSI_CareOfWomenDuringPregnancy_MaternalEmergencyAssessment in hsi_events

    # Now clear the event queue
    sim.modules['HealthSystem'].HSI_EVENT_QUEUE.clear()
    sim.event_queue.queue.clear()

    # Now we set monthly risk of death from severe pre-eclampsia to 1 and remove care seeking
    params['prob_severe_pre_eclampsia_death'] = 1.0
    params['prob_seek_care_pregnancy_complication'] = 0.0

    # prevent womans disease state from changing during the next event run (mechanism of death for eclampsia is
    # different)
    params['probs_for_spe_matrix'] = [0, 0, 0, 1, 0]
    for person in pregnant_women.index:
        mni[person]['new_onset_spe'] = True
        df.at[person, 'ps_emergency_event'] = True

    sim.date = sim.date + pd.DateOffset(weeks=4)
    pregnancy_sup.apply(sim.population)

    # Check the death has occurred
    assert not df.loc[pregnant_women.index, 'is_alive'].any().any()


def test_pregnancy_supervisor_gestational_hypertension_and_progression(seed):
    """Tests the application of risk of gestational_hypertension within the pregnancy supervisor event"""
    sim = Simulation(start_date=start_date, seed=seed)
    register_modules(sim)
    sim.make_initial_population(n=100)
    set_all_women_as_pregnant_and_reset_baseline_parity(sim)
    sim.simulate(end_date=sim.date + pd.DateOffset(days=0))

    turn_off_antenatal_pregnancy_loss(sim)

    # set risk of gestational hypertension to 1
    params = sim.modules['PregnancySupervisor'].current_parameters
    params['prob_pre_eclampsia_per_month'] = 0.0
    params['prob_gest_htn_per_month'] = 1.0
    params['treatment_effect_gest_htn_calcium'] = 1.0

    df = sim.population.props
    pregnant_women = df.loc[df.is_alive & df.is_pregnant]
    for woman in pregnant_women.index:
        pregnancy_helper_functions.update_mni_dictionary(sim.modules['PregnancySupervisor'], woman)

    # run the event
    pregnancy_sup = pregnancy_supervisor.PregnancySupervisorEvent(module=sim.modules['PregnancySupervisor'])
    sim.date = sim.date + pd.DateOffset(weeks=20)
    pregnancy_sup.apply(sim.population)

    # Check all women of interest have developed the correct condition after the events run
    assert (df.loc[pregnant_women.index, 'ps_htn_disorders'] == 'gest_htn').all().all()

    # TODO: test progression (need to sort progression matrix as a parameter)
    # TODO: test that anti htn reduces risk of progression from mild to moderate


def test_pregnancy_supervisor_gdm(seed):
    """Tests the application of risk of gestational diabetes within the pregnancy supervisor event"""
    sim = Simulation(start_date=start_date, seed=seed)
    register_modules(sim)
    sim.make_initial_population(n=100)
    set_all_women_as_pregnant_and_reset_baseline_parity(sim)
    sim.simulate(end_date=sim.date + pd.DateOffset(days=0))

    turn_off_antenatal_pregnancy_loss(sim)

    params = sim.modules['PregnancySupervisor'].current_parameters
    params['prob_gest_diab_per_month'] = 1.0

    df = sim.population.props
    pregnant_women = df.loc[df.is_alive & df.is_pregnant]
    for woman in pregnant_women.index:
        pregnancy_helper_functions.update_mni_dictionary(sim.modules['PregnancySupervisor'], woman)
        pregnancy_helper_functions.update_mni_dictionary(sim.modules['Labour'], woman)

    # Run pregnancy supervisor event
    pregnancy_sup = pregnancy_supervisor.PregnancySupervisorEvent(module=sim.modules['PregnancySupervisor'])
    sim.date = sim.date + pd.DateOffset(weeks=20)
    pregnancy_sup.apply(sim.population)

    # check GDM status correctly applied
    assert (df.loc[pregnant_women.index, 'ps_gest_diab'] == 'uncontrolled').all().all()
    assert (df.loc[pregnant_women.index, 'ps_prev_gest_diab']).all().all()

    mother_id = pregnant_women.index[0]

    # Run birth and check GDM has resolved
    child_id = sim.population.do_birth()
    sim.modules['Labour'].on_birth(mother_id, child_id)
    sim.modules['NewbornOutcomes'].on_birth(mother_id, child_id)

    assert (sim.population.props.at[mother_id, 'ps_gest_diab'] == 'none')


def test_pregnancy_supervisor_chorio_and_prom(seed):
    """Tests the application of risk of chorioamnionitis and PROM within the pregnancy supervisor event"""

    sim = Simulation(start_date=start_date, seed=seed)
    register_modules(sim)
    sim.make_initial_population(n=100)
    set_all_women_as_pregnant_and_reset_baseline_parity(sim)
    sim.simulate(end_date=sim.date + pd.DateOffset(days=0))
    turn_off_antenatal_pregnancy_loss(sim)

    # Set risk of PROM to 1
    params = sim.modules['PregnancySupervisor'].current_parameters
    params['prob_prom_per_month'] = 0.0
    params['prob_chorioamnionitis'] = 1.0
    params['prob_seek_care_pregnancy_complication'] = 1.0

    df = sim.population.props
    pregnant_women = df.loc[df.is_alive & df.is_pregnant]
    for woman in pregnant_women.index:
        pregnancy_helper_functions.update_mni_dictionary(sim.modules['PregnancySupervisor'], woman)

    # Run the event
    sim.date = sim.date + pd.DateOffset(weeks=20)
    pregnancy_sup = pregnancy_supervisor.PregnancySupervisorEvent(module=sim.modules['PregnancySupervisor'])
    pregnancy_sup.apply(sim.population)

    # Check that despite risk of chorio being 1, not one should develop is because PROM cannot occur
    assert not df.loc[pregnant_women.index, 'ps_premature_rupture_of_membranes'].any().any()

    sim.date = sim.date + pd.DateOffset(weeks=5)
    pregnancy_sup.apply(sim.population)

    assert not df.loc[pregnant_women.index, 'ps_premature_rupture_of_membranes'].any().any()
    assert not df.loc[pregnant_women.index, 'ps_chorioamnionitis'].any().any()

    params = sim.modules['PregnancySupervisor'].current_parameters
    params['prob_prom_per_month'] = 1.0
    params['prob_chorioamnionitis'] = 1.0

    # Clear the event queue
    sim.modules['HealthSystem'].HSI_EVENT_QUEUE.clear()
    sim.event_queue.queue.clear()

    # Roll back gestational age, set risk of stillbirth to 1
    df.loc[pregnant_women.index, 'ps_gestational_age_in_weeks'] = \
        (df.loc[pregnant_women.index, 'ps_gestational_age_in_weeks'] - 1)

    df.loc[pregnant_women.index, 'ps_premature_rupture_of_membranes'] = True
    pregnancy_sup.apply(sim.population)

    # Check women have correctly developed chorio
    assert (df.loc[pregnant_women.index, 'ps_chorioamnionitis']).all().all()

    # Check care seeking has occured as expected
    mother_id = pregnant_women.index[0]
    health_system = sim.modules['HealthSystem']
    hsi_events = health_system.find_events_for_person(person_id=mother_id)
    hsi_events = [e.__class__ for d, e in hsi_events]
    assert care_of_women_during_pregnancy.HSI_CareOfWomenDuringPregnancy_MaternalEmergencyAssessment in hsi_events

    # Now clear the event queue
    df.loc[pregnant_women.index, 'ps_gestational_age_in_weeks'] = \
        (df.loc[pregnant_women.index, 'ps_gestational_age_in_weeks'] - 1)

    sim.modules['HealthSystem'].HSI_EVENT_QUEUE.clear()
    sim.event_queue.queue.clear()

    df.loc[pregnant_women.index, 'ps_chorioamnionitis'] = False

    # Finally, block care seeking and set risk of death to high
    params['prob_seek_care_pregnancy_complication'] = 0.0
    params['prob_antenatal_sepsis_death'] = 1.0

    # If any pregnancies due on current simulation date push back one day so individuals
    # will still seek care
    df.loc[
        df.la_due_date_current_pregnancy == sim.date, 'la_due_date_current_pregnancy'
    ] += DateOffset(days=1)

    pregnancy_sup.apply(sim.population)

    # Check women from the series has correctly died
    assert (df.loc[pregnant_women.index, 'ps_chorioamnionitis']).all().all()
    assert not (df.loc[pregnant_women.index, 'is_alive']).any().any()
    for person in pregnant_women.index:
        assert person not in list(sim.modules['PregnancySupervisor'].mother_and_newborn_info)


def test_induction_of_labour_logic(seed):
    """Tests the that woman who are post-term are seeking care for induction of labour"""

    sim = Simulation(start_date=start_date, seed=seed)
    register_modules(sim)
    sim.make_initial_population(n=100)
    set_all_women_as_pregnant_and_reset_baseline_parity(sim)
    turn_off_antenatal_pregnancy_loss(sim)
    sim.simulate(end_date=sim.date + pd.DateOffset(days=0))

    params = sim.modules['PregnancySupervisor'].current_parameters
    params['prob_seek_care_induction'] = 1.0

    df = sim.population.props
    pregnant_women = df.loc[df.is_alive & df.is_pregnant]
    for woman in pregnant_women.index:
        pregnancy_helper_functions.update_mni_dictionary(sim.modules['PregnancySupervisor'], woman)

    # Run the event, asume all women are now 41 weeks pregnant
    pregnancy_sup = pregnancy_supervisor.PregnancySupervisorEvent(module=sim.modules['PregnancySupervisor'])
    sim.date = sim.date + pd.DateOffset(weeks=39)
    pregnancy_sup.apply(sim.population)

    # Check care seeking for induction has occured
    mother_id = pregnant_women.index[0]
    health_system = sim.modules['HealthSystem']
    hsi_events = health_system.find_events_for_person(person_id=mother_id)
    hsi_events = [e.__class__ for d, e in hsi_events]
    assert care_of_women_during_pregnancy.HSI_CareOfWomenDuringPregnancy_PresentsForInductionOfLabour in hsi_events

    # Clear the event queue
    sim.modules['HealthSystem'].HSI_EVENT_QUEUE.clear()
    sim.event_queue.queue.clear()

    # Roll back gestational age, set risk of stillbirth to 1
    df.loc[pregnant_women.index, 'ps_gestational_age_in_weeks'] = \
        (df.loc[pregnant_women.index, 'ps_gestational_age_in_weeks'] - 1)

    # block care seeking for induction
    params['prob_seek_care_induction'] = 0.0

    # module code divides monthly risk by weeks (assuming 4.5 weeks in a month) so we set the intercept
    # 4.5 times greater than 1 to assure sb will happen
    params['prob_still_birth_per_month'] = 4.5

    # Check that instead of seeking care for induction women have experience post term stillbirth
    pregnancy_sup.apply(sim.population)
    assert not (df.loc[pregnant_women.index, 'is_pregnant']).any().any()
    assert (df.loc[pregnant_women.index, 'ps_prev_stillbirth']).all().all()
    for person in pregnant_women.index:
        assert sim.modules['PregnancySupervisor'].mother_and_newborn_info[person]['delete_mni']<|MERGE_RESOLUTION|>--- conflicted
+++ resolved
@@ -5,13 +5,9 @@
 import pandas as pd
 import pytest
 from pandas.tseries.offsets import DateOffset
+
+from tlo import Date, Simulation
 from tlo.analysis.utils import parse_log_file
-
-from tlo import Date, Simulation
-<<<<<<< HEAD
-=======
-from tlo.analysis.utils import parse_log_file
->>>>>>> ca4cd9c6
 from tlo.lm import LinearModel, LinearModelType
 from tlo.methods import (
     alri,
@@ -19,7 +15,6 @@
     care_of_women_during_pregnancy,
     contraception,
     demography,
-    diarrhoea,
     depression,
     diarrhoea,
     enhanced_lifestyle,
@@ -34,16 +29,9 @@
     postnatal_supervisor,
     pregnancy_helper_functions,
     pregnancy_supervisor,
-<<<<<<< HEAD
-    pregnancy_helper_functions,
-    stunting,
-    symptommanager,
-    wasting
-=======
     stunting,
     symptommanager,
     wasting,
->>>>>>> ca4cd9c6
 )
 
 # The resource files
@@ -556,13 +544,9 @@
         health_system = sim.modules['HealthSystem']
         hsi_events = health_system.find_events_for_person(person_id=mother_id)
         hsi_events = [e.__class__ for d, e in hsi_events]
-<<<<<<< HEAD
-        from tlo.methods.hsi_generic_first_appts import HSI_GenericEmergencyFirstApptAtFacilityLevel1
-=======
         from tlo.methods.hsi_generic_first_appts import (
             HSI_GenericEmergencyFirstApptAtFacilityLevel1,
         )
->>>>>>> ca4cd9c6
         assert HSI_GenericEmergencyFirstApptAtFacilityLevel1 in hsi_events
 
         emergency_appt = HSI_GenericEmergencyFirstApptAtFacilityLevel1(person_id=mother_id,
