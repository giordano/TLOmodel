--- conflicted
+++ resolved
@@ -27,13 +27,8 @@
     pregnancy_supervisor,
     symptommanager,
 )
-from tlo.methods.hiv import DummyHivModule
-
-<<<<<<< HEAD
-seed = 674
-=======
+
 seed = 882
->>>>>>> 742ca62b
 
 # The resource files
 try:
@@ -92,11 +87,7 @@
                  symptommanager.SymptomManager(resourcefilepath=resourcefilepath),
                  labour.Labour(resourcefilepath=resourcefilepath),
                  postnatal_supervisor.PostnatalSupervisor(resourcefilepath=resourcefilepath),
-                 healthseekingbehaviour.HealthSeekingBehaviour(resourcefilepath=resourcefilepath),
-
-                 # - Dummy HIV module (as contraception requires the property hv_inf)
-                 DummyHivModule()
-                 )
+                 healthseekingbehaviour.HealthSeekingBehaviour(resourcefilepath=resourcefilepath))
 
     return sim
 
@@ -124,11 +115,7 @@
                  hiv.Hiv(resourcefilepath=resourcefilepath),
                  dx_algorithm_adult.DxAlgorithmAdult(resourcefilepath=resourcefilepath),
                  dx_algorithm_child.DxAlgorithmChild(resourcefilepath=resourcefilepath),
-                 depression.Depression(resourcefilepath=resourcefilepath),
-
-                 # - Dummy HIV module (as contraception requires the property hv_inf)
-                 DummyHivModule()
-                 )
+                 depression.Depression(resourcefilepath=resourcefilepath))
 
     return sim
 
@@ -359,16 +346,25 @@
     assert (df.loc[pregnant_at_end_of_sim.index, 'ps_gestational_age_in_weeks'] < 5).all().all()
 
 
-def test_induced_abortion_ends_pregnancies_as_expected():
+def test_run_all_births_end_in_abortion():
     """Runs the simulation with the core modules and all women of reproductive age as pregnant. Sets abortion risk
     to 1 and runs checks """
-
     sim = register_core_modules()
     starting_population = 500
 
     sim.make_initial_population(n=starting_population)
     set_all_women_as_pregnant_and_reset_baseline_parity(sim)
 
+    # Define women of interest in the population
+    df = sim.population.props
+    women = df.loc[df.is_alive & (df.sex == 'F') & (df.age_years > 14)]
+
+    # Set parity to 0 for an additional check for births
+    df.loc[women.index, 'la_parity'] = 0
+    # Set all births as unintended to ensure women are at risk of abortion
+    df.loc[women.index, 'co_unintended_preg'] = True
+
+    # Risk of ectopic applied before miscarriage so set to 0
     params = sim.modules['PregnancySupervisor'].parameters
     params['prob_ectopic_pregnancy'] = 0
     params['prob_spontaneous_abortion_per_month'] = 0
@@ -376,25 +372,21 @@
     # set risk of abortion to 1
     params['prob_induced_abortion_per_month'] = 1
 
-    sim.simulate(end_date=sim.date + pd.DateOffset(days=0))
-
-    # Define women of interest in the population
-    df = sim.population.props
-    women = df.loc[df.is_alive & (df.sex == 'F') & df.is_pregnant]
-    df.loc[women.index, 'co_unintended_preg'] = True
-    df.loc[women.index, 'date_of_last_pregnancy'] = sim.date - pd.DateOffset(weeks=6)
-    for woman in women.index:
-        sim.modules['PregnancySupervisor'].generate_mother_and_newborn_dictionary_for_individual(woman)
-
-    # Run the event
-    pregnancy_sup = pregnancy_supervisor.PregnancySupervisorEvent(module=sim.modules['PregnancySupervisor'])
-    pregnancy_sup.apply(sim.population)
-    # Set parity to 0 for an additional check for births
-
-    assert ~df.loc[women.index, 'is_pregnant'].all().all()
-    assert (df.loc[women.index, 'la_parity'] == 0).all().all()
-    assert (df.loc[women.index, 'ps_gestational_age_in_weeks'] == 0).all().all()
-    assert pd.isnull(df.loc[women.index, 'la_due_date_current_pregnancy']).all().all()
+    sim.simulate(end_date=Date(2011, 1, 1))
+
+    df = sim.population.props
+
+    # Check that there are no newborns
+    possible_newborns = df.is_alive & (df.date_of_birth > sim.start_date)
+    assert possible_newborns.loc[possible_newborns].empty
+
+    # Check that no women that were ever pregnant have gained paritt
+    women_ever_pregnant = df.loc[~df.is_pregnant & (df.sex == 'F') & (df.age_years > 14) & (df.age_years < 50)
+                                 & ~pd.isnull(df.date_of_last_pregnancy)]
+    assert (df.loc[women_ever_pregnant.index, 'la_parity'] == 0).all().all()
+
+    pregnant_at_end_of_sim = df.loc[df.is_alive & df.is_pregnant]
+    assert (df.loc[pregnant_at_end_of_sim.index, 'ps_gestational_age_in_weeks'] < 9).all().all()
 
 
 def test_abortion_complications():
