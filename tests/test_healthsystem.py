import os
from pathlib import Path

import numpy as np
import pandas as pd
import pytest

from tlo import Date, Module, Simulation, logging
from tlo.analysis.utils import parse_log_file
from tlo.events import IndividualScopeEventMixin, PopulationScopeEventMixin, RegularEvent
from tlo.methods import (
    Metadata,
    chronicsyndrome,
    demography,
    enhanced_lifestyle,
    healthseekingbehaviour,
    healthsystem,
    mockitis,
    simplified_births,
    symptommanager,
)
from tlo.methods.consumables import Consumables, create_dummy_data_for_cons_availability
<<<<<<< HEAD
from tlo.methods.healthsystem import HSI_Event
=======
from tlo.methods.healthsystem import HealthSystemChangeParameters, HSI_Event
>>>>>>> 8c1c363c

resourcefilepath = Path(os.path.dirname(__file__)) / '../resources'

start_date = Date(2010, 1, 1)
end_date = Date(2012, 1, 1)
popsize = 200

"""
Test whether the system runs under multiple configurations of the healthsystem. (Running the dummy Mockitits and
ChronicSyndrome modules is intended to test all aspects of the healthsystem module.)
"""


def check_dtypes(simulation):
    # check types of columns
    df = simulation.population.props
    orig = simulation.population.new_row
    assert (df.dtypes == orig.dtypes).all()


def test_using_parameter_or_argument_to_set_service_availability(seed):
    """
    Check that can set service_availability through argument or through parameter.
    Should be equal to what is specified by the parameter, but overwrite with what was provided in argument if an
    argument was specified -- provided for backward compatibility.)
    """

    # No specification with argument --> everything is available
    sim = Simulation(start_date=start_date, seed=seed)
    sim.register(
        demography.Demography(resourcefilepath=resourcefilepath),
        healthsystem.HealthSystem(resourcefilepath=resourcefilepath)
    )
    sim.make_initial_population(n=100)
    sim.simulate(end_date=start_date + pd.DateOffset(days=0))
    assert sim.modules['HealthSystem'].service_availability == ['*']

    # Editing parameters --> that is reflected in what is used
    sim = Simulation(start_date=start_date, seed=seed)
    service_availability_params = ['HSI_that_begin_with_A*', 'HSI_that_begin_with_B*']
    sim.register(
        demography.Demography(resourcefilepath=resourcefilepath),
        healthsystem.HealthSystem(resourcefilepath=resourcefilepath)
    )
    sim.modules['HealthSystem'].parameters['Service_Availability'] = service_availability_params
    sim.make_initial_population(n=100)
    sim.simulate(end_date=start_date + pd.DateOffset(days=0))
    assert sim.modules['HealthSystem'].service_availability == service_availability_params

    # Editing parameters, but with an argument provided to module --> argument over-writes parameter edits
    sim = Simulation(start_date=start_date, seed=seed)
    service_availability_arg = ['HSI_that_begin_with_C*']
    service_availability_params = ['HSI_that_begin_with_A*', 'HSI_that_begin_with_B*']
    sim.register(
        demography.Demography(resourcefilepath=resourcefilepath),
        healthsystem.HealthSystem(resourcefilepath=resourcefilepath, service_availability=service_availability_arg)
    )
    sim.modules['HealthSystem'].parameters['Service_Availability'] = service_availability_params
    sim.make_initial_population(n=100)
    sim.simulate(end_date=start_date + pd.DateOffset(days=0))
    assert sim.modules['HealthSystem'].service_availability == service_availability_arg


@pytest.mark.slow
def test_run_with_healthsystem_no_disease_modules_defined(seed):
    sim = Simulation(start_date=start_date, seed=seed)

    # Register the core modules
    sim.register(demography.Demography(resourcefilepath=resourcefilepath),
                 enhanced_lifestyle.Lifestyle(resourcefilepath=resourcefilepath),
                 healthsystem.HealthSystem(resourcefilepath=resourcefilepath,
                                           service_availability=['*'],
                                           capabilities_coefficient=1.0,
                                           mode_appt_constraints=2),
                 symptommanager.SymptomManager(resourcefilepath=resourcefilepath),
                 healthseekingbehaviour.HealthSeekingBehaviour(resourcefilepath=resourcefilepath),
                 simplified_births.SimplifiedBirths(resourcefilepath=resourcefilepath),
                 )

    # Run the simulation
    sim.make_initial_population(n=popsize)
    sim.simulate(end_date=end_date)

    check_dtypes(sim)


@pytest.mark.slow
def test_run_no_interventions_allowed(tmpdir, seed):
    # There should be no events run or scheduled

    # Establish the simulation object
    log_config = {
        "filename": "log",
        "directory": tmpdir,
        "custom_levels": {"*": logging.INFO}
    }
    sim = Simulation(start_date=start_date, seed=seed, log_config=log_config)

    # Get ready for temporary log-file
    # Define the service availability as null
    service_availability = []

    # Register the core modules
    sim.register(demography.Demography(resourcefilepath=resourcefilepath),
                 enhanced_lifestyle.Lifestyle(resourcefilepath=resourcefilepath),
                 healthsystem.HealthSystem(resourcefilepath=resourcefilepath,
                                           service_availability=service_availability,
                                           capabilities_coefficient=1.0,
                                           mode_appt_constraints=2),
                 symptommanager.SymptomManager(resourcefilepath=resourcefilepath),
                 healthseekingbehaviour.HealthSeekingBehaviour(resourcefilepath=resourcefilepath),
                 mockitis.Mockitis(),
                 chronicsyndrome.ChronicSyndrome(),
                 simplified_births.SimplifiedBirths(resourcefilepath=resourcefilepath),
                 )

    # Run the simulation
    sim.make_initial_population(n=popsize)
    sim.simulate(end_date=end_date)
    check_dtypes(sim)

    # read the results
    output = parse_log_file(sim.log_filepath)

    # Do the checks for the healthsystem
    assert (output['tlo.methods.healthsystem']['Capacity']['Frac_Time_Used_Overall'] == 0.0).all()
    assert len(sim.modules['HealthSystem'].HSI_EVENT_QUEUE) == 0

    # Do the checks for the symptom manager: some symptoms should be registered
    assert sim.population.props.loc[:, sim.population.props.columns.str.startswith('sy_')] \
        .apply(lambda x: x != set()).any().any()
    assert (sim.population.props.loc[:, sim.population.props.columns.str.startswith('sy_')].dtypes == 'int64').all()
    assert not pd.isnull(sim.population.props.loc[:, sim.population.props.columns.str.startswith('sy_')]).any().any()

    # Check that no one was cured of mockitis:
    assert not any(sim.population.props['mi_status'] == 'P')  # No cures


@pytest.mark.slow
def test_run_in_mode_0_with_capacity(tmpdir, seed):
    # Events should run and there be no squeeze factors
    # (Mode 0 -> No Constraints)

    # Establish the simulation object
    sim = Simulation(start_date=start_date, seed=seed, log_config={"filename": "log", "directory": tmpdir})

    # Define the service availability
    service_availability = ['*']

    # Register the core modules
    sim.register(demography.Demography(resourcefilepath=resourcefilepath),
                 simplified_births.SimplifiedBirths(resourcefilepath=resourcefilepath),
                 enhanced_lifestyle.Lifestyle(resourcefilepath=resourcefilepath),
                 healthsystem.HealthSystem(resourcefilepath=resourcefilepath,
                                           service_availability=service_availability,
                                           capabilities_coefficient=1.0,
                                           mode_appt_constraints=0),
                 symptommanager.SymptomManager(resourcefilepath=resourcefilepath),
                 healthseekingbehaviour.HealthSeekingBehaviour(resourcefilepath=resourcefilepath),
                 mockitis.Mockitis(),
                 chronicsyndrome.ChronicSyndrome(),
                 )

    # Run the simulation
    sim.make_initial_population(n=popsize)
    sim.simulate(end_date=end_date)
    check_dtypes(sim)

    # read the results
    output = parse_log_file(sim.log_filepath)

    # Do the checks for health system appts
    assert len(output['tlo.methods.healthsystem']['HSI_Event']) > 0
    assert output['tlo.methods.healthsystem']['HSI_Event']['did_run'].all()
    assert (output['tlo.methods.healthsystem']['HSI_Event']['Squeeze_Factor'] == 0.0).all()

    # Check that some Mockitis cured occurred (though health system)
    assert any(sim.population.props['mi_status'] == 'P')


@pytest.mark.slow
def test_run_in_mode_0_no_capacity(tmpdir, seed):
    # Every events should run (no did_not_run) and no squeeze factors
    # (Mode 0 -> No Constraints)

    # Establish the simulation object
    sim = Simulation(start_date=start_date, seed=seed, log_config={"filename": "log", "directory": tmpdir})

    # Define the service availability
    service_availability = ['*']

    # Register the core modules
    sim.register(demography.Demography(resourcefilepath=resourcefilepath),
                 simplified_births.SimplifiedBirths(resourcefilepath=resourcefilepath),
                 healthsystem.HealthSystem(resourcefilepath=resourcefilepath,
                                           service_availability=service_availability,
                                           capabilities_coefficient=0.0,
                                           mode_appt_constraints=0),
                 symptommanager.SymptomManager(resourcefilepath=resourcefilepath),
                 healthseekingbehaviour.HealthSeekingBehaviour(resourcefilepath=resourcefilepath),
                 mockitis.Mockitis(),
                 chronicsyndrome.ChronicSyndrome(),
                 enhanced_lifestyle.Lifestyle(resourcefilepath=resourcefilepath)
                 )

    # Run the simulation
    sim.make_initial_population(n=popsize)
    sim.simulate(end_date=end_date)
    check_dtypes(sim)

    # read the results
    output = parse_log_file(sim.log_filepath)

    # Do the checks
    assert len(output['tlo.methods.healthsystem']['HSI_Event']) > 0
    assert output['tlo.methods.healthsystem']['HSI_Event']['did_run'].all()
    assert (output['tlo.methods.healthsystem']['HSI_Event']['Squeeze_Factor'] == 0.0).all()

    # Check that some mockitis cured occurred (though health system)
    assert any(sim.population.props['mi_status'] == 'P')


@pytest.mark.slow
def test_run_in_mode_1_with_capacity(tmpdir, seed):
    # All events should run with some zero squeeze factors
    # (Mode 1 -> elastic constraints)

    # Establish the simulation object
    sim = Simulation(start_date=start_date, seed=seed, log_config={"filename": "log", "directory": tmpdir})

    # Define the service availability
    service_availability = ['*']

    # Register the core modules
    sim.register(demography.Demography(resourcefilepath=resourcefilepath),
                 simplified_births.SimplifiedBirths(resourcefilepath=resourcefilepath),
                 enhanced_lifestyle.Lifestyle(resourcefilepath=resourcefilepath),
                 healthsystem.HealthSystem(resourcefilepath=resourcefilepath,
                                           service_availability=service_availability,
                                           capabilities_coefficient=1.0,
                                           mode_appt_constraints=1),
                 symptommanager.SymptomManager(resourcefilepath=resourcefilepath),
                 healthseekingbehaviour.HealthSeekingBehaviour(resourcefilepath=resourcefilepath),
                 mockitis.Mockitis(),
                 chronicsyndrome.ChronicSyndrome()
                 )

    # Run the simulation
    sim.make_initial_population(n=popsize)
    sim.simulate(end_date=end_date)
    check_dtypes(sim)

    # read the results
    output = parse_log_file(sim.log_filepath)

    # Do the checks
    assert len(output['tlo.methods.healthsystem']['HSI_Event']) > 0
    assert output['tlo.methods.healthsystem']['HSI_Event']['did_run'].all()
    assert (output['tlo.methods.healthsystem']['HSI_Event']['Squeeze_Factor'] == 0.0).all()

    # Check that some mockitis cured occurred (though health system)
    assert any(sim.population.props['mi_status'] == 'P')


@pytest.mark.slow
def test_run_in_mode_1_with_no_capacity(tmpdir, seed):
    # Events should run but with high squeeze factors
    # (Mode 1 -> elastic constraints)

    # Establish the simulation object
    sim = Simulation(start_date=start_date, seed=seed, log_config={"filename": "log", "directory": tmpdir})

    # Define the service availability
    service_availability = ['*']

    # Register the core modules
    sim.register(demography.Demography(resourcefilepath=resourcefilepath),
                 simplified_births.SimplifiedBirths(resourcefilepath=resourcefilepath),
                 enhanced_lifestyle.Lifestyle(resourcefilepath=resourcefilepath),
                 healthsystem.HealthSystem(resourcefilepath=resourcefilepath,
                                           service_availability=service_availability,
                                           capabilities_coefficient=0.0,
                                           mode_appt_constraints=1),
                 symptommanager.SymptomManager(resourcefilepath=resourcefilepath),
                 healthseekingbehaviour.HealthSeekingBehaviour(resourcefilepath=resourcefilepath),
                 mockitis.Mockitis(),
                 chronicsyndrome.ChronicSyndrome()
                 )

    # Run the simulation
    sim.make_initial_population(n=popsize)
    sim.simulate(end_date=end_date)
    check_dtypes(sim)

    # read the results
    output = parse_log_file(sim.log_filepath)

    # Do the checks
    assert len(output['tlo.methods.healthsystem']['HSI_Event']) > 0
    hsi_events = output['tlo.methods.healthsystem']['HSI_Event']
    assert hsi_events['did_run'].all()
    assert (hsi_events.loc[hsi_events['Person_ID'] >= 0, 'Squeeze_Factor'] == 100.0).all()
    assert (hsi_events.loc[hsi_events['Person_ID'] < 0, 'Squeeze_Factor'] == 0.0).all()

    # Check that some Mockitis cures occurred (though health system)
    assert any(sim.population.props['mi_status'] == 'P')


@pytest.mark.slow
def test_run_in_mode_2_with_capacity(tmpdir, seed):
    # All events should run
    # (Mode 2 -> hard constraints)

    # Establish the simulation object
    sim = Simulation(start_date=start_date, seed=seed, log_config={"filename": "log", "directory": tmpdir})

    # Define the service availability
    service_availability = ['*']

    # Register the core modules
    sim.register(demography.Demography(resourcefilepath=resourcefilepath),
                 simplified_births.SimplifiedBirths(resourcefilepath=resourcefilepath),
                 enhanced_lifestyle.Lifestyle(resourcefilepath=resourcefilepath),
                 healthsystem.HealthSystem(resourcefilepath=resourcefilepath,
                                           service_availability=service_availability,
                                           capabilities_coefficient=1.0,
                                           mode_appt_constraints=2),
                 symptommanager.SymptomManager(resourcefilepath=resourcefilepath),
                 healthseekingbehaviour.HealthSeekingBehaviour(resourcefilepath=resourcefilepath),
                 mockitis.Mockitis(),
                 chronicsyndrome.ChronicSyndrome()
                 )

    # Run the simulation
    sim.make_initial_population(n=popsize)
    sim.simulate(end_date=end_date)
    check_dtypes(sim)

    # read the results
    output = parse_log_file(sim.log_filepath)

    # Do the checks
    assert len(output['tlo.methods.healthsystem']['HSI_Event']) > 0
    assert output['tlo.methods.healthsystem']['HSI_Event']['did_run'].all()
    assert (output['tlo.methods.healthsystem']['HSI_Event']['Squeeze_Factor'] == 0.0).all()

    # Check that some Mockitis cures occurred (though health system)
    assert any(sim.population.props['mi_status'] == 'P')


@pytest.mark.slow
@pytest.mark.group2
def test_run_in_mode_2_with_no_capacity(tmpdir, seed):
    # No individual level events should run and the log should contain events with a flag showing that all individual
    # events did not run. Population level events should have run.
    # (Mode 2 -> hard constraints)

    # Establish the simulation object
    sim = Simulation(start_date=start_date, seed=seed, log_config={"filename": "log", "directory": tmpdir})

    # Define the service availability
    service_availability = ['*']

    # Register the core modules
    sim.register(demography.Demography(resourcefilepath=resourcefilepath),
                 simplified_births.SimplifiedBirths(resourcefilepath=resourcefilepath),
                 enhanced_lifestyle.Lifestyle(resourcefilepath=resourcefilepath),
                 healthsystem.HealthSystem(resourcefilepath=resourcefilepath,
                                           service_availability=service_availability,
                                           capabilities_coefficient=0.0,
                                           mode_appt_constraints=2),
                 symptommanager.SymptomManager(resourcefilepath=resourcefilepath),
                 healthseekingbehaviour.HealthSeekingBehaviour(resourcefilepath=resourcefilepath),
                 mockitis.Mockitis(),
                 chronicsyndrome.ChronicSyndrome()
                 )

    # Run the simulation, manually setting smaller values to decrease runtime (logfile size)
    sim.make_initial_population(n=100)
    sim.simulate(end_date=Date(2011, 1, 1))
    check_dtypes(sim)

    # read the results
    output = parse_log_file(sim.log_filepath)

    # Do the checks
    hsi_events = output['tlo.methods.healthsystem']['HSI_Event']
    assert not (hsi_events.loc[hsi_events['Person_ID'] >= 0, 'did_run'].astype(bool)).any()  # not any Individual level
    assert (output['tlo.methods.healthsystem']['Capacity']['Frac_Time_Used_Overall'] == 0.0).all()
    assert (hsi_events.loc[hsi_events['Person_ID'] < 0, 'did_run']).astype(bool).all()  # all Population level events
    assert pd.isnull(sim.population.props['mi_date_cure']).all()  # No cures of mockitis occurring

    # Check that no Mockitis cures occurred (though health system)
    assert not any(sim.population.props['mi_status'] == 'P')


@pytest.mark.slow
@pytest.mark.group2
def test_run_in_with_hs_disabled(tmpdir, seed):
    # All events should run but no logging from healthsystem

    # Establish the simulation object
    sim = Simulation(start_date=start_date, seed=seed, log_config={"filename": "log", "directory": tmpdir})

    # Define the service availability
    service_availability = ['*']

    # Register the core modules
    sim.register(demography.Demography(resourcefilepath=resourcefilepath),
                 simplified_births.SimplifiedBirths(resourcefilepath=resourcefilepath),
                 enhanced_lifestyle.Lifestyle(resourcefilepath=resourcefilepath),
                 healthsystem.HealthSystem(resourcefilepath=resourcefilepath,
                                           service_availability=service_availability,
                                           capabilities_coefficient=1.0,
                                           mode_appt_constraints=2,
                                           disable=True),
                 symptommanager.SymptomManager(resourcefilepath=resourcefilepath),
                 healthseekingbehaviour.HealthSeekingBehaviour(resourcefilepath=resourcefilepath),
                 mockitis.Mockitis(),
                 chronicsyndrome.ChronicSyndrome()
                 )

    # Run the simulation
    sim.make_initial_population(n=2000)
    sim.simulate(end_date=end_date)
    check_dtypes(sim)

    # read the results
    output = parse_log_file(sim.log_filepath)

    # Do the checks
    assert 'HSI_Event' not in output['tlo.methods.healthsystem']  # HealthSystem no logging
    assert 'Consumables' not in output['tlo.methods.healthsystem']  # HealthSystem no logging
    assert 'Capacity' not in output['tlo.methods.healthsystem']  # HealthSystem no logging
    assert not pd.isnull(sim.population.props['mi_date_cure']).all()  # At least some cures occurred (through HS)
    assert any(sim.population.props['mi_status'] == 'P')  # At least some mockitis cure have occurred (though HS)

    # Check for hsi_wrappers in the main event queue
    list_of_ev_name = [ev[2] for ev in sim.event_queue.queue]
    assert any(['HSIEventWrapper' in str(ev_name) for ev_name in list_of_ev_name])


@pytest.mark.slow
def test_run_in_mode_2_with_capacity_with_health_seeking_behaviour(tmpdir, seed):
    # All events should run
    # (Mode 2 -> hard constraints)

    # Establish the simulation object
    sim = Simulation(start_date=start_date, seed=seed, log_config={"filename": "log", "directory": tmpdir})

    # Define the service availability
    service_availability = ['*']

    # Register the core modules
    sim.register(demography.Demography(resourcefilepath=resourcefilepath),
                 simplified_births.SimplifiedBirths(resourcefilepath=resourcefilepath),
                 enhanced_lifestyle.Lifestyle(resourcefilepath=resourcefilepath),
                 healthsystem.HealthSystem(resourcefilepath=resourcefilepath,
                                           service_availability=service_availability,
                                           capabilities_coefficient=1.0,
                                           mode_appt_constraints=2),
                 symptommanager.SymptomManager(resourcefilepath=resourcefilepath),
                 healthseekingbehaviour.HealthSeekingBehaviour(resourcefilepath=resourcefilepath),
                 mockitis.Mockitis(),
                 chronicsyndrome.ChronicSyndrome()
                 )

    # Run the simulation
    sim.make_initial_population(n=popsize)
    sim.simulate(end_date=end_date)
    check_dtypes(sim)

    # read the results
    output = parse_log_file(sim.log_filepath)

    # Do the check for the occurrence of the GenericFirstAppt which is created by the HSB module
    assert 'FirstAttendance_NonEmergency' in output['tlo.methods.healthsystem']['HSI_Event']['TREATMENT_ID'].values

    # Check that some mockitis cured occurred (though health system)
    assert any(sim.population.props['mi_status'] == 'P')


@pytest.mark.slow
def test_all_appt_types_can_run(seed):
    """Check that if an appointment type is declared as one that can run at a facility-type of level `x` that it can
    run at the level for persons in any district."""

    # Create Dummy Module to host the HSI
    class DummyModule(Module):
        METADATA = {Metadata.DISEASE_MODULE, Metadata.USES_HEALTHSYSTEM}

        def read_parameters(self, data_folder):
            pass

        def initialise_population(self, population):
            pass

        def initialise_simulation(self, sim):
            pass

    # Create a dummy HSI event class
    class DummyHSIEvent(HSI_Event, IndividualScopeEventMixin):
        def __init__(self, module, person_id, appt_type, level):
            super().__init__(module, person_id=person_id)
            self.TREATMENT_ID = 'DummyHSIEvent'
            self.EXPECTED_APPT_FOOTPRINT = self.make_appt_footprint({appt_type: 1})
            self.ACCEPTED_FACILITY_LEVEL = level

            self.this_hsi_event_ran = False

        def apply(self, person_id, squeeze_factor):
            if (squeeze_factor != 99) and (squeeze_factor != np.inf):  # todo - this changed!
                # Check that this appointment is being run and run not with a squeeze_factor that signifies that a cadre
                # is not at all available.
                self.this_hsi_event_ran = True

    sim = Simulation(start_date=start_date, seed=seed)

    # Register the core modules and simulate for 0 days
    sim.register(demography.Demography(resourcefilepath=resourcefilepath),
                 healthsystem.HealthSystem(resourcefilepath=resourcefilepath,
                                           capabilities_coefficient=1.0,
                                           mode_appt_constraints=1,
                                           use_funded_or_actual_staffing='funded_plus'),
                 # <-- hard constraint (only HSI events with no squeeze factor can run)
                 # <-- using the 'funded_plus' number/distribution of officers
                 DummyModule()
                 )
    sim.make_initial_population(n=100)
    sim.simulate(end_date=sim.start_date)

    # Get pointer to the HealthSystemScheduler event
    healthsystemscheduler = sim.modules['HealthSystem'].healthsystemscheduler

    # Get the table showing which types of appointment can occur at which level
    appt_types_offered = sim.modules['HealthSystem'].parameters['Appt_Offered_By_Facility_Level'].set_index(
        'Appt_Type_Code')

    # Get the all the districts in which a person could be resident, and allocate one person to each district
    person_for_district = {d: i for i, d in enumerate(sim.population.props['district_of_residence'].cat.categories)}
    sim.population.props.loc[person_for_district.values(), 'is_alive'] = True
    sim.population.props.loc[person_for_district.values(), 'district_of_residence'] = list(person_for_district.keys())

    # For each type of appointment, for a person in each district, create the HSI, schedule the HSI and check it runs
    error_msg = list()

    def check_appt_works(district, level, appt_type):
        sim.modules['HealthSystem'].reset_queue()

        hsi = DummyHSIEvent(module=sim.modules['DummyModule'],
                            person_id=person_for_district[district],
                            appt_type=appt_type,
                            level=level)

        sim.modules['HealthSystem'].schedule_hsi_event(
            hsi,
            topen=sim.date,
            tclose=sim.date + pd.DateOffset(days=1),
            priority=1
        )

        healthsystemscheduler.apply(sim.population)

        if not hsi.this_hsi_event_ran:
            return False
        else:
            return True

    for _district in person_for_district:
        for _facility_level_col_name in appt_types_offered.columns:
            for _appt_type in appt_types_offered[_facility_level_col_name].loc[
                appt_types_offered[_facility_level_col_name]
            ].index:
                _level = _facility_level_col_name.split('_')[-1]
                if not check_appt_works(district=_district, level=_level, appt_type=_appt_type):
                    error_msg.append(f"The HSI did not run: "
                                     f"level={_level}, appt_type={_appt_type}, district={_district}")

    if len(error_msg):
        for _line in error_msg:
            print(_line)

    assert 0 == len(error_msg)


@pytest.mark.slow
def test_two_loggers_in_healthsystem(seed, tmpdir):
<<<<<<< HEAD
    """Check that two different loggers are used by the HealthSystem for more/less detailed logged information and that
     these are consistent with one another."""
=======
    """Check that two different loggers used by the HealthSystem for more/less detailed logged information are
    consistent with one another."""
>>>>>>> 8c1c363c

    # Create a dummy disease module (to be the parent of the dummy HSI)
    class DummyModule(Module):
        METADATA = {Metadata.DISEASE_MODULE}

        def read_parameters(self, data_folder):
            pass

        def initialise_population(self, population):
            pass

        def initialise_simulation(self, sim):
            sim.modules['HealthSystem'].schedule_hsi_event(HSI_Dummy(self, person_id=0),
                                                           topen=self.sim.date,
                                                           tclose=None,
                                                           priority=0)

    # Create a dummy HSI event:
    class HSI_Dummy(HSI_Event, IndividualScopeEventMixin):
        def __init__(self, module, person_id):
            super().__init__(module, person_id=person_id)
            self.TREATMENT_ID = 'Dummy'
            self.EXPECTED_APPT_FOOTPRINT = self.make_appt_footprint({'Over5OPD': 1, 'Under5OPD': 1})
<<<<<<< HEAD
=======
            self.BEDDAYS_FOOTPRINT = self.make_beddays_footprint({'general_bed': 2})
>>>>>>> 8c1c363c
            self.ACCEPTED_FACILITY_LEVEL = '1a'

        def apply(self, person_id, squeeze_factor):
            # Request a consumable (either 0 or 1)
            self.get_consumables(item_codes=self.module.rng.choice((0, 1), p=(0.5, 0.5)))

<<<<<<< HEAD
            # Schedule another occurrence of itself tomorrow.
            sim.modules['HealthSystem'].schedule_hsi_event(self,
                                                           topen=self.sim.date + pd.DateOffset(days=1),
=======
            # Schedule another occurrence of itself in three days.
            sim.modules['HealthSystem'].schedule_hsi_event(self,
                                                           topen=self.sim.date + pd.DateOffset(days=3),
>>>>>>> 8c1c363c
                                                           tclose=None,
                                                           priority=0)

    # Set up simulation:
    sim = Simulation(start_date=start_date, seed=seed, log_config={
        'filename': 'tmpfile',
        'directory': tmpdir,
        'custom_levels': {
            "tlo.methods.healthsystem": logging.INFO,
            "tlo.methods.healthsystem.summary": logging.INFO
        }
    })

    sim.register(
        demography.Demography(resourcefilepath=resourcefilepath),
        healthsystem.HealthSystem(resourcefilepath=resourcefilepath),
        DummyModule(),
        sort_modules=False,
        check_all_dependencies=False
    )
    sim.make_initial_population(n=1000)

    # Replace consumables class with version that declares only one consumable, available with probability 0.5
    mfl = pd.read_csv(resourcefilepath / "healthsystem" / "organisation" / "ResourceFile_Master_Facilities_List.csv")
    all_fac_ids = set(mfl.loc[mfl.Facility_Level != '5'].Facility_ID)

    sim.modules['HealthSystem'].consumables = Consumables(
        data=create_dummy_data_for_cons_availability(
            intrinsic_availability={0: 0.5, 1: 0.5},
            months=list(range(1, 13)),
            facility_ids=list(all_fac_ids)),
        rng=sim.modules['HealthSystem'].rng,
        availability='default'
    )

    sim.simulate(end_date=start_date + pd.DateOffset(years=2))
    log = parse_log_file(sim.log_filepath)

    # Standard log:
    detailed_hsi_event = log["tlo.methods.healthsystem"]['HSI_Event']
    detailed_capacity = log["tlo.methods.healthsystem"]['Capacity']
    detailed_consumables = log["tlo.methods.healthsystem"]['Consumables']
<<<<<<< HEAD
    assert {'date', 'TREATMENT_ID', 'did_run', 'Squeeze_Factor', 'Number_By_Appt_Type_Code', 'Person_ID'
=======

    assert {'date', 'TREATMENT_ID', 'did_run', 'Squeeze_Factor', 'Number_By_Appt_Type_Code', 'Person_ID',
            'Facility_Level', 'Facility_ID',
>>>>>>> 8c1c363c
            } == set(detailed_hsi_event.columns)
    assert {'date', 'Frac_Time_Used_Overall', 'Frac_Time_Used_By_Facility_ID'
            } == set(detailed_capacity.columns)
    assert {'date', 'TREATMENT_ID', 'Item_Available', 'Item_NotAvailable'
            } == set(detailed_consumables.columns)

<<<<<<< HEAD
=======
    bed_types = sim.modules['HealthSystem'].bed_days.bed_types
    detailed_beddays = {bed_type: log["tlo.methods.healthsystem"][f"bed_tracker_{bed_type}"] for bed_type in bed_types}

>>>>>>> 8c1c363c
    # Summary log:
    summary_hsi_event = log["tlo.methods.healthsystem.summary"]["HSI_Event"]
    summary_capacity = log["tlo.methods.healthsystem.summary"]["Capacity"]
    summary_consumables = log["tlo.methods.healthsystem.summary"]["Consumables"]
<<<<<<< HEAD

    # Check correspondence between the two logs
    #  - Counts of TREATMENT_ID (total over entire period of log)
    assert summary_hsi_event['TREATMENT_ID'].apply(pd.Series)['Dummy'].sum() == \
           detailed_hsi_event.groupby('TREATMENT_ID').size()['Dummy']
=======
    summary_beddays = log["tlo.methods.healthsystem.summary"]["BedDays"]

    # Check correspondence between the two logs
    #  - Counts of TREATMENT_ID (total over entire period of log)
    assert summary_hsi_event['TREATMENT_ID'].apply(pd.Series).sum().to_dict() == \
           detailed_hsi_event.groupby('TREATMENT_ID').size().to_dict()
>>>>>>> 8c1c363c

    #  - Appointments (total over entire period of the log)
    assert summary_hsi_event['Number_By_Appt_Type_Code'].apply(pd.Series).sum().to_dict() == \
        detailed_hsi_event['Number_By_Appt_Type_Code'].apply(pd.Series).sum().to_dict()

    #  - Average fraction of HCW time used (year by year)
    assert summary_capacity.set_index(pd.to_datetime(summary_capacity.date).dt.year
                                      )['average_Frac_Time_Used_Overall'].round(4).to_dict() == \
        detailed_capacity.set_index(pd.to_datetime(detailed_capacity.date).dt.year
                                    )['Frac_Time_Used_Overall'].groupby(level=0).mean().round(4).to_dict()

    #  - Consumables (total over entire period of log that are available / not available)  # add _Item_
    assert summary_consumables['Item_Available'].apply(pd.Series).sum().to_dict() == \
           detailed_consumables['Item_Available'].apply(
               lambda x: {f'{k}': v for k, v in eval(x).items()}).apply(pd.Series).sum().to_dict()
    assert summary_consumables['Item_NotAvailable'].apply(pd.Series).sum().to_dict() == \
           detailed_consumables['Item_NotAvailable'].apply(
<<<<<<< HEAD
               lambda x: {f'{k}': v for k, v in eval(x).items()}).apply(pd.Series).sum().to_dict()
=======
               lambda x: {f'{k}': v for k, v in eval(x).items()}).apply(pd.Series).sum().to_dict()

    #  - Bed-Days (bed-type by bed-type and year by year)
    for _bed_type in bed_types:
        # Detailed:
        tracker = detailed_beddays[_bed_type]\
            .assign(year=pd.to_datetime(detailed_beddays[_bed_type].date).dt.year)\
            .set_index('year')\
            .drop(columns=['date'])\
            .T
        tracker.index = tracker.index.astype(int)
        capacity = sim.modules['HealthSystem'].bed_days._scaled_capacity[_bed_type]
        detail_beddays_used = tracker.sub(capacity, axis=0).mul(-1).sum().groupby(level=0).sum().to_dict()

        # Summary: total bed-days used by year
        summary_beddays_used = summary_beddays\
            .assign(year=pd.to_datetime(summary_beddays.date).dt.year)\
            .set_index('year')[_bed_type]\
            .to_dict()

        assert detail_beddays_used == summary_beddays_used


def test_HealthSystemChangeParameters(seed, tmpdir):
    """Check that the event `HealthSystemChangeParameters` can change the internal parameters of the HealthSystem. And
    check that this is effectual in the case of consumables."""

    initial_parameters = {
        'mode_appt_constraints': 0,
        'ignore_priority': False,
        'capabilities_coefficient': 0.5,
        'cons_availability': 'all',
        'beds_availability': 'default',
    }
    new_parameters = {
        'mode_appt_constraints': 2,
        'ignore_priority': True,
        'capabilities_coefficient': 1.0,
        'cons_availability': 'none',
        'beds_availability': 'none',
    }

    class CheckHealthSystemParameters(RegularEvent, PopulationScopeEventMixin):

        def __init__(self, module):
            super().__init__(module, frequency=pd.DateOffset(days=1))

        def apply(self, population):
            hs = self.sim.modules['HealthSystem']
            _params = dict()
            _params['mode_appt_constraints'] = hs.mode_appt_constraints
            _params['ignore_priority'] = hs.ignore_priority
            _params['capabilities_coefficient'] = hs.capabilities_coefficient
            _params['cons_availability'] = hs.consumables.cons_availability
            _params['beds_availability'] = hs.bed_days.availability

            logger = logging.getLogger('tlo.methods.healthsystem')
            logger.info(key='CheckHealthSystemParameters', data=_params)

    class HSI_Dummy(HSI_Event, IndividualScopeEventMixin):
        def __init__(self, module, person_id):
            super().__init__(module, person_id=person_id)
            self.TREATMENT_ID = 'Dummy'
            self.EXPECTED_APPT_FOOTPRINT = self.make_appt_footprint({'Over5OPD': 1, 'Under5OPD': 1})
            self.BEDDAYS_FOOTPRINT = self.make_beddays_footprint({'general_bed': 2})
            self.ACCEPTED_FACILITY_LEVEL = '1a'

        def apply(self, person_id, squeeze_factor):
            logger = logging.getLogger('tlo.methods.healthsystem')
            logger.info(key='HSI_Dummy_get_consumables',
                        data=self.get_consumables(item_codes=list(range(100)), return_individual_results=True)
                        )
            sim.modules['HealthSystem'].schedule_hsi_event(self,
                                                           topen=self.sim.date + pd.DateOffset(days=1),
                                                           tclose=None,
                                                           priority=0)

    class DummyModule(Module):
        METADATA = {Metadata.DISEASE_MODULE}

        def read_parameters(self, data_folder):
            pass

        def initialise_population(self, population):
            pass

        def initialise_simulation(self, sim):
            hs = sim.modules['HealthSystem']
            sim.schedule_event(CheckHealthSystemParameters(self), sim.date)
            sim.schedule_event(HealthSystemChangeParameters(hs, parameters=new_parameters),
                               sim.date + pd.DateOffset(days=2))
            sim.modules['HealthSystem'].schedule_hsi_event(HSI_Dummy(self, 0), topen=sim.date, tclose=None, priority=0)

    sim = Simulation(start_date=start_date, seed=seed, log_config={
        'filename': 'tmpfile',
        'directory': tmpdir,
        'custom_levels': {
            "tlo.methods.healthsystem": logging.INFO,
        }
    })

    sim.register(
        demography.Demography(resourcefilepath=resourcefilepath),
        healthsystem.HealthSystem(resourcefilepath=resourcefilepath, **initial_parameters),
        DummyModule(),
        sort_modules=False,
        check_all_dependencies=False
    )
    sim.make_initial_population(n=100)
    sim.simulate(end_date=start_date + pd.DateOffset(days=7))

    # Check parameters are changed as expected:
    logged_params = parse_log_file(sim.log_filepath)['tlo.methods.healthsystem'][
        'CheckHealthSystemParameters'].set_index('date')
    assert logged_params.loc[start_date].to_dict() == initial_parameters
    assert logged_params.loc[start_date + pd.DateOffset(days=4)].to_dict() == new_parameters

    logged_access_consumables = parse_log_file(sim.log_filepath)['tlo.methods.healthsystem'][
        'HSI_Dummy_get_consumables'].set_index('date')
    assert logged_access_consumables.loc[start_date].all()  # All consumables available at start
    assert not logged_access_consumables.loc[start_date + pd.DateOffset(days=4)].any()  # No consumables available after
    #                                                                                 parameter change
>>>>>>> 8c1c363c
<|MERGE_RESOLUTION|>--- conflicted
+++ resolved
@@ -20,11 +20,7 @@
     symptommanager,
 )
 from tlo.methods.consumables import Consumables, create_dummy_data_for_cons_availability
-<<<<<<< HEAD
-from tlo.methods.healthsystem import HSI_Event
-=======
 from tlo.methods.healthsystem import HealthSystemChangeParameters, HSI_Event
->>>>>>> 8c1c363c
 
 resourcefilepath = Path(os.path.dirname(__file__)) / '../resources'
 
@@ -612,13 +608,8 @@
 
 @pytest.mark.slow
 def test_two_loggers_in_healthsystem(seed, tmpdir):
-<<<<<<< HEAD
-    """Check that two different loggers are used by the HealthSystem for more/less detailed logged information and that
-     these are consistent with one another."""
-=======
     """Check that two different loggers used by the HealthSystem for more/less detailed logged information are
     consistent with one another."""
->>>>>>> 8c1c363c
 
     # Create a dummy disease module (to be the parent of the dummy HSI)
     class DummyModule(Module):
@@ -642,25 +633,16 @@
             super().__init__(module, person_id=person_id)
             self.TREATMENT_ID = 'Dummy'
             self.EXPECTED_APPT_FOOTPRINT = self.make_appt_footprint({'Over5OPD': 1, 'Under5OPD': 1})
-<<<<<<< HEAD
-=======
             self.BEDDAYS_FOOTPRINT = self.make_beddays_footprint({'general_bed': 2})
->>>>>>> 8c1c363c
             self.ACCEPTED_FACILITY_LEVEL = '1a'
 
         def apply(self, person_id, squeeze_factor):
             # Request a consumable (either 0 or 1)
             self.get_consumables(item_codes=self.module.rng.choice((0, 1), p=(0.5, 0.5)))
 
-<<<<<<< HEAD
-            # Schedule another occurrence of itself tomorrow.
-            sim.modules['HealthSystem'].schedule_hsi_event(self,
-                                                           topen=self.sim.date + pd.DateOffset(days=1),
-=======
             # Schedule another occurrence of itself in three days.
             sim.modules['HealthSystem'].schedule_hsi_event(self,
                                                            topen=self.sim.date + pd.DateOffset(days=3),
->>>>>>> 8c1c363c
                                                            tclose=None,
                                                            priority=0)
 
@@ -703,43 +685,28 @@
     detailed_hsi_event = log["tlo.methods.healthsystem"]['HSI_Event']
     detailed_capacity = log["tlo.methods.healthsystem"]['Capacity']
     detailed_consumables = log["tlo.methods.healthsystem"]['Consumables']
-<<<<<<< HEAD
-    assert {'date', 'TREATMENT_ID', 'did_run', 'Squeeze_Factor', 'Number_By_Appt_Type_Code', 'Person_ID'
-=======
 
     assert {'date', 'TREATMENT_ID', 'did_run', 'Squeeze_Factor', 'Number_By_Appt_Type_Code', 'Person_ID',
             'Facility_Level', 'Facility_ID',
->>>>>>> 8c1c363c
             } == set(detailed_hsi_event.columns)
     assert {'date', 'Frac_Time_Used_Overall', 'Frac_Time_Used_By_Facility_ID'
             } == set(detailed_capacity.columns)
     assert {'date', 'TREATMENT_ID', 'Item_Available', 'Item_NotAvailable'
             } == set(detailed_consumables.columns)
 
-<<<<<<< HEAD
-=======
     bed_types = sim.modules['HealthSystem'].bed_days.bed_types
     detailed_beddays = {bed_type: log["tlo.methods.healthsystem"][f"bed_tracker_{bed_type}"] for bed_type in bed_types}
 
->>>>>>> 8c1c363c
     # Summary log:
     summary_hsi_event = log["tlo.methods.healthsystem.summary"]["HSI_Event"]
     summary_capacity = log["tlo.methods.healthsystem.summary"]["Capacity"]
     summary_consumables = log["tlo.methods.healthsystem.summary"]["Consumables"]
-<<<<<<< HEAD
-
-    # Check correspondence between the two logs
-    #  - Counts of TREATMENT_ID (total over entire period of log)
-    assert summary_hsi_event['TREATMENT_ID'].apply(pd.Series)['Dummy'].sum() == \
-           detailed_hsi_event.groupby('TREATMENT_ID').size()['Dummy']
-=======
     summary_beddays = log["tlo.methods.healthsystem.summary"]["BedDays"]
 
     # Check correspondence between the two logs
     #  - Counts of TREATMENT_ID (total over entire period of log)
     assert summary_hsi_event['TREATMENT_ID'].apply(pd.Series).sum().to_dict() == \
            detailed_hsi_event.groupby('TREATMENT_ID').size().to_dict()
->>>>>>> 8c1c363c
 
     #  - Appointments (total over entire period of the log)
     assert summary_hsi_event['Number_By_Appt_Type_Code'].apply(pd.Series).sum().to_dict() == \
@@ -757,9 +724,6 @@
                lambda x: {f'{k}': v for k, v in eval(x).items()}).apply(pd.Series).sum().to_dict()
     assert summary_consumables['Item_NotAvailable'].apply(pd.Series).sum().to_dict() == \
            detailed_consumables['Item_NotAvailable'].apply(
-<<<<<<< HEAD
-               lambda x: {f'{k}': v for k, v in eval(x).items()}).apply(pd.Series).sum().to_dict()
-=======
                lambda x: {f'{k}': v for k, v in eval(x).items()}).apply(pd.Series).sum().to_dict()
 
     #  - Bed-Days (bed-type by bed-type and year by year)
@@ -881,5 +845,4 @@
         'HSI_Dummy_get_consumables'].set_index('date')
     assert logged_access_consumables.loc[start_date].all()  # All consumables available at start
     assert not logged_access_consumables.loc[start_date + pd.DateOffset(days=4)].any()  # No consumables available after
-    #                                                                                 parameter change
->>>>>>> 8c1c363c
+    #                                                                                 parameter change