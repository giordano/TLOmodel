--- conflicted
+++ resolved
@@ -1215,11 +1215,7 @@
 
         sim.register(*fullmodel(resourcefilepath=resourcefilepath))
         sim.modules['HealthSystem'].parameters['Service_Availability'] = service_availability  # Change parameter
-<<<<<<< HEAD
-        sim.modules['HealthSystem'].parameters['cons_availability'] = 'none'  # Change parameter
-=======
         sim.modules['HealthSystem'].parameters['cons_availability'] = 'default'
->>>>>>> 37c43a28
         sim.make_initial_population(n=500)
         sim.simulate(end_date=start_date + pd.DateOffset(days=7))
 
@@ -1578,9 +1574,6 @@
     assert len(sim.event_queue) == 1
     ev = hp.heappop(sim.event_queue.queue)
     assert not ev[3].run_hsi
-<<<<<<< HEAD
-    assert ev[0] == _tclose
-=======
     assert ev[0] == _tclose
 
 
@@ -1717,5 +1710,4 @@
     pd.testing.assert_frame_equal(
         run1.sort_values(by=['date', 'Event_Name', 'Person_ID']).reset_index(drop=True),
         run2.sort_values(by=['date', 'Event_Name', 'Person_ID']).reset_index(drop=True),
-    )
->>>>>>> 37c43a28
+    )