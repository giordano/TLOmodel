import os
from pathlib import Path
from typing import Set

import numpy as np
import pandas as pd
import pytest

from tlo import Date, Module, Simulation, logging
from tlo.analysis.utils import parse_log_file
from tlo.events import IndividualScopeEventMixin, PopulationScopeEventMixin, RegularEvent
from tlo.methods import (
    Metadata,
    chronicsyndrome,
    demography,
    enhanced_lifestyle,
    healthseekingbehaviour,
    healthsystem,
    mockitis,
    simplified_births,
    symptommanager,
)
from tlo.methods.consumables import Consumables, create_dummy_data_for_cons_availability
from tlo.methods.fullmodel import fullmodel
from tlo.methods.healthsystem import HealthSystem, HealthSystemChangeParameters, HSI_Event

resourcefilepath = Path(os.path.dirname(__file__)) / '../resources'

start_date = Date(2010, 1, 1)
end_date = Date(2012, 1, 1)
popsize = 200

"""
Test whether the system runs under multiple configurations of the healthsystem. (Running the dummy Mockitits and
ChronicSyndrome modules is intended to test all aspects of the healthsystem module.)
"""


def check_dtypes(simulation):
    # check types of columns
    df = simulation.population.props
    orig = simulation.population.new_row
    assert (df.dtypes == orig.dtypes).all()


def test_using_parameter_or_argument_to_set_service_availability(seed):
    """
    Check that can set service_availability through argument or through parameter.
    Should be equal to what is specified by the parameter, but overwrite with what was provided in argument if an
    argument was specified -- provided for backward compatibility.)
    """

    # No specification with argument --> everything is available
    sim = Simulation(start_date=start_date, seed=seed)
    sim.register(
        demography.Demography(resourcefilepath=resourcefilepath),
        healthsystem.HealthSystem(resourcefilepath=resourcefilepath)
    )
    sim.make_initial_population(n=100)
    sim.simulate(end_date=start_date + pd.DateOffset(days=0))
    assert sim.modules['HealthSystem'].service_availability == ['*']

    # Editing parameters --> that is reflected in what is used
    sim = Simulation(start_date=start_date, seed=seed)
    service_availability_params = ['HSI_that_begin_with_A*', 'HSI_that_begin_with_B*']
    sim.register(
        demography.Demography(resourcefilepath=resourcefilepath),
        healthsystem.HealthSystem(resourcefilepath=resourcefilepath)
    )
    sim.modules['HealthSystem'].parameters['Service_Availability'] = service_availability_params
    sim.make_initial_population(n=100)
    sim.simulate(end_date=start_date + pd.DateOffset(days=0))
    assert sim.modules['HealthSystem'].service_availability == service_availability_params

    # Editing parameters, but with an argument provided to module --> argument over-writes parameter edits
    sim = Simulation(start_date=start_date, seed=seed)
    service_availability_arg = ['HSI_that_begin_with_C*']
    service_availability_params = ['HSI_that_begin_with_A*', 'HSI_that_begin_with_B*']
    sim.register(
        demography.Demography(resourcefilepath=resourcefilepath),
        healthsystem.HealthSystem(resourcefilepath=resourcefilepath, service_availability=service_availability_arg)
    )
    sim.modules['HealthSystem'].parameters['Service_Availability'] = service_availability_params
    sim.make_initial_population(n=100)
    sim.simulate(end_date=start_date + pd.DateOffset(days=0))
    assert sim.modules['HealthSystem'].service_availability == service_availability_arg


@pytest.mark.slow
def test_run_with_healthsystem_no_disease_modules_defined(seed):
    sim = Simulation(start_date=start_date, seed=seed)

    # Register the core modules
    sim.register(demography.Demography(resourcefilepath=resourcefilepath),
                 enhanced_lifestyle.Lifestyle(resourcefilepath=resourcefilepath),
                 healthsystem.HealthSystem(resourcefilepath=resourcefilepath,
                                           service_availability=['*'],
                                           capabilities_coefficient=1.0,
                                           mode_appt_constraints=2),
                 symptommanager.SymptomManager(resourcefilepath=resourcefilepath),
                 healthseekingbehaviour.HealthSeekingBehaviour(resourcefilepath=resourcefilepath),
                 simplified_births.SimplifiedBirths(resourcefilepath=resourcefilepath),
                 )

    # Run the simulation
    sim.make_initial_population(n=popsize)
    sim.simulate(end_date=end_date)

    check_dtypes(sim)


@pytest.mark.slow
def test_run_no_interventions_allowed(tmpdir, seed):
    # There should be no events run or scheduled

    # Establish the simulation object
    log_config = {
        "filename": "log",
        "directory": tmpdir,
        "custom_levels": {"*": logging.INFO}
    }
    sim = Simulation(start_date=start_date, seed=seed, log_config=log_config)

    # Get ready for temporary log-file
    # Define the service availability as null
    service_availability = []

    # Register the core modules
    sim.register(demography.Demography(resourcefilepath=resourcefilepath),
                 enhanced_lifestyle.Lifestyle(resourcefilepath=resourcefilepath),
                 healthsystem.HealthSystem(resourcefilepath=resourcefilepath,
                                           service_availability=service_availability,
                                           capabilities_coefficient=1.0,
                                           mode_appt_constraints=2),
                 symptommanager.SymptomManager(resourcefilepath=resourcefilepath),
                 healthseekingbehaviour.HealthSeekingBehaviour(resourcefilepath=resourcefilepath),
                 mockitis.Mockitis(),
                 chronicsyndrome.ChronicSyndrome(),
                 simplified_births.SimplifiedBirths(resourcefilepath=resourcefilepath),
                 )

    # Run the simulation
    sim.make_initial_population(n=popsize)
    sim.simulate(end_date=end_date)
    check_dtypes(sim)

    # read the results
    output = parse_log_file(sim.log_filepath)

    # Do the checks for the healthsystem
    assert (output['tlo.methods.healthsystem']['Capacity']['Frac_Time_Used_Overall'] == 0.0).all()
    assert len(sim.modules['HealthSystem'].HSI_EVENT_QUEUE) == 0

    # Do the checks for the symptom manager: some symptoms should be registered
    assert sim.population.props.loc[:, sim.population.props.columns.str.startswith('sy_')] \
        .apply(lambda x: x != set()).any().any()
    assert (sim.population.props.loc[:, sim.population.props.columns.str.startswith('sy_')].dtypes == 'int64').all()
    assert not pd.isnull(sim.population.props.loc[:, sim.population.props.columns.str.startswith('sy_')]).any().any()

    # Check that no one was cured of mockitis:
    assert not any(sim.population.props['mi_status'] == 'P')  # No cures


@pytest.mark.slow
def test_run_in_mode_0_with_capacity(tmpdir, seed):
    # Events should run and there be no squeeze factors
    # (Mode 0 -> No Constraints)

    # Establish the simulation object
    sim = Simulation(start_date=start_date, seed=seed, log_config={"filename": "log", "directory": tmpdir})

    # Define the service availability
    service_availability = ['*']

    # Register the core modules
    sim.register(demography.Demography(resourcefilepath=resourcefilepath),
                 simplified_births.SimplifiedBirths(resourcefilepath=resourcefilepath),
                 enhanced_lifestyle.Lifestyle(resourcefilepath=resourcefilepath),
                 healthsystem.HealthSystem(resourcefilepath=resourcefilepath,
                                           service_availability=service_availability,
                                           capabilities_coefficient=1.0,
                                           mode_appt_constraints=0),
                 symptommanager.SymptomManager(resourcefilepath=resourcefilepath),
                 healthseekingbehaviour.HealthSeekingBehaviour(resourcefilepath=resourcefilepath),
                 mockitis.Mockitis(),
                 chronicsyndrome.ChronicSyndrome(),
                 )

    # Run the simulation
    sim.make_initial_population(n=popsize)
    sim.simulate(end_date=end_date)
    check_dtypes(sim)

    # read the results
    output = parse_log_file(sim.log_filepath)

    # Do the checks for health system appts
    assert len(output['tlo.methods.healthsystem']['HSI_Event']) > 0
    assert output['tlo.methods.healthsystem']['HSI_Event']['did_run'].all()
    assert (output['tlo.methods.healthsystem']['HSI_Event']['Squeeze_Factor'] == 0.0).all()

    # Check that some Mockitis cured occurred (though health system)
    assert any(sim.population.props['mi_status'] == 'P')


@pytest.mark.slow
def test_run_in_mode_0_no_capacity(tmpdir, seed):
    # Every events should run (no did_not_run) and no squeeze factors
    # (Mode 0 -> No Constraints)

    # Establish the simulation object
    sim = Simulation(start_date=start_date, seed=seed, log_config={"filename": "log", "directory": tmpdir})

    # Define the service availability
    service_availability = ['*']

    # Register the core modules
    sim.register(demography.Demography(resourcefilepath=resourcefilepath),
                 simplified_births.SimplifiedBirths(resourcefilepath=resourcefilepath),
                 healthsystem.HealthSystem(resourcefilepath=resourcefilepath,
                                           service_availability=service_availability,
                                           capabilities_coefficient=0.0,
                                           mode_appt_constraints=0),
                 symptommanager.SymptomManager(resourcefilepath=resourcefilepath),
                 healthseekingbehaviour.HealthSeekingBehaviour(resourcefilepath=resourcefilepath),
                 mockitis.Mockitis(),
                 chronicsyndrome.ChronicSyndrome(),
                 enhanced_lifestyle.Lifestyle(resourcefilepath=resourcefilepath)
                 )

    # Run the simulation
    sim.make_initial_population(n=popsize)
    sim.simulate(end_date=end_date)
    check_dtypes(sim)

    # read the results
    output = parse_log_file(sim.log_filepath)

    # Do the checks
    assert len(output['tlo.methods.healthsystem']['HSI_Event']) > 0
    assert output['tlo.methods.healthsystem']['HSI_Event']['did_run'].all()
    assert (output['tlo.methods.healthsystem']['HSI_Event']['Squeeze_Factor'] == 0.0).all()

    # Check that some mockitis cured occurred (though health system)
    assert any(sim.population.props['mi_status'] == 'P')


@pytest.mark.slow
def test_run_in_mode_1_with_capacity(tmpdir, seed):
    # All events should run with some zero squeeze factors
    # (Mode 1 -> elastic constraints)

    # Establish the simulation object
    sim = Simulation(start_date=start_date, seed=seed, log_config={"filename": "log", "directory": tmpdir})

    # Define the service availability
    service_availability = ['*']

    # Register the core modules
    sim.register(demography.Demography(resourcefilepath=resourcefilepath),
                 simplified_births.SimplifiedBirths(resourcefilepath=resourcefilepath),
                 enhanced_lifestyle.Lifestyle(resourcefilepath=resourcefilepath),
                 healthsystem.HealthSystem(resourcefilepath=resourcefilepath,
                                           service_availability=service_availability,
                                           capabilities_coefficient=1.0,
                                           mode_appt_constraints=1),
                 symptommanager.SymptomManager(resourcefilepath=resourcefilepath),
                 healthseekingbehaviour.HealthSeekingBehaviour(resourcefilepath=resourcefilepath),
                 mockitis.Mockitis(),
                 chronicsyndrome.ChronicSyndrome()
                 )

    # Run the simulation
    sim.make_initial_population(n=popsize)
    sim.simulate(end_date=end_date)
    check_dtypes(sim)

    # read the results
    output = parse_log_file(sim.log_filepath)

    # Do the checks
    assert len(output['tlo.methods.healthsystem']['HSI_Event']) > 0
    assert output['tlo.methods.healthsystem']['HSI_Event']['did_run'].all()
    assert (output['tlo.methods.healthsystem']['HSI_Event']['Squeeze_Factor'] == 0.0).all()

    # Check that some mockitis cured occurred (though health system)
    assert any(sim.population.props['mi_status'] == 'P')


@pytest.mark.slow
def test_run_in_mode_1_with_no_capacity(tmpdir, seed):
    # Events should run but with high squeeze factors
    # (Mode 1 -> elastic constraints)

    # Establish the simulation object
    sim = Simulation(start_date=start_date, seed=seed, log_config={"filename": "log", "directory": tmpdir})

    # Define the service availability
    service_availability = ['*']

    # Register the core modules
    sim.register(demography.Demography(resourcefilepath=resourcefilepath),
                 simplified_births.SimplifiedBirths(resourcefilepath=resourcefilepath),
                 enhanced_lifestyle.Lifestyle(resourcefilepath=resourcefilepath),
                 healthsystem.HealthSystem(resourcefilepath=resourcefilepath,
                                           service_availability=service_availability,
                                           capabilities_coefficient=0.0,
                                           mode_appt_constraints=1),
                 symptommanager.SymptomManager(resourcefilepath=resourcefilepath),
                 healthseekingbehaviour.HealthSeekingBehaviour(resourcefilepath=resourcefilepath),
                 mockitis.Mockitis(),
                 chronicsyndrome.ChronicSyndrome()
                 )

    # Run the simulation
    sim.make_initial_population(n=popsize)
    sim.simulate(end_date=end_date)
    check_dtypes(sim)

    # read the results
    output = parse_log_file(sim.log_filepath)

    # Do the checks
    assert len(output['tlo.methods.healthsystem']['HSI_Event']) > 0
    hsi_events = output['tlo.methods.healthsystem']['HSI_Event']
    assert hsi_events['did_run'].all()
    assert (hsi_events.loc[hsi_events['Person_ID'] >= 0, 'Squeeze_Factor'] == 100.0).all()
    assert (hsi_events.loc[hsi_events['Person_ID'] < 0, 'Squeeze_Factor'] == 0.0).all()

    # Check that some Mockitis cures occurred (though health system)
    assert any(sim.population.props['mi_status'] == 'P')


@pytest.mark.slow
def test_run_in_mode_2_with_capacity(tmpdir, seed):
    # All events should run
    # (Mode 2 -> hard constraints)

    # Establish the simulation object
    sim = Simulation(start_date=start_date, seed=seed, log_config={"filename": "log", "directory": tmpdir})

    # Define the service availability
    service_availability = ['*']

    # Register the core modules
    sim.register(demography.Demography(resourcefilepath=resourcefilepath),
                 simplified_births.SimplifiedBirths(resourcefilepath=resourcefilepath),
                 enhanced_lifestyle.Lifestyle(resourcefilepath=resourcefilepath),
                 healthsystem.HealthSystem(resourcefilepath=resourcefilepath,
                                           service_availability=service_availability,
                                           capabilities_coefficient=1.0,
                                           mode_appt_constraints=2),
                 symptommanager.SymptomManager(resourcefilepath=resourcefilepath),
                 healthseekingbehaviour.HealthSeekingBehaviour(resourcefilepath=resourcefilepath),
                 mockitis.Mockitis(),
                 chronicsyndrome.ChronicSyndrome()
                 )

    # Run the simulation
    sim.make_initial_population(n=popsize)
    sim.simulate(end_date=end_date)
    check_dtypes(sim)

    # read the results
    output = parse_log_file(sim.log_filepath)

    # Do the checks
    assert len(output['tlo.methods.healthsystem']['HSI_Event']) > 0
    assert output['tlo.methods.healthsystem']['HSI_Event']['did_run'].all()
    assert (output['tlo.methods.healthsystem']['HSI_Event']['Squeeze_Factor'] == 0.0).all()

    # Check that some Mockitis cures occurred (though health system)
    assert any(sim.population.props['mi_status'] == 'P')


@pytest.mark.slow
@pytest.mark.group2
def test_run_in_mode_2_with_no_capacity(tmpdir, seed):
    # No individual level events should run and the log should contain events with a flag showing that all individual
    # events did not run. Population level events should have run.
    # (Mode 2 -> hard constraints)

    # Establish the simulation object
    sim = Simulation(start_date=start_date, seed=seed, log_config={"filename": "log", "directory": tmpdir})

    # Define the service availability
    service_availability = ['*']

    # Register the core modules
    sim.register(demography.Demography(resourcefilepath=resourcefilepath),
                 simplified_births.SimplifiedBirths(resourcefilepath=resourcefilepath),
                 enhanced_lifestyle.Lifestyle(resourcefilepath=resourcefilepath),
                 healthsystem.HealthSystem(resourcefilepath=resourcefilepath,
                                           service_availability=service_availability,
                                           capabilities_coefficient=0.0,
                                           mode_appt_constraints=2),
                 symptommanager.SymptomManager(resourcefilepath=resourcefilepath),
                 healthseekingbehaviour.HealthSeekingBehaviour(resourcefilepath=resourcefilepath),
                 mockitis.Mockitis(),
                 chronicsyndrome.ChronicSyndrome()
                 )

    # Run the simulation, manually setting smaller values to decrease runtime (logfile size)
    sim.make_initial_population(n=100)
    sim.simulate(end_date=Date(2011, 1, 1))
    check_dtypes(sim)

    # read the results
    output = parse_log_file(sim.log_filepath)

    # Do the checks
    hsi_events = output['tlo.methods.healthsystem']['HSI_Event']
    assert not (hsi_events.loc[hsi_events['Person_ID'] >= 0, 'did_run'].astype(bool)).any()  # not any Individual level
    assert (output['tlo.methods.healthsystem']['Capacity']['Frac_Time_Used_Overall'] == 0.0).all()
    assert (hsi_events.loc[hsi_events['Person_ID'] < 0, 'did_run']).astype(bool).all()  # all Population level events
    assert pd.isnull(sim.population.props['mi_date_cure']).all()  # No cures of mockitis occurring

    # Check that no Mockitis cures occurred (though health system)
    assert not any(sim.population.props['mi_status'] == 'P')


@pytest.mark.slow
@pytest.mark.group2
def test_run_in_with_hs_disabled(tmpdir, seed):
    # All events should run but no logging from healthsystem

    # Establish the simulation object
    sim = Simulation(start_date=start_date, seed=seed, log_config={"filename": "log", "directory": tmpdir})

    # Define the service availability
    service_availability = ['*']

    # Register the core modules
    sim.register(demography.Demography(resourcefilepath=resourcefilepath),
                 simplified_births.SimplifiedBirths(resourcefilepath=resourcefilepath),
                 enhanced_lifestyle.Lifestyle(resourcefilepath=resourcefilepath),
                 healthsystem.HealthSystem(resourcefilepath=resourcefilepath,
                                           service_availability=service_availability,
                                           capabilities_coefficient=1.0,
                                           mode_appt_constraints=2,
                                           disable=True),
                 symptommanager.SymptomManager(resourcefilepath=resourcefilepath),
                 healthseekingbehaviour.HealthSeekingBehaviour(resourcefilepath=resourcefilepath),
                 mockitis.Mockitis(),
                 chronicsyndrome.ChronicSyndrome()
                 )

    # Run the simulation
    sim.make_initial_population(n=2000)
    sim.simulate(end_date=end_date)
    check_dtypes(sim)

    # read the results
    output = parse_log_file(sim.log_filepath)

    # Do the checks
    assert 'HSI_Event' not in output['tlo.methods.healthsystem']  # HealthSystem no logging
    assert 'Consumables' not in output['tlo.methods.healthsystem']  # HealthSystem no logging
    assert 'Capacity' not in output['tlo.methods.healthsystem']  # HealthSystem no logging
    assert not pd.isnull(sim.population.props['mi_date_cure']).all()  # At least some cures occurred (through HS)
    assert any(sim.population.props['mi_status'] == 'P')  # At least some mockitis cure have occurred (though HS)

    # Check for hsi_wrappers in the main event queue
    list_of_ev_name = [ev[2] for ev in sim.event_queue.queue]
    assert any(['HSIEventWrapper' in str(ev_name) for ev_name in list_of_ev_name])


@pytest.mark.slow
def test_run_in_mode_2_with_capacity_with_health_seeking_behaviour(tmpdir, seed):
    # All events should run
    # (Mode 2 -> hard constraints)

    # Establish the simulation object
    sim = Simulation(start_date=start_date, seed=seed, log_config={"filename": "log", "directory": tmpdir})

    # Define the service availability
    service_availability = ['*']

    # Register the core modules
    sim.register(demography.Demography(resourcefilepath=resourcefilepath),
                 simplified_births.SimplifiedBirths(resourcefilepath=resourcefilepath),
                 enhanced_lifestyle.Lifestyle(resourcefilepath=resourcefilepath),
                 healthsystem.HealthSystem(resourcefilepath=resourcefilepath,
                                           service_availability=service_availability,
                                           capabilities_coefficient=1.0,
                                           mode_appt_constraints=2),
                 symptommanager.SymptomManager(resourcefilepath=resourcefilepath),
                 healthseekingbehaviour.HealthSeekingBehaviour(resourcefilepath=resourcefilepath),
                 mockitis.Mockitis(),
                 chronicsyndrome.ChronicSyndrome()
                 )

    # Run the simulation
    sim.make_initial_population(n=popsize)
    sim.simulate(end_date=end_date)
    check_dtypes(sim)

    # read the results
    output = parse_log_file(sim.log_filepath)

    # Do the check for the occurrence of the GenericFirstAppt which is created by the HSB module
    assert 'FirstAttendance_NonEmergency' in output['tlo.methods.healthsystem']['HSI_Event']['TREATMENT_ID'].values

    # Check that some mockitis cured occurred (though health system)
    assert any(sim.population.props['mi_status'] == 'P')


@pytest.mark.slow
def test_all_appt_types_can_run(seed):
    """Check that if an appointment type is declared as one that can run at a facility-type of level `x` that it can
    run at the level for persons in any district."""

    # Create Dummy Module to host the HSI
    class DummyModule(Module):
        METADATA = {Metadata.DISEASE_MODULE, Metadata.USES_HEALTHSYSTEM}

        def read_parameters(self, data_folder):
            pass

        def initialise_population(self, population):
            pass

        def initialise_simulation(self, sim):
            pass

    # Create a dummy HSI event class
    class DummyHSIEvent(HSI_Event, IndividualScopeEventMixin):
        def __init__(self, module, person_id, appt_type, level):
            super().__init__(module, person_id=person_id)
            self.TREATMENT_ID = 'DummyHSIEvent'
            self.EXPECTED_APPT_FOOTPRINT = self.make_appt_footprint({appt_type: 1})
            self.ACCEPTED_FACILITY_LEVEL = level

            self.this_hsi_event_ran = False

        def apply(self, person_id, squeeze_factor):
            if (squeeze_factor != 99) and (squeeze_factor != np.inf):  # todo - this changed!
                # Check that this appointment is being run and run not with a squeeze_factor that signifies that a cadre
                # is not at all available.
                self.this_hsi_event_ran = True

    sim = Simulation(start_date=start_date, seed=seed)

    # Register the core modules and simulate for 0 days
    sim.register(demography.Demography(resourcefilepath=resourcefilepath),
                 healthsystem.HealthSystem(resourcefilepath=resourcefilepath,
                                           capabilities_coefficient=1.0,
                                           mode_appt_constraints=1,
                                           use_funded_or_actual_staffing='funded_plus'),
                 # <-- hard constraint (only HSI events with no squeeze factor can run)
                 # <-- using the 'funded_plus' number/distribution of officers
                 DummyModule()
                 )
    sim.make_initial_population(n=100)
    sim.simulate(end_date=sim.start_date)

    # Get pointer to the HealthSystemScheduler event
    healthsystemscheduler = sim.modules['HealthSystem'].healthsystemscheduler

    # Get the table showing which types of appointment can occur at which level
    appt_types_offered = sim.modules['HealthSystem'].parameters['Appt_Offered_By_Facility_Level'].set_index(
        'Appt_Type_Code')

    # Get the all the districts in which a person could be resident, and allocate one person to each district
    person_for_district = {d: i for i, d in enumerate(sim.population.props['district_of_residence'].cat.categories)}
    sim.population.props.loc[person_for_district.values(), 'is_alive'] = True
    sim.population.props.loc[person_for_district.values(), 'district_of_residence'] = list(person_for_district.keys())

    # For each type of appointment, for a person in each district, create the HSI, schedule the HSI and check it runs
    error_msg = list()

    def check_appt_works(district, level, appt_type):
        sim.modules['HealthSystem'].reset_queue()

        hsi = DummyHSIEvent(module=sim.modules['DummyModule'],
                            person_id=person_for_district[district],
                            appt_type=appt_type,
                            level=level)

        sim.modules['HealthSystem'].schedule_hsi_event(
            hsi,
            topen=sim.date,
            tclose=sim.date + pd.DateOffset(days=1),
            priority=1
        )

        healthsystemscheduler.apply(sim.population)

        if not hsi.this_hsi_event_ran:
            return False
        else:
            return True

    for _district in person_for_district:
        for _facility_level_col_name in appt_types_offered.columns:
            for _appt_type in appt_types_offered[_facility_level_col_name].loc[
                appt_types_offered[_facility_level_col_name]
            ].index:
                _level = _facility_level_col_name.split('_')[-1]
                if not check_appt_works(district=_district, level=_level, appt_type=_appt_type):
                    error_msg.append(f"The HSI did not run: "
                                     f"level={_level}, appt_type={_appt_type}, district={_district}")

    if len(error_msg):
        for _line in error_msg:
            print(_line)

    assert 0 == len(error_msg)


@pytest.mark.slow
def test_two_loggers_in_healthsystem(seed, tmpdir):
    """Check that two different loggers used by the HealthSystem for more/less detailed logged information are
    consistent with one another."""

    # Create a dummy disease module (to be the parent of the dummy HSI)
    class DummyModule(Module):
        METADATA = {Metadata.DISEASE_MODULE}

        def read_parameters(self, data_folder):
            pass

        def initialise_population(self, population):
            pass

        def initialise_simulation(self, sim):
            sim.modules['HealthSystem'].schedule_hsi_event(HSI_Dummy(self, person_id=0),
                                                           topen=self.sim.date,
                                                           tclose=None,
                                                           priority=0)

    # Create a dummy HSI event:
    class HSI_Dummy(HSI_Event, IndividualScopeEventMixin):
        def __init__(self, module, person_id):
            super().__init__(module, person_id=person_id)
            self.TREATMENT_ID = 'Dummy'
            self.EXPECTED_APPT_FOOTPRINT = self.make_appt_footprint({'Over5OPD': 1, 'Under5OPD': 1})
            self.BEDDAYS_FOOTPRINT = self.make_beddays_footprint({'general_bed': 2})
            self.ACCEPTED_FACILITY_LEVEL = '1a'

        def apply(self, person_id, squeeze_factor):
            # Request a consumable (either 0 or 1)
            self.get_consumables(item_codes=self.module.rng.choice((0, 1), p=(0.5, 0.5)))

            # Schedule another occurrence of itself in three days.
            sim.modules['HealthSystem'].schedule_hsi_event(self,
                                                           topen=self.sim.date + pd.DateOffset(days=3),
                                                           tclose=None,
                                                           priority=0)

    # Set up simulation:
    sim = Simulation(start_date=start_date, seed=seed, log_config={
        'filename': 'tmpfile',
        'directory': tmpdir,
        'custom_levels': {
            "tlo.methods.healthsystem": logging.INFO,
            "tlo.methods.healthsystem.summary": logging.INFO
        }
    })

    sim.register(
        demography.Demography(resourcefilepath=resourcefilepath),
        healthsystem.HealthSystem(resourcefilepath=resourcefilepath),
        DummyModule(),
        sort_modules=False,
        check_all_dependencies=False
    )
    sim.make_initial_population(n=1000)

    # Replace consumables class with version that declares only one consumable, available with probability 0.5
    mfl = pd.read_csv(resourcefilepath / "healthsystem" / "organisation" / "ResourceFile_Master_Facilities_List.csv")
    all_fac_ids = set(mfl.loc[mfl.Facility_Level != '5'].Facility_ID)

    sim.modules['HealthSystem'].consumables = Consumables(
        data=create_dummy_data_for_cons_availability(
            intrinsic_availability={0: 0.5, 1: 0.5},
            months=list(range(1, 13)),
            facility_ids=list(all_fac_ids)),
        rng=sim.modules['HealthSystem'].rng,
        availability='default'
    )

    sim.simulate(end_date=start_date + pd.DateOffset(years=2))
    log = parse_log_file(sim.log_filepath)

    # Standard log:
    detailed_hsi_event = log["tlo.methods.healthsystem"]['HSI_Event']
    detailed_capacity = log["tlo.methods.healthsystem"]['Capacity']
    detailed_consumables = log["tlo.methods.healthsystem"]['Consumables']

    assert {'date', 'TREATMENT_ID', 'did_run', 'Squeeze_Factor', 'Number_By_Appt_Type_Code', 'Person_ID',
<<<<<<< HEAD
            'Facility_Level'
=======
            'Facility_Level', 'Facility_ID',
>>>>>>> 5b361627
            } == set(detailed_hsi_event.columns)
    assert {'date', 'Frac_Time_Used_Overall', 'Frac_Time_Used_By_Facility_ID', 'Frac_Time_Used_By_OfficerType',
            } == set(detailed_capacity.columns)
    assert {'date', 'TREATMENT_ID', 'Item_Available', 'Item_NotAvailable'
            } == set(detailed_consumables.columns)

    bed_types = sim.modules['HealthSystem'].bed_days.bed_types
    detailed_beddays = {bed_type: log["tlo.methods.healthsystem"][f"bed_tracker_{bed_type}"] for bed_type in bed_types}

    # Summary log:
    summary_hsi_event = log["tlo.methods.healthsystem.summary"]["HSI_Event"]
    summary_capacity = log["tlo.methods.healthsystem.summary"]["Capacity"]
    summary_consumables = log["tlo.methods.healthsystem.summary"]["Consumables"]
    summary_beddays = log["tlo.methods.healthsystem.summary"]["BedDays"]

    # Check correspondence between the two logs
    #  - Counts of TREATMENT_ID (total over entire period of log)
    assert summary_hsi_event['TREATMENT_ID'].apply(pd.Series).sum().to_dict() == \
           detailed_hsi_event.groupby('TREATMENT_ID').size().to_dict()

    #  - Appointments (total over entire period of the log)
    assert summary_hsi_event['Number_By_Appt_Type_Code'].apply(pd.Series).sum().to_dict() == \
        detailed_hsi_event['Number_By_Appt_Type_Code'].apply(pd.Series).sum().to_dict()

    #  - Average fraction of HCW time used (year by year)
    assert summary_capacity.set_index(pd.to_datetime(summary_capacity.date).dt.year
                                      )['average_Frac_Time_Used_Overall'].round(4).to_dict() == \
        detailed_capacity.set_index(pd.to_datetime(detailed_capacity.date).dt.year
                                    )['Frac_Time_Used_Overall'].groupby(level=0).mean().round(4).to_dict()

    #  - Consumables (total over entire period of log that are available / not available)  # add _Item_
    assert summary_consumables['Item_Available'].apply(pd.Series).sum().to_dict() == \
           detailed_consumables['Item_Available'].apply(
               lambda x: {f'{k}': v for k, v in eval(x).items()}).apply(pd.Series).sum().to_dict()
    assert summary_consumables['Item_NotAvailable'].apply(pd.Series).sum().to_dict() == \
           detailed_consumables['Item_NotAvailable'].apply(
               lambda x: {f'{k}': v for k, v in eval(x).items()}).apply(pd.Series).sum().to_dict()

    #  - Bed-Days (bed-type by bed-type and year by year)
    for _bed_type in bed_types:
        # Detailed:
        tracker = detailed_beddays[_bed_type]\
            .assign(year=pd.to_datetime(detailed_beddays[_bed_type].date).dt.year)\
            .set_index('year')\
            .drop(columns=['date'])\
            .T
        tracker.index = tracker.index.astype(int)
        capacity = sim.modules['HealthSystem'].bed_days._scaled_capacity[_bed_type]
        detail_beddays_used = tracker.sub(capacity, axis=0).mul(-1).sum().groupby(level=0).sum().to_dict()

        # Summary: total bed-days used by year
        summary_beddays_used = summary_beddays\
            .assign(year=pd.to_datetime(summary_beddays.date).dt.year)\
            .set_index('year')[_bed_type]\
            .to_dict()

        assert detail_beddays_used == summary_beddays_used


def test_HealthSystemChangeParameters(seed, tmpdir):
    """Check that the event `HealthSystemChangeParameters` can change the internal parameters of the HealthSystem. And
    check that this is effectual in the case of consumables."""

    initial_parameters = {
        'mode_appt_constraints': 0,
        'ignore_priority': False,
        'capabilities_coefficient': 0.5,
        'cons_availability': 'all',
        'beds_availability': 'default',
    }
    new_parameters = {
        'mode_appt_constraints': 2,
        'ignore_priority': True,
        'capabilities_coefficient': 1.0,
        'cons_availability': 'none',
        'beds_availability': 'none',
    }

    class CheckHealthSystemParameters(RegularEvent, PopulationScopeEventMixin):

        def __init__(self, module):
            super().__init__(module, frequency=pd.DateOffset(days=1))

        def apply(self, population):
            hs = self.sim.modules['HealthSystem']
            _params = dict()
            _params['mode_appt_constraints'] = hs.mode_appt_constraints
            _params['ignore_priority'] = hs.ignore_priority
            _params['capabilities_coefficient'] = hs.capabilities_coefficient
            _params['cons_availability'] = hs.consumables.cons_availability
            _params['beds_availability'] = hs.bed_days.availability

            logger = logging.getLogger('tlo.methods.healthsystem')
            logger.info(key='CheckHealthSystemParameters', data=_params)

    class HSI_Dummy(HSI_Event, IndividualScopeEventMixin):
        def __init__(self, module, person_id):
            super().__init__(module, person_id=person_id)
            self.TREATMENT_ID = 'Dummy'
            self.EXPECTED_APPT_FOOTPRINT = self.make_appt_footprint({'Over5OPD': 1, 'Under5OPD': 1})
            self.BEDDAYS_FOOTPRINT = self.make_beddays_footprint({'general_bed': 2})
            self.ACCEPTED_FACILITY_LEVEL = '1a'

        def apply(self, person_id, squeeze_factor):
            logger = logging.getLogger('tlo.methods.healthsystem')
            logger.info(key='HSI_Dummy_get_consumables',
                        data=self.get_consumables(item_codes=list(range(100)), return_individual_results=True)
                        )
            sim.modules['HealthSystem'].schedule_hsi_event(self,
                                                           topen=self.sim.date + pd.DateOffset(days=1),
                                                           tclose=None,
                                                           priority=0)

    class DummyModule(Module):
        METADATA = {Metadata.DISEASE_MODULE}

        def read_parameters(self, data_folder):
            pass

        def initialise_population(self, population):
            pass

        def initialise_simulation(self, sim):
            hs = sim.modules['HealthSystem']
            sim.schedule_event(CheckHealthSystemParameters(self), sim.date)
            sim.schedule_event(HealthSystemChangeParameters(hs, parameters=new_parameters),
                               sim.date + pd.DateOffset(days=2))
            sim.modules['HealthSystem'].schedule_hsi_event(HSI_Dummy(self, 0), topen=sim.date, tclose=None, priority=0)

    sim = Simulation(start_date=start_date, seed=seed, log_config={
        'filename': 'tmpfile',
        'directory': tmpdir,
        'custom_levels': {
            "tlo.methods.healthsystem": logging.INFO,
        }
    })

    sim.register(
        demography.Demography(resourcefilepath=resourcefilepath),
        healthsystem.HealthSystem(resourcefilepath=resourcefilepath, **initial_parameters),
        DummyModule(),
        sort_modules=False,
        check_all_dependencies=False
    )
    sim.make_initial_population(n=100)
    sim.simulate(end_date=start_date + pd.DateOffset(days=7))

    # Check parameters are changed as expected:
    logged_params = parse_log_file(sim.log_filepath)['tlo.methods.healthsystem'][
        'CheckHealthSystemParameters'].set_index('date')
    assert logged_params.loc[start_date].to_dict() == initial_parameters
    assert logged_params.loc[start_date + pd.DateOffset(days=4)].to_dict() == new_parameters

    logged_access_consumables = parse_log_file(sim.log_filepath)['tlo.methods.healthsystem'][
        'HSI_Dummy_get_consumables'].set_index('date')
    assert logged_access_consumables.loc[start_date].all()  # All consumables available at start
    assert not logged_access_consumables.loc[start_date + pd.DateOffset(days=4)].any()  # No consumables available after
    #                                                                                 parameter change


def test_is_treatment_id_allowed():
    """Check the pattern matching in `is_treatment_id_allowed`."""
    hs = HealthSystem(resourcefilepath=resourcefilepath)

    assert hs.is_treatment_id_allowed('Hiv', ['*'])
    assert not hs.is_treatment_id_allowed('Hiv', [])
    assert not hs.is_treatment_id_allowed('Hiv', ['A', 'B', 'C'])
    assert hs.is_treatment_id_allowed('Hiv_X', ['A*', 'Hiv*'])
    assert hs.is_treatment_id_allowed('Hiv_Y', ['A', 'Hiv*'])
    assert hs.is_treatment_id_allowed('Hiv_A_B_C', ['A', 'Hiv_A_B*'])
    assert not hs.is_treatment_id_allowed('Hiv_A_B_C', ['A', 'Hiv_X*'])
    assert hs.is_treatment_id_allowed('Hiv_X_B_C_1_2_3', ['A', 'Hiv_X*'])
    assert not hs.is_treatment_id_allowed('Hiv_A_B', ['A', 'Hiv_A_B_C_D_E_F*'])

    # First Attendance appointments are always allowed, if anything else is allowed (but not if nothing is allowed).
    assert hs.is_treatment_id_allowed('FirstAttendance*', ["*"])
    assert hs.is_treatment_id_allowed('FirstAttendance*', ["A"])
    assert not hs.is_treatment_id_allowed('FirstAttendance*', [])


def test_manipulation_of_service_availability(seed, tmpdir):
    """Check that the parameter `service_availability` can be used to allow/disallow certain `TREATMENT_ID`s.
    N.B. This is setting service_availability through a change in parameter, as would be done by BatchRunner."""

    generic_first_appts = {'FirstAttendance_NonEmergency', 'FirstAttendance_Emergency'}

    def run_sim(service_availability) -> Set[str]:
        """Return set of TREATMENT_IDs that occur when running the simulation with the `service_availability`."""
        sim = Simulation(start_date=start_date, seed=seed, log_config={
            'filename': 'tmpfile',
            'directory': tmpdir,
            'custom_levels': {
                "tlo.methods.healthsystem": logging.INFO,
            }
        })

        sim.register(*fullmodel(resourcefilepath=resourcefilepath))
        sim.modules['HealthSystem'].parameters['Service_Availability'] = service_availability  # Change parameter
        sim.make_initial_population(n=500)
        sim.simulate(end_date=start_date + pd.DateOffset(days=7))

        log = parse_log_file(sim.log_filepath)['tlo.methods.healthsystem']
        if 'HSI_Event' in log:
            return set(log['HSI_Event']['TREATMENT_ID'].value_counts().to_dict().keys())
        else:
            return set()

    # Run model with everything available by default using "*"
    everything = run_sim(service_availability=["*"])

    # Run model with everything specified individually
    assert everything == run_sim(service_availability=list(everything))

    # Run model with nothing available
    assert set() == run_sim(service_availability=[])

    # Only allow 'Hiv_Test' (Not `Hiv_Treatment`)
    assert set({'Hiv_Test'}) == run_sim(service_availability=["Hiv_Test*"]) - generic_first_appts

    # Allow all `Hiv` things (but nothing else)
    assert set({'Hiv_Test', 'Hiv_Treatment'}) == run_sim(service_availability=["Hiv*"]) - generic_first_appts

    # Allow all except `Hiv_Test`
    everything_except_hiv_test = everything - set({'Hiv_Test'})
    run_everything_except_hiv_test = run_sim(service_availability=list(everything_except_hiv_test))
    assert 'Hiv_Test' not in run_everything_except_hiv_test
    assert len(run_everything_except_hiv_test.union(everything))

    # Allow all except `Hiv_Treatment`
    everything_except_hiv_treatment = everything - set({'Hiv_Treatment'})
    run_everything_except_hiv_treatment = run_sim(service_availability=list(everything_except_hiv_treatment))
    assert 'Hiv_Treatment' not in run_everything_except_hiv_treatment
    assert len(run_everything_except_hiv_treatment.union(everything))

    # Allow all except `HIV*`
    everything_except_hiv_anything = {x for x in everything if not x.startswith('Hiv')}
    run_everything_except_hiv_anything = run_sim(service_availability=list(everything_except_hiv_anything))
    assert 'Hiv_Treatment' not in run_everything_except_hiv_anything
    assert 'Hiv_Test' not in run_everything_except_hiv_anything
    assert len(run_everything_except_hiv_anything.union(everything))<|MERGE_RESOLUTION|>--- conflicted
+++ resolved
@@ -689,11 +689,7 @@
     detailed_consumables = log["tlo.methods.healthsystem"]['Consumables']
 
     assert {'date', 'TREATMENT_ID', 'did_run', 'Squeeze_Factor', 'Number_By_Appt_Type_Code', 'Person_ID',
-<<<<<<< HEAD
-            'Facility_Level'
-=======
             'Facility_Level', 'Facility_ID',
->>>>>>> 5b361627
             } == set(detailed_hsi_event.columns)
     assert {'date', 'Frac_Time_Used_Overall', 'Frac_Time_Used_By_Facility_ID', 'Frac_Time_Used_By_OfficerType',
             } == set(detailed_capacity.columns)
