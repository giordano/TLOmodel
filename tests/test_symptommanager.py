--- conflicted
+++ resolved
@@ -68,13 +68,8 @@
     assert symp.no_healthcareseeking_in_adults is False
     assert symp.prob_seeks_emergency_appt_in_children == 1.0
     assert symp.prob_seeks_emergency_appt_in_adults == 1.0
-<<<<<<< HEAD
-    assert symp.odds_ratio_health_seeking_in_children >= 10_000.0
-    assert symp.odds_ratio_health_seeking_in_adults >= 10_000.0
-=======
     assert symp.odds_ratio_health_seeking_in_children >= HIGH_ODDS_RATIO
     assert symp.odds_ratio_health_seeking_in_adults >= HIGH_ODDS_RATIO
->>>>>>> 335ff2f6
 
     # Emergency in adults only
     symp = Symptom.emergency(name='emergency_symptom', which='adults')
@@ -84,11 +79,7 @@
     assert symp.prob_seeks_emergency_appt_in_children == 0.0
     assert symp.prob_seeks_emergency_appt_in_adults == 1.0
     assert symp.odds_ratio_health_seeking_in_children == 0.0
-<<<<<<< HEAD
-    assert symp.odds_ratio_health_seeking_in_adults >= 10_000.0
-=======
     assert symp.odds_ratio_health_seeking_in_adults >= HIGH_ODDS_RATIO
->>>>>>> 335ff2f6
 
     # Emergency in children only
     symp = Symptom.emergency(name='emergency_symptom', which='children')
@@ -97,11 +88,7 @@
     assert symp.no_healthcareseeking_in_adults is False
     assert symp.prob_seeks_emergency_appt_in_children == 1.0
     assert symp.prob_seeks_emergency_appt_in_adults == 0.0
-<<<<<<< HEAD
-    assert symp.odds_ratio_health_seeking_in_children >= 10_000.0
-=======
     assert symp.odds_ratio_health_seeking_in_children >= HIGH_ODDS_RATIO
->>>>>>> 335ff2f6
     assert symp.odds_ratio_health_seeking_in_adults == 0.0
 
 
