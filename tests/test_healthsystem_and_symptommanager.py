import os
from pathlib import Path

import numpy as np
import pandas as pd
import pytest

from tlo import Date, Module, Simulation, logging
from tlo.analysis.utils import parse_log_file
from tlo.events import IndividualScopeEventMixin
from tlo.methods import (
    Metadata,
    chronicsyndrome,
    demography,
    enhanced_lifestyle,
    healthseekingbehaviour,
    healthsystem,
    mockitis,
    simplified_births,
    symptommanager,
)
from tlo.methods.healthsystem import HSI_Event

try:
    resourcefilepath = Path(os.path.dirname(__file__)) / '../resources'
except NameError:
    # running interactively
    resourcefilepath = 'resources'

start_date = Date(2010, 1, 1)
end_date = Date(2012, 1, 1)
popsize = 200


# Simply test whether the system runs under multiple configurations of the healthsystem
# NB. Running the dummy Mockitits and ChronicSyndrome modules test all aspects of the healthsystem module.

def check_dtypes(simulation):
    # check types of columns
    df = simulation.population.props
    orig = simulation.population.new_row
    assert (df.dtypes == orig.dtypes).all()


def test_using_parameter_or_argument_to_set_service_availability():
    """
    Check that can set service_availability through argument or through parameter.
    Should be equal to what is specified by the parameter, but overwrite with what was provided in argument if an
    argument was specified -- provided for backward compatibility.)
    """

    # No specification with argument --> everything is available
    sim = Simulation(start_date=start_date, seed=0)
    sim.register(
        demography.Demography(resourcefilepath=resourcefilepath),
        healthsystem.HealthSystem(resourcefilepath=resourcefilepath)
    )
    sim.make_initial_population(n=100)
    sim.simulate(end_date=start_date + pd.DateOffset(days=0))
    assert sim.modules['HealthSystem'].service_availability == ['*']

    # Editing parameters --> that is reflected in what is used
    sim = Simulation(start_date=start_date, seed=0)
    service_availability_params = ['HSI_that_begin_with_A*', 'HSI_that_begin_with_B*']
    sim.register(
        demography.Demography(resourcefilepath=resourcefilepath),
        healthsystem.HealthSystem(resourcefilepath=resourcefilepath)
    )
    sim.modules['HealthSystem'].parameters['Service_Availability'] = service_availability_params
    sim.make_initial_population(n=100)
    sim.simulate(end_date=start_date + pd.DateOffset(days=0))
    assert sim.modules['HealthSystem'].service_availability == service_availability_params

    # Editing parameters, but with an argument provided to module --> argument over-writes parameter edits
    sim = Simulation(start_date=start_date, seed=0)
    service_availability_arg = ['HSI_that_begin_with_C*']
    service_availability_params = ['HSI_that_begin_with_A*', 'HSI_that_begin_with_B*']
    sim.register(
        demography.Demography(resourcefilepath=resourcefilepath),
        healthsystem.HealthSystem(resourcefilepath=resourcefilepath, service_availability=service_availability_arg)
    )
    sim.modules['HealthSystem'].parameters['Service_Availability'] = service_availability_params
    sim.make_initial_population(n=100)
    sim.simulate(end_date=start_date + pd.DateOffset(days=0))
    assert sim.modules['HealthSystem'].service_availability == service_availability_arg


@pytest.mark.slow
def test_run_with_healthsystem_no_disease_modules_defined():
    sim = Simulation(start_date=start_date, seed=0)

    # Register the core modules
    sim.register(demography.Demography(resourcefilepath=resourcefilepath),
                 enhanced_lifestyle.Lifestyle(resourcefilepath=resourcefilepath),
                 healthsystem.HealthSystem(resourcefilepath=resourcefilepath,
                                           service_availability=['*'],
                                           capabilities_coefficient=1.0,
                                           mode_appt_constraints=2),
                 symptommanager.SymptomManager(resourcefilepath=resourcefilepath),
                 healthseekingbehaviour.HealthSeekingBehaviour(resourcefilepath=resourcefilepath),
                 simplified_births.SimplifiedBirths(resourcefilepath=resourcefilepath),
                 )

    # Run the simulation
    sim.make_initial_population(n=popsize)
    sim.simulate(end_date=end_date)

    check_dtypes(sim)


@pytest.mark.slow
def test_run_no_interventions_allowed(tmpdir):
    # There should be no events run or scheduled

    # Establish the simulation object
    log_config = {
        "filename": "log",
        "directory": tmpdir,
        "custom_levels": {"*": logging.INFO}
    }
    sim = Simulation(start_date=start_date, seed=0, log_config=log_config)

    # Get ready for temporary log-file
    # Define the service availability as null
    service_availability = []

    # Register the core modules
    sim.register(demography.Demography(resourcefilepath=resourcefilepath),
                 enhanced_lifestyle.Lifestyle(resourcefilepath=resourcefilepath),
                 healthsystem.HealthSystem(resourcefilepath=resourcefilepath,
                                           service_availability=service_availability,
                                           capabilities_coefficient=1.0,
                                           mode_appt_constraints=2),
                 symptommanager.SymptomManager(resourcefilepath=resourcefilepath),
                 healthseekingbehaviour.HealthSeekingBehaviour(resourcefilepath=resourcefilepath),
                 mockitis.Mockitis(),
                 chronicsyndrome.ChronicSyndrome(),
                 simplified_births.SimplifiedBirths(resourcefilepath=resourcefilepath),
                 )

    # Run the simulation
    sim.make_initial_population(n=popsize)
    sim.simulate(end_date=end_date)
    check_dtypes(sim)

    # read the results
    output = parse_log_file(sim.log_filepath)

    # Do the checks for the healthsystem
    assert (output['tlo.methods.healthsystem']['Capacity']['Frac_Time_Used_Overall'] == 0.0).all()
    assert len(sim.modules['HealthSystem'].HSI_EVENT_QUEUE) == 0

    # Do the checks for the symptom manager: some symptoms should be registered
    assert sim.population.props.loc[:, sim.population.props.columns.str.startswith('sy_')] \
        .apply(lambda x: x != set()).any().any()
    assert (sim.population.props.loc[:, sim.population.props.columns.str.startswith('sy_')].dtypes == 'int64').all()
    assert not pd.isnull(sim.population.props.loc[:, sim.population.props.columns.str.startswith('sy_')]).any().any()

    # Check that no one was cured of mockitis:
    assert not any(sim.population.props['mi_status'] == 'P')  # No cures


@pytest.mark.slow
def test_run_in_mode_0_with_capacity(tmpdir):
    # Events should run and there be no squeeze factors
    # (Mode 0 -> No Constraints)

    # Establish the simulation object
    sim = Simulation(start_date=start_date, seed=0, log_config={"filename": "log", "directory": tmpdir})

    # Define the service availability
    service_availability = ['*']

    # Register the core modules
    sim.register(demography.Demography(resourcefilepath=resourcefilepath),
                 simplified_births.SimplifiedBirths(resourcefilepath=resourcefilepath),
                 enhanced_lifestyle.Lifestyle(resourcefilepath=resourcefilepath),
                 healthsystem.HealthSystem(resourcefilepath=resourcefilepath,
                                           service_availability=service_availability,
                                           capabilities_coefficient=1.0,
                                           mode_appt_constraints=0),
                 symptommanager.SymptomManager(resourcefilepath=resourcefilepath),
                 healthseekingbehaviour.HealthSeekingBehaviour(resourcefilepath=resourcefilepath),
                 mockitis.Mockitis(),
                 chronicsyndrome.ChronicSyndrome(),
                 )

    # Run the simulation
    sim.make_initial_population(n=popsize)
    sim.simulate(end_date=end_date)
    check_dtypes(sim)

    # read the results
    output = parse_log_file(sim.log_filepath)

    # Do the checks for health system appts
    assert len(output['tlo.methods.healthsystem']['HSI_Event']) > 0
    assert output['tlo.methods.healthsystem']['HSI_Event']['did_run'].all()
    assert (output['tlo.methods.healthsystem']['HSI_Event']['Squeeze_Factor'] == 0.0).all()

    # Check that some Mockitis cured occurred (though health system)
    assert any(sim.population.props['mi_status'] == 'P')


@pytest.mark.slow
def test_run_in_mode_0_no_capacity(tmpdir):
    # Every events should run (no did_not_run) and no squeeze factors
    # (Mode 0 -> No Constraints)

    # Establish the simulation object
    sim = Simulation(start_date=start_date, seed=0, log_config={"filename": "log", "directory": tmpdir})

    # Define the service availability
    service_availability = ['*']

    # Register the core modules
    sim.register(demography.Demography(resourcefilepath=resourcefilepath),
                 simplified_births.SimplifiedBirths(resourcefilepath=resourcefilepath),
                 healthsystem.HealthSystem(resourcefilepath=resourcefilepath,
                                           service_availability=service_availability,
                                           capabilities_coefficient=0.0,
                                           mode_appt_constraints=0),
                 symptommanager.SymptomManager(resourcefilepath=resourcefilepath),
                 healthseekingbehaviour.HealthSeekingBehaviour(resourcefilepath=resourcefilepath),
                 mockitis.Mockitis(),
                 chronicsyndrome.ChronicSyndrome(),
                 enhanced_lifestyle.Lifestyle(resourcefilepath=resourcefilepath)
                 )

    # Run the simulation
    sim.make_initial_population(n=popsize)
    sim.simulate(end_date=end_date)
    check_dtypes(sim)

    # read the results
    output = parse_log_file(sim.log_filepath)

    # Do the checks
    assert len(output['tlo.methods.healthsystem']['HSI_Event']) > 0
    assert output['tlo.methods.healthsystem']['HSI_Event']['did_run'].all()
    assert (output['tlo.methods.healthsystem']['HSI_Event']['Squeeze_Factor'] == 0.0).all()

    # Check that some mockitis cured occurred (though health system)
    assert any(sim.population.props['mi_status'] == 'P')


@pytest.mark.slow
def test_run_in_mode_1_with_capacity(tmpdir):
    # All events should run with some zero squeeze factors
    # (Mode 1 -> elastic constraints)

    # Establish the simulation object
    sim = Simulation(start_date=start_date, seed=0, log_config={"filename": "log", "directory": tmpdir})

    # Define the service availability
    service_availability = ['*']

    # Register the core modules
    sim.register(demography.Demography(resourcefilepath=resourcefilepath),
                 simplified_births.SimplifiedBirths(resourcefilepath=resourcefilepath),
                 enhanced_lifestyle.Lifestyle(resourcefilepath=resourcefilepath),
                 healthsystem.HealthSystem(resourcefilepath=resourcefilepath,
                                           service_availability=service_availability,
                                           capabilities_coefficient=1.0,
                                           mode_appt_constraints=1),
                 symptommanager.SymptomManager(resourcefilepath=resourcefilepath),
                 healthseekingbehaviour.HealthSeekingBehaviour(resourcefilepath=resourcefilepath),
                 mockitis.Mockitis(),
                 chronicsyndrome.ChronicSyndrome()
                 )

    # Run the simulation
    sim.make_initial_population(n=popsize)
    sim.simulate(end_date=end_date)
    check_dtypes(sim)

    # read the results
    output = parse_log_file(sim.log_filepath)

    # Do the checks
    assert len(output['tlo.methods.healthsystem']['HSI_Event']) > 0
    assert output['tlo.methods.healthsystem']['HSI_Event']['did_run'].all()
    assert (output['tlo.methods.healthsystem']['HSI_Event']['Squeeze_Factor'] == 0.0).all()

    # Check that some mockitis cured occurred (though health system)
    assert any(sim.population.props['mi_status'] == 'P')


@pytest.mark.slow
def test_run_in_mode_1_with_no_capacity(tmpdir):
    # Events should run but with high squeeze factors
    # (Mode 1 -> elastic constraints)

    # Establish the simulation object
    sim = Simulation(start_date=start_date, seed=0, log_config={"filename": "log", "directory": tmpdir})

    # Define the service availability
    service_availability = ['*']

    # Register the core modules
    sim.register(demography.Demography(resourcefilepath=resourcefilepath),
                 simplified_births.SimplifiedBirths(resourcefilepath=resourcefilepath),
                 enhanced_lifestyle.Lifestyle(resourcefilepath=resourcefilepath),
                 healthsystem.HealthSystem(resourcefilepath=resourcefilepath,
                                           service_availability=service_availability,
                                           capabilities_coefficient=0.0,
                                           mode_appt_constraints=1),
                 symptommanager.SymptomManager(resourcefilepath=resourcefilepath),
                 healthseekingbehaviour.HealthSeekingBehaviour(resourcefilepath=resourcefilepath),
                 mockitis.Mockitis(),
                 chronicsyndrome.ChronicSyndrome()
                 )

    # Run the simulation
    sim.make_initial_population(n=popsize)
    sim.simulate(end_date=end_date)
    check_dtypes(sim)

    # read the results
    output = parse_log_file(sim.log_filepath)

    # Do the checks
    assert len(output['tlo.methods.healthsystem']['HSI_Event']) > 0
    hsi_events = output['tlo.methods.healthsystem']['HSI_Event']
    assert hsi_events['did_run'].all()
    assert (hsi_events.loc[hsi_events['Person_ID'] >= 0, 'Squeeze_Factor'] == 100.0).all()
    assert (hsi_events.loc[hsi_events['Person_ID'] < 0, 'Squeeze_Factor'] == 0.0).all()

    # Check that some Mockitis cures occurred (though health system)
    assert any(sim.population.props['mi_status'] == 'P')


@pytest.mark.slow
def test_run_in_mode_2_with_capacity(tmpdir):
    # All events should run
    # (Mode 2 -> hard constraints)

    # Establish the simulation object
    sim = Simulation(start_date=start_date, seed=0, log_config={"filename": "log", "directory": tmpdir})

    # Define the service availability
    service_availability = ['*']

    # Register the core modules
    sim.register(demography.Demography(resourcefilepath=resourcefilepath),
                 simplified_births.SimplifiedBirths(resourcefilepath=resourcefilepath),
                 enhanced_lifestyle.Lifestyle(resourcefilepath=resourcefilepath),
                 healthsystem.HealthSystem(resourcefilepath=resourcefilepath,
                                           service_availability=service_availability,
                                           capabilities_coefficient=1.0,
                                           mode_appt_constraints=2),
                 symptommanager.SymptomManager(resourcefilepath=resourcefilepath),
                 healthseekingbehaviour.HealthSeekingBehaviour(resourcefilepath=resourcefilepath),
                 mockitis.Mockitis(),
                 chronicsyndrome.ChronicSyndrome()
                 )

    # Run the simulation
    sim.make_initial_population(n=popsize)
    sim.simulate(end_date=end_date)
    check_dtypes(sim)

    # read the results
    output = parse_log_file(sim.log_filepath)

    # Do the checks
    assert len(output['tlo.methods.healthsystem']['HSI_Event']) > 0
    assert output['tlo.methods.healthsystem']['HSI_Event']['did_run'].all()
    assert (output['tlo.methods.healthsystem']['HSI_Event']['Squeeze_Factor'] == 0.0).all()

    # Check that some Mockitis cures occurred (though health system)
    assert any(sim.population.props['mi_status'] == 'P')


@pytest.mark.slow
@pytest.mark.group2
def test_run_in_mode_2_with_no_capacity(tmpdir):
    # No individual level events should run and the log should contain events with a flag showing that all individual
    # events did not run. Population level events should have run.
    # (Mode 2 -> hard constraints)

    # Establish the simulation object
    sim = Simulation(start_date=start_date, seed=0, log_config={"filename": "log", "directory": tmpdir})

    # Define the service availability
    service_availability = ['*']

    # Register the core modules
    sim.register(demography.Demography(resourcefilepath=resourcefilepath),
                 simplified_births.SimplifiedBirths(resourcefilepath=resourcefilepath),
                 enhanced_lifestyle.Lifestyle(resourcefilepath=resourcefilepath),
                 healthsystem.HealthSystem(resourcefilepath=resourcefilepath,
                                           service_availability=service_availability,
                                           capabilities_coefficient=0.0,
                                           mode_appt_constraints=2),
                 symptommanager.SymptomManager(resourcefilepath=resourcefilepath),
                 healthseekingbehaviour.HealthSeekingBehaviour(resourcefilepath=resourcefilepath),
                 mockitis.Mockitis(),
                 chronicsyndrome.ChronicSyndrome()
                 )

    # Run the simulation, manually setting smaller values to decrease runtime (logfile size)
    sim.make_initial_population(n=100)
    sim.simulate(end_date=Date(2011, 1, 1))
    check_dtypes(sim)

    # read the results
    output = parse_log_file(sim.log_filepath)

    # Do the checks
    hsi_events = output['tlo.methods.healthsystem']['HSI_Event']
    assert not (hsi_events.loc[hsi_events['Person_ID'] >= 0, 'did_run'].astype(bool)).any()  # not any Individual level
    assert (output['tlo.methods.healthsystem']['Capacity']['Frac_Time_Used_Overall'] == 0.0).all()
    assert (hsi_events.loc[hsi_events['Person_ID'] < 0, 'did_run']).astype(bool).all()  # all Population level events
    assert pd.isnull(sim.population.props['mi_date_cure']).all()  # No cures of mockitis occurring

    # Check that no Mockitis cures occurred (though health system)
    assert not any(sim.population.props['mi_status'] == 'P')


# todo - need some better tests for consumables
<<<<<<< HEAD
=======
@pytest.mark.slow
>>>>>>> 7ea09ed2
def test_run_in_mode_0_with_capacity_ignoring_cons_constraints(tmpdir):
    # Events should run and there be no squeeze factors
    # (Mode 0 -> No Constraints)
    # Ignoring consumables constraints --> all requests for consumables granted

    # Establish the simulation object
    sim = Simulation(start_date=start_date, seed=0, log_config={"filename": "log", "directory": tmpdir})

    # Define the service availability
    service_availability = ['*']

    # Register the core modules
    sim.register(demography.Demography(resourcefilepath=resourcefilepath),
                 simplified_births.SimplifiedBirths(resourcefilepath=resourcefilepath),
                 enhanced_lifestyle.Lifestyle(resourcefilepath=resourcefilepath),
                 healthsystem.HealthSystem(resourcefilepath=resourcefilepath,
                                           service_availability=service_availability,
                                           capabilities_coefficient=1.0,
                                           mode_appt_constraints=0,
                                           cons_availability='all'),
                 symptommanager.SymptomManager(resourcefilepath=resourcefilepath),
                 healthseekingbehaviour.HealthSeekingBehaviour(resourcefilepath=resourcefilepath),
                 mockitis.Mockitis(),
                 chronicsyndrome.ChronicSyndrome()
                 )

    # Run the simulation
    sim.make_initial_population(n=popsize)
    sim.simulate(end_date=end_date)
    check_dtypes(sim)

    # read the results
    output = parse_log_file(sim.log_filepath)

    # Do the checks for the consumables: all requests granted and nothing in NotAvailable
    assert 0 == len([v for v in output['tlo.methods.healthsystem']['Consumables']['Item_NotAvailable'] if v != '{}'])
    assert 0 < len([v for v in output['tlo.methods.healthsystem']['Consumables']['Item_Available'] if v != '{}'])

    # Check that some Mockitis cured Occured (though health system)
    assert any(sim.population.props['mi_status'] == 'P')


@pytest.mark.slow
@pytest.mark.group2
def test_run_in_with_hs_disabled(tmpdir):
    # All events should run but no logging from healthsystem

    # Establish the simulation object
    sim = Simulation(start_date=start_date, seed=0, log_config={"filename": "log", "directory": tmpdir})

    # Define the service availability
    service_availability = ['*']

    # Register the core modules
    sim.register(demography.Demography(resourcefilepath=resourcefilepath),
                 simplified_births.SimplifiedBirths(resourcefilepath=resourcefilepath),
                 enhanced_lifestyle.Lifestyle(resourcefilepath=resourcefilepath),
                 healthsystem.HealthSystem(resourcefilepath=resourcefilepath,
                                           service_availability=service_availability,
                                           capabilities_coefficient=1.0,
                                           mode_appt_constraints=2,
                                           disable=True),
                 symptommanager.SymptomManager(resourcefilepath=resourcefilepath),
                 healthseekingbehaviour.HealthSeekingBehaviour(resourcefilepath=resourcefilepath),
                 mockitis.Mockitis(),
                 chronicsyndrome.ChronicSyndrome()
                 )

    # Run the simulation
    sim.make_initial_population(n=2000)
    sim.simulate(end_date=end_date)
    check_dtypes(sim)

    # read the results
    output = parse_log_file(sim.log_filepath)

    # Do the checks
    assert 'HSI_Event' not in output['tlo.methods.healthsystem']  # HealthSystem no logging
    assert 'Consumables' not in output['tlo.methods.healthsystem']  # HealthSystem no logging
    assert 'Capacity' not in output['tlo.methods.healthsystem']  # HealthSystem no logging
    assert not pd.isnull(sim.population.props['mi_date_cure']).all()  # At least some cures occurred (through HS)
    assert any(sim.population.props['mi_status'] == 'P')  # At least some mockitis cure have occurred (though HS)

    # Check for hsi_wrappers in the main event queue
    list_of_ev_name = [ev[2] for ev in sim.event_queue.queue]
    assert any(['HSIEventWrapper' in str(ev_name) for ev_name in list_of_ev_name])


@pytest.mark.slow
def test_run_in_mode_2_with_capacity_with_health_seeking_behaviour(tmpdir):
    # All events should run
    # (Mode 2 -> hard constraints)

    # Establish the simulation object
    sim = Simulation(start_date=start_date, seed=0, log_config={"filename": "log", "directory": tmpdir})

    # Define the service availability
    service_availability = ['*']

    # Register the core modules
    sim.register(demography.Demography(resourcefilepath=resourcefilepath),
                 simplified_births.SimplifiedBirths(resourcefilepath=resourcefilepath),
                 enhanced_lifestyle.Lifestyle(resourcefilepath=resourcefilepath),
                 healthsystem.HealthSystem(resourcefilepath=resourcefilepath,
                                           service_availability=service_availability,
                                           capabilities_coefficient=1.0,
                                           mode_appt_constraints=2),
                 symptommanager.SymptomManager(resourcefilepath=resourcefilepath),
                 healthseekingbehaviour.HealthSeekingBehaviour(resourcefilepath=resourcefilepath),
                 mockitis.Mockitis(),
                 chronicsyndrome.ChronicSyndrome()
                 )

    # Run the simulation
    sim.make_initial_population(n=popsize)
    sim.simulate(end_date=end_date)
    check_dtypes(sim)

    # read the results
    output = parse_log_file(sim.log_filepath)

    # Do the check for the occurrence of the GenericFirstAppt which is created by the HSB module
    assert 'GenericFirstApptAtFacilityLevel0' in output['tlo.methods.healthsystem']['HSI_Event']['TREATMENT_ID'].values

    # Check that some mockitis cured occurred (though health system)
    assert any(sim.population.props['mi_status'] == 'P')


<<<<<<< HEAD
=======
@pytest.mark.slow
>>>>>>> 7ea09ed2
def test_all_appt_types_can_run():
    """Check that if an appointment type is declared as one that can run at a facility-type of level `x` that it can
    run at the level for persons in any district."""
    # todo - repeat for actual and funded and see if we get the right level of appt_availability

    # Create Dummy Module to host the HSI
    class DummyModule(Module):
        METADATA = {Metadata.DISEASE_MODULE, Metadata.USES_HEALTHSYSTEM}

        def read_parameters(self, data_folder):
            pass

        def initialise_population(self, population):
            pass

        def initialise_simulation(self, sim):
            pass

    # Create a dummy HSI event class
    class DummyHSIEvent(HSI_Event, IndividualScopeEventMixin):
        def __init__(self, module, person_id, appt_type, level):
            super().__init__(module, person_id=person_id)
            self.TREATMENT_ID = 'DummyHSIEvent'
            self.EXPECTED_APPT_FOOTPRINT = self.make_appt_footprint({appt_type: 1})
            self.ACCEPTED_FACILITY_LEVEL = level

            self.this_hsi_event_ran = False

        def apply(self, person_id, squeeze_factor):
            if (squeeze_factor != 99) and (squeeze_factor != np.inf):  # todo - this changed!
                # Check that this appointment is being run and run not with a squeeze_factor that signifies that a cadre
                # is not at all available.
                self.this_hsi_event_ran = True

    sim = Simulation(start_date=start_date, seed=0)

    # Register the core modules and simulate for 0 days
    sim.register(demography.Demography(resourcefilepath=resourcefilepath),
                 healthsystem.HealthSystem(resourcefilepath=resourcefilepath,
                                           capabilities_coefficient=1.0,
                                           mode_appt_constraints=1,
                                           use_funded_or_actual_staffing='funded_plus'),
                 # <-- hard constraint (only HSI events with no squeeze factor can run)
                 # <-- using the 'funded_plus' number/distribution of officers
                 DummyModule()
                 )
    sim.make_initial_population(n=100)
    sim.simulate(end_date=sim.start_date)

    # Get pointer to the HealthSystemScheduler event
    healthsystemscheduler = sim.modules['HealthSystem'].healthsystemscheduler

    # Get the table showing which types of appointment can occur at which level
    appt_types_offered = sim.modules['HealthSystem'].parameters['Appt_Offered_By_Facility_Level'].set_index(
        'Appt_Type_Code')

    # Get the all the districts in which a person could be resident, and allocate one person to each district
    person_for_district = {d: i for i, d in enumerate(sim.population.props['district_of_residence'].cat.categories)}
    sim.population.props.loc[person_for_district.values(), 'is_alive'] = True
    sim.population.props.loc[person_for_district.values(), 'district_of_residence'] = list(person_for_district.keys())

    # For each type of appointment, for a person in each district, create the HSI, schedule the HSI and check it runs
    error_msg = list()

    def check_appt_works(district, level, appt_type):
        sim.modules['HealthSystem'].reset_queue()

        hsi = DummyHSIEvent(module=sim.modules['DummyModule'],
                            person_id=person_for_district[district],
                            appt_type=appt_type,
                            level=level)

        sim.modules['HealthSystem'].schedule_hsi_event(
            hsi,
            topen=sim.date,
            tclose=sim.date + pd.DateOffset(days=1),
            priority=1
        )

        healthsystemscheduler.apply(sim.population)

        if not hsi.this_hsi_event_ran:
            return False
        else:
            return True
<<<<<<< HEAD

    for _district in person_for_district:
        for _facility_level_col_name in appt_types_offered.columns:
            for _appt_type in appt_types_offered[_facility_level_col_name].loc[
                appt_types_offered[_facility_level_col_name]
            ].index:
                _level = _facility_level_col_name.split('_')[-1]
                if not check_appt_works(district=_district, level=_level, appt_type=_appt_type):
                    error_msg.append(f"The HSI did not run: "
                                     f"level={_level}, appt_type={_appt_type}, district={_district}")

    if len(error_msg):
        for _line in error_msg:
            print(_line)
        pd.DataFrame(error_msg).to_csv('error_dump.txt', index=False, header=False)

=======

    for _district in person_for_district:
        for _facility_level_col_name in appt_types_offered.columns:
            for _appt_type in appt_types_offered[_facility_level_col_name].loc[
                appt_types_offered[_facility_level_col_name]
            ].index:
                _level = _facility_level_col_name.split('_')[-1]
                if not check_appt_works(district=_district, level=_level, appt_type=_appt_type):
                    error_msg.append(f"The HSI did not run: "
                                     f"level={_level}, appt_type={_appt_type}, district={_district}")

    if len(error_msg):
        for _line in error_msg:
            print(_line)

>>>>>>> 7ea09ed2
    assert 0 == len(error_msg)


def test_use_get_consumables():
    """Test that the helper function 'get_consumables' in the base class of the HSI works as expected."""
    # todo - check that this is coming out in log correctly

    # Create a dummy disease module (to be the parent of the dummy HSI)
    class DummyModule(Module):
        METADATA = {Metadata.DISEASE_MODULE}

        def read_parameters(self, data_folder):
            pass

        def initialise_population(self, population):
            pass

        def initialise_simulation(self, sim):
            pass

    # Create a dummy HSI event:
    class HSI_Dummy(HSI_Event, IndividualScopeEventMixin):
        def __init__(self, module, person_id):
            super().__init__(module, person_id=person_id)
            self.TREATMENT_ID = 'Dummy'
            self.EXPECTED_APPT_FOOTPRINT = self.make_appt_footprint({})
            self.ACCEPTED_FACILITY_LEVEL = '0'
            self.ALERT_OTHER_DISEASES = []

        def apply(self, person_id, squeeze_factor):
            pass

    # Create simulation with the HealthSystem and DummyModule
    sim = Simulation(start_date=start_date, seed=0)
    sim.register(
        demography.Demography(resourcefilepath=resourcefilepath),
        healthsystem.HealthSystem(resourcefilepath=resourcefilepath),
        DummyModule(),
        # Disable sorting + checks to avoid error due to missing dependencies
        sort_modules=False,
        check_all_dependencies=False
    )

    sim.make_initial_population(n=100)
    sim.simulate(end_date=start_date + pd.DateOffset(days=0))

    # Manually edit availability probabilities to force some items to be (not) available
    item_code_is_available = [0, 1]
    item_code_not_available = [2, 3]

    hs = sim.modules['HealthSystem']
    hs.prob_item_codes_available.loc[item_code_is_available] = 1
    hs.prob_item_codes_available.loc[item_code_not_available] = 0

    hs.determine_availability_of_consumables_today()

    # Make HSI Event to be the originator of the request for consumables
    hsi_event = HSI_Dummy(module=sim.modules['DummyModule'], person_id=0)

    # Test using item_codes in different input format and with different output formats
    # -- as `int`
    assert True is hsi_event.get_consumables(item_codes=item_code_is_available[0])
    assert False is hsi_event.get_consumables(item_codes=item_code_not_available[0])

    # -- as `list`
    assert True is hsi_event.get_consumables(item_codes=item_code_is_available)
    assert False is hsi_event.get_consumables(item_codes=item_code_not_available)
    assert False is hsi_event.get_consumables(item_codes=item_code_is_available + item_code_not_available)
    assert {item_code_is_available[0]: True, item_code_not_available[0]: False} == hsi_event.get_consumables(
        item_codes=[item_code_is_available[0], item_code_not_available[0]], return_individual_results=True)

    # -- as `dict`
    assert True is hsi_event.get_consumables(
        item_codes={i: 10 for i in item_code_is_available}
    )
    assert False is hsi_event.get_consumables(
        item_codes={i: 10 for i in item_code_not_available}
    )
    assert {item_code_is_available[0]: True, item_code_not_available[0]: False} == hsi_event.get_consumables(
        item_codes={item_code_is_available[0]: 10, item_code_not_available[0]: 10},
        return_individual_results=True
    )<|MERGE_RESOLUTION|>--- conflicted
+++ resolved
@@ -419,10 +419,7 @@
 
 
 # todo - need some better tests for consumables
-<<<<<<< HEAD
-=======
-@pytest.mark.slow
->>>>>>> 7ea09ed2
+@pytest.mark.slow
 def test_run_in_mode_0_with_capacity_ignoring_cons_constraints(tmpdir):
     # Events should run and there be no squeeze factors
     # (Mode 0 -> No Constraints)
@@ -461,7 +458,7 @@
     assert 0 == len([v for v in output['tlo.methods.healthsystem']['Consumables']['Item_NotAvailable'] if v != '{}'])
     assert 0 < len([v for v in output['tlo.methods.healthsystem']['Consumables']['Item_Available'] if v != '{}'])
 
-    # Check that some Mockitis cured Occured (though health system)
+    # Check that some mockitis cured occured (though health system)
     assert any(sim.population.props['mi_status'] == 'P')
 
 
@@ -551,10 +548,7 @@
     assert any(sim.population.props['mi_status'] == 'P')
 
 
-<<<<<<< HEAD
-=======
-@pytest.mark.slow
->>>>>>> 7ea09ed2
+@pytest.mark.slow
 def test_all_appt_types_can_run():
     """Check that if an appointment type is declared as one that can run at a facility-type of level `x` that it can
     run at the level for persons in any district."""
@@ -640,7 +634,6 @@
             return False
         else:
             return True
-<<<<<<< HEAD
 
     for _district in person_for_district:
         for _facility_level_col_name in appt_types_offered.columns:
@@ -655,25 +648,7 @@
     if len(error_msg):
         for _line in error_msg:
             print(_line)
-        pd.DataFrame(error_msg).to_csv('error_dump.txt', index=False, header=False)
-
-=======
-
-    for _district in person_for_district:
-        for _facility_level_col_name in appt_types_offered.columns:
-            for _appt_type in appt_types_offered[_facility_level_col_name].loc[
-                appt_types_offered[_facility_level_col_name]
-            ].index:
-                _level = _facility_level_col_name.split('_')[-1]
-                if not check_appt_works(district=_district, level=_level, appt_type=_appt_type):
-                    error_msg.append(f"The HSI did not run: "
-                                     f"level={_level}, appt_type={_appt_type}, district={_district}")
-
-    if len(error_msg):
-        for _line in error_msg:
-            print(_line)
-
->>>>>>> 7ea09ed2
+
     assert 0 == len(error_msg)
 
 
