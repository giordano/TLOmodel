--- conflicted
+++ resolved
@@ -531,11 +531,7 @@
     output = parse_log_file(sim.log_filepath)
 
     # Do the check for the occurrence of the GenericFirstAppt which is created by the HSB module
-<<<<<<< HEAD
-    assert 'GenericFirstApptAtFacilityLevel1' in output['tlo.methods.healthsystem']['HSI_Event']['TREATMENT_ID'].values
-=======
     assert 'GenericFirstApptAtFacilityLevel0' in output['tlo.methods.healthsystem']['HSI_Event']['TREATMENT_ID'].values
->>>>>>> 21546e86
 
     # Check that some mockitis cured occurred (though health system)
     assert any(sim.population.props['mi_status'] == 'P')
