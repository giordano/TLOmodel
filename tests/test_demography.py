import os
from pathlib import Path

import numpy as np
import pandas as pd
import pytest
from pytest import approx

from tlo import Date, Module, Simulation, logging
from tlo.analysis.utils import compare_number_of_deaths, parse_log_file
from tlo.methods import (
    Metadata,
    bladder_cancer,
    breast_cancer,
    cardio_metabolic_disorders,
    care_of_women_during_pregnancy,
    contraception,
    demography,
    depression,
    diarrhoea,
    enhanced_lifestyle,
    healthsystem,
    hiv,
    labour,
    malaria,
    newborn_outcomes,
    oesophagealcancer,
    postnatal_supervisor,
    pregnancy_supervisor,
    prostate_cancer,
    symptommanager,
)
from tlo.methods.causes import Cause
from tlo.methods.demography import AgeUpdateEvent
from tlo.methods.diarrhoea import increase_risk_of_death, make_treatment_perfect

start_date = Date(2010, 1, 1)
end_date = Date(2015, 1, 1)
popsize = 500


@pytest.fixture
def simulation(seed):
    resourcefilepath = Path(os.path.dirname(__file__)) / '../resources'
    sim = Simulation(start_date=start_date, seed=seed)
    core_module = demography.Demography(resourcefilepath=resourcefilepath)
    sim.register(core_module)
    return sim


def check_dtypes(simulation):
    # check types of columns
    df = simulation.population.props
    orig = simulation.population.new_row
    assert (df.dtypes == orig.dtypes).all()


def test_run_dtypes_and_mothers_female(simulation):
    simulation.make_initial_population(n=popsize)
    simulation.simulate(end_date=end_date)
    assert set(['Other']) == set(simulation.population.props['cause_of_death'].cat.categories)
    check_dtypes(simulation)
    # check all mothers are female
    df = simulation.population.props
    mothers = df.loc[df.mother_id >= 0, 'mother_id']
    is_female = mothers.apply(lambda mother_id: df.at[mother_id, 'sex'] == 'F')
    assert is_female.all()


def test_storage_of_cause_of_death(seed):
    rfp = Path(os.path.dirname(__file__)) / '../resources'

    class DummyModule(Module):
        METADATA = {Metadata.DISEASE_MODULE}
        CAUSES_OF_DEATH = {'a_cause': Cause(label='a_cause')}

        def read_parameters(self, data_folder):
            pass

        def initialise_population(self, population):
            pass

        def initialise_simulation(self, sim):
            pass

    sim = Simulation(start_date=Date(2010, 1, 1), seed=seed)
    sim.register(
        demography.Demography(resourcefilepath=rfp),
        DummyModule()
    )
    sim.make_initial_population(n=20)
    df = sim.population.props
    orig = df.dtypes
    assert type(orig['cause_of_death']) == pd.CategoricalDtype
    assert set(['Other', 'a_cause']) == set(df['cause_of_death'].cat.categories)

    # Cause a person to die by the DummyModule
    person_id = 0
    sim.modules['Demography'].do_death(
        individual_id=person_id,
        originating_module=sim.modules['DummyModule'],
        cause='a_cause'
    )

    person = df.loc[person_id]
    assert not person.is_alive
    assert person.cause_of_death == 'a_cause'
    assert (df.dtypes == orig).all()
    check_dtypes(sim)


@pytest.mark.slow
def test_cause_of_death_being_registered(tmpdir, seed):
    """Test that the modules can declare causes of death, that the mappers between tlo causes of death and gbd
    causes of death can be created correctly and that the analysis helper scripts can be used to produce comparisons
    between model outputs and GBD data."""
    rfp = Path(os.path.dirname(__file__)) / '../resources'

    sim = Simulation(start_date=Date(2010, 1, 1), seed=seed, log_config={
        'filename': 'temp',
        'directory': tmpdir,
        'custom_levels': {
            "*": logging.WARNING,
            'tlo.methods.demography': logging.INFO
        }
    })
    sim.register(
        demography.Demography(resourcefilepath=rfp),
        symptommanager.SymptomManager(resourcefilepath=rfp),
        breast_cancer.BreastCancer(resourcefilepath=rfp),
        enhanced_lifestyle.Lifestyle(resourcefilepath=rfp),
        healthsystem.HealthSystem(resourcefilepath=rfp, disable_and_reject_all=True),
        bladder_cancer.BladderCancer(resourcefilepath=rfp),
        prostate_cancer.ProstateCancer(resourcefilepath=rfp),
        depression.Depression(resourcefilepath=rfp),
        diarrhoea.Diarrhoea(resourcefilepath=rfp),
        hiv.Hiv(resourcefilepath=rfp),
        malaria.Malaria(resourcefilepath=rfp),
        cardio_metabolic_disorders.CardioMetabolicDisorders(resourcefilepath=rfp),
        oesophagealcancer.OesophagealCancer(resourcefilepath=rfp),
        contraception.Contraception(resourcefilepath=rfp),
        labour.Labour(resourcefilepath=rfp),
        pregnancy_supervisor.PregnancySupervisor(resourcefilepath=rfp),
        care_of_women_during_pregnancy.CareOfWomenDuringPregnancy(resourcefilepath=rfp),
        postnatal_supervisor.PostnatalSupervisor(resourcefilepath=rfp),
        newborn_outcomes.NewbornOutcomes(resourcefilepath=rfp),

        # Supporting modules:
        diarrhoea.DiarrhoeaPropertiesOfOtherModules()
    )
    # Increase risk of death of Diarrhoea to ensure that are at least some deaths
    increase_risk_of_death(sim.modules['Diarrhoea'])
    make_treatment_perfect(sim.modules['Diarrhoea'])

    sim.make_initial_population(n=1000)
    sim.simulate(end_date=Date(2010, 12, 31))
    check_dtypes(sim)

    mapper_from_tlo_causes, mapper_from_gbd_causes = \
        sim.modules['Demography'].create_mappers_from_causes_of_death_to_label()

    assert set(mapper_from_tlo_causes.keys()) == set(sim.modules['Demography'].causes_of_death)
    assert set(mapper_from_gbd_causes.keys()) == sim.modules['Demography'].gbd_causes_of_death
    assert set(mapper_from_gbd_causes.values()) == set(mapper_from_tlo_causes.values())

    # check that these mappers come out in the log correctly
    output = parse_log_file(sim.log_filepath)
    demoglog = output['tlo.methods.demography']
    assert mapper_from_tlo_causes == \
           pd.Series(demoglog['mapper_from_tlo_cause_to_common_label'].drop(columns={'date'}).loc[0]).to_dict()
    assert mapper_from_gbd_causes == \
           pd.Series(demoglog['mapper_from_gbd_cause_to_common_label'].drop(columns={'date'}).loc[0]).to_dict()

    # Check that the mortality risks being used in Other Death Poll have been reduced from the 'all-cause' rates
    odp = sim.modules['Demography'].other_death_poll
    all_cause_risk = odp.get_all_cause_mort_risk_per_poll()
    actual_risk_per_poll = odp.mort_risk_per_poll
    assert (
        actual_risk_per_poll['prob_of_dying_before_next_poll'] < all_cause_risk['prob_of_dying_before_next_poll']
    ).all()

    # check that can recover from the log the proportion of deaths represented by the OtherDeaths
    logged_prop_of_death_by_odp = demoglog['other_deaths'][['Sex', 'Age_Grp', '0']].to_dict()
    dict_of_ser = {k: pd.DataFrame(v)[0] for k, v in logged_prop_of_death_by_odp.items()}
    log_odp = pd.concat(dict_of_ser, axis=1).set_index(['Sex', 'Age_Grp'])['0']
    assert (log_odp < 1.0).all()

    # Run the analysis file:
    results = compare_number_of_deaths(logfile=sim.log_filepath, resourcefilepath=rfp)
    # Check the number of deaths in model represented is right (allowing for the scaling factor)
    assert (results['model'].sum() * 5.0) == approx(len(output['tlo.methods.demography']['death'])
                                                    / sim.modules['Demography'].initial_model_to_data_popsize_ratio
                                                    )


@pytest.mark.slow
def test_calc_of_scaling_factor(tmpdir, seed):
    """Test that the scaling factor is computed and put out to the log"""
    rfp = Path(os.path.dirname(__file__)) / '../resources'
    popsize = 10_000
    sim = Simulation(start_date=Date(2010, 1, 1), seed=seed, log_config={
        'filename': 'temp',
        'directory': tmpdir,
        'custom_levels': {
            "*": logging.INFO,
        }
    })
    sim.register(
        demography.Demography(resourcefilepath=rfp),
    )
    sim.make_initial_population(n=popsize)
    sim.simulate(end_date=sim.start_date)

    # Check that the scaling factor is calculated in the log correctly:
    output = parse_log_file(sim.log_filepath)
    sf = output['tlo.methods.demography']['scaling_factor'].at[0, 'scaling_factor']
    assert sf == approx(14.5e6 / popsize, rel=0.10)


def test_py_calc(simulation):
    # make population of one person:
    simulation.make_initial_population(n=1)

    df = simulation.population.props
    df.sex = 'M'
    simulation.date += pd.DateOffset(days=1)
    age_update = AgeUpdateEvent(simulation.modules['Demography'], simulation.modules['Demography'].AGE_RANGE_LOOKUP)
    now = simulation.date
    one_year = np.timedelta64(1, 'Y')
    one_month = np.timedelta64(1, 'M')

    calc_py_lived_in_last_year = simulation.modules['Demography'].calc_py_lived_in_last_year

    # calc py: person is born and died before sim.date
    df.date_of_birth = now - (one_year * 10)
    df.date_of_death = now - (one_year * 9)
    df.is_alive = False
    age_update.apply(simulation.population)
    assert (0 == calc_py_lived_in_last_year(delta=one_year)['M']).all()

    # calc py of person who is not yet born:
    df.date_of_birth = pd.NaT
    df.date_of_death = pd.NaT
    df.is_alive = False
    age_update.apply(simulation.population)
    assert (0 == calc_py_lived_in_last_year(delta=one_year)['M']).all()

    # calc person who is alive and aged 20, with birthdays on today's date and lives throughout the period
    df.date_of_birth = now - (one_year * 20)
    df.date_of_death = pd.NaT
    df.is_alive = True
    age_update.apply(simulation.population)
    np.testing.assert_almost_equal(calc_py_lived_in_last_year(delta=one_year)['M'][19], 1.0)

    # calc person who is alive and aged 20, with birthdays on today's date, and dies 3 months ago
    df.date_of_birth = now - (one_year * 20)
    df.date_of_death = now - pd.Timedelta(one_year) * 0.25
    # we have to set the age at time of death - usually this would have been set by the AgeUpdateEvent
    df.age_exact_years = (df.date_of_death - df.date_of_birth) / one_year
    df.age_years = df.age_exact_years.astype('int64')
    df.is_alive = False
    age_update.apply(simulation.population)
    df_py = calc_py_lived_in_last_year(delta=one_year)
    np.testing.assert_almost_equal(0.75, df_py['M'][19])
    assert df_py['M'][20] == 0.0

    # calc person who is alive and aged 19, has birthday mid-way through the last year, and lives throughout
    df.date_of_birth = now - (one_year * 20) - (one_month * 6)
    df.date_of_death = pd.NaT
    df.is_alive = True
    age_update.apply(simulation.population)
    df_py = calc_py_lived_in_last_year(delta=one_year)
    np.testing.assert_almost_equal(0.5, df_py['M'][19])
    np.testing.assert_almost_equal(0.5, df_py['M'][20])

    # calc person who is alive and aged 19, has birthday mid-way through the last year, and died 3 months ago
    df.date_of_birth = now - (one_year * 20) - (one_month * 6)
    df.date_of_death = now - np.timedelta64(3, 'M')
    # we have to set the age at time of death - usually this would have been set by the AgeUpdateEvent
    df.age_exact_years = (df.date_of_death - df.date_of_birth) / one_year
    df.age_years = df.age_exact_years.astype('int64')
    df.is_alive = False
    age_update.apply(simulation.population)
    df_py = calc_py_lived_in_last_year(delta=one_year)
    assert 0.75 == df_py['M'].sum()
    assert 0.5 == df_py['M'][19]
    assert 0.25 == df_py['M'][20]

    # 0/1 year-old with first birthday during the last year
    df.date_of_birth = now - (one_month * 15)
    df.date_of_death = pd.NaT
    df.is_alive = True
    age_update.apply(simulation.population)
    df_py = calc_py_lived_in_last_year(delta=one_year)
    assert 0.75 == df_py['M'][0]
    assert 0.25 == df_py['M'][1]

    # 0 year born in the last year
    df.date_of_birth = now - (one_month * 9)
    df.date_of_death = pd.NaT
    df.is_alive = True
    age_update.apply(simulation.population)
    df_py = calc_py_lived_in_last_year(delta=one_year)
    assert 0.75 == df_py['M'][0]
    assert (0 == df_py['M'][1:]).all()

    # 99 years-old turning 100 in the last year
    df.date_of_birth = now - (one_year * 100) - (one_month * 6)
    df.date_of_death = pd.NaT
    df.is_alive = True
    age_update.apply(simulation.population)
    df_py = calc_py_lived_in_last_year(delta=one_year)
    assert 0.5 == df_py['M'][99]
    assert 1 == df_py['M'].sum()


def test_py_calc_w_mask(simulation):
    """test that function calc_py_lived_in_last_year works to calculate PY lived without a given condition """

    # make population of two people
    simulation.make_initial_population(n=2)

    df = simulation.population.props
    df.sex = 'M'
    simulation.date += pd.DateOffset(days=1)
    age_update = AgeUpdateEvent(simulation.modules['Demography'], simulation.modules['Demography'].AGE_RANGE_LOOKUP)
    now = simulation.date
    one_year = np.timedelta64(1, 'Y')

    calc_py_lived_in_last_year = simulation.modules['Demography'].calc_py_lived_in_last_year

    # calc two people who are alive and aged 20, with birthdays on today's date and live throughout the period,
    # neither has hypertension

    df.date_of_birth = now - (one_year * 20)
    df.date_of_death = pd.NaT
    df['nc_hypertension'] = False
    mask = (df.is_alive & ~df['nc_hypertension'])
    df = df[mask]
    age_update.apply(simulation.population)
    df_py = calc_py_lived_in_last_year(delta=one_year, mask=mask)
    np.testing.assert_almost_equal(2.0, df_py['M'][19])

    # calc two people who are alive and aged 20, with birthdays on today's date and live throughout the period,
    # one has hypertension

    df.date_of_birth = now - (one_year * 20)
    df.date_of_death = pd.NaT
    df['nc_hypertension'].iloc[0] = True
    mask = (df.is_alive & ~df['nc_hypertension'])
    df = df[mask]
    age_update.apply(simulation.population)
    df_py = calc_py_lived_in_last_year(delta=one_year, mask=mask)
<<<<<<< HEAD
    np.testing.assert_almost_equal(1.0, df_py['M'][19])


def test_max_age_initial(seed):
    """Check that the option to the `Demography` module `max_age_initial` works as expected
     * `max_age_initial=None`: persons of ages up to MAX_AGE are included in the initial population
     * `max_age_initial=X`: only persons up to and including age_years (age in whole years) up to X are included in the
      initial population.
     * `max_age_initial=0`: results in an error being thrown.
    """

    from tlo.methods.demography import MAX_AGE

    def max_age_in_sim_with_max_age_initial_argument(_max_age_initial):
        """Return the greatest value of `age_years` in a population that is created."""
        resourcefilepath = Path(os.path.dirname(__file__)) / '../resources'
        sim = Simulation(start_date=start_date, seed=seed)
        sim.register(
            demography.Demography(resourcefilepath=resourcefilepath, max_age_initial=_max_age_initial)
        )
        sim.make_initial_population(n=50_000)
        return sim.population.props.age_years.max()

    # `max_age_initial=None`
    assert 20 <= max_age_in_sim_with_max_age_initial_argument(None) <= MAX_AGE

    # `max_age_initial=5` (using integer)
    assert max_age_in_sim_with_max_age_initial_argument(5) <= 5

    # `max_age_initial=5.5` (using float)
    assert max_age_in_sim_with_max_age_initial_argument(5.5) <= int(5.5)

    # `max_age_initial=0`
    with pytest.raises(ValueError):
        max_age_in_sim_with_max_age_initial_argument(0)
=======
    np.testing.assert_almost_equal(1.0, df_py['M'][19])
>>>>>>> 89f680c7
<|MERGE_RESOLUTION|>--- conflicted
+++ resolved
@@ -351,42 +351,4 @@
     df = df[mask]
     age_update.apply(simulation.population)
     df_py = calc_py_lived_in_last_year(delta=one_year, mask=mask)
-<<<<<<< HEAD
-    np.testing.assert_almost_equal(1.0, df_py['M'][19])
-
-
-def test_max_age_initial(seed):
-    """Check that the option to the `Demography` module `max_age_initial` works as expected
-     * `max_age_initial=None`: persons of ages up to MAX_AGE are included in the initial population
-     * `max_age_initial=X`: only persons up to and including age_years (age in whole years) up to X are included in the
-      initial population.
-     * `max_age_initial=0`: results in an error being thrown.
-    """
-
-    from tlo.methods.demography import MAX_AGE
-
-    def max_age_in_sim_with_max_age_initial_argument(_max_age_initial):
-        """Return the greatest value of `age_years` in a population that is created."""
-        resourcefilepath = Path(os.path.dirname(__file__)) / '../resources'
-        sim = Simulation(start_date=start_date, seed=seed)
-        sim.register(
-            demography.Demography(resourcefilepath=resourcefilepath, max_age_initial=_max_age_initial)
-        )
-        sim.make_initial_population(n=50_000)
-        return sim.population.props.age_years.max()
-
-    # `max_age_initial=None`
-    assert 20 <= max_age_in_sim_with_max_age_initial_argument(None) <= MAX_AGE
-
-    # `max_age_initial=5` (using integer)
-    assert max_age_in_sim_with_max_age_initial_argument(5) <= 5
-
-    # `max_age_initial=5.5` (using float)
-    assert max_age_in_sim_with_max_age_initial_argument(5.5) <= int(5.5)
-
-    # `max_age_initial=0`
-    with pytest.raises(ValueError):
-        max_age_in_sim_with_max_age_initial_argument(0)
-=======
-    np.testing.assert_almost_equal(1.0, df_py['M'][19])
->>>>>>> 89f680c7
+    np.testing.assert_almost_equal(1.0, df_py['M'][19])