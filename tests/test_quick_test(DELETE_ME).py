import os
from pathlib import Path
import pandas as pd
from tlo.methods.labour import LabourOnsetEvent

from tlo import Date, Simulation, logging
from tlo.methods import (
    care_of_women_during_pregnancy,
    contraception,
    demography,
    depression,
    dx_algorithm_adult,
    dx_algorithm_child,
    enhanced_lifestyle,
    healthburden,
    healthseekingbehaviour,
    healthsystem,
    hiv,
    labour,
    malaria,
    newborn_outcomes,
    postnatal_supervisor,
    pregnancy_supervisor,
    symptommanager,
     joes_fake_props_module, cardio_metabolic_disorders, dummy_contraception
)

seed = 7864

# The resource files
try:
    resourcefilepath = Path(os.path.dirname(__file__)) / '../resources'
except NameError:
    # running interactively
    resourcefilepath = Path('./resources')

start_date = Date(2010, 1, 1)


def check_dtypes(simulation):
    # check types of columns
    df = simulation.population.props
    orig = simulation.population.new_row
    assert (df.dtypes == orig.dtypes).all()


def set_all_women_as_pregnant_and_reset_baseline_parity(sim):
    """Force all women of reproductive age to be pregnant at the start of the simulation and overrides parity set at
     initialisation of simulation """
    df = sim.population.props

    women_repro = df.loc[df.is_alive & (df.sex == 'F') & (df.age_years > 14) & (df.age_years < 50)]
    df.loc[women_repro.index, 'is_pregnant'] = True
    df.loc[women_repro.index, 'date_of_last_pregnancy'] = sim.start_date
    for person in women_repro.index:
        sim.modules['Labour'].set_date_of_labour(person)

    #all_women = df.loc[df.is_alive & (df.sex == 'F') & (df.age_years > 14)]
    #df.loc[all_women.index, 'la_parity'] = 0


def set_all_women_to_go_into_labour(sim):
    df = sim.population.props

    women_repro = df.loc[df.is_alive & (df.sex == 'F') & (df.age_years > 14) & (df.age_years < 50)]
    df.loc[women_repro.index, 'is_pregnant'] = True

    for person in women_repro.index:
        age = sim.rng.randint(16, 49)
        df.at[person, 'age_years'] = age
        df.at[person, 'age_exact_years'] = float(age)
        df.at[person, 'age_days'] = age * 365
        df.at[person, 'date_of_birth'] = start_date - pd.DateOffset(days=(age * 365))

        df.at[person, 'date_of_last_pregnancy'] = sim.start_date - pd.DateOffset(weeks=35)
        df.at[person, 'la_due_date_current_pregnancy'] = sim.start_date + pd.DateOffset(days=1)
        sim.modules['PregnancySupervisor'].generate_mother_and_newborn_dictionary_for_individual(person)

        sim.schedule_event(LabourOnsetEvent(sim.modules['Labour'], person),
                           df.at[person, 'la_due_date_current_pregnancy'])


def set_population_to_women_and_to_go_into_labour(sim):
    df = sim.population.props

    all = df.loc[df.is_alive]
    df.loc[all.index, 'sex'] = 'F'
    df.loc[all.index, 'is_pregnant'] = True
    for person in all.index:
        age = sim.rng.randint(16, 49)
        df.at[person, 'age_years'] = age
        df.at[person, 'age_exact_years'] = float(age)
        df.at[person, 'age_days'] = age * 365
        df.at[person, 'date_of_birth'] = start_date - pd.DateOffset(days=(age * 365))

        df.at[person, 'date_of_last_pregnancy'] = sim.start_date - pd.DateOffset(weeks=35)
        df.at[person, 'la_due_date_current_pregnancy'] = sim.start_date + pd.DateOffset(days=1)
        sim.modules['PregnancySupervisor'].generate_mother_and_newborn_dictionary_for_individual(person)

        sim.schedule_event(LabourOnsetEvent(sim.modules['Labour'], person),
                           df.at[person, 'la_due_date_current_pregnancy'])




def register_all_modules():
    """Defines sim variable and registers all modules that can be called when running the full suite of pregnancy
    modules"""

    log_config = {
        "filename": "parity_200k",  # The name of the output file (a timestamp will be appended).
        "directory": "./outputs",
        # The default output path is `./outputs`. Change it here, if necessary
        "custom_levels": {  # Customise the output of specific loggers. They are applied in order:
            "*": logging.DEBUG,  # Asterisk matches all loggers - we set the default level to WARNING
            "tlo.methods.demography": logging.DEBUG,
            "tlo.methods.labour": logging.DEBUG,
            "tlo.methods.healthsystem": logging.DEBUG,
            "tlo.methods.hiv": logging.DEBUG,
            "tlo.methods.newborn_outcomes": logging.DEBUG,
            "tlo.methods.antenatal_care": logging.DEBUG,
            "tlo.methods.pregnancy_supervisor": logging.DEBUG,
            "tlo.methods.postnatal_supervisor": logging.DEBUG,
            "tlo.methods.hsi_generic_first_appts": logging.DEBUG,

        }
    }

    sim = Simulation(start_date=start_date, seed=seed, log_config=log_config)

    sim.register(demography.Demography(resourcefilepath=resourcefilepath),
                 contraception.Contraception(resourcefilepath=resourcefilepath),
                 #dummy_contraception.DummyContraceptionModule(),
                 enhanced_lifestyle.Lifestyle(resourcefilepath=resourcefilepath),
                 healthburden.HealthBurden(resourcefilepath=resourcefilepath),
                 healthsystem.HealthSystem(resourcefilepath=resourcefilepath,
                                           service_availability=['*']),
                 symptommanager.SymptomManager(resourcefilepath=resourcefilepath),
                 cardio_metabolic_disorders.CardioMetabolicDisorders(resourcefilepath=resourcefilepath),
                 healthseekingbehaviour.HealthSeekingBehaviour(resourcefilepath=resourcefilepath),
                 malaria.Malaria(resourcefilepath=resourcefilepath),
                 hiv.Hiv(resourcefilepath=resourcefilepath),
                 #hiv.DummyHivModule(),
                 dx_algorithm_adult.DxAlgorithmAdult(resourcefilepath=resourcefilepath),
                 dx_algorithm_child.DxAlgorithmChild(resourcefilepath=resourcefilepath),
                 depression.Depression(resourcefilepath=resourcefilepath),
                 #joes_fake_props_module.JoesFakePropsModule(resourcefilepath=resourcefilepath),
                 pregnancy_supervisor.PregnancySupervisor(resourcefilepath=resourcefilepath),
                 care_of_women_during_pregnancy.CareOfWomenDuringPregnancy(resourcefilepath=resourcefilepath),
                 labour.Labour(resourcefilepath=resourcefilepath),
                 newborn_outcomes.NewbornOutcomes(resourcefilepath=resourcefilepath),
                 postnatal_supervisor.PostnatalSupervisor(resourcefilepath=resourcefilepath),
                 )

    return sim


def test_run_core_modules_normal_allocation_of_pregnancy():
    """Runs the simulation using only core modules without manipulation of pregnancy rates or parameters and checks
    dtypes at the end"""

    sim = register_all_modules()
    sim.make_initial_population(n=10000)
    set_all_women_as_pregnant_and_reset_baseline_parity(sim)
    sim.simulate(end_date=Date(2011, 1, 1))
    check_dtypes(sim)


def test_run_all_labour():
    """Runs the simulation using only core modules without manipulation of pregnancy rates or parameters and checks
    dtypes at the end"""

    sim = register_all_modules()
<<<<<<< HEAD
    sim.make_initial_population(n=10000)
=======
    sim.make_initial_population(n=2000)
>>>>>>> d390b874
    set_all_women_to_go_into_labour(sim)
    #sim.modules['Labour'].current_parameters['prob_ip_still_birth'] = 1
    sim.simulate(end_date=Date(2010, 4, 1))
    check_dtypes(sim)

def test_run_all_pregnant():
    """Runs the simulation using only core modules without manipulation of pregnancy rates or parameters and checks
    dtypes at the end"""

    sim = register_all_modules()
    sim.make_initial_population(n=20000)
    df = sim.population.props
    all = df.loc[df.is_alive]
    df.loc[all.index, 'sex'] = 'F'
    df.loc[all.index, 'is_pregnant'] = True
    df.loc[all.index, 'date_of_last_pregnancy'] = sim.start_date
    for person in all.index:
        sim.modules['Labour'].set_date_of_labour(person)

    sim.simulate(end_date=Date(2011, 1, 1))
    check_dtypes(sim)


#test_run_all_pregnant()
#test_run_core_modules_normal_allocation_of_pregnancy()
test_run_all_labour()<|MERGE_RESOLUTION|>--- conflicted
+++ resolved
@@ -25,7 +25,7 @@
      joes_fake_props_module, cardio_metabolic_disorders, dummy_contraception
 )
 
-seed = 7864
+seed = 228
 
 # The resource files
 try:
@@ -129,8 +129,8 @@
     sim = Simulation(start_date=start_date, seed=seed, log_config=log_config)
 
     sim.register(demography.Demography(resourcefilepath=resourcefilepath),
-                 contraception.Contraception(resourcefilepath=resourcefilepath),
-                 #dummy_contraception.DummyContraceptionModule(),
+                 #contraception.Contraception(resourcefilepath=resourcefilepath),
+                 dummy_contraception.DummyContraceptionModule(),
                  enhanced_lifestyle.Lifestyle(resourcefilepath=resourcefilepath),
                  healthburden.HealthBurden(resourcefilepath=resourcefilepath),
                  healthsystem.HealthSystem(resourcefilepath=resourcefilepath,
@@ -171,14 +171,10 @@
     dtypes at the end"""
 
     sim = register_all_modules()
-<<<<<<< HEAD
-    sim.make_initial_population(n=10000)
-=======
     sim.make_initial_population(n=2000)
->>>>>>> d390b874
     set_all_women_to_go_into_labour(sim)
     #sim.modules['Labour'].current_parameters['prob_ip_still_birth'] = 1
-    sim.simulate(end_date=Date(2010, 4, 1))
+    sim.simulate(end_date=Date(2010, 2, 1))
     check_dtypes(sim)
 
 def test_run_all_pregnant():
@@ -200,5 +196,5 @@
 
 
 #test_run_all_pregnant()
-#test_run_core_modules_normal_allocation_of_pregnancy()
-test_run_all_labour()+test_run_core_modules_normal_allocation_of_pregnancy()
+#test_run_all_labour()