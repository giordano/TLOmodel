"""Test for HealthCareSeeking Module"""
import os
from pathlib import Path
<<<<<<< HEAD
from typing import Iterable, List
=======
from typing import Iterable, List, Optional
>>>>>>> 335ff2f6

import numpy as np
import pandas as pd
from pandas import DateOffset

from tlo import Date, Module, Simulation, logging
from tlo.analysis.utils import parse_log_file
from tlo.events import Event, IndividualScopeEventMixin
from tlo.methods import (
    Metadata,
    chronicsyndrome,
    demography,
    enhanced_lifestyle,
    healthseekingbehaviour,
    healthsystem,
    mockitis,
    simplified_births,
    symptommanager,
)
from tlo.methods.healthseekingbehaviour import HIGH_ODDS_RATIO
from tlo.methods.symptommanager import Symptom

resourcefilepath = Path(os.path.dirname(__file__)) / '../resources'

log_config = lambda _tmpdir: {  # noqa: E731
        'filename': 'temp',
        'directory': _tmpdir,
        'custom_levels': {
            "tlo.methods.healthsystem": logging.DEBUG
        }
}


def get_hsi_events_that_ran(sim, person_ids: Optional[Iterable] = None) -> List:
    """Get list of events that ran already (optionally, limiting to an iterable of person_ids). """

    healthsystem_log = parse_log_file(sim.log_filepath, level=logging.DEBUG)["tlo.methods.healthsystem"]
    try:
        all_hsi = healthsystem_log["HSI_Event"]
    except KeyError:
        # If no logged entry, it implies no HSI have run: return an empty list.
        return []

    if person_ids is None:
        return all_hsi.loc[all_hsi.did_run, 'Event_Name'].to_list()
    else:
        return all_hsi.loc[all_hsi.did_run & all_hsi['Person_ID'].isin(person_ids), 'Event_Name'].to_list()


def get_events_run_and_scheduled(sim) -> List:
    """Returns a list of HSI_Events that have been run already or are scheduled to run."""
    return (
        get_hsi_events_that_ran(sim)  # <-- events already run
        +
        [
            type(event_queue_item.hsi_event).__name__
            for event_queue_item in sim.modules['HealthSystem'].HSI_EVENT_QUEUE  # <-- events scheduled
        ]
    )


def get_events_run_and_scheduled_for_person(_sim, person_ids: Iterable) -> List:
    """Returns a list of HSI_Events that have been run already or are scheduled to run, for a particular set of
    persons"""
<<<<<<< HEAD
    return [
               ev['HSI_Event'] for ev in _sim.modules['HealthSystem'].store_of_hsi_events_that_have_run
               if ev['Person_ID'] in person_ids
           ] + [
               e[4].__class__.__name__ for e in _sim.modules['HealthSystem'].HSI_EVENT_QUEUE
               if e[4].target in person_ids
           ]


def get_dataframe_of_run_events_count(_sim):
    """Return a dataframe of event counts with info of treatment id, appointment footprint."""
    count_df = pd.DataFrame(index=range(len(_sim.modules['HealthSystem'].hsi_event_counts)))
    count_df['HSI_event'] = [event_details.event_name
                             for event_details in _sim.modules['HealthSystem'].hsi_event_counts.keys()]
    count_df['treatment_id'] = [event_details.treatment_id
                                for event_details in _sim.modules['HealthSystem'].hsi_event_counts.keys()]
    count_df['appt_footprint'] = [event_details.appt_footprint
                                  for event_details in _sim.modules['HealthSystem'].hsi_event_counts.keys()]
    count_df['count'] = [_sim.modules['HealthSystem'].hsi_event_counts[event_details]
                         for event_details in _sim.modules['HealthSystem'].hsi_event_counts.keys()]

    return count_df


def test_healthcareseeking_does_occur_from_symptom_that_does_give_healthcareseeking_behaviour(seed):
=======

    return (
        get_hsi_events_that_ran(_sim, person_ids)  # <-- events already run
        +
        [
            e[4].__class__.__name__ for e in _sim.modules['HealthSystem'].HSI_EVENT_QUEUE
            if e[4].target in person_ids  # <-- events scheduled
        ]
    )


def test_healthcareseeking_does_occur_from_symptom_that_does_give_healthcareseeking_behaviour(seed, tmpdir):
>>>>>>> 335ff2f6
    """test that a symptom that gives healthcare seeking results in generic HSI scheduled (and that those without the
    symptom do not seek care)."""

    popsize = 200
    idx_gets_symptom = set(range(100))
    idx_no_symptom = set(range(popsize)) - idx_gets_symptom

    class DummyDisease(Module):
        METADATA = {Metadata.USES_SYMPTOMMANAGER}
        """Dummy Disease - it's only job is to create a symptom and impose it everyone"""

        def read_parameters(self, data_folder):
            self.sim.modules['SymptomManager'].register_symptom(
                Symptom(
                    name='Symptom_that_does_cause_healthcare_seeking',
                    odds_ratio_health_seeking_in_adults=HIGH_ODDS_RATIO,  # <--- very high odds of seeking care
                    odds_ratio_health_seeking_in_children=HIGH_ODDS_RATIO  # <--- very high odds of seeking care
                ),
            )

        def initialise_population(self, population):
            """Give everyone the symptom"""
            self.sim.modules['SymptomManager'].change_symptom(
                person_id=list(idx_gets_symptom),
                disease_module=self,
                symptom_string='Symptom_that_does_cause_healthcare_seeking',
                add_or_remove='+'
            )

        def initialise_simulation(self, sim):
            pass

        def on_birth(self, mother, child):
            pass

    start_date = Date(2010, 1, 1)
    sim = Simulation(start_date=start_date, seed=seed, log_config=log_config(tmpdir))

    # Register the core modules
    sim.register(demography.Demography(resourcefilepath=resourcefilepath),
                 enhanced_lifestyle.Lifestyle(resourcefilepath=resourcefilepath),
                 healthsystem.HealthSystem(resourcefilepath=resourcefilepath, hsi_event_count_log_period="simulation",
                                           store_hsi_events_that_have_run=True),
                 symptommanager.SymptomManager(resourcefilepath=resourcefilepath, spurious_symptoms=False),
                 healthseekingbehaviour.HealthSeekingBehaviour(resourcefilepath=resourcefilepath),
                 DummyDisease()
                 )

    # Run the simulation
    end_date = start_date + DateOffset(days=10)

    sim.make_initial_population(n=popsize)
    sim.simulate(end_date=end_date)

    # Check that the symptom has been registered and is flagged as causing healthcare seeking
    assert 'Symptom_that_does_cause_healthcare_seeking' in \
           sim.modules['SymptomManager'].symptom_names
    assert 'Symptom_that_does_cause_healthcare_seeking' in \
           sim.modules['HealthSeekingBehaviour'].odds_ratio_health_seeking_in_children
    assert 'Symptom_that_does_cause_healthcare_seeking' in \
           sim.modules['HealthSeekingBehaviour'].odds_ratio_health_seeking_in_adults

    # Check that everyone has the symptom
    assert idx_gets_symptom == set(
        sim.modules['SymptomManager'].who_has('Symptom_that_does_cause_healthcare_seeking'))

    # Check that `HSI_GenericFirstApptAtFacilityLevel0` (but not `HSI_GenericEmergencyFirstApptAtFacilityLevel1`) are
    # triggered for some of persons with the symptom `idx_gets_symptom`
    events_run_and_scheduled = get_events_run_and_scheduled(sim)
    assert 'HSI_GenericFirstApptAtFacilityLevel0' in events_run_and_scheduled
    assert 'HSI_GenericEmergencyFirstApptAtFacilityLevel1' not in events_run_and_scheduled

    # Check that there is no HSI for those with no symptom
    assert 0 == len(get_events_run_and_scheduled_for_person(sim, idx_no_symptom))


<<<<<<< HEAD
def test_healthcareseeking_does_not_occurs_from_symptom_that_do_not_give_healthcareseeking_behaviour(seed):
=======
def test_healthcareseeking_does_not_occurs_from_symptom_that_do_not_give_healthcareseeking_behaviour(seed, tmpdir):
>>>>>>> 335ff2f6
    """test that a symptom that should not give healthseeeking does not give health seeking."""

    class DummyDisease(Module):
        METADATA = {Metadata.USES_SYMPTOMMANAGER}
        """Dummy Disease - it's only job is to create a symptom and impose it everyone"""

        def read_parameters(self, data_folder):
            self.sim.modules['SymptomManager'].register_symptom(
                Symptom(
                    name='Symptom_that_does_not_cause_healthcare_seeking',
                    no_healthcareseeking_in_adults=True,
                    no_healthcareseeking_in_children=True,
                ),
            )

        def initialise_population(self, population):
            """Give everyone the symptom"""
            df = population.props
            self.sim.modules['SymptomManager'].change_symptom(
                person_id=list(df.loc[df.is_alive].index),
                disease_module=self,
                symptom_string='Symptom_that_does_not_cause_healthcare_seeking',
                add_or_remove='+'
            )

        def initialise_simulation(self, sim):
            pass

        def on_birth(self, mother, child):
            pass

    start_date = Date(2010, 1, 1)
    sim = Simulation(start_date=start_date, seed=seed, log_config=log_config(tmpdir))

    # Register the core modules
    sim.register(demography.Demography(resourcefilepath=resourcefilepath),
                 enhanced_lifestyle.Lifestyle(resourcefilepath=resourcefilepath),
                 healthsystem.HealthSystem(resourcefilepath=resourcefilepath, hsi_event_count_log_period="simulation"),
                 symptommanager.SymptomManager(resourcefilepath=resourcefilepath, spurious_symptoms=False),
                 healthseekingbehaviour.HealthSeekingBehaviour(resourcefilepath=resourcefilepath),
                 DummyDisease()
                 )

    # Run the simulation for zero days
    end_date = start_date + DateOffset(days=1)
    popsize = 200
    sim.make_initial_population(n=popsize)
    sim.simulate(end_date=end_date)

    # Check that the symptom has been registered and is flagged as _not_ causing healthcare seeking
    assert 'Symptom_that_does_not_cause_healthcare_seeking' in \
           sim.modules['SymptomManager'].symptom_names
    assert 'Symptom_that_does_not_cause_healthcare_seeking' not in \
           sim.modules['HealthSeekingBehaviour'].odds_ratio_health_seeking_in_children
    assert 'Symptom_that_does_not_cause_healthcare_seeking' not in \
           sim.modules['HealthSeekingBehaviour'].odds_ratio_health_seeking_in_adults

    # Check that everyone has the symptom
    df = sim.population.props
    assert set(df.loc[df.is_alive].index) == set(
        sim.modules['SymptomManager'].who_has('Symptom_that_does_not_cause_healthcare_seeking'))

    # Check no GenericFirstAppts at all
    events_run_and_scheduled = get_events_run_and_scheduled(sim)
    assert 0 == len(events_run_and_scheduled)
    assert 'HSI_GenericFirstApptAtFacilityLevel0' not in events_run_and_scheduled
    assert 'HSI_GenericEmergencyFirstApptAtFacilityLevel1' not in events_run_and_scheduled


def test_healthcareseeking_does_occur_from_symptom_that_does_give_emergency_healthcareseeking_behaviour(seed, tmpdir):
    """test that a symptom that give emergency healthcare seeking results in emergency HSI scheduled."""

    class DummyDisease(Module):
        METADATA = {Metadata.USES_SYMPTOMMANAGER}
        """Dummy Disease - it's only job is to create a symptom and impose it everyone"""

        def read_parameters(self, data_folder):
            self.sim.modules['SymptomManager'].register_symptom(
                Symptom.emergency('Symptom_that_does_cause_emergency_healthcare_seeking')
            )

        def initialise_population(self, population):
            """Give everyone the symptom"""
            df = population.props
            self.sim.modules['SymptomManager'].change_symptom(
                person_id=list(df.loc[df.is_alive].index),
                disease_module=self,
                symptom_string='Symptom_that_does_cause_emergency_healthcare_seeking',
                add_or_remove='+'
            )

        def initialise_simulation(self, sim):
            pass

        def on_birth(self, mother, child):
            pass

    start_date = Date(2010, 1, 1)
    sim = Simulation(start_date=start_date, seed=seed, log_config=log_config(tmpdir))

    # Register the core modules
    sim.register(demography.Demography(resourcefilepath=resourcefilepath),
                 enhanced_lifestyle.Lifestyle(resourcefilepath=resourcefilepath),
                 healthsystem.HealthSystem(resourcefilepath=resourcefilepath, hsi_event_count_log_period="simulation"),
                 symptommanager.SymptomManager(resourcefilepath=resourcefilepath, spurious_symptoms=False),
                 healthseekingbehaviour.HealthSeekingBehaviour(resourcefilepath=resourcefilepath),
                 DummyDisease()
                 )

    # Run the simulation for zero days
    end_date = start_date + DateOffset(days=1)
    popsize = 200
    sim.make_initial_population(n=popsize)
    sim.simulate(end_date=end_date)

    # Check that the symptom has been registered and is flagged as causing emergency healthcare seeking
    assert 'Symptom_that_does_cause_emergency_healthcare_seeking' in sim.modules['SymptomManager'].symptom_names
    assert sim.modules['HealthSeekingBehaviour'].prob_seeks_emergency_appt_in_children[
               'Symptom_that_does_cause_emergency_healthcare_seeking'] > 0
    assert sim.modules['HealthSeekingBehaviour'].prob_seeks_emergency_appt_in_adults[
               'Symptom_that_does_cause_emergency_healthcare_seeking'] > 0

    # Check that everyone has the symptom
    df = sim.population.props
    assert set(df.loc[df.is_alive].index) == set(
        sim.modules['SymptomManager'].who_has('Symptom_that_does_cause_emergency_healthcare_seeking'))

    # Check that `HSI_GenericEmergencyFirstApptAtFacilityLevel1` are triggered for everyone (but not
    # `HSI_GenericFirstApptAtFacilityLevel0`)
    events_run_and_scheduled = get_events_run_and_scheduled(sim)
    assert 'HSI_GenericFirstApptAtFacilityLevel0' not in events_run_and_scheduled
    assert 'HSI_GenericEmergencyFirstApptAtFacilityLevel1' in events_run_and_scheduled
    assert all(map(lambda x: x == 'HSI_GenericEmergencyFirstApptAtFacilityLevel1', events_run_and_scheduled))


def test_no_healthcareseeking_when_no_spurious_symptoms_and_no_disease_modules(seed, tmpdir):
    """there should be no generic HSI if there are no spurious symptoms or disease module"""
    start_date = Date(2010, 1, 1)
    sim = Simulation(start_date=start_date, seed=seed, log_config=log_config(tmpdir))

    # Register the core modules including Chronic Syndrome and Mockitis -
    sim.register(demography.Demography(resourcefilepath=resourcefilepath),
                 enhanced_lifestyle.Lifestyle(resourcefilepath=resourcefilepath),
                 healthsystem.HealthSystem(resourcefilepath=resourcefilepath, hsi_event_count_log_period="simulation"),
                 symptommanager.SymptomManager(resourcefilepath=resourcefilepath, spurious_symptoms=False),
                 healthseekingbehaviour.HealthSeekingBehaviour(resourcefilepath=resourcefilepath),
                 simplified_births.SimplifiedBirths(resourcefilepath=resourcefilepath),
                 )

    # Run the simulation for one day
    end_date = start_date + DateOffset(days=1)
    popsize = 200
    sim.make_initial_population(n=popsize)
    sim.simulate(end_date=end_date)

    # Check no GenericFirstAppts at all
    events_run_and_scheduled = get_events_run_and_scheduled(sim)
    assert 0 == len(events_run_and_scheduled)
    assert 'HSI_GenericFirstApptAtFacilityLevel0' not in events_run_and_scheduled
    assert 'HSI_GenericEmergencyFirstApptAtFacilityLevel1' not in events_run_and_scheduled
    assert 'HSI_EmergencyCare_SpuriousSymptom' not in events_run_and_scheduled


<<<<<<< HEAD
def test_healthcareseeking_occurs_with_nonemergency_spurious_symptoms_only(seed):
    """Non-emergency spurious symptoms should generate non-emergency HSI"""
=======
def test_healthcareseeking_occurs_with_spurious_symptoms_only(seed, tmpdir):
    """spurious symptoms should generate non-emergency HSI"""
>>>>>>> 335ff2f6
    start_date = Date(2010, 1, 1)
    sim = Simulation(start_date=start_date, seed=seed, log_config=log_config(tmpdir))

    # Register the core modules including Chronic Syndrome and Mockitis -
    sim.register(demography.Demography(resourcefilepath=resourcefilepath),
                 simplified_births.SimplifiedBirths(resourcefilepath=resourcefilepath),
                 enhanced_lifestyle.Lifestyle(resourcefilepath=resourcefilepath),
                 healthsystem.HealthSystem(resourcefilepath=resourcefilepath, hsi_event_count_log_period="simulation"),
                 symptommanager.SymptomManager(resourcefilepath=resourcefilepath, spurious_symptoms=True),
                 healthseekingbehaviour.HealthSeekingBehaviour(resourcefilepath=resourcefilepath),
                 )

    all_spurious_symptoms = sim.modules['SymptomManager'].parameters['generic_symptoms_spurious_occurrence']
    # Make non-emergency spurious symptoms 100% occur and cause non-emergency care-seeking:
    all_spurious_symptoms.loc[
        ~all_spurious_symptoms['name'].isin(['spurious_emergency_symptom']),
        ['prob_spurious_occurrence_in_children_per_day', 'prob_spurious_occurrence_in_adults_per_day']
    ] = 1.0
    all_spurious_symptoms.loc[
        ~all_spurious_symptoms['name'].isin(['spurious_emergency_symptom']),
        ['odds_ratio_for_health_seeking_in_children', 'odds_ratio_for_health_seeking_in_adults']
    ] = 10.0
    # Make spurious emergency symptom never occur or cause relevant HSI:
    all_spurious_symptoms.loc[
        all_spurious_symptoms['name'].isin(['spurious_emergency_symptom']),
        ['prob_spurious_occurrence_in_children_per_day', 'prob_spurious_occurrence_in_adults_per_day']
    ] = 0.0

    # Run the simulation for one day
    end_date = start_date + DateOffset(days=1)
    popsize = 200
    sim.make_initial_population(n=popsize)
    sim.simulate(end_date=end_date)

    # Check that 'HSI_GenericFirstApptAtFacilityLevel0' are triggerd (but not
    # 'HSI_GenericEmergencyFirstApptAtFacilityLevel1' nor 'HSI_EmergencyCare_SpuriousSymptom')
    events_run_and_scheduled = get_events_run_and_scheduled(sim)
    assert 'HSI_GenericFirstApptAtFacilityLevel0' in events_run_and_scheduled
    assert 'HSI_GenericEmergencyFirstApptAtFacilityLevel1' not in events_run_and_scheduled
    assert 'HSI_EmergencyCare_SpuriousSymptom' not in events_run_and_scheduled

    # And that the persons who have those HSI do have symptoms currently:
    person_ids = [i[4].target for i in sim.modules['HealthSystem'].HSI_EVENT_QUEUE]
    for person in person_ids:
        assert 0 < len(sim.modules['SymptomManager'].has_what(person))


<<<<<<< HEAD
def test_healthcareseeking_occurs_with_emergency_spurious_symptom_only(seed):
    """Spurious emergency symptom should generate SpuriousEmergencyCare, and with such care provided,
    the symptom should be removed. Also, because SpuriousEmergencyCare is the secondary HSI and
    its primary HSI is FirstAttendance_Emergency, we further check that the counts of the two HSI
    match with each other."""
    start_date = Date(2010, 1, 1)
    sim = Simulation(start_date=start_date, seed=seed)

    # Register the core modules
    sim.register(demography.Demography(resourcefilepath=resourcefilepath),
                 simplified_births.SimplifiedBirths(resourcefilepath=resourcefilepath),
                 enhanced_lifestyle.Lifestyle(resourcefilepath=resourcefilepath),
                 healthsystem.HealthSystem(resourcefilepath=resourcefilepath, hsi_event_count_log_period="simulation"),
                 symptommanager.SymptomManager(resourcefilepath=resourcefilepath, spurious_symptoms=True),
                 healthseekingbehaviour.HealthSeekingBehaviour(resourcefilepath=resourcefilepath),
                 )

    all_spurious_symptoms = sim.modules['SymptomManager'].parameters['generic_symptoms_spurious_occurrence']
    # Make spurious emergency symptom certain to occur and cause HSI_EmergencyCare_SpuriousSymptom:
    all_spurious_symptoms.loc[
        all_spurious_symptoms['name'].isin(['spurious_emergency_symptom']),
        ['prob_spurious_occurrence_in_children_per_day', 'prob_spurious_occurrence_in_adults_per_day']
    ] = 1.0
    # NB. Since spurious emergency symptom 100% occurs to each person, actually only emergency care will be caused even
    # with non-emergency symptoms, there is no need to turn off other spurious symptoms.

    # Run the simulation for one day
    end_date = start_date + DateOffset(days=1)
    popsize = 200
    sim.make_initial_population(n=popsize)
    sim.simulate(end_date=end_date)

    # Check that 'HSI_EmergencyCare_SpuriousSymptom' and 'HSI_GenericEmergencyFirstApptAtFacilityLevel1'
    # are triggerd (but not HSI_GenericFirstApptAtFacilityLevel0)
    # NB. HSI_Emergency_Care_SpuriousSymptom is the secondary HSI and HSI_GenericEmergencyFirstApptAtFacilityLevel1
    # is the primary HSI, i.e., if the secondary occurs then the primary must occur
    events_run_and_scheduled = get_events_run_and_scheduled(sim)
    assert 'HSI_GenericFirstApptAtFacilityLevel0' not in events_run_and_scheduled
    assert 'HSI_GenericEmergencyFirstApptAtFacilityLevel1' in events_run_and_scheduled
    assert 'HSI_EmergencyCare_SpuriousSymptom' in events_run_and_scheduled

    # check that running this HSI does indeed remove the symptom from a person who has it
    assert [] == sim.modules['SymptomManager'].who_has('spurious_emergency_symptom')

    # get the count of each HSI
    hsi_event_count_df = get_dataframe_of_run_events_count(sim)

    # The number of `FirstAttendance_Emergency` HSI must equate the number of `FirstAttendance_SpuriousEmergencyCare`
    assert (
        hsi_event_count_df.loc[
            hsi_event_count_df.treatment_id == 'FirstAttendance_Emergency', 'count'
        ].sum()
        ==
        hsi_event_count_df.loc[
            hsi_event_count_df.treatment_id == 'FirstAttendance_SpuriousEmergencyCare', 'count'
        ].sum()
    )


def test_healthcareseeking_no_error_if_hsi_emergencycare_spurioussymptom_is_run_on_a_dead_person(seed):
    """Check that running HSI_EmergencyCare_SpuriousSymptom does not cause an error and returns a blank footprint"""
    start_date = Date(2010, 1, 1)
    sim = Simulation(start_date=start_date, seed=seed)

    # Register the core modules
    sim.register(demography.Demography(resourcefilepath=resourcefilepath),
                 simplified_births.SimplifiedBirths(resourcefilepath=resourcefilepath),
                 enhanced_lifestyle.Lifestyle(resourcefilepath=resourcefilepath),
                 healthsystem.HealthSystem(resourcefilepath=resourcefilepath, hsi_event_count_log_period="simulation"),
                 symptommanager.SymptomManager(resourcefilepath=resourcefilepath, spurious_symptoms=True),
                 healthseekingbehaviour.HealthSeekingBehaviour(resourcefilepath=resourcefilepath),
                 )

    # Run the simulation for zero days for a small population
    end_date = start_date
    popsize = 200
    sim.make_initial_population(n=popsize)
    sim.simulate(end_date=end_date)

    # Make one person dead and run HSI_EmergencyCare_SpuriousSymptom on them
    dead_person_id = 0
    sim.population.props.loc[dead_person_id, 'is_alive'] = False

    from tlo.methods.hsi_generic_first_appts import HSI_EmergencyCare_SpuriousSymptom
    hsi = HSI_EmergencyCare_SpuriousSymptom(person_id=dead_person_id, module=sim.modules['HealthSeekingBehaviour'])

    blank_footprint = sim.modules['HealthSystem'].get_blank_appt_footprint()
    assert blank_footprint == hsi.run(squeeze_factor=None)


def test_healthcareseeking_occurs_with_emergency_and_nonemergency_spurious_symptoms(seed):
    """This is to test that persons with spurious emergency symptom should generate SpuriousEmergencyCare,
    those with only non-emergency spurious symptoms should generate HSI_GenericFirstApptAtFacilityLevel0.
    This has overlaps with above tests of test_healthcareseeking_occurs_with_nonemergency_spurious_symptoms_only and
    test_healthcareseeking_occurs_with_emergency_spurious_symptom_only, but it allows both occurrence of non-emergency
    and emergency spurious symptoms on the population.
    """
    start_date = Date(2010, 1, 1)
    sim = Simulation(start_date=start_date, seed=seed)

    # Register the core modules
    sim.register(demography.Demography(resourcefilepath=resourcefilepath),
                 simplified_births.SimplifiedBirths(resourcefilepath=resourcefilepath),
                 enhanced_lifestyle.Lifestyle(resourcefilepath=resourcefilepath),
                 healthsystem.HealthSystem(resourcefilepath=resourcefilepath, hsi_event_count_log_period="simulation"),
                 symptommanager.SymptomManager(resourcefilepath=resourcefilepath, spurious_symptoms=True),
                 healthseekingbehaviour.HealthSeekingBehaviour(resourcefilepath=resourcefilepath),
                 )

    all_spurious_symptoms = sim.modules['SymptomManager'].parameters['generic_symptoms_spurious_occurrence']
    # Make all spurious symptoms occur with some prob, so that in the population, some have emergency symptoms,
    # some have non-emergency symptoms, and some have both symptoms.
    # NB. If to set the following prob to 1.0, every person will have spurious emergency symptom,
    # then FirstAttendance_Nonemergency care will not be triggered and
    # the test will be fully covered by test_healthcareseeking_occurs_with_emergency_spurious_symptom_only.
    all_spurious_symptoms[
        ['prob_spurious_occurrence_in_children_per_day', 'prob_spurious_occurrence_in_adults_per_day']
    ] = 0.5

    # Run the simulation for one day for one person
    end_date = start_date + DateOffset(days=1)
    popsize = 200
    sim.make_initial_population(n=popsize)
    sim.simulate(end_date=end_date)

    # Check that 'HSI_EmergencyCare_SpuriousSymptom', 'HSI_GenericEmergencyFirstApptAtFacilityLevel1', and
    # 'HSI_GenericFirstApptAtFacilityLevel0' are all triggered.
    # precedence.)
    events_run_and_scheduled = get_events_run_and_scheduled(sim)
    assert 'HSI_GenericEmergencyFirstApptAtFacilityLevel1' in events_run_and_scheduled
    assert 'HSI_EmergencyCare_SpuriousSymptom' in events_run_and_scheduled
    assert 'HSI_GenericFirstApptAtFacilityLevel0' in events_run_and_scheduled


def test_healthcareseeking_occurs_when_triggerd_from_disease_modules(seed):
=======
def test_healthcareseeking_occurs_with_spurious_symptoms_and_disease_modules(seed, tmpdir):
>>>>>>> 335ff2f6
    """Mockitis and Chronic Syndrome should lead to there being emergency and non-emergency generic HSI"""
    start_date = Date(2010, 1, 1)
    sim = Simulation(start_date=start_date, seed=seed, log_config=log_config(tmpdir))

    # Register the core modules including Chronic Syndrome and Mockitis -
    sim.register(demography.Demography(resourcefilepath=resourcefilepath),
                 enhanced_lifestyle.Lifestyle(resourcefilepath=resourcefilepath),
                 healthsystem.HealthSystem(resourcefilepath=resourcefilepath, hsi_event_count_log_period="simulation"),
                 symptommanager.SymptomManager(resourcefilepath=resourcefilepath, spurious_symptoms=False),
                 healthseekingbehaviour.HealthSeekingBehaviour(resourcefilepath=resourcefilepath),
                 simplified_births.SimplifiedBirths(resourcefilepath=resourcefilepath),
                 mockitis.Mockitis(),
                 chronicsyndrome.ChronicSyndrome()
                 )

    # Run the simulation for one day
    end_date = start_date + DateOffset(days=1)
    popsize = 200
    sim.make_initial_population(n=popsize)
    sim.simulate(end_date=end_date)

    # Check that Emergency and Non-Emergency GenericFirstAppts are triggerd, but not HSI_EmergencyCare_SpuriousSymptom
    events_run_and_scheduled = get_events_run_and_scheduled(sim)
    assert 'HSI_GenericFirstApptAtFacilityLevel0' in events_run_and_scheduled
    assert 'HSI_GenericEmergencyFirstApptAtFacilityLevel1' in events_run_and_scheduled
    assert 'HSI_EmergencyCare_SpuriousSymptom' not in events_run_and_scheduled


def test_healthcareseeking_occurs_with_nonemergency_spurious_symptoms_and_disease_modules(seed):
    """This is to test that when the population have non-emergency spurious symptoms as well as diseases of
    Mockitis and Chronic Syndrome, emergency and non-emergency generic HSI will be triggered."""
    start_date = Date(2010, 1, 1)
    sim = Simulation(start_date=start_date, seed=seed)

    # Register the core modules including Chronic Syndrome and Mockitis -
    sim.register(demography.Demography(resourcefilepath=resourcefilepath),
                 enhanced_lifestyle.Lifestyle(resourcefilepath=resourcefilepath),
                 healthsystem.HealthSystem(resourcefilepath=resourcefilepath, hsi_event_count_log_period="simulation"),
                 symptommanager.SymptomManager(resourcefilepath=resourcefilepath, spurious_symptoms=True),
                 healthseekingbehaviour.HealthSeekingBehaviour(resourcefilepath=resourcefilepath),
                 simplified_births.SimplifiedBirths(resourcefilepath=resourcefilepath),
                 mockitis.Mockitis(),
                 chronicsyndrome.ChronicSyndrome()
                 )

    all_spurious_symptoms = sim.modules['SymptomManager'].parameters['generic_symptoms_spurious_occurrence']
    # Make spurious emergency symptom never occur or cause HSI_EmergencyCare_SpuriousSymptom:
    all_spurious_symptoms.loc[
        all_spurious_symptoms['name'].isin(['spurious_emergency_symptom']),
        ['prob_spurious_occurrence_in_children_per_day', 'prob_spurious_occurrence_in_adults_per_day']
    ] = 0.0

    # Run the simulation for one day
    end_date = start_date + DateOffset(days=1)
    popsize = 200
    sim.make_initial_population(n=popsize)
    sim.simulate(end_date=end_date)

    # Check that Emergency and Non-Emergency GenericFirstAppts are triggerd, but not HSI_EmergencyCare_SpuriousSymptom
    events_run_and_scheduled = get_events_run_and_scheduled(sim)
    assert 'HSI_GenericFirstApptAtFacilityLevel0' in events_run_and_scheduled
    assert 'HSI_GenericEmergencyFirstApptAtFacilityLevel1' in events_run_and_scheduled
    assert 'HSI_EmergencyCare_SpuriousSymptom' not in events_run_and_scheduled


def test_healthcareseeking_occurs_with_emergency_spurious_symptom_and_disease_modules(seed):
    """This is to test that when the population have emergency spurious symptom as well as diseases of Mockitis
    and Chronic Syndrome, emergency and non-emergency generic HSI and spurious emergency care will be all triggered.
    Also, because the population have both spurious emergency symptom and emergency symptoms from the diseases,
    which will trigger generic emergency HSI and specific emergency care HSI, this is to check that the count of
    spurious emergency care HSI will not exceed that of generic emergency HSI."""
    start_date = Date(2010, 1, 1)
    sim = Simulation(start_date=start_date, seed=seed)

    # Register the core modules including Chronic Syndrome and Mockitis -
    sim.register(demography.Demography(resourcefilepath=resourcefilepath),
                 enhanced_lifestyle.Lifestyle(resourcefilepath=resourcefilepath),
                 healthsystem.HealthSystem(resourcefilepath=resourcefilepath, hsi_event_count_log_period="simulation"),
                 symptommanager.SymptomManager(resourcefilepath=resourcefilepath, spurious_symptoms=True),
                 healthseekingbehaviour.HealthSeekingBehaviour(resourcefilepath=resourcefilepath),
                 simplified_births.SimplifiedBirths(resourcefilepath=resourcefilepath),
                 mockitis.Mockitis(),
                 chronicsyndrome.ChronicSyndrome()
                 )

    all_spurious_symptoms = sim.modules['SymptomManager'].parameters['generic_symptoms_spurious_occurrence']
    # Make spurious emergency symptom occur with some prob and cause HSI_EmergencyCare_SpuriousSymptom:
    all_spurious_symptoms.loc[
        all_spurious_symptoms['name'].isin(['spurious_emergency_symptom']),
        ['prob_spurious_occurrence_in_children_per_day', 'prob_spurious_occurrence_in_adults_per_day']
    ] = 0.5
    # turn off other spurious symptoms
    all_spurious_symptoms.loc[
        ~all_spurious_symptoms['name'].isin(['spurious_emergency_symptom']),
        ['prob_spurious_occurrence_in_children_per_day', 'prob_spurious_occurrence_in_adults_per_day']
    ] = 0.0

    # Run the simulation for one day
    end_date = start_date + DateOffset(days=1)
    popsize = 200
    sim.make_initial_population(n=popsize)
    sim.simulate(end_date=end_date)

    # check that all three HSI in his_generic_first_appts are triggered
    events_run_and_scheduled = get_events_run_and_scheduled(sim)
    assert 'HSI_GenericFirstApptAtFacilityLevel0' in events_run_and_scheduled
    assert 'HSI_GenericEmergencyFirstApptAtFacilityLevel1' in events_run_and_scheduled
    assert 'HSI_EmergencyCare_SpuriousSymptom' in events_run_and_scheduled

    # get the count of each HSI
    hsi_event_count_df = get_dataframe_of_run_events_count(sim)

    # The number of `FirstAttendance_Emergency` HSI must exceed the number of `FirstAttendance_SpuriousEmergencyCare`
    assert (
        hsi_event_count_df.loc[
            hsi_event_count_df.treatment_id == 'FirstAttendance_Emergency', 'count'
        ].sum()
        >=
        hsi_event_count_df.loc[
            hsi_event_count_df.treatment_id == 'FirstAttendance_SpuriousEmergencyCare', 'count'
        ].sum()
    )


def test_healthcareseeking_occurs_with_emergency_and_nonemergency_spurious_symptoms_and_disease_modules(seed):
    """This is to test that when the population have emergency and non-emergency symptoms as well as diseases of
    Mockitis and Chronic Syndrome, emergency and non-emergency generic HSI and spurious emergency care will be all
    triggered."""
    start_date = Date(2010, 1, 1)
    sim = Simulation(start_date=start_date, seed=seed)

    # Register the core modules including Chronic Syndrome and Mockitis -
    sim.register(demography.Demography(resourcefilepath=resourcefilepath),
                 enhanced_lifestyle.Lifestyle(resourcefilepath=resourcefilepath),
                 healthsystem.HealthSystem(resourcefilepath=resourcefilepath, hsi_event_count_log_period="simulation"),
                 symptommanager.SymptomManager(resourcefilepath=resourcefilepath, spurious_symptoms=True),
                 healthseekingbehaviour.HealthSeekingBehaviour(resourcefilepath=resourcefilepath),
                 simplified_births.SimplifiedBirths(resourcefilepath=resourcefilepath),
                 mockitis.Mockitis(),
                 chronicsyndrome.ChronicSyndrome()
                 )

    all_spurious_symptoms = sim.modules['SymptomManager'].parameters['generic_symptoms_spurious_occurrence']
    # Make all spurious symptoms occur with some prob:
    all_spurious_symptoms[
        ['prob_spurious_occurrence_in_children_per_day', 'prob_spurious_occurrence_in_adults_per_day']
    ] = 0.25

    # Run the simulation for one day
    end_date = start_date + DateOffset(days=1)
    popsize = 200
    sim.make_initial_population(n=popsize)
    sim.simulate(end_date=end_date)

    # check that all three HSI in his_generic_first_appts are triggered
    events_run_and_scheduled = get_events_run_and_scheduled(sim)
    assert 'HSI_GenericFirstApptAtFacilityLevel0' in events_run_and_scheduled
    assert 'HSI_GenericEmergencyFirstApptAtFacilityLevel1' in events_run_and_scheduled
    assert 'HSI_EmergencyCare_SpuriousSymptom' in events_run_and_scheduled


def test_hsi_schedules_with_emergency_spurious_symptom_and_mockitis_module(seed):
    """This is to test that when the population have both spurious emergency symptom and the mockitis disease, the
    emergency HSIs are triggered. More specifically, for persons with both spurious emergency symptom and emergency
    symptom from the disease, generic emergency HSI and specific emergency care HSIs are all triggered.
    """
    start_date = Date(2010, 1, 1)
    sim = Simulation(start_date=start_date, seed=seed)

    # Register the core modules including Chronic Syndrome and Mockitis -
    sim.register(demography.Demography(resourcefilepath=resourcefilepath),
                 enhanced_lifestyle.Lifestyle(resourcefilepath=resourcefilepath),
                 healthsystem.HealthSystem(resourcefilepath=resourcefilepath, hsi_event_count_log_period="simulation",
                                           store_hsi_events_that_have_run=True),
                 symptommanager.SymptomManager(resourcefilepath=resourcefilepath, spurious_symptoms=True),
                 healthseekingbehaviour.HealthSeekingBehaviour(resourcefilepath=resourcefilepath),
                 simplified_births.SimplifiedBirths(resourcefilepath=resourcefilepath),
                 mockitis.Mockitis(),
                 )

    all_spurious_symptoms = sim.modules['SymptomManager'].parameters['generic_symptoms_spurious_occurrence']
    # Make spurious emergency symptom occur and cause HSI_EmergencyCare_SpuriousSymptom:
    all_spurious_symptoms.loc[
        all_spurious_symptoms['name'].isin(['spurious_emergency_symptom']),
        ['prob_spurious_occurrence_in_children_per_day', 'prob_spurious_occurrence_in_adults_per_day']
    ] = 1.0
    # turn off other spurious symptoms
    all_spurious_symptoms.loc[
        ~all_spurious_symptoms['name'].isin(['spurious_emergency_symptom']),
        ['prob_spurious_occurrence_in_children_per_day', 'prob_spurious_occurrence_in_adults_per_day']
    ] = 0.0

    # Run the simulation for one day
    end_date = start_date + DateOffset(days=1)
    popsize = 200
    sim.make_initial_population(n=popsize)
    # find persons with (emergency spurious emergency symptom and) extreme_pain_in_the_nose from Mockitis
    person_id = sim.population.props[sim.population.props.sy_extreme_pain_in_the_nose > 0].index.values
    sim.simulate(end_date=end_date)

    # Check that 'HSI_EmergencyCare_SpuriousSymptom' and 'HSI_GenericEmergencyFirstApptAtFacilityLevel1'
    # are triggerd (but not HSI_GenericFirstApptAtFacilityLevel0)
    events_run_and_scheduled = get_events_run_and_scheduled(sim)
    assert 'HSI_GenericFirstApptAtFacilityLevel0' not in events_run_and_scheduled
    assert 'HSI_GenericEmergencyFirstApptAtFacilityLevel1' in events_run_and_scheduled
    assert 'HSI_EmergencyCare_SpuriousSymptom' in events_run_and_scheduled

    # further check hsi events by person
    for person in person_id:
        hsi_events_by_person = get_events_run_and_scheduled_for_person(sim, [person])
        assert 'HSI_GenericEmergencyFirstApptAtFacilityLevel1' in hsi_events_by_person
        assert 'HSI_EmergencyCare_SpuriousSymptom' in hsi_events_by_person
        assert 'HSI_Mockitis_PresentsForCareWithSevereSymptoms' in hsi_events_by_person


def test_one_generic_emergency_hsi_scheduled_per_day_when_two_emergency_symptoms_are_onset(seed):
    """When an individual is onset with two emergency symptoms, there should be only one generic emergency HSI event
    scheduled."""

    class DummyDisease(Module):
        """Dummy Disease - it's only job is to create some symptoms and impose them on everyone"""

        METADATA = {Metadata.USES_SYMPTOMMANAGER}

        def read_parameters(self, data_folder):
            self.sim.modules['SymptomManager'].register_symptom(
                Symptom.emergency('EmergencySymptom1'),
                Symptom.emergency('EmergencySymptom2')
            )

        def initialise_population(self, population):
            pass

        def initialise_simulation(self, sim):
            """Give person_id=0 both symptoms"""
            self.sim.modules['SymptomManager'].change_symptom(
                person_id=[0],
                disease_module=self,
                symptom_string=['EmergencySymptom1', 'EmergencySymptom2'],
                add_or_remove='+'
            )

        def on_birth(self, mother, child):
            pass

    start_date = Date(2010, 1, 1)
    sim = Simulation(start_date=start_date, seed=seed)

    # Register the core modules
    sim.register(demography.Demography(resourcefilepath=resourcefilepath),
                 enhanced_lifestyle.Lifestyle(resourcefilepath=resourcefilepath),
                 healthsystem.HealthSystem(resourcefilepath=resourcefilepath, hsi_event_count_log_period="simulation"),
                 symptommanager.SymptomManager(resourcefilepath=resourcefilepath, spurious_symptoms=False),
                 healthseekingbehaviour.HealthSeekingBehaviour(resourcefilepath=resourcefilepath),
                 DummyDisease()
                 )

    # run the simulation for 1 day
    end_date = start_date + DateOffset(days=1)
    popsize = 1
    sim.make_initial_population(n=popsize)
    sim.simulate(end_date=end_date)

    # check that HSI_GenericEmergencyFirstApptAtFacilityLevel1 is triggered
    # and that only 1 HSI is triggered for this person
    hsi_event_count_df = get_dataframe_of_run_events_count(sim)
    assert 'HSI_GenericEmergencyFirstApptAtFacilityLevel1' == hsi_event_count_df.HSI_event.values
    assert 1 == hsi_event_count_df['count'].values


def test_one_per_hsi_scheduled_per_day_when_emergency_and_non_emergency_symptoms_are_onset(seed):
    """When an individual is onset with a set of symptoms including emergency and non-emergency symptoms, there should
    be only scheduled the emergency appointment."""

    class DummyDisease(Module):
        METADATA = {Metadata.USES_SYMPTOMMANAGER}
        """Dummy Disease - it's only job is to create a symptom and impose it everyone"""

        def read_parameters(self, data_folder):
            self.sim.modules['SymptomManager'].register_symptom(
                Symptom(name='NonEmergencySymptom'),
                Symptom.emergency(name='EmergencySymptom'),
            )

        def initialise_population(self, population):
            pass

        def initialise_simulation(self, sim):
            """Give person_id=0 both symptoms"""
            self.sim.modules['SymptomManager'].change_symptom(
                person_id=[0],
                disease_module=self,
                symptom_string=['NonEmergencySymptom', 'EmergencySymptom'],
                add_or_remove='+'
            )

        def on_birth(self, mother, child):
            pass

    start_date = Date(2010, 1, 1)
    sim = Simulation(start_date=start_date, seed=seed)

    # Register the core modules
    sim.register(demography.Demography(resourcefilepath=resourcefilepath),
                 enhanced_lifestyle.Lifestyle(resourcefilepath=resourcefilepath),
                 healthsystem.HealthSystem(resourcefilepath=resourcefilepath, hsi_event_count_log_period="simulation"),
                 symptommanager.SymptomManager(resourcefilepath=resourcefilepath, spurious_symptoms=False),
                 healthseekingbehaviour.HealthSeekingBehaviour(resourcefilepath=resourcefilepath,
                                                               force_any_symptom_to_lead_to_healthcareseeking=True),
                 DummyDisease()
                 )

    # Initialise the simulation (run the simulation for zero days)
    popsize = 200
    sim.make_initial_population(n=popsize)
    sim.simulate(end_date=start_date)

    # Run the HealthSeeingBehaviourPoll
    sim.modules['HealthSeekingBehaviour'].theHealthSeekingBehaviourPoll.run()

    # See what HSI are scheduled to occur for the person
    evs = [x[1].TREATMENT_ID for x in sim.modules['HealthSystem'].find_events_for_person(0)]

    assert 'FirstAttendance_Emergency' in evs
    assert 'FirstAttendance_NonEmergency' not in evs


def test_force_healthcare_seeking(seed):
    """Check that the parameter/argument 'force_any_symptom_to_lead_to_healthcare_seeking' causes any symptom onset to
    lead immediately to healthcare seeking, except those symptoms that are declared to not lead to any healthcare
    seeking with the flag `no_healthcareseeking_in_children` or `no_healthcareseeking_in_adults`."""

    def hsi_scheduled_following_symptom_onset(force_any_symptom_to_lead_to_healthcare_seeking,
                                              no_healthcareseeking_in_children=False,
                                              no_healthcareseeking_in_adults=False):
        """Returns True if a FirstAttendance HSI has been scheduled for a person on the same day as the onset of
        symptoms that would ordinarily have a low probability of causing healthcare seeking."""

        class DummyDisease(Module):
            METADATA = {Metadata.USES_SYMPTOMMANAGER}
            """Dummy Disease - it's only job is to create a symptom and impose it everyone"""

            def read_parameters(self, data_folder):
                self.sim.modules['SymptomManager'].register_symptom(
                    Symptom(name='NonEmergencySymptom',
                            odds_ratio_health_seeking_in_adults=(0.0001  # <--- low chance of care seeking usually
                                                                 if not no_healthcareseeking_in_adults else None),
                            odds_ratio_health_seeking_in_children=(0.0001  # <--- low chance of care seeking usually
                                                                   if not no_healthcareseeking_in_children else None),
                            no_healthcareseeking_in_adults=no_healthcareseeking_in_adults,
                            no_healthcareseeking_in_children=no_healthcareseeking_in_children,
                            ),
                )

            def initialise_population(self, population):
                pass

            def initialise_simulation(self, sim):
                """Give person_id=0 both symptoms"""
                self.sim.modules['SymptomManager'].change_symptom(
                    person_id=[0],
                    disease_module=self,
                    symptom_string='NonEmergencySymptom',
                    add_or_remove='+'
                )

            def on_birth(self, mother, child):
                pass

        start_date = Date(2010, 1, 1)
        sim = Simulation(start_date=start_date, seed=seed)

        sim.register(demography.Demography(resourcefilepath=resourcefilepath),
                     enhanced_lifestyle.Lifestyle(resourcefilepath=resourcefilepath),
                     healthsystem.HealthSystem(resourcefilepath=resourcefilepath),
                     symptommanager.SymptomManager(resourcefilepath=resourcefilepath, spurious_symptoms=False),
                     healthseekingbehaviour.HealthSeekingBehaviour(
                         resourcefilepath=resourcefilepath,
                         force_any_symptom_to_lead_to_healthcareseeking=force_any_symptom_to_lead_to_healthcare_seeking
                     ),
                     DummyDisease()
                     )

        # Initialise the simulation (run the simulation for zero days)
        popsize = 200
        sim.make_initial_population(n=popsize)
        sim.simulate(end_date=start_date)

        # Run the HealthSeeingBehaviourPoll
        sim.modules['HealthSeekingBehaviour'].theHealthSeekingBehaviourPoll.run()

        # See what HSI are scheduled to occur for the person on the same day
        evs = [x[1].TREATMENT_ID for x in
               sim.modules['HealthSystem'].find_events_for_person(0) if x[0].date() == start_date]

        return 'FirstAttendance_NonEmergency' in evs

    # A symptom that is unlikely to cause healthcare seeking usually, does cause healthcare seeking when "forced"
    assert not hsi_scheduled_following_symptom_onset(force_any_symptom_to_lead_to_healthcare_seeking=False)
    assert hsi_scheduled_following_symptom_onset(force_any_symptom_to_lead_to_healthcare_seeking=True)

    # A symptom that declares that it never cause healthcare seeking is not affected by the "force" argument.
    assert not hsi_scheduled_following_symptom_onset(force_any_symptom_to_lead_to_healthcare_seeking=False,
                                                     no_healthcareseeking_in_children=True,
                                                     no_healthcareseeking_in_adults=True,
                                                     )
    assert not hsi_scheduled_following_symptom_onset(force_any_symptom_to_lead_to_healthcare_seeking=True,
                                                     no_healthcareseeking_in_children=True,
                                                     no_healthcareseeking_in_adults=True,
                                                     )
<<<<<<< HEAD


=======


>>>>>>> 335ff2f6
def test_force_healthcare_seeking_control_of_behaviour_through_parameters_and_arguments(seed):
    """Check that behaviour of 'forced healthcare seeking' can be controlled via parameters and arguments to the
    module."""
    start_date = Date(2010, 1, 1)

    value_in_resourcefile = bool(pd.read_csv(
        resourcefilepath / 'ResourceFile_HealthSeekingBehaviour.csv'
    ).set_index('parameter_name').at['force_any_symptom_to_lead_to_healthcareseeking', 'value'])

    # No specification with argument --> behaviour is as per the parameter value in the ResourceFile
    sim = Simulation(start_date=start_date, seed=seed)
    sim.register(
        demography.Demography(resourcefilepath=resourcefilepath),
        symptommanager.SymptomManager(resourcefilepath=resourcefilepath),
        healthsystem.HealthSystem(resourcefilepath=resourcefilepath),
        enhanced_lifestyle.Lifestyle(resourcefilepath=resourcefilepath),
        healthseekingbehaviour.HealthSeekingBehaviour(resourcefilepath=resourcefilepath),
    )
    sim.make_initial_population(n=100)
    sim.simulate(end_date=start_date + pd.DateOffset(days=0))
    assert value_in_resourcefile == sim.modules['HealthSeekingBehaviour'].force_any_symptom_to_lead_to_healthcareseeking
    assert False is sim.modules['HealthSeekingBehaviour'].force_any_symptom_to_lead_to_healthcareseeking, \
        "Default behaviour in resourcefile should be 'False'"

    # Editing parameters --> behaviour is as per the edited parameters
    value_as_edited = not value_in_resourcefile
    sim = Simulation(start_date=start_date, seed=seed)
    sim.register(
        demography.Demography(resourcefilepath=resourcefilepath),
        symptommanager.SymptomManager(resourcefilepath=resourcefilepath),
        healthsystem.HealthSystem(resourcefilepath=resourcefilepath),
        healthseekingbehaviour.HealthSeekingBehaviour(resourcefilepath=resourcefilepath),
        enhanced_lifestyle.Lifestyle(resourcefilepath=resourcefilepath),
    )
    # edit the value:
    sim.modules['HealthSeekingBehaviour'].parameters['force_any_symptom_to_lead_to_healthcareseeking'] = value_as_edited

    sim.make_initial_population(n=100)
    sim.simulate(end_date=start_date + pd.DateOffset(days=0))
    assert value_as_edited == sim.modules['HealthSeekingBehaviour'].force_any_symptom_to_lead_to_healthcareseeking

    # Editing parameters *and* with an argument provided to module --> argument over-writes parameter edits
    value_in_argument = not value_in_resourcefile
    sim = Simulation(start_date=start_date, seed=seed)
    sim.register(
        demography.Demography(resourcefilepath=resourcefilepath),
        symptommanager.SymptomManager(resourcefilepath=resourcefilepath),
        healthsystem.HealthSystem(resourcefilepath=resourcefilepath),
        enhanced_lifestyle.Lifestyle(resourcefilepath=resourcefilepath),
        healthseekingbehaviour.HealthSeekingBehaviour(
            resourcefilepath=resourcefilepath,
            force_any_symptom_to_lead_to_healthcareseeking=value_in_argument),
    )
    # edit the value (to nonsense)
    sim.modules['HealthSeekingBehaviour'].parameters['force_any_symptom_to_lead_to_healthcareseeking'] = 'XXXXXX'

    sim.make_initial_population(n=100)
    sim.simulate(end_date=start_date + pd.DateOffset(days=0))
    assert value_in_argument == sim.modules['HealthSeekingBehaviour'].force_any_symptom_to_lead_to_healthcareseeking


def test_same_day_healthcare_seeking_for_emergency_symptoms(seed, tmpdir):
    """Check that emergency symptoms cause the FirstGenericEmergency HSI_Event to run on the same day. N.B. The
    fullmodel is used here because without it, the ordering of events can be correct by chance."""

    date_symptom_is_imposed = Date(2010, 1, 3)

    class EventToImposeSymptom(Event, IndividualScopeEventMixin):
        def __init__(self, module, person_id):
            super().__init__(module, person_id=person_id)

        def apply(self, person_id):
            """Give person 0 the symptom."""
            self.sim.modules['SymptomManager'].change_symptom(
                person_id=0,
                disease_module=self.module,
                symptom_string='Symptom_that_does_cause_emergency_healthcare_seeking',
                add_or_remove='+',
            )

    class DummyDisease(Module):
        METADATA = {Metadata.USES_SYMPTOMMANAGER}
        """Dummy Disease - it's only job is to create a symptom and impose it everyone"""

        def read_parameters(self, data_folder):
            self.sim.modules['SymptomManager'].register_symptom(
                Symptom.emergency('Symptom_that_does_cause_emergency_healthcare_seeking')
            )

        def initialise_population(self, population):
            pass

        def initialise_simulation(self, sim):
            """Schedule for the symptom to be imposed on `date_symptom_is_imposed`"""
            sim.schedule_event(EventToImposeSymptom(self, person_id=0), date_symptom_is_imposed)

        def on_birth(self, mother, child):
            pass

    start_date = Date(2010, 1, 1)
    sim = Simulation(start_date=start_date, seed=seed)

    # Register the core modules
    sim.register(
        demography.Demography(resourcefilepath=resourcefilepath),
        enhanced_lifestyle.Lifestyle(resourcefilepath=resourcefilepath),
        healthsystem.HealthSystem(
            resourcefilepath=resourcefilepath,
            hsi_event_count_log_period="simulation",
        ),
        symptommanager.SymptomManager(
            resourcefilepath=resourcefilepath,
            spurious_symptoms=False,
        ),
        healthseekingbehaviour.HealthSeekingBehaviour(
            resourcefilepath=resourcefilepath,
        ),
        DummyDisease(),
    )

    # Run the simulation for ten days
    end_date = start_date + DateOffset(days=10)
    popsize = 200
    sim.make_initial_population(n=popsize)
    sim.simulate(end_date=end_date)

    # Check that the 'HSI_GenericEmergencyFirstApptAtFacilityLevel1' was the only event to occur
    assert len(sim.modules['HealthSystem'].hsi_event_counts) == 1
    only_event_that_ran, count = sim.modules['HealthSystem'].hsi_event_counts.popitem()
    assert count == 1
    assert (
        only_event_that_ran.event_name
        == 'HSI_GenericEmergencyFirstApptAtFacilityLevel1'
    )


def test_same_day_healthcare_seeking_when_using_force_healthcareseeking(seed, tmpdir):
    """Check that when using `force_healthcare_seeking` non-emergency symptoms cause the FirstGenericNonEmergency
    HSI_Event to run on the same day."""

    date_symptom_is_imposed = Date(2010, 1, 3)

    class EventToImposeSymptom(Event, IndividualScopeEventMixin):
        def __init__(self, module, person_id):
            super().__init__(module, person_id=person_id)

        def apply(self, person_id):
            """Give person 0 the symptom on the date that the symptom is imposed."""
            self.sim.modules['SymptomManager'].change_symptom(
                person_id=0,
                disease_module=self.module,
                symptom_string='Symptom_that_does_not_cause_emergency_healthcare_seeking',
                add_or_remove='+',
            )

    class DummyDisease(Module):
        METADATA = {Metadata.USES_SYMPTOMMANAGER}
        """Dummy Disease - it's only job is to create a symptom and impose it everyone"""

        def read_parameters(self, data_folder):
            self.sim.modules['SymptomManager'].register_symptom(
                Symptom(name='Symptom_that_does_not_cause_emergency_healthcare_seeking',
                        odds_ratio_health_seeking_in_children=0.0001,  # <-- low chance of healthcare seeking
                        odds_ratio_health_seeking_in_adults=0.0001,  # <-- low chance of healthcare seeking
                        ),
            )

        def initialise_population(self, population):
            pass

        def initialise_simulation(self, sim):
            """Schedule for the symptom to be imposed on `date_symptom_is_imposed`"""
            sim.schedule_event(EventToImposeSymptom(self, person_id=0), date_symptom_is_imposed)

        def on_birth(self, mother, child):
            pass

    start_date = Date(2010, 1, 1)
    sim = Simulation(start_date=start_date, seed=seed)

    # Register the core modules
    sim.register(
        demography.Demography(resourcefilepath=resourcefilepath),
        enhanced_lifestyle.Lifestyle(resourcefilepath=resourcefilepath),
        healthsystem.HealthSystem(
            resourcefilepath=resourcefilepath,
            hsi_event_count_log_period="simulation",
        ),
        symptommanager.SymptomManager(
            resourcefilepath=resourcefilepath,
            spurious_symptoms=False,
        ),
        healthseekingbehaviour.HealthSeekingBehaviour(
            resourcefilepath=resourcefilepath,
            force_any_symptom_to_lead_to_healthcareseeking=True,
        ),
        DummyDisease()
    )

    # Run the simulation for ten days
    end_date = start_date + DateOffset(days=10)
    popsize = 200
    sim.make_initial_population(n=popsize)
    sim.simulate(end_date=end_date)

    # Check that the 'HSI_GenericFirstApptAtFacilityLevel0' was the only event to occur
    assert len(sim.modules['HealthSystem'].hsi_event_counts) == 1
    only_event_that_ran, count = sim.modules['HealthSystem'].hsi_event_counts.popitem()
    assert count == 1
    assert only_event_that_ran.event_name == 'HSI_GenericFirstApptAtFacilityLevel0'


def test_everyone_seeks_care_for_symptom_with_high_odds_ratio_of_seeking_care(seed):
    """Check that a non-emergency symptom with a VERY high odds of healthcare seeking will cause everyone who has that
    symptom to seek care (a non-emergency first appointment)."""

    class DummyDisease(Module):
        METADATA = {Metadata.USES_SYMPTOMMANAGER}
        """Dummy Disease - it's only job is to create a symptom and impose it on everyone"""

        def read_parameters(self, data_folder):
            self.sim.modules['SymptomManager'].register_symptom(
                Symptom(name='NonEmergencySymptom',
<<<<<<< HEAD
                        odds_ratio_health_seeking_in_adults=1000000.0,  # <--- very high odds of seeking care
                        odds_ratio_health_seeking_in_children=1000000.0  # <--- very high odds of seeking care
=======
                        odds_ratio_health_seeking_in_adults=HIGH_ODDS_RATIO,  # <--- very high odds of seeking care
                        odds_ratio_health_seeking_in_children=HIGH_ODDS_RATIO  # <--- very high odds of seeking care
>>>>>>> 335ff2f6
                        ),
            )

        def initialise_population(self, population):
            pass

        def initialise_simulation(self, sim):
            """Give all persons the symptom"""
            df = self.sim.population.props
            idx_all_alive_persons = df.loc[df.is_alive].index.to_list()
            self.sim.modules['SymptomManager'].change_symptom(
                person_id=idx_all_alive_persons,
                disease_module=self,
                symptom_string='NonEmergencySymptom',
                add_or_remove='+'
            )

        def on_birth(self, mother, child):
            pass

    start_date = Date(2010, 1, 1)
    sim = Simulation(start_date=start_date, seed=seed)

    sim.register(demography.Demography(resourcefilepath=resourcefilepath),
                 enhanced_lifestyle.Lifestyle(resourcefilepath=resourcefilepath),
                 healthsystem.HealthSystem(resourcefilepath=resourcefilepath),
                 symptommanager.SymptomManager(resourcefilepath=resourcefilepath, spurious_symptoms=False),
                 healthseekingbehaviour.HealthSeekingBehaviour(
                     resourcefilepath=resourcefilepath,
                     force_any_symptom_to_lead_to_healthcareseeking=False,
                 ),
                 DummyDisease()
                 )

    # Initialise the simulation (run the simulation for zero days)
    popsize = 1000
    sim.make_initial_population(n=popsize)
    sim.simulate(end_date=start_date)

    # Check that everyone has the symptom
    df = sim.population.props
    assert set(df.loc[df.is_alive].index) == set(sim.modules['SymptomManager'].who_has('NonEmergencySymptom'))

    # Check that the linear model of health-care seeking show that the prob of seeking care is ~1.0
    hsb = sim.modules['HealthSeekingBehaviour']
    assert np.allclose(
        hsb.hsb_linear_models['children'].predict(df.loc[df.is_alive & (df.age_years < 15)]),
        1.0,
        atol=0.001
    )
    assert np.allclose(
        hsb.hsb_linear_models['adults'].predict(df.loc[df.is_alive & (df.age_years >= 15)]),
        1.0,
        atol=0.001
    )

    # Check that all persons are scheduled for the generic HSI when the simulation runs:
    # - clear HealthSystem queue and run the HealthSeekingPoll
    sim.modules['HealthSystem'].reset_queue()
    sim.modules['HealthSeekingBehaviour'].theHealthSeekingBehaviourPoll.run()

    # - check that every person for whom the symptom was onset has been scheduled an HSI
    for _person_id in df.loc[df.is_alive].index:
        evs = [x[1].TREATMENT_ID for x in
               sim.modules['HealthSystem'].find_events_for_person(_person_id)]
        assert 'FirstAttendance_NonEmergency' in evs, f"No FirstAttendance_NonEmergency for {_person_id=}"


def test_care_seeking_from_symptoms_with_intermediate_level_of_care_seeking_and_emergency(seed):
    """Check that a symptom with an intermediate level of healthcare-seeking and intermediate probability of emergency
    care leads to some persons having no care, some having emergency care and some having non-emergency care."""

    class DummyDisease(Module):
        METADATA = {Metadata.USES_SYMPTOMMANAGER}
        """Dummy Disease - it's only job is to create a symptom and impose it on everyone"""

        def read_parameters(self, data_folder):
            self.sim.modules['SymptomManager'].register_symptom(
                Symptom(name='TestSymptom',
                        odds_ratio_health_seeking_in_adults=1.0,  # <--- intermediate odds of seeking care
                        odds_ratio_health_seeking_in_children=1.0,  # <--- intermediate odds of seeking care
                        prob_seeks_emergency_appt_in_adults=0.5,  # <--- intermediate prob of emergency care
                        prob_seeks_emergency_appt_in_children=0.5,  # <--- intermediate prob of emergency care
                        ),
            )

        def initialise_population(self, population):
            pass

        def initialise_simulation(self, sim):
            """Give all persons the symptom"""
            df = self.sim.population.props
            idx_all_alive_persons = df.loc[df.is_alive].index.to_list()
            self.sim.modules['SymptomManager'].change_symptom(
                person_id=idx_all_alive_persons,
                disease_module=self,
                symptom_string='TestSymptom',
                add_or_remove='+'
            )

        def on_birth(self, mother, child):
            pass

    start_date = Date(2010, 1, 1)
    sim = Simulation(start_date=start_date, seed=seed)

    sim.register(demography.Demography(resourcefilepath=resourcefilepath),
                 enhanced_lifestyle.Lifestyle(resourcefilepath=resourcefilepath),
                 healthsystem.HealthSystem(resourcefilepath=resourcefilepath),
                 symptommanager.SymptomManager(resourcefilepath=resourcefilepath, spurious_symptoms=False),
                 healthseekingbehaviour.HealthSeekingBehaviour(
                     resourcefilepath=resourcefilepath,
                     force_any_symptom_to_lead_to_healthcareseeking=False,
                 ),
                 DummyDisease()
                 )

    # Initialise the simulation (run the simulation for zero days)
    popsize = 1000
    sim.make_initial_population(n=popsize)
    sim.simulate(end_date=start_date)

    # Check that everyone has the symptom
    df = sim.population.props
    assert set(df.loc[df.is_alive].index) == set(sim.modules['SymptomManager'].who_has('TestSymptom'))

    # Check what HSI are created when the poll is run
    # - clear HealthSystem queue and run the HealthSeekingPoll
    sim.modules['HealthSystem'].reset_queue()
    sim.modules['HealthSeekingBehaviour'].theHealthSeekingBehaviourPoll.run()

    # - find what events have been scheduled for each person
    evs = pd.Series({
        _person_id: [
            x[1].TREATMENT_ID
            for x in sim.modules['HealthSystem'].find_events_for_person(_person_id)
        ]
        for _person_id in df.loc[df.is_alive].index
    }).explode()

    # - check that some people have no HSI
    assert evs.isnull().any()  # null values would be created by no appts being found for this person

    # - check that some have Non-Emergency
    assert 'FirstAttendance_NonEmergency' in evs.values

    # - check that some have Emergency HSI
    assert 'FirstAttendance_Emergency' in evs.values

    # - check that no person has more than one appointment scheduled for them
    assert not evs.index.has_duplicates  # index would have been duplicated by `pd.Series.explode` if a person had more
    #                                      than one appt.


def test_care_seeking_from_symptoms_with_different_levels_of_prob_emergency(seed):
    """Check that a symptom with a high degree of healthcare-seeking and probability of emergency care of p%, leads to
     all having some care, and p% having emergency care, and (1-p)% having non-emergency care."""

    def get_evs_generated_by_hcs_poll(prob_seeks_emergency_appt: float) -> pd.Series:
        """Returns a pd.Series describing the events scheduled for each person after running the HealthcareSeeking poll,
        in a simulation when a Symptom is defined with a high degree of healthcare-seeking and the specified probability
        of seeking emergency care."""
        class DummyDisease(Module):
            METADATA = {Metadata.USES_SYMPTOMMANAGER}
            """Dummy Disease - it's only job is to create a symptom and impose it on everyone"""

            def read_parameters(self, data_folder):
                self.sim.modules['SymptomManager'].register_symptom(
                    Symptom(name='TestSymptom',
<<<<<<< HEAD
                            odds_ratio_health_seeking_in_adults=10_000.0,  # <--- high odds of seeking care
                            odds_ratio_health_seeking_in_children=10_000.0,  # <--- high odds of seeking care
=======
                            odds_ratio_health_seeking_in_adults=HIGH_ODDS_RATIO,  # <--- high odds of seeking care
                            odds_ratio_health_seeking_in_children=HIGH_ODDS_RATIO,  # <--- high odds of seeking care
>>>>>>> 335ff2f6
                            prob_seeks_emergency_appt_in_adults=prob_seeks_emergency_appt,
                            prob_seeks_emergency_appt_in_children=prob_seeks_emergency_appt,
                            ),
                )

            def initialise_population(self, population):
                pass

            def initialise_simulation(self, sim):
                """Give all persons the symptom"""
                df = self.sim.population.props
                idx_all_alive_persons = df.loc[df.is_alive].index.to_list()
                self.sim.modules['SymptomManager'].change_symptom(
                    person_id=idx_all_alive_persons,
                    disease_module=self,
                    symptom_string='TestSymptom',
                    add_or_remove='+'
                )

            def on_birth(self, mother, child):
                pass

        start_date = Date(2010, 1, 1)
        sim = Simulation(start_date=start_date, seed=seed)

        sim.register(demography.Demography(resourcefilepath=resourcefilepath),
                     enhanced_lifestyle.Lifestyle(resourcefilepath=resourcefilepath),
                     healthsystem.HealthSystem(resourcefilepath=resourcefilepath),
                     symptommanager.SymptomManager(resourcefilepath=resourcefilepath, spurious_symptoms=False),
                     healthseekingbehaviour.HealthSeekingBehaviour(
                         resourcefilepath=resourcefilepath,
                         force_any_symptom_to_lead_to_healthcareseeking=False,
                     ),
                     DummyDisease()
                     )

        # Initialise the simulation (run the simulation for zero days)
        popsize = 1000
        sim.make_initial_population(n=popsize)
        sim.simulate(end_date=start_date)

        # Check that everyone has the symptom
        df = sim.population.props
        assert set(df.loc[df.is_alive].index) == set(sim.modules['SymptomManager'].who_has('TestSymptom'))

        # Check what HSI are created when the poll is run
        # - clear HealthSystem queue and run the HealthSeekingPoll
        sim.modules['HealthSystem'].reset_queue()
        sim.modules['HealthSeekingBehaviour'].theHealthSeekingBehaviourPoll.run()

        # - find what events have been scheduled for each person
        df = sim.population.props
        evs = pd.Series({
            _person_id: [
                x[1].TREATMENT_ID
                for x in sim.modules['HealthSystem'].find_events_for_person(_person_id)
            ]
            for _person_id in df.loc[df.is_alive].index
        }).explode()

        return evs

    for prob_seeks_emergency_appt in [0.0, 0.25, 0.5, 0.75, 1.0]:

        evs = get_evs_generated_by_hcs_poll(prob_seeks_emergency_appt=prob_seeks_emergency_appt)

        # - check that all people have exactly one HSI
        assert not evs.isnull().any()
        assert not evs.index.has_duplicates

        # - compare proportion of Emergency and Non-Emergency appointments to the expectation, with some degree of
        # tolerance for stochastic effects
        assert np.isclose((evs == 'FirstAttendance_Emergency').sum() / len(evs), prob_seeks_emergency_appt,
                          atol=0.02)
        assert np.isclose((evs == 'FirstAttendance_NonEmergency').sum() / len(evs), (1.0 - prob_seeks_emergency_appt),
                          atol=0.02)


def test_persons_have_maximum_of_one_hsi_scheduled(seed):
    """Check that when persons have a mixture of symptoms, some emergency and some not, there is only one
    FirstAttendance appointment for them."""

    class DummyDisease(Module):
        METADATA = {Metadata.USES_SYMPTOMMANAGER}
        """Dummy Disease - it's only job is to create a symptom and impose it on everyone"""

        def read_parameters(self, data_folder):
            self.sim.modules['SymptomManager'].register_symptom(
                Symptom(name='EmergencySymptom',
                        odds_ratio_health_seeking_in_adults=1.0,  # <--- intermediate degree of healthcare seeking
                        odds_ratio_health_seeking_in_children=1.0,  # <--- intermediate degree of healthcare seeking
                        prob_seeks_emergency_appt_in_adults=0.5,  # <--- possibility of seeking emergency care
                        prob_seeks_emergency_appt_in_children=0.5,  # <--- possibility of seeking emergency care
                        ),
                Symptom(name='NonEmergencySymptom',
                        odds_ratio_health_seeking_in_adults=1.0,  # <--- intermediate degree of healthcare seeking
                        odds_ratio_health_seeking_in_children=1.0,  # <--- intermediate degree of healthcare seeking
                        prob_seeks_emergency_appt_in_adults=0.0,  # <--- will not seek emergency care
                        prob_seeks_emergency_appt_in_children=0.0,  # <--- will not seek emergency care
                        ),
            )

        def initialise_population(self, population):
            pass

        def initialise_simulation(self, sim):
            """Give all persons both symptoms"""
            df = self.sim.population.props
            idx_all_alive_persons = df.loc[df.is_alive].index.to_list()
            self.sim.modules['SymptomManager'].change_symptom(
                person_id=idx_all_alive_persons,
                disease_module=self,
                symptom_string=['EmergencySymptom', 'NonEmergencySymptom'],
                add_or_remove='+'
            )

        def on_birth(self, mother, child):
            pass

    start_date = Date(2010, 1, 1)
    sim = Simulation(start_date=start_date, seed=seed)

    sim.register(demography.Demography(resourcefilepath=resourcefilepath),
                 enhanced_lifestyle.Lifestyle(resourcefilepath=resourcefilepath),
                 healthsystem.HealthSystem(resourcefilepath=resourcefilepath),
                 symptommanager.SymptomManager(resourcefilepath=resourcefilepath, spurious_symptoms=False),
                 healthseekingbehaviour.HealthSeekingBehaviour(
                     resourcefilepath=resourcefilepath,
                     force_any_symptom_to_lead_to_healthcareseeking=False,
                 ),
                 DummyDisease()
                 )

    # Initialise the simulation (run the simulation for zero days)
    popsize = 1000
    sim.make_initial_population(n=popsize)
    sim.simulate(end_date=start_date)

    # Check that everyone has the symptoms
    df = sim.population.props
    assert set(df.loc[df.is_alive].index) == set(sim.modules['SymptomManager'].who_has('EmergencySymptom'))
    assert set(df.loc[df.is_alive].index) == set(sim.modules['SymptomManager'].who_has('NonEmergencySymptom'))

    # Check what HSI are created when the poll is run
    # - clear HealthSystem queue and run the HealthSeekingPoll
    sim.modules['HealthSystem'].reset_queue()
    sim.modules['HealthSeekingBehaviour'].theHealthSeekingBehaviourPoll.run()

    # - find what events have been scheduled for each person
    evs = pd.Series({
        _person_id: [
            x[1].TREATMENT_ID
            for x in sim.modules['HealthSystem'].find_events_for_person(_person_id)
        ]
        for _person_id in df.loc[df.is_alive].index
    }).explode()

    # - check that all persons have exactly one HSI scheduled
    assert not evs.index.has_duplicates  # index would have been duplicated by `pd.Series.explode` if a person had more
    #                                      than one appt.<|MERGE_RESOLUTION|>--- conflicted
+++ resolved
@@ -1,11 +1,7 @@
 """Test for HealthCareSeeking Module"""
 import os
 from pathlib import Path
-<<<<<<< HEAD
-from typing import Iterable, List
-=======
 from typing import Iterable, List, Optional
->>>>>>> 335ff2f6
 
 import numpy as np
 import pandas as pd
@@ -70,14 +66,15 @@
 def get_events_run_and_scheduled_for_person(_sim, person_ids: Iterable) -> List:
     """Returns a list of HSI_Events that have been run already or are scheduled to run, for a particular set of
     persons"""
-<<<<<<< HEAD
-    return [
-               ev['HSI_Event'] for ev in _sim.modules['HealthSystem'].store_of_hsi_events_that_have_run
-               if ev['Person_ID'] in person_ids
-           ] + [
-               e[4].__class__.__name__ for e in _sim.modules['HealthSystem'].HSI_EVENT_QUEUE
-               if e[4].target in person_ids
-           ]
+
+    return (
+        get_hsi_events_that_ran(_sim, person_ids)  # <-- events already run
+        +
+        [
+            e[4].__class__.__name__ for e in _sim.modules['HealthSystem'].HSI_EVENT_QUEUE
+            if e[4].target in person_ids  # <-- events scheduled
+        ]
+    )
 
 
 def get_dataframe_of_run_events_count(_sim):
@@ -96,20 +93,6 @@
 
 
 def test_healthcareseeking_does_occur_from_symptom_that_does_give_healthcareseeking_behaviour(seed):
-=======
-
-    return (
-        get_hsi_events_that_ran(_sim, person_ids)  # <-- events already run
-        +
-        [
-            e[4].__class__.__name__ for e in _sim.modules['HealthSystem'].HSI_EVENT_QUEUE
-            if e[4].target in person_ids  # <-- events scheduled
-        ]
-    )
-
-
-def test_healthcareseeking_does_occur_from_symptom_that_does_give_healthcareseeking_behaviour(seed, tmpdir):
->>>>>>> 335ff2f6
     """test that a symptom that gives healthcare seeking results in generic HSI scheduled (and that those without the
     symptom do not seek care)."""
 
@@ -151,8 +134,7 @@
     # Register the core modules
     sim.register(demography.Demography(resourcefilepath=resourcefilepath),
                  enhanced_lifestyle.Lifestyle(resourcefilepath=resourcefilepath),
-                 healthsystem.HealthSystem(resourcefilepath=resourcefilepath, hsi_event_count_log_period="simulation",
-                                           store_hsi_events_that_have_run=True),
+                 healthsystem.HealthSystem(resourcefilepath=resourcefilepath, hsi_event_count_log_period="simulation"),
                  symptommanager.SymptomManager(resourcefilepath=resourcefilepath, spurious_symptoms=False),
                  healthseekingbehaviour.HealthSeekingBehaviour(resourcefilepath=resourcefilepath),
                  DummyDisease()
@@ -186,11 +168,7 @@
     assert 0 == len(get_events_run_and_scheduled_for_person(sim, idx_no_symptom))
 
 
-<<<<<<< HEAD
-def test_healthcareseeking_does_not_occurs_from_symptom_that_do_not_give_healthcareseeking_behaviour(seed):
-=======
 def test_healthcareseeking_does_not_occurs_from_symptom_that_do_not_give_healthcareseeking_behaviour(seed, tmpdir):
->>>>>>> 335ff2f6
     """test that a symptom that should not give healthseeeking does not give health seeking."""
 
     class DummyDisease(Module):
@@ -354,13 +332,8 @@
     assert 'HSI_EmergencyCare_SpuriousSymptom' not in events_run_and_scheduled
 
 
-<<<<<<< HEAD
-def test_healthcareseeking_occurs_with_nonemergency_spurious_symptoms_only(seed):
+def test_healthcareseeking_occurs_with_nonemergency_spurious_symptoms_only(seed, tmpdir):
     """Non-emergency spurious symptoms should generate non-emergency HSI"""
-=======
-def test_healthcareseeking_occurs_with_spurious_symptoms_only(seed, tmpdir):
-    """spurious symptoms should generate non-emergency HSI"""
->>>>>>> 335ff2f6
     start_date = Date(2010, 1, 1)
     sim = Simulation(start_date=start_date, seed=seed, log_config=log_config(tmpdir))
 
@@ -408,7 +381,6 @@
         assert 0 < len(sim.modules['SymptomManager'].has_what(person))
 
 
-<<<<<<< HEAD
 def test_healthcareseeking_occurs_with_emergency_spurious_symptom_only(seed):
     """Spurious emergency symptom should generate SpuriousEmergencyCare, and with such care provided,
     the symptom should be removed. Also, because SpuriousEmergencyCare is the secondary HSI and
@@ -544,12 +516,9 @@
 
 
 def test_healthcareseeking_occurs_when_triggerd_from_disease_modules(seed):
-=======
-def test_healthcareseeking_occurs_with_spurious_symptoms_and_disease_modules(seed, tmpdir):
->>>>>>> 335ff2f6
     """Mockitis and Chronic Syndrome should lead to there being emergency and non-emergency generic HSI"""
     start_date = Date(2010, 1, 1)
-    sim = Simulation(start_date=start_date, seed=seed, log_config=log_config(tmpdir))
+    sim = Simulation(start_date=start_date, seed=seed)
 
     # Register the core modules including Chronic Syndrome and Mockitis -
     sim.register(demography.Demography(resourcefilepath=resourcefilepath),
@@ -957,13 +926,8 @@
                                                      no_healthcareseeking_in_children=True,
                                                      no_healthcareseeking_in_adults=True,
                                                      )
-<<<<<<< HEAD
-
-
-=======
-
-
->>>>>>> 335ff2f6
+
+
 def test_force_healthcare_seeking_control_of_behaviour_through_parameters_and_arguments(seed):
     """Check that behaviour of 'forced healthcare seeking' can be controlled via parameters and arguments to the
     module."""
@@ -1187,13 +1151,8 @@
         def read_parameters(self, data_folder):
             self.sim.modules['SymptomManager'].register_symptom(
                 Symptom(name='NonEmergencySymptom',
-<<<<<<< HEAD
-                        odds_ratio_health_seeking_in_adults=1000000.0,  # <--- very high odds of seeking care
-                        odds_ratio_health_seeking_in_children=1000000.0  # <--- very high odds of seeking care
-=======
                         odds_ratio_health_seeking_in_adults=HIGH_ODDS_RATIO,  # <--- very high odds of seeking care
                         odds_ratio_health_seeking_in_children=HIGH_ODDS_RATIO  # <--- very high odds of seeking care
->>>>>>> 335ff2f6
                         ),
             )
 
@@ -1363,13 +1322,8 @@
             def read_parameters(self, data_folder):
                 self.sim.modules['SymptomManager'].register_symptom(
                     Symptom(name='TestSymptom',
-<<<<<<< HEAD
-                            odds_ratio_health_seeking_in_adults=10_000.0,  # <--- high odds of seeking care
-                            odds_ratio_health_seeking_in_children=10_000.0,  # <--- high odds of seeking care
-=======
                             odds_ratio_health_seeking_in_adults=HIGH_ODDS_RATIO,  # <--- high odds of seeking care
                             odds_ratio_health_seeking_in_children=HIGH_ODDS_RATIO,  # <--- high odds of seeking care
->>>>>>> 335ff2f6
                             prob_seeks_emergency_appt_in_adults=prob_seeks_emergency_appt,
                             prob_seeks_emergency_appt_in_children=prob_seeks_emergency_appt,
                             ),
