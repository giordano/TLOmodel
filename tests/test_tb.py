--- conflicted
+++ resolved
@@ -152,16 +152,10 @@
 
     # todo change active testing rate
     # set very high incidence rates for poll
-<<<<<<< HEAD
-    sim.modules['Tb'].parameters['beta'] = 50
-    sim.modules["Tb"].parameters["rate_testing_active_tb"]["treatment_coverage"] = 100
-    sim.modules['Tb'].parameters['prop_smear_positive'] = 1.0
-=======
     sim.modules['Tb'].parameters['scaling_factor_WHO'] = 50
     sim.modules["Tb"].parameters["rate_testing_active_tb"]["treatment_coverage"] = 100
     sim.modules['Tb'].parameters['prop_smear_positive'] = 1.0
     sim.modules['Tb'].parameters['prop_smear_positive_hiv'] = 1.0
->>>>>>> 72aaf870
 
     # Make the population
     sim.make_initial_population(n=popsize)
@@ -195,11 +189,7 @@
 
     # check for TB-related symptoms
     symptom_list = {"fever", "respiratory_symptoms", "fatigue", "night_sweats"}
-<<<<<<< HEAD
-    assert set(sim.modules['SymptomManager'].has_what(tb_case)) == symptom_list
-=======
     assert symptom_list.issubset(sim.modules['SymptomManager'].has_what(tb_case))
->>>>>>> 72aaf870
 
     # Check person_id has a ScreeningAndRefer event scheduled by TbActiveEvent
     date_event, event = [
@@ -225,11 +215,7 @@
                          )
         hsi_event.run(squeeze_factor=0)
 
-<<<<<<< HEAD
-    assert df.at[tb_case, 'tb_date_tested'] != pd.NaT
-=======
     assert pd.notnull(df.at[tb_case, 'tb_date_tested'])
->>>>>>> 72aaf870
     assert df.at[tb_case, 'tb_diagnosed']
     assert df.at[tb_case, "tb_on_treatment"]
     assert df.at[tb_case, "tb_date_treated"] == sim.date
@@ -282,11 +268,7 @@
                                                  module=sim.modules['Tb'])
     screening_appt.apply(person_id=person_id, squeeze_factor=0.0)
 
-<<<<<<< HEAD
-    assert df.at[person_id, 'tb_date_tested'] != pd.NaT
-=======
     assert pd.notnull(df.at[person_id, 'tb_date_tested'])
->>>>>>> 72aaf870
     assert df.at[person_id, 'tb_diagnosed']
     assert not df.at[person_id, 'tb_diagnosed_mdr']
 
@@ -496,11 +478,7 @@
                                                  module=sim.modules['Tb'])
     screening_appt.apply(person_id=person_id, squeeze_factor=0.0)
 
-<<<<<<< HEAD
-    assert df.at[person_id, 'tb_date_tested'] != pd.NaT
-=======
     assert pd.notnull(df.at[person_id, 'tb_date_tested'])
->>>>>>> 72aaf870
     assert df.at[person_id, 'tb_diagnosed']
     assert not df.at[person_id, 'tb_diagnosed_mdr']
 
@@ -912,11 +890,7 @@
     tb_module = sim.modules['Tb']
 
     # set parameters
-<<<<<<< HEAD
-    tb_module.parameters['beta'] = 5
-=======
     tb_module.parameters['scaling_factor_WHO'] = 5
->>>>>>> 72aaf870
 
     # Make the population
     sim.make_initial_population(n=popsize)
@@ -978,7 +952,6 @@
     end_date = Date(2010, 6, 30)
 
     sim = get_sim(seed=seed)
-
     sim.make_initial_population(n=1000)
 
     check_dtypes(sim)
