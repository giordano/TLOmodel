--- conflicted
+++ resolved
@@ -8,28 +8,8 @@
 
 from tlo import Date, Simulation, logging
 from tlo.events import PopulationScopeEventMixin, RegularEvent
-<<<<<<< HEAD
-from tlo.methods import (
-    bladder_cancer,
-    demography,
-    diarrhoea,
-    enhanced_lifestyle,
-    epi,
-    epilepsy,
-    healthburden,
-    healthseekingbehaviour,
-    healthsystem,
-    hiv,
-    malaria,
-    oesophagealcancer,
-    simplified_births,
-    symptommanager,
-    tb,
-)
-=======
 from tlo.methods import demography, simplified_births
 from tlo.methods.fullmodel import fullmodel
->>>>>>> d54aa07a
 
 resourcefilepath = Path(os.path.dirname(__file__)) / '../resources'
 
@@ -267,31 +247,7 @@
         }
     )
 
-<<<<<<< HEAD
-    # Register the appropriate modules
-    sim.register(demography.Demography(resourcefilepath=resourcefilepath),
-                 simplified_births.SimplifiedBirths(resourcefilepath=resourcefilepath),
-                 enhanced_lifestyle.Lifestyle(resourcefilepath=resourcefilepath),
-                 healthsystem.HealthSystem(resourcefilepath=resourcefilepath, disable_and_reject_all=True),
-                 symptommanager.SymptomManager(resourcefilepath=resourcefilepath),
-                 healthseekingbehaviour.HealthSeekingBehaviour(resourcefilepath=resourcefilepath),
-                 healthburden.HealthBurden(resourcefilepath=resourcefilepath),
-                 oesophagealcancer.OesophagealCancer(resourcefilepath=resourcefilepath),
-                 bladder_cancer.BladderCancer(resourcefilepath=resourcefilepath),
-                 epilepsy.Epilepsy(resourcefilepath=resourcefilepath),
-                 epi.Epi(resourcefilepath=resourcefilepath),
-                 hiv.Hiv(resourcefilepath=resourcefilepath),
-                 malaria.Malaria(resourcefilepath=resourcefilepath),
-                 tb.Tb(resourcefilepath=resourcefilepath),
-                 diarrhoea.Diarrhoea(resourcefilepath=resourcefilepath),
-
-                 # Supporting modules:
-                 diarrhoea.DiarrhoeaPropertiesOfOtherModules()
-                 )
-
-=======
     sim.register(*fullmodel(resourcefilepath=resourcefilepath, use_simplified_births=True, healthsystem_disable=True))
->>>>>>> d54aa07a
     sim.make_initial_population(n=1_000)
     sim.simulate(end_date=Date(2011, 12, 31))
     check_property_integrity(sim)
