; a generative tox configuration, see: https://testrun.org/tox/latest/config.html#generative-envlist
; {toxinidir} is the directory where tox.ini is located

[tox]
envlist =
    clean,
    check,
    py38,
    report,
    docs,
    profile,
    py{38,39,310,311}-pandas{12,15,20}

[testenv]
basepython =
    {py38,docs,profile,citation}: {env:TOXPYTHON:python3.8}
    {clean,check,report,codecov,spell}: {env:TOXPYTHON:python3}
    py39: {env:TOXPYTHON:python3.9}
    py310: {env:TOXPYTHON:python3.10}
    py311: {env:TOXPYTHON:python3.11}
setenv =
    PYTHONPATH={toxinidir}/tests
    PYTHONUNBUFFERED=yes
passenv =
    *
usedevelop = false
deps =
    -r{toxinidir}/requirements/base.txt
    pytest
    pytest-cov
commands =
    {posargs:pytest --cov --cov-report=term-missing -vv tests}

[testenv:py{38,39,310,311}-pandas{12,15,20,21}]
deps =
    pandas12: pandas==1.2.2
    pandas15: pandas==1.5.3
    pandas20: pandas==2.0.0
    pandas21: pandas==2.1.0
    # Use base.in rather than base.txt here to get only direct + unpinned requirements
    -r{toxinidir}/requirements/base.in
    pytest
    pytest-cov

[testenv:spell]
setenv =
    SPELLCHECK=1
commands =
    sphinx-build -b spelling docs dist/docs
skip_install = true
deps =
    -r{toxinidir}/docs/requirements.txt
    sphinxcontrib-spelling
    pyenchant

[testenv:docs]
deps =
    -r{toxinidir}/requirements/base.txt
    -r{toxinidir}/docs/requirements.txt
commands =
    sphinx-apidoc -e -f -o {toxinidir}/docs/reference {toxinidir}/src/tlo
    ; Generate API documentation for TLO methods
    python docs/tlo_methods_rst.py
    ; Generate data sources page
    python docs/tlo_data_sources.py
    ; Generate contributors page
    python docs/tlo_contributors.py
    ; Generate HSI events listing
    python src/tlo/analysis/hsi_events.py --output-file docs/_hsi_events.rst --output-format rst-list
    python src/tlo/analysis/hsi_events.py --output-file docs/hsi_events.csv --output-format csv
    sphinx-build {posargs:-E} -b html docs dist/docs
    -sphinx-build -b linkcheck docs dist/docs

[testenv:check]
deps =
    docutils
    check-manifest
    flake8
    pygments
    isort
    twine
    pyyaml
    cffconvert
skip_install = true
commands =
    python setup.py sdist --formats=gztar
    twine check dist/*.tar.gz
    check-manifest {toxinidir}
    flake8 src tests setup.py
    isort --check-only --diff src tests setup.py
    python {toxinidir}/src/scripts/automation/update_citation.py --check
    cffconvert --validate

[testenv:codecov]
deps =
    codecov
skip_install = true
commands =
    coverage xml --ignore-errors
    codecov []

[testenv:report]
deps = coverage
skip_install = true
commands =
    coverage report
    coverage html

[testenv:profile]
deps =
    -r{toxinidir}/requirements/dev.txt
commands =
    python {toxinidir}/src/scripts/profiling/run_profiling.py --pyis --output_dir profiling_results/ {posargs}

[testenv:clean]
commands = coverage erase
skip_install = true
deps = coverage

<<<<<<< HEAD
[testenv:markslow]
deps =
    -r{toxinidir}/requirements/base.txt
    pytest
    pytest-json-report
    redbaron
commands =
    pytest tests --json-report --json-report-file {toxinidir}/test-report.json --json-report-omit collectors log traceback streams warnings
    python {toxinidir}/src/scripts/automation/mark_slow_tests.py --json-test-report-path test-report.json
=======
[testenv:citation]
commands = python {toxinidir}/src/scripts/automation/update_citation.py
skip_install = true
deps = pyyaml
>>>>>>> 72aaf870
<|MERGE_RESOLUTION|>--- conflicted
+++ resolved
@@ -117,7 +117,6 @@
 skip_install = true
 deps = coverage
 
-<<<<<<< HEAD
 [testenv:markslow]
 deps =
     -r{toxinidir}/requirements/base.txt
@@ -127,9 +126,8 @@
 commands =
     pytest tests --json-report --json-report-file {toxinidir}/test-report.json --json-report-omit collectors log traceback streams warnings
     python {toxinidir}/src/scripts/automation/mark_slow_tests.py --json-test-report-path test-report.json
-=======
+
 [testenv:citation]
 commands = python {toxinidir}/src/scripts/automation/update_citation.py
 skip_install = true
 deps = pyyaml
->>>>>>> 72aaf870
